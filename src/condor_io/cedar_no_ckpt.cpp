/***************************************************************
 *
 * Copyright (C) 1990-2007, Condor Team, Computer Sciences Department,
 * University of Wisconsin-Madison, WI.
 * 
 * Licensed under the Apache License, Version 2.0 (the "License"); you
 * may not use this file except in compliance with the License.  You may
 * obtain a copy of the License at
 * 
 *    http://www.apache.org/licenses/LICENSE-2.0
 * 
 * Unless required by applicable law or agreed to in writing, software
 * distributed under the License is distributed on an "AS IS" BASIS,
 * WITHOUT WARRANTIES OR CONDITIONS OF ANY KIND, either express or implied.
 * See the License for the specific language governing permissions and
 * limitations under the License.
 *
 ***************************************************************/



/* 
   This file contains implementations of functions we need in the
   regular libcedar.a that we do NOT want to link into standard
   universe jobs with libcondorsyscall.a.  Any functions implemented
   here need to be added to condor_syscall_lib/cedar_no_ckpt_stubs.C
   that calls EXCEPT() or whatever is appropriate.  This way, we can
   add functionality to CEDAR that we need/use outside of the syscall
   library without causing trouble inside the standard universe code.
*/


#include "condor_common.h"
#include "condor_debug.h"
#include "condor_io.h"
#include "directory.h"
#include "globus_utils.h"
#include "condor_auth_x509.h"
#include "condor_config.h"
#include "ccb_client.h"
#include "condor_sinful.h"
<<<<<<< HEAD
#include "shared_port_client.h"
#include "daemon_core_sock_adapter.h"
=======
#include "condor_netdb.h"
>>>>>>> 36ee0459

#ifdef WIN32
#include <mswsock.h>	// For TransmitFile()
#endif

const unsigned int PUT_FILE_EOM_NUM = 666;

// This special file descriptor number must not be a valid fd number.
// It is used to make get_file() consume transferred data without writing it.
const int GET_FILE_NULL_FD = -10;

int
ReliSock::get_file( filesize_t *size, const char *destination, bool flush_buffers)
{
	int fd;
	int result;

	// Open the file
	errno = 0;
	fd = ::safe_open_wrapper( destination,
				 O_WRONLY | O_CREAT | O_TRUNC |
				 _O_BINARY | _O_SEQUENTIAL | O_LARGEFILE,
				 0600 );

	// Handle open failure; it's bad....
	if ( fd < 0 )
	{
		int saved_errno = errno;
#ifndef WIN32 /* Unix */
		if ( errno == EMFILE ) {
			_condor_fd_panic( __LINE__, __FILE__ ); /* This calls dprintf_exit! */
		}
#endif
		dprintf(D_ALWAYS,
				"get_file(): Failed to open file %s, errno = %d: %s.\n",
				destination, saved_errno, strerror(saved_errno) );

			// In order to remain in a well-defined state on the wire
			// protocol, read and throw away the file data.
		result = get_file( size, GET_FILE_NULL_FD, flush_buffers );
		if( result<0 ) {
				// Failure to read (and throw away) data indicates that
				// we are in an undefined state on the wire protocol
				// now, so return that type of failure, rather than
				// the well-defined failure code for OPEN_FAILED.
			return result;
		}

		errno = saved_errno;
		return GET_FILE_OPEN_FAILED;
	} 

	dprintf(D_FULLDEBUG,"get_file(): going to write to filename %s\n",
		destination);

	result = get_file( size, fd,flush_buffers);

	if(::close(fd)!=0) {
		dprintf(D_ALWAYS, "ReliSock: get_file: close failed, errno = %d (%s)\n", errno, strerror(errno));
		return -1;
	}

	if(result<0) unlink(destination);
	
	return result;
}

int
ReliSock::get_file( filesize_t *size, int fd, bool flush_buffers )
{
	char buf[65536];
	filesize_t filesize;
	unsigned int eom_num;
	filesize_t total = 0;
	int retval = 0;
	int saved_errno = 0;

		// NOTE: the caller may pass fd=GET_FILE_NULL_FD, in which
		// case we just read but do not write the data.

	// Read the filesize from the other end of the wire
	if ( !get(filesize) || !end_of_message() ) {
		dprintf(D_ALWAYS, 
			"Failed to receive filesize in ReliSock::get_file\n");
		return -1;
	}


	// Log what's going on
	dprintf(D_FULLDEBUG,
			"get_file: Receiving " FILESIZE_T_FORMAT " bytes\n", filesize );

		/*
		  the code used to check for filesize == -1 here, but that's
		  totally wrong.  we're storing the size as an unsigned int,
		  so we can't check it against a negative value.  furthermore,
		  ReliSock::put_file() never puts a -1 on the wire for the
		  size.  that's legacy code from the pseudo_put_file_stream()
		  RSC in the syscall library.  this code isn't like that.
		*/

	// Now, read it all in & save it
	while( total < filesize ) {
		int	iosize = (int) MIN( (filesize_t) sizeof(buf),
									filesize - total );
		int	nbytes = get_bytes_nobuffer( buf, iosize, 0 );
		if ( nbytes <= 0 ) {
			break;
		}

		if( fd == GET_FILE_NULL_FD ) {
				// Do not write the data, because we are just
				// fast-forwarding and throwing it away, due to errors
				// already encountered.
			total += nbytes;
			continue;
		}

		int rval;
		int written;
		for( written=0; written<nbytes; ) {
			rval = ::write( fd, &buf[written], (nbytes-written) );
			if( rval < 0 ) {
				saved_errno = errno;
				dprintf( D_ALWAYS,
						 "ReliSock::get_file: write() returned %d: %s "
						 "(errno=%d)\n", rval, strerror(errno), errno );


					// Continue reading data, but throw it all away.
					// In this way, we keep the wire protocol in a
					// well defined state.
				fd = GET_FILE_NULL_FD;
				retval = GET_FILE_WRITE_FAILED;
				written = nbytes;
				break;
			} else if( rval == 0 ) {
					/*
					  write() shouldn't really return 0 at all.
					  apparently it can do so if we asked it to write
					  0 bytes (which we're not going to do) or if the
					  file is closed (which we're also not going to
					  do).  so, for now, if we see it, we want to just
					  break out of this loop.  in the future, we might
					  do more fancy stuff to handle this case, but
					  we're probably never going to see this anyway.
					*/
				dprintf( D_ALWAYS, "ReliSock::get_file: write() returned 0: "
						 "wrote %d out of %d bytes (errno=%d %s)\n",
						 written, nbytes, errno, strerror(errno) );
				break;
			} else {
				written += rval;
			}
		}
		total += written;
	}

	if ( filesize == 0 ) {
		if ( !get(eom_num) || eom_num != PUT_FILE_EOM_NUM ) {
			dprintf(D_ALWAYS,"get_file: Zero-length file check failed!\n");
			return -1;
		}			
	}

	if (flush_buffers && fd != GET_FILE_NULL_FD ) {
		fsync(fd);
	}

	if( fd == GET_FILE_NULL_FD ) {
		dprintf( D_ALWAYS,
				 "get_file(): consumed " FILESIZE_T_FORMAT
				 " bytes of file transmission\n",
				 total );
	}
	else {
		dprintf( D_FULLDEBUG,
				 "get_file: wrote " FILESIZE_T_FORMAT " bytes to file\n",
				 total );
	}

	if ( total < filesize ) {
		dprintf( D_ALWAYS,
				 "get_file(): ERROR: received " FILESIZE_T_FORMAT " bytes, "
				 "expected " FILESIZE_T_FORMAT "!\n",
				 total, filesize);
		return -1;
	}

	*size = total;
	errno = saved_errno;
	return retval;
}

int
ReliSock::put_empty_file( filesize_t *size )
{
	*size = 0;
	if(!put(*size) || !end_of_message()) {
		dprintf(D_ALWAYS,"ReliSock: put_file: failed to send dummy file size\n");
		return -1;
	}
	put(PUT_FILE_EOM_NUM); //end the zero-length file
	return 0;
}

int
ReliSock::put_file( filesize_t *size, const char *source)
{
	int fd;
	int result;

	// Open the file, handle failure
	fd = safe_open_wrapper(source, O_RDONLY | O_LARGEFILE | _O_BINARY | _O_SEQUENTIAL, 0);
	if ( fd < 0 )
	{
		dprintf(D_ALWAYS,
				"ReliSock: put_file: Failed to open file %s, errno = %d.\n",
				source, errno);
			// Give the receiver an empty file so that this message is
			// complete.  The receiver _must_ detect failure through
			// some additional communication that is not part of
			// the put_file() message.

		int rc = put_empty_file( size );
		if(rc < 0) {
			return rc;
		}

		return PUT_FILE_OPEN_FAILED;
	}

	dprintf(D_FULLDEBUG,"put_file: going to send from filename %s\n",
		source);

	result = put_file( size, fd);

	if (::close(fd) < 0) {
		dprintf(D_ALWAYS, "ReliSock: put_file: close failed, errno = %d (%s)\n", errno, strerror(errno));
		return -1;
	}

	return result;
}

int
ReliSock::put_file( filesize_t *size, int fd )
{
	filesize_t	filesize;
	filesize_t	total = 0;


	StatInfo filestat( fd );
	if ( filestat.Error() ) {
		int		staterr = filestat.Errno( );
		dprintf(D_ALWAYS, "ReliSock: put_file: StatBuf failed: %d %s\n",
				staterr, strerror( staterr ) );
		return -1;
	}

	if ( filestat.IsDirectory() ) {
		dprintf(D_ALWAYS,
				"ReliSock: put_file: Failed because directories are not supported.\n" );
			// Give the receiver an empty file so that this message is
			// complete.  The receiver _must_ detect failure through
			// some additional communication that is not part of
			// the put_file() message.

		int rc = put_empty_file( size );
		if(rc < 0) {
			return rc;
		}

#ifdef EISDIR
		errno = EISDIR;
#else
		errno = EINVAL;
#endif
		return PUT_FILE_OPEN_FAILED;
	}

	filesize = filestat.GetFileSize( );
	dprintf( D_FULLDEBUG, "put_file: Found file size %lld\n", filesize );

	// Send the file size to the reciever
	if ( !put(filesize) || !end_of_message() ) {
		dprintf(D_ALWAYS, "ReliSock: put_file: Failed to send filesize.\n");
		return -1;
	}

	// Log what's going on
	dprintf(D_FULLDEBUG,
			"put_file: sending " FILESIZE_T_FORMAT " bytes\n", filesize);

	// If the file has a non-zero size, send it
	if ( filesize > 0 ) {

#if defined(WIN32)
		// On Win32, if we don't need encryption, use the super-efficient Win32
		// TransmitFile system call. Also, TransmitFile does not support
		// file sizes over 2GB, so we avoid that case as well.
		if ( !get_encryption() && filesize < INT_MAX ) {

			// First drain outgoing buffers
			if ( !prepare_for_nobuffering(stream_encode) ) {
				dprintf(D_ALWAYS,
						"ReliSock: put_file: failed to drain buffers!\n");
				return -1;
			}

			// Now transmit file using special optimized Winsock call
			if ( TransmitFile(_sock,(HANDLE)_get_osfhandle(fd),
							  filesize,0,NULL,NULL,0) == FALSE ) {
				dprintf(D_ALWAYS,
						"ReliSock: put_file: TransmitFile() failed, errno=%d\n",
						GetLastError() );
				return -1;
			} else {
				// Note that it's been sent, so that we don't try to below
				total = filesize;
			}
		}
#endif

		char buf[65536];
		int nbytes, nrd;

		// On Unix, always send the file using put_bytes_nobuffer().
		// Note that on Win32, we use this method as well if encryption 
		// is required.
		while (total < filesize &&
			   (nrd = ::read(fd, buf, sizeof(buf))) > 0) {
			if ((nbytes = put_bytes_nobuffer(buf, nrd, 0)) < nrd) {
					// put_bytes_nobuffer() does the appropriate
					// looping for us already, the only way this could
					// return less than we asked for is if it returned
					// -1 on failure.
				ASSERT( nbytes == -1 );
				dprintf( D_ALWAYS, "ReliSock::put_file: failed to put %d "
						 "bytes (put_bytes_nobuffer() returned %d)\n",
						 nrd, nbytes );
				return -1;
			}
			total += nbytes;
		}
	
	} // end of if filesize > 0

	if ( filesize == 0 ) {
		put(PUT_FILE_EOM_NUM);
	}

	dprintf(D_FULLDEBUG,
			"ReliSock: put_file: sent " FILESIZE_T_FORMAT " bytes\n", total);

	if (total < filesize) {
		dprintf(D_ALWAYS,"ReliSock: put_file: only sent " FILESIZE_T_FORMAT 
					" bytes out of " FILESIZE_T_FORMAT "\n",
			total, filesize);
		return -1;
	}

	*size = filesize;
	return 0;
}

int
ReliSock::get_file_with_permissions( filesize_t *size, 
									 const char *destination,
									 bool flush_buffers )
{
	int result;
	condor_mode_t file_mode;

	// Read the permissions
	this->decode();
	if ( this->code( file_mode ) == FALSE ||
		 this->end_of_message() == FALSE ) {
		dprintf( D_ALWAYS, "ReliSock::get_file_with_permissions(): "
				 "Failed to read permissions from peer\n" );
		return -1;
	}

	result = get_file( size, destination, flush_buffers );

	if ( result < 0 ) {
		return result;
	}

		// If the other side told us to ignore its permissions, then we're
		// done.
	if ( file_mode == NULL_FILE_PERMISSIONS ) {
		dprintf( D_FULLDEBUG, "ReliSock::get_file_with_permissions(): "
				 "received null permissions from peer, not setting\n" );
		return result;
	}

		// We don't know how unix permissions translate to windows, so
		// ignore whatever permissions we received if we're on windows.
#ifndef WIN32
	dprintf( D_FULLDEBUG, "ReliSock::get_file_with_permissions(): "
			 "going to set permissions %o\n", file_mode );

	// chmod the file
	errno = 0;
	result = ::chmod( destination, (mode_t)file_mode );
	if ( result < 0 ) {
		dprintf( D_ALWAYS, "ReliSock::get_file_with_permissions(): "
				 "Failed to chmod file '%s': %s (errno: %d)\n",
				 destination, strerror(errno), errno );
		return -1;
	}
#endif

	return result;
}


int
ReliSock::put_file_with_permissions( filesize_t *size, const char *source )
{
	int result;
	condor_mode_t file_mode;

#ifndef WIN32
	// Stat the file
	StatInfo stat_info( source );

	if ( stat_info.Error() ) {
		dprintf( D_ALWAYS, "ReliSock::put_file_with_permissions(): "
				 "Failed to stat file '%s': %s (errno: %d, si_error: %d)\n",
				 source, strerror(stat_info.Errno()), stat_info.Errno(),
				 stat_info.Error() );

		// Now send an empty file in order to recover sanity on this
		// stream.
		file_mode = NULL_FILE_PERMISSIONS;
		this->encode();
		if( this->code( file_mode) == FALSE ||
			this->end_of_message() == FALSE ) {
			dprintf( D_ALWAYS, "ReliSock::put_file_with_permissions(): "
			         "Failed to send dummy permissions\n" );
			return -1;
		}
		int rc = put_empty_file( size );
		if(rc < 0) {
			return rc;
		}
		return PUT_FILE_OPEN_FAILED;
	}
	file_mode = (condor_mode_t)stat_info.GetMode();
#else
		// We don't know what unix permissions a windows file should have,
		// so tell the other side to ignore permissions from us (act like
		// get/put_file() ).
	file_mode = NULL_FILE_PERMISSIONS;
#endif

	dprintf( D_FULLDEBUG, "ReliSock::put_file_with_permissions(): "
			 "going to send permissions %o\n", file_mode );

	// Send the permissions
	this->encode();
	if ( this->code( file_mode ) == FALSE ||
		 this->end_of_message() == FALSE ) {
		dprintf( D_ALWAYS, "ReliSock::put_file_with_permissions(): "
				 "Failed to send permissions\n" );
		return -1;
	}

	result = put_file( size, source );

	return result;
}

int
ReliSock::get_x509_delegation( filesize_t *size, const char *destination,
							   bool flush_buffers )
{
	int in_encode_mode;

		// store if we are in encode or decode mode
	in_encode_mode = is_encode();

	if ( !prepare_for_nobuffering( stream_unknown ) ||
		 !end_of_message() ) {
		dprintf( D_ALWAYS, "ReliSock::get_x509_delegation(): failed to "
				 "flush buffers\n" );
		return -1;
	}

	if ( x509_receive_delegation( destination, relisock_gsi_get, (void *) this,
								  relisock_gsi_put, (void *) this ) != 0 ) {
		dprintf( D_ALWAYS, "ReliSock::get_x509_delegation(): "
				 "delegation failed: %s\n", x509_error_string() );
		return -1;
	}

		// restore stream mode (either encode or decode)
	if ( in_encode_mode && is_decode() ) {
		encode();
	} else if ( !in_encode_mode && is_encode() ) { 
		decode();
	}
	if ( !prepare_for_nobuffering( stream_unknown ) ) {
		dprintf( D_ALWAYS, "ReliSock::get_x509_delegation(): failed to "
				 "flush buffers afterwards\n" );
		return -1;
	}

	if ( flush_buffers ) {
		int rc = 0;
		int fd = safe_open_wrapper( destination, O_WRONLY, 0 );
		if ( fd < 0 ) {
			rc = fd;
		} else {
			rc = fsync( fd );
			::close( fd );
		}
		if ( rc < 0 ) {
			dprintf( D_ALWAYS, "ReliSock::get_x509_delegation(): open/fsync "
					 "failed, errno=%d (%s)\n", errno,
					 strerror( errno ) );
		}
	}

		// We should figure out how many bytes were sent
	*size = 0;

	return 0;
}

int
ReliSock::put_x509_delegation( filesize_t *size, const char *source )
{
	int in_encode_mode;

		// store if we are in encode or decode mode
	in_encode_mode = is_encode();

	if ( !prepare_for_nobuffering( stream_unknown ) ||
		 !end_of_message() ) {
		dprintf( D_ALWAYS, "ReliSock::put_x509_delegation(): failed to "
				 "flush buffers\n" );
		return -1;
	}

	if ( x509_send_delegation( source, relisock_gsi_get, (void *) this,
							   relisock_gsi_put, (void *) this ) != 0 ) {
		dprintf( D_ALWAYS, "ReliSock::put_x509_delegation(): delegation "
				 "failed: %s\n", x509_error_string() );
		return -1;
	}

		// restore stream mode (either encode or decode)
	if ( in_encode_mode && is_decode() ) {
		encode();
	} else if ( !in_encode_mode && is_encode() ) { 
		decode();
	}
	if ( !prepare_for_nobuffering( stream_unknown ) ) {
		dprintf( D_ALWAYS, "ReliSock::put_x509_delegation(): failed to "
				 "flush buffers afterwards\n" );
		return -1;
	}

		// We should figure out how many bytes were sent
	*size = 0;

	return 0;
}


int relisock_gsi_get(void *arg, void **bufp, size_t *sizep)
{
    /* globus code which calls this function expects 0/-1 return vals */
    
    ReliSock * sock = (ReliSock*) arg;
    size_t stat;
    
    sock->decode();
    
    //read size of data to read
    stat = sock->code( *((int *)sizep) );

	if( *((int *)sizep) == 0 ) {
			// We avoid calling malloc(0) here, because the zero-length
			// buffer is not being freed by globus.
		*bufp = NULL;
	}
	else {
		*bufp = malloc( *((int *)sizep) );
		if ( !*bufp ) {
			dprintf( D_ALWAYS, "malloc failure relisock_gsi_get\n" );
			stat = FALSE;
		}

			//if successfully read size and malloced, read data
		if ( stat ) {
			sock->code_bytes( *bufp, *((int *)sizep) );
		}
	}
    
    sock->end_of_message();
    
    //check to ensure comms were successful
    if ( stat == FALSE ) {
        dprintf( D_ALWAYS, "relisock_gsi_get (read from socket) failure\n" );
        return -1;
    }
    return 0;
}

int relisock_gsi_put(void *arg,  void *buf, size_t size)
{
    //param is just a ReliSock*
    ReliSock *sock = (ReliSock *) arg;
    int stat;
    
    sock->encode();
    
    //send size of data to send
    stat = sock->code( (int &)size );
    
    
    //if successful, send the data
    if ( stat ) {
        if ( !(stat = sock->code_bytes( buf, ((int) size )) ) ) {
            dprintf( D_ALWAYS, "failure sending data (%d bytes) over sock\n",size);
        }
    }
    else {
        dprintf( D_ALWAYS, "failure sending size (%d) over sock\n", size );
    }
    
    sock->end_of_message();
    
    //ensure data send was successful
    if ( stat == FALSE) {
        dprintf( D_ALWAYS, "relisock_gsi_put (write to socket) failure\n" );
        return -1;
    }
    return 0;
}

bool
Stream::prepare_crypto_for_secret_is_noop()
{
	CondorVersionInfo const *peer_ver = get_peer_version();
	if( !peer_ver || peer_ver->built_since_version(7,1,3) ) {
		if( !get_encryption() ) {
			if( crypto_ ) {
					// do turn on encryption before sending secret
				return false;
			}
		}
	}
	return true;
}

void
Stream::prepare_crypto_for_secret()
{
	m_crypto_state_before_secret = true;
	if( !prepare_crypto_for_secret_is_noop() ) {
		dprintf(D_NETWORK,"encrypting secret\n");
		m_crypto_state_before_secret = get_encryption(); // always false
		set_crypto_mode(true);
	}
}

void
Stream::restore_crypto_after_secret()
{
	if( !m_crypto_state_before_secret ) {
		set_crypto_mode(false); //restore crypto mode
	}
}

int Sock::special_connect(char const *host,int /*port*/,bool nonblocking)
{
	if( !host || *host != '<' ) {
		return CEDAR_ENOCCB;
	}

	Sinful sinful(host);
	if( !sinful.valid() ) {
		return CEDAR_ENOCCB;
	}

	char const *shared_port_id = sinful.getSharedPortID();
	if( shared_port_id ) {
			// If the port of the SharedPortServer is 0, that means
			// we do not know the address of the SharedPortServer.
			// This happens, for example when Create_Process passes
			// the parent's address to a child or the child's address
			// to the parent and the SharedPortServer does not exist yet.
			// So do a local connection bypassing SharedPortServer,
			// if we are on the same machine.

			// Another case where we want to bypass connecting to
			// SharedPortServer is if we are the shared port server,
			// because this causes us to hang.

			// We could additionally bypass using the shared port
			// server if we use the same shared port server as the
			// target daemon and we are on the same machine.  However,
			// this causes us to use an additional ephemeral port than
			// if we connect to the shared port, so in case that is
			// important, use the shared port server instead.

		bool no_shared_port_server =
			sinful.getPort() && strcmp(sinful.getPort(),"0")==0;

		bool same_host = false;
		char const *my_ip = my_ip_string();
		if( my_ip && strcmp(my_ip,sinful.getHost())==0 ) {
			same_host = true;
		}

		bool i_am_shared_port_server = false;
		if( daemonCoreSockAdapter.isEnabled() ) {
			char const *daemon_addr = daemonCoreSockAdapter.publicNetworkIpAddr();
			if( daemon_addr ) {
				Sinful my_sinful(daemon_addr);
				if( my_sinful.getHost() && sinful.getHost() &&
					strcmp(my_sinful.getHost(),sinful.getHost())==0 &&
					my_sinful.getPort() && sinful.getPort() &&
					strcmp(my_sinful.getPort(),sinful.getPort())==0 &&
					(!my_sinful.getSharedPortID() ||
					 strcmp(my_sinful.getSharedPortID(),shared_port_id)==0) )
				{
					i_am_shared_port_server = true;
					dprintf(D_FULLDEBUG,"Bypassing connection to shared port server %s, because that is me.\n",daemon_addr);
				}
			}
		}
		if( (no_shared_port_server && same_host) || i_am_shared_port_server ) {

			if( no_shared_port_server && same_host ) {
				dprintf(D_FULLDEBUG,"Bypassing connection to shared port server, because its address is not yet established; passing socket directly to %s.\n",host);
			}

			return do_shared_port_local_connect( shared_port_id,nonblocking );
		}
	}

		// Set shared port id even if it is null so we clear whatever may
		// already be there.  If it is not null, then this information
		// is saved here and used later after we have connected.
	setTargetSharedPortID( shared_port_id );

	char const *ccb_contact = sinful.getCCBContact();
	if( !ccb_contact || !*ccb_contact ) {
		return CEDAR_ENOCCB;
	}

	return do_reverse_connect(ccb_contact,nonblocking);
}

int
SafeSock::do_reverse_connect(char const *,bool)
{
	dprintf(D_ALWAYS,
			"CCBClient: WARNING: UDP not supported by CCB."
			"  Will therefore try to send packet directly to %s.\n",
			peer_description());

	return CEDAR_ENOCCB;
}

int
ReliSock::do_reverse_connect(char const *ccb_contact,bool nonblocking)
{
	ASSERT( !m_ccb_client.get() ); // only one reverse connect at a time!
	m_ccb_client =
		new CCBClient( ccb_contact, (ReliSock *)this );

	if( !m_ccb_client->ReverseConnect(NULL,nonblocking) ) {
		dprintf(D_ALWAYS,"Failed to reverse connect to %s via CCB.\n",
				peer_description());
		return 0;
	}
	if( nonblocking ) {
		return CEDAR_EWOULDBLOCK;
	}

	m_ccb_client = NULL; // in blocking case, we are done with ccb client
	return 1;
}

int
SafeSock::do_shared_port_local_connect( char const *, bool )
{
	dprintf(D_ALWAYS,
			"SharedPortClient: WARNING: UDP not supported."
			"  Failing to connect to %s.\n",
			peer_description());

	return 0;
}

int
ReliSock::do_shared_port_local_connect( char const *shared_port_id, bool nonblocking )
{
		// Without going through SharedPortServer, we want to connect
		// to a daemon that is local to this machine and which is set up
		// to use the local SharedPortServer.  We do this by creating
		// a connected socket pair and then passing one of those sockets
		// to the target daemon over its named socket (or whatever mechanism
		// this OS supports).

	SharedPortClient shared_port_client;
	ReliSock sock_to_pass;
		// do not use loopback interface for socketpair unless this happens
		// to be the standard network interface, because localhost
		// typically does not happen to be allowed in the authorization policy
	const bool use_standard_interface = true;
	if( !connect_socketpair(sock_to_pass,use_standard_interface) ) {
		dprintf(D_ALWAYS,
				"Failed to connect to loopback socket, so failing to connect via local shared port access to %s.\n",
				peer_description());
		return 0;
	}

	char const *request_by = "";
	if( !shared_port_client.PassSocket(&sock_to_pass,shared_port_id,request_by) ) {
		return 0;
	}

	if( nonblocking ) {
			// We must pretend that we are not yet connected so that callers
			// who want a non-blocking connect will get the expected behavior
			// from Register_Socket() (register for write rather than read).
		_state = sock_connect_pending;
		return CEDAR_EWOULDBLOCK;
	}

	enter_connected_state();
	return 1;
}

void
ReliSock::cancel_reverse_connect() {
	ASSERT( m_ccb_client.get() );
	m_ccb_client->CancelReverseConnect();
}

<<<<<<< HEAD
bool
ReliSock::sendTargetSharedPortID()
{
	char const *shared_port_id = getTargetSharedPortID();
	if( !shared_port_id ) {
		return true;
	}
	SharedPortClient shared_port;
	return shared_port.sendSharedPortID(shared_port_id,this);
=======
char const *
Sock::get_sinful_public()
{
		// In case TCP_FORWARDING_HOST changes, do not cache it.
	MyString tcp_forwarding_host;
	param(tcp_forwarding_host,"TCP_FORWARDING_HOST");
	if (!tcp_forwarding_host.IsEmpty()) {
		struct sockaddr_in sin;
		if (!is_ipaddr(tcp_forwarding_host.Value(), &sin.sin_addr)) {
			struct hostent *he = condor_gethostbyname(tcp_forwarding_host.Value());
			if (he == NULL) {
				dprintf(D_ALWAYS,
					"failed to resolve address of TCP_FORWARDING_HOST=%s\n",
					tcp_forwarding_host.Value());
				return NULL;
			}
			sin.sin_addr = *(in_addr*)(he->h_addr_list[0]);;
		}
		sin.sin_port = htons(get_port());
		char const *addr = sin_to_string(&sin);
		if( !addr ) {
			return NULL;
		}
		strncpy(_sinful_public_buf,addr,SINFUL_STRING_BUF_SIZE);
		_sinful_public_buf[SINFUL_STRING_BUF_SIZE-1] = '\0';
		return _sinful_public_buf;
	}

	return get_sinful();
>>>>>>> 36ee0459
}<|MERGE_RESOLUTION|>--- conflicted
+++ resolved
@@ -39,12 +39,9 @@
 #include "condor_config.h"
 #include "ccb_client.h"
 #include "condor_sinful.h"
-<<<<<<< HEAD
 #include "shared_port_client.h"
 #include "daemon_core_sock_adapter.h"
-=======
 #include "condor_netdb.h"
->>>>>>> 36ee0459
 
 #ifdef WIN32
 #include <mswsock.h>	// For TransmitFile()
@@ -893,7 +890,6 @@
 	m_ccb_client->CancelReverseConnect();
 }
 
-<<<<<<< HEAD
 bool
 ReliSock::sendTargetSharedPortID()
 {
@@ -903,7 +899,8 @@
 	}
 	SharedPortClient shared_port;
 	return shared_port.sendSharedPortID(shared_port_id,this);
-=======
+}
+
 char const *
 Sock::get_sinful_public()
 {
@@ -933,5 +930,4 @@
 	}
 
 	return get_sinful();
->>>>>>> 36ee0459
 }