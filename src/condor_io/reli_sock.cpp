/***************************************************************
 *
 * Copyright (C) 1990-2007, Condor Team, Computer Sciences Department,
 * University of Wisconsin-Madison, WI.
 * 
 * Licensed under the Apache License, Version 2.0 (the "License"); you
 * may not use this file except in compliance with the License.  You may
 * obtain a copy of the License at
 * 
 *    http://www.apache.org/licenses/LICENSE-2.0
 * 
 * Unless required by applicable law or agreed to in writing, software
 * distributed under the License is distributed on an "AS IS" BASIS,
 * WITHOUT WARRANTIES OR CONDITIONS OF ANY KIND, either express or implied.
 * See the License for the specific language governing permissions and
 * limitations under the License.
 *
 ***************************************************************/


#include "condor_common.h"
#include "condor_constants.h"
#include "authentication.h"
#include "condor_debug.h"
#include "condor_config.h"
#include "internet.h"
#include "condor_rw.h"
#include "condor_socket_types.h"
#include "condor_md.h"
#include "selector.h"
#include "ccb_client.h"
#include "condor_sockfunc.h"

#define NORMAL_HEADER_SIZE 5
#define MAX_HEADER_SIZE MAC_SIZE + NORMAL_HEADER_SIZE

/**************************************************************/

/* 
   NOTE: All ReliSock constructors initialize with this, so you can
   put any shared initialization code here.  -Derek Wright 3/12/99
*/
void
ReliSock::init()
{
	m_auth_in_progress = false;
	m_authob = NULL;
	m_has_backlog = false;
	m_read_would_block = false;
	m_non_blocking = false;
	ignore_next_encode_eom = FALSE;
	ignore_next_decode_eom = FALSE;
	_bytes_sent = 0.0;
	_bytes_recvd = 0.0;
	_special_state = relisock_none;
	is_client = 0;
	hostAddr = NULL;
	statsBuf = NULL;
	snd_msg.reset();
	rcv_msg.reset();
	rcv_msg.init_parent(this);
	snd_msg.init_parent(this);
	m_target_shared_port_id = NULL;
}


ReliSock::ReliSock()
	: Sock()
{
	init();
}

ReliSock::ReliSock(const ReliSock & orig) : Sock(orig)
{
	init();
	// now copy all cedar state info via the serialize() method
	char *buf = NULL;
	buf = orig.serialize();	// get state from orig sock
	ASSERT(buf);
	serialize(buf);			// put the state into the new sock
	delete [] buf;
}

Stream *
ReliSock::CloneStream()
{
	return new ReliSock(*this);
}

ReliSock::~ReliSock()
{
	close();
	if ( m_authob ) {
		delete m_authob;
		m_authob = NULL;
	}
	if ( hostAddr ) {
		free( hostAddr );
		hostAddr = NULL;
	}
	if (statsBuf) {
		free(statsBuf);
		statsBuf = NULL;
	}
	if( m_target_shared_port_id ) {
		free( m_target_shared_port_id );
		m_target_shared_port_id = NULL;
	}
}

int
ReliSock::close()
{
	// Purge send and receive buffers at the relisock level
	snd_msg.reset();
	rcv_msg.reset();

	// then invoke close() in parent class to close fd etc
	return Sock::close();
}

int 
ReliSock::listen()
{
	if (_state != sock_bound) {
        dprintf(D_ALWAYS, "Failed to listen on TCP socket, because it is not bound to a port.\n");
        return FALSE;
    }

	// Ask for a (configurable) large backlog of connections. If this
	// value is too large, the OS will cap it at the kernel's current
	// maxiumum. Why not just use SOMAXCONN? Unfortunately, it's a
	// fairly small value (128) on many platforms.
	if( ::listen( _sock, param_integer( "SOCKET_LISTEN_BACKLOG", 500 ) ) < 0 ) {

            char const *self_address = get_sinful();
            if( !self_address ) {
                self_address = "<bad address>";
            }
#ifdef WIN32
			int error = WSAGetLastError();
			dprintf( D_ALWAYS, "Failed to listen on TCP socket %s: WSAError = %d\n", self_address, error );
#else
			dprintf(D_ALWAYS, "Failed to listen on TCP socket %s: (errno = %d) %s\n", self_address, errno, strerror(errno));
#endif

			return FALSE;
	}

	dprintf( D_NETWORK, "LISTEN %s fd=%d\n", sock_to_string(_sock),
			 _sock );

	_state = sock_special;
	_special_state = relisock_listen;

	return TRUE;
}


/// FALSE means this is an incoming connection
int ReliSock::listen(condor_protocol proto, int port)
{
	if (!bind(proto, false, port, false)) return
		FALSE;
	return listen();
}

int 
ReliSock::accept( ReliSock	&c )
{
	int c_sock;

	if (_state != sock_special || _special_state != relisock_listen ||
													c._state != sock_virgin)
	{
		return FALSE;
	}

	if (_timeout > 0) {
		Selector		selector;
		selector.set_timeout( _timeout );
		selector.add_fd( _sock, Selector::IO_READ );

		selector.execute();

		if( selector.timed_out() ) {
			return FALSE;
		} else if ( !selector.has_ready() ) {
			dprintf( D_ALWAYS, "select returns %d, connect failed\n",
				selector.select_retval() );
			return FALSE;
		}
	}

#ifndef WIN32 /* Unix */
	errno = 0;
#endif
	if ((c_sock = condor_accept(_sock, c._who)) < 0) {
#ifndef WIN32 /* Unix */
		if ( errno == EMFILE ) {
			_condor_fd_panic ( __LINE__, __FILE__ ); /* This calls dprintf_exit! */
		}
#endif
		return FALSE;

	}

	c.assignSocket(c_sock);
	c.enter_connected_state("ACCEPT");
	c.decode();

	c.set_keepalive();

		/* Set no delay to disable Nagle, since we buffer all our
		   relisock output and it degrades performance of our
		   various chatty protocols. -Todd T, 9/05
		*/
	int on = 1;
	c.setsockopt(IPPROTO_TCP, TCP_NODELAY, (char*)&on, sizeof(on));

	return TRUE;
}


int 
ReliSock::accept( ReliSock	*c)
{
	if (!c) 
	{
		return FALSE;
	}

	return accept(*c);
}

bool ReliSock :: set_encryption_id(const char * /* keyId */)
{
    return false; // TCP does not need this yet
}

bool ReliSock::init_MD(CONDOR_MD_MODE mode, KeyInfo * key, const char * /* keyId */)
{
    return (snd_msg.init_MD(mode, key) && rcv_msg.init_MD(mode, key));
}

ReliSock *
ReliSock::accept()
{
	ReliSock	*c_rs;
	int c_sock;

	if (!(c_rs = new ReliSock())) {
		return (ReliSock *)0;
	}

	if ((c_sock = accept(*c_rs)) == FALSE) {
		delete c_rs;
		return (ReliSock *)0;
	}

	return c_rs;
}

int 
ReliSock::connect( char	const *host, int port, bool non_blocking_flag )
{
	if (hostAddr != NULL)
	{
		free(hostAddr);
		hostAddr = NULL;
	}
 
	init();     
	is_client = 1;
	if( ! host ) {
		return FALSE;
	}
	hostAddr = strdup( host );
	return do_connect( host, port, non_blocking_flag );
}

int 
ReliSock::put_line_raw( const char *buffer )
{
	int result;
	int length = strlen(buffer);
	result = put_bytes_raw(buffer,length);
	if(result!=length) return -1;
	result = put_bytes_raw("\n", 1);
	if(result!=1) return -1;
	return length;
}

int
ReliSock::get_line_raw( char *buffer, int length )
{
	int total=0;
	int actual;

	while( length>0 ) {
		actual = get_bytes_raw(buffer,1);
		if(actual<=0) break;
		if(*buffer=='\n') break;

		buffer++;
		length--;
		total++;
	}
	
	*buffer = 0;
	return total;
}

int 
ReliSock::put_bytes_raw( const char *buffer, int length )
{
	return condor_write(peer_description(),_sock,buffer,length,_timeout);
}

int 
ReliSock::get_bytes_raw( char *buffer, int length )
{
	return condor_read(peer_description(),_sock,buffer,length,_timeout);
}

int 
ReliSock::put_bytes_nobuffer( const char *buffer, int length, int send_size )
{
	int i, result, l_out;
	int pagesize = 65536;  // Optimize large writes to be page sized.
	const char * cur;
	unsigned char * buf = NULL;
        
	// First, encrypt the data if necessary
	if (get_encryption()) {
		if (!wrap((const unsigned char *) buffer, length,  buf , l_out)) {
			dprintf(D_SECURITY, "Encryption failed\n");
			goto error;
		}
		cur = (char *)buf;
	}
	else {
		cur = buffer;
	}

	// Tell peer how big the transfer is going to be, if requested.
	// Note: send_size param is 1 (true) by default.
	this->encode();
	if ( send_size ) {
		ASSERT( this->code(length) != FALSE );
		ASSERT( this->end_of_message() != FALSE );
	}

	// First drain outgoing buffers
	if ( !prepare_for_nobuffering(stream_encode) ) {
		// error flushing buffers; error message already printed
            goto error;
	}

	// Optimize transfer by writing in pagesized chunks.
	for(i = 0; i < length;)
	{
		// If there is less then a page left.
		if( (length - i) < pagesize ) {
			result = condor_write(peer_description(), _sock, cur, (length - i), _timeout);
			if( result < 0 ) {
                                goto error;
			}
			cur += (length - i);
			i += (length - i);
		} else {  
			// Send another page...
			result = condor_write(peer_description(), _sock, cur, pagesize, _timeout);
			if( result < 0 ) {
                            goto error;
			}
			cur += pagesize;
			i += pagesize;
		}
	}
	if (i > 0) {
		_bytes_sent += i;
	}
        
        free(buf);

	return i;
 error:
        dprintf(D_ALWAYS, "ReliSock::put_bytes_nobuffer: Send failed.\n");

        free(buf);

        return -1;
}

int 
ReliSock::get_bytes_nobuffer(char *buffer, int max_length, int receive_size)
{
	int result;
	int length;
    unsigned char * buf = NULL;

	ASSERT(buffer != NULL);
	ASSERT(max_length > 0);

	// Find out how big the file is going to be, if requested.
	// No receive_size means read max_length bytes.
	this->decode();
	if ( receive_size ) {
		ASSERT( this->code(length) != FALSE );
		ASSERT( this->end_of_message() != FALSE );
	} else {
		length = max_length;
	}

	// First drain incoming buffers
	if ( !prepare_for_nobuffering(stream_decode) ) {
		// error draining buffers; error message already printed
            goto error;
	}


	if( length > max_length ) {
		dprintf(D_ALWAYS, 
			"ReliSock::get_bytes_nobuffer: data too large for buffer.\n");
                goto error;
	}

	result = condor_read(peer_description(), _sock, buffer, length, _timeout);

	
	if( result < 0 ) {
		dprintf(D_ALWAYS, 
			"ReliSock::get_bytes_nobuffer: Failed to receive file.\n");
                goto error;
	} 
	else {
		// See if it needs to be decrypted
		if (get_encryption()) {
			unwrap((unsigned char *) buffer, result, buf, length);  // I am reusing length
			memcpy(buffer, buf, result);
			free(buf);
		}
		_bytes_recvd += result;
		return result;
	}
 error:
        return -1;
}


int 
ReliSock::handle_incoming_packet()
{
	/* if socket is listening, and packet is there, it is ready for accept */
	if (_state == sock_special && _special_state == relisock_listen) {
		return TRUE;
	}

		// since we are trying to read from the socket, we can assume
		// that it is no longer ok for there to be no message at all.
	allow_empty_message_flag = FALSE;

	/* do not queue up more than one message at a time on reliable sockets */
	/* but return 1, because old message can still be read.						*/
	if (rcv_msg.ready) {
		return TRUE;
	}

	return rcv_msg.rcv_packet(peer_description(), _sock, _timeout);
}

int
ReliSock::finish_end_of_message()
{
	dprintf(D_NETWORK, "Finishing a non-blocking EOM.\n");
	BlockingModeGuard guard(this, true);
	int retval;
	if (snd_msg.buf.num_used())
	{
		retval = snd_msg.snd_packet(peer_description(), _sock, true, _timeout);
	}
	else
	{
		retval = snd_msg.finish_packet(peer_description(), _sock, _timeout);
	}
	if (retval == 3 || retval == 2) m_has_backlog = true;
	return retval;
}

	// Ret values:
	// - TRUE: successfully sent EOM; if set to ignore next EOM, we did nothing.
	// - FALSE: failure occurred when sending EOM.
	// - 2: When encoding mode and non-blocking is enabled, this indicates that
	//   a subset of the data successfully went to the wire but finish_end_of_message
	//   needs to be called.
	// If allow_empty_message is set and there are no bytes to send, return TRUE.
	// Otherwise, an error occurs if there is no unbuffer bytes.
int
ReliSock::end_of_message_nonblocking()
{
	BlockingModeGuard guard(this, true);
	return end_of_message_internal();
}

int
ReliSock::end_of_message()
{
	BlockingModeGuard guard(this, false);
	return end_of_message_internal();
}

int 
ReliSock::end_of_message_internal()
{
	int ret_val = FALSE;

    resetCrypto();
	switch(_coding){
		case stream_encode:
			if ( ignore_next_encode_eom == TRUE ) {
				ignore_next_encode_eom = FALSE;
				return TRUE;
			}
			if (!snd_msg.buf.empty()) {
				int retval = snd_msg.snd_packet(peer_description(), _sock, TRUE, _timeout);
				if (retval == 2 || retval == 3) {
					m_has_backlog = true;
				}
				return retval ? true : false;
			}
			if ( allow_empty_message_flag ) {
				allow_empty_message_flag = FALSE;
				return TRUE;
			}
			break;

		case stream_decode:
			if ( ignore_next_decode_eom == TRUE ) {
				ignore_next_decode_eom = FALSE;
				return TRUE;
			}
			if ( rcv_msg.ready ) {
				if ( rcv_msg.buf.consumed() ) {
					ret_val = TRUE;
				}
				else {
					char const *ip = get_sinful_peer();
					dprintf(D_FULLDEBUG,"Failed to read end of message from %s; %d untouched bytes.\n",ip ? ip : "(null)", rcv_msg.buf.num_untouched());
				}
				rcv_msg.ready = FALSE;
				rcv_msg.buf.reset();
			}
			else if ( allow_empty_message_flag ) {
				allow_empty_message_flag = FALSE;
				return TRUE;
			}
			allow_empty_message_flag = FALSE;
			break;

		default:
			ASSERT(0);
	}

	return ret_val;
}

bool
ReliSock::peek_end_of_message()
{
	if ( rcv_msg.ready ) {
		if ( rcv_msg.buf.consumed() ) {
			return true;
		}
	}
	return false;
}

const char * ReliSock :: isIncomingDataHashed()
{
    return NULL;    // For now
}

int 
ReliSock::put_bytes(const void *data, int sz)
{
<<<<<<< HEAD
	int		tw=0, header_size = isOutgoing_Hash_on() ? MAX_HEADER_SIZE:NORMAL_HEADER_SIZE;
	int		nw, l_out;
        unsigned char * dta = NULL;
=======
>>>>>>> 3a7bab25

        // Check to see if we need to encrypt
        // Okay, this is a bug! H.W. 9/25/2001

        if (get_encryption()) {
        	unsigned char * dta = NULL;
			int l_out;
            if (!wrap((const unsigned char *)(data), sz, dta , l_out)) {
                dprintf(D_SECURITY, "Encryption failed\n");
				if (dta != NULL)
				{
					free(dta);
					dta = NULL;
				}
                return -1;  // encryption failed!
            }
			int r = put_bytes_after_encryption(dta, sz); // l_out instead?
			free(dta);
			return r;
        }
        else {
			// The bytes aren't encrypted at all, just pass through
			return put_bytes_after_encryption(data, sz);
        }
}

int 
ReliSock::put_bytes_after_encryption(const void *dta, int sz) {
	ignore_next_encode_eom = FALSE;

	int		nw;
	int 	tw = 0;
	int		header_size = isOutgoing_MD5_on() ? MAX_HEADER_SIZE:NORMAL_HEADER_SIZE;
	for(nw=0;;) {
		
		if (snd_msg.buf.full()) {
			int retval = snd_msg.snd_packet(peer_description(), _sock, FALSE, _timeout);
			// This would block and the user asked us to work non-buffered - force the
			// buffer to grow to hold the data for now.
			if (retval == 3) {
				nw += snd_msg.buf.put_force(&((const char *)dta)[nw], sz-nw);
				m_has_backlog = true;
				break;
			} else if (!retval) {
				return FALSE;
			}
		}
		
		if (snd_msg.buf.empty()) {
			snd_msg.buf.seek(header_size);
		}
		
		if (dta && (tw = snd_msg.buf.put_max(&((const char *)dta)[nw], sz-nw)) < 0) {
			return -1;
		}
		
		nw += tw;
		if (nw >= sz) {
			break;
		}
	}
	if (nw > 0) {
		_bytes_sent += nw;
	}

	return nw;
}


int 
ReliSock::get_bytes(void *dta, int max_sz)
{
	int		bytes, length;
    unsigned char * data = 0;

	ignore_next_decode_eom = FALSE;

	m_read_would_block = false;
	while (!rcv_msg.ready) {
		int retval = handle_incoming_packet();
		if (retval == 2) {
			dprintf(D_NETWORK, "get_bytes would have blocked - failing call.\n");
			m_read_would_block = true;
			return false;
		} else if (!retval) {
			return FALSE;
		}
	}

	bytes = rcv_msg.buf.get(dta, max_sz);

	if (bytes > 0) {
            if (get_encryption()) {
                unwrap((unsigned char *) dta, bytes, data, length);
                memcpy(dta, data, bytes);
                free(data);
            }
            _bytes_recvd += bytes;
        }
        
	return bytes;
}


int ReliSock::get_ptr( void *&ptr, char delim)
{
	while (!rcv_msg.ready){
		if (!handle_incoming_packet()) {
			return FALSE;
		}
	}

	return rcv_msg.buf.get_tmp(ptr, delim);
}


int ReliSock::peek( char &c)
{
	while (!rcv_msg.ready) {
		if (!handle_incoming_packet()) {
			return FALSE;
		}
	}

	return rcv_msg.buf.peek(c);
}

bool ReliSock::RcvMsg::init_MD(CONDOR_MD_MODE mode, KeyInfo * key)
{
    if (!buf.consumed()) {
        return false;
    }

    mode_ = mode;
    delete mdChecker_;
	mdChecker_ = 0;

    if (key) {
        mdChecker_ = new Condor_MD_MAC(key);
    }

    return true;
}

ReliSock::RcvMsg :: RcvMsg() : 
    mode_(MD_OFF),
    mdChecker_(0), 
	p_sock(0),
	m_partial_packet(false),
	m_remaining_read_length(0),
	m_end(0),
	m_tmp(NULL),
	ready(0),
	m_closed(false)
{
	memset( m_partial_cksum, 0, sizeof(m_partial_cksum) );
}

ReliSock::RcvMsg::~RcvMsg()
{
    delete mdChecker_;
}

void ReliSock::RcvMsg::reset()
{
	buf.reset();
}

int ReliSock::RcvMsg::rcv_packet( char const *peer_description, SOCKET _sock, int _timeout)
{
	char	        hdr[MAX_HEADER_SIZE];
	char *cksum_ptr = &hdr[5];
	int		len, len_t, header_size;
	int		tmp_len;
	int		retval;

	// We read the partial packet in a previous read; try to finish it and
	// then skip down to packet verification.
	if (m_partial_packet) {
		m_partial_packet = false;
		len = m_remaining_read_length;
		cksum_ptr = m_partial_cksum;
		goto read_packet;
	}

	header_size = (mode_ != MD_OFF) ? MAX_HEADER_SIZE : NORMAL_HEADER_SIZE;

	retval = condor_read(peer_description,_sock,hdr,header_size,_timeout, 0, p_sock->is_non_blocking());
	if ( retval == 0 ) {   // 0 means that the read would have blocked; unlike a normal read(), condor_read
	                       // returns -2 if the socket has been closed.
		dprintf(D_NETWORK, "Reading header would have blocked.\n");
		return 2;
	}
	// Block on short reads for the header.  Since the header is very short (typically, 5 bytes),
	// we don't care to gracefully handle the case where it has been fragmented over multiple
	// TCP packets.
	if ( (retval > 0) && (retval != header_size) ) {
		dprintf(D_NETWORK, "Force-reading remainder of header.\n");
		retval = condor_read(peer_description, _sock, hdr+retval, header_size-retval, _timeout);
	}

	if ( retval < 0 && 
		 retval != -2 ) // -2 means peer just closed the socket
	{
		dprintf(D_ALWAYS,"IO: Failed to read packet header\n");
		return FALSE;
	}
	if ( retval == -2 ) {	// -2 means peer just closed the socket
		dprintf(D_FULLDEBUG,"IO: EOF reading packet header\n");
		m_closed = true;
		return FALSE;
	}

	m_end = (int) ((char *)hdr)[0];
	memcpy(&len_t,  &hdr[1], 4);
	len = (int) ntohl(len_t);

	if (m_end < 0 || m_end > 10) {
		dprintf(D_ALWAYS,"IO: Incoming packet header unrecognized\n");
		return FALSE;
	}
        
	if (len > 1024*1024){
		dprintf(D_ALWAYS, "IO: Incoming packet is larger than 1MB limit (requested size %d)\n", len);
		return FALSE;
	}
	if (!(m_tmp = new Buf)){
		dprintf(D_ALWAYS, "IO: Out of memory\n");
		return FALSE;
	}
	m_tmp->grow_buf(len+1);

	if (len <= 0)
	{
		delete m_tmp;
		m_tmp = NULL;
		dprintf(D_ALWAYS, 
			"IO: Incoming packet improperly sized (len=%d,end=%d)\n",
			len, m_end);
		return FALSE;
	}

read_packet:
	tmp_len = m_tmp->read(peer_description, _sock, len, _timeout, p_sock->is_non_blocking());
	if (tmp_len != len) {
		if (p_sock->is_non_blocking() && (tmp_len >= 0)) {
			m_partial_packet = true;
			m_remaining_read_length = len - tmp_len;
			if ( mode_ != MD_OFF && cksum_ptr != m_partial_cksum ) {
				memcpy( m_partial_cksum, cksum_ptr, sizeof(m_partial_cksum) );
			}
			return 2;
		} else {
			delete m_tmp;
			m_tmp = NULL;
			dprintf(D_ALWAYS, "IO: Packet read failed: read %d of %d\n",
					tmp_len, len);
			return FALSE;
		}
	}

        // Now, check MD
        if (mode_ != MD_OFF) {
            if (!m_tmp->verifyMD(cksum_ptr, mdChecker_)) {
                delete m_tmp;
		m_tmp = NULL;
                dprintf(D_ALWAYS, "IO: Message Digest/MAC verification failed!\n");
                return FALSE;  // or something other than this
            }
        }
        
	if (!buf.put(m_tmp)) {
		delete m_tmp;
		m_tmp = NULL;
		dprintf(D_ALWAYS, "IO: Packet storing failed\n");
		return FALSE;
	}
		
	if (m_end) {
		ready = TRUE;
	}
	return TRUE;
}


ReliSock::SndMsg::SndMsg() : 
    mode_(MD_OFF), 
    mdChecker_(0),
	p_sock(0),
	m_out_buf(NULL)
{
}

ReliSock::SndMsg::~SndMsg() 
{
    delete mdChecker_;
	delete m_out_buf;
}

void ReliSock::SndMsg::reset()
{
	buf.reset();
	delete m_out_buf;
	m_out_buf = NULL;
}

int ReliSock::SndMsg::finish_packet(const char *peer_description, int sock, int timeout)
{
	if (m_out_buf == NULL) {
		return true;
	}
	dprintf(D_NETWORK, "Finishing packet with non-blocking %d.\n", p_sock->is_non_blocking());
	int retval = true;
	int result = m_out_buf->write(peer_description, sock, -1, timeout, p_sock->is_non_blocking());
	if (result < 0) {
		retval = false;
	} else if (!m_out_buf->consumed()) {
		if (p_sock->is_non_blocking()) {
			return 2;
		} else {
			retval = false;
		}
	}
	delete m_out_buf;
	m_out_buf = NULL;
	return retval;
}

void ReliSock::SndMsg::stash_packet()
{
	dprintf(D_NETWORK, "Stashing packet for later due to non-blocking request.\n");
	m_out_buf = new Buf();
	m_out_buf->swap(buf);
	buf.reset();
}

	// Send the current buffer in a single CEDAR packet.
	// Return codes:
	//   - TRUE: successful send.
	//   - FALSE: failed
	//   - 2: Write would have blocked and we are in non-blocking mode.
	//
	// Note: If we are in non-blocking mode, we may just form the buffer but only
	// partially send it to the wire.  If this happens, we return 2.  In such a case,
	// we leave the SndMsg buffer in a valid state -- if the caller cannot buffer the
	// data itself, it may use the 'put_force' method to grow the underlying buffer.
int ReliSock::SndMsg::snd_packet( char const *peer_description, int _sock, int end, int _timeout )
{
		// First, see if we have an incomplete packet.
	int retval = finish_packet(peer_description, _sock, _timeout);
	if (retval == 2) {
		return 3;
	} else if (!retval) {
		return false;
	}
		// 

	char	        hdr[MAX_HEADER_SIZE];
	int		len, header_size;
	int		ns;

	header_size = (mode_ != MD_OFF) ? MAX_HEADER_SIZE : NORMAL_HEADER_SIZE;
	hdr[0] = (char) end;
	ns = buf.num_used() - header_size;
	len = (int) htonl(ns);

	memcpy(&hdr[1], &len, 4);

	if (mode_ != MD_OFF) {
		if (!buf.computeMD(&hdr[5], mdChecker_)) {
			dprintf(D_ALWAYS, "IO: Failed to compute Message Digest/MAC\n");
			return FALSE;
		}
	}

	int result = buf.flush(peer_description, _sock, hdr, header_size, _timeout, p_sock->is_non_blocking());
	if (result < 0) {
		return false;
	} else if (result != ns+header_size) {
		if (p_sock->is_non_blocking()) {
			stash_packet();
			return 2;
		} else {
			return false;
		}
	}
        
	if( end ) {
		buf.dealloc_buf(); // save space, now that we are done sending
	}
	return TRUE;
}

bool ReliSock::SndMsg::init_MD(CONDOR_MD_MODE mode, KeyInfo * key)
{
    if (!buf.empty()) {
        return false;
    }

    mode_ = mode;
    delete mdChecker_;
	mdChecker_ = 0;

    if (key) {
        mdChecker_ = new Condor_MD_MAC(key);
    }

    return true;
}

#ifndef WIN32
	// interface no longer supported
int 
ReliSock::attach_to_file_desc( int fd )
{
	if (_state != sock_virgin) {
		return FALSE;
	}

	_sock = fd;
	_state = sock_connect;

	int accepting = 0;
	socklen_t l = sizeof(accepting);

	if ((getsockopt(fd, SOL_SOCKET, SO_ACCEPTCONN, &accepting, &l) == 0) && (l == sizeof(accepting)))
	{
		if (accepting == 1)
		{
			_state = sock_special;
			_special_state = relisock_listen;
		}
	}

	timeout(0);	// make certain in blocking mode
	return TRUE;
}
#endif

Stream::stream_type 
ReliSock::type() const
{ 
	return Stream::reli_sock; 
}

char *
ReliSock::serialize() const
{
	MyString state;

	char * parent_state = Sock::serialize();
	char * crypto = serializeCryptoInfo();
	char * md = serializeMdInfo();

	formatstr( state, "%s%d*%s*%s*%s*", parent_state, _special_state, _who.to_sinful().Value(), crypto, md );

	delete[] parent_state;
	delete[] crypto;
	delete[] md;

	return state.detach_buffer();
}

const char *
ReliSock::serialize(const char *buf)
{
	char * sinful_string = NULL;
	char fqu[256];
	const char *ptmp, * ptr = NULL;
	int len = 0;

    ASSERT(buf);

	// first, let our parent class restore its state
    ptmp = Sock::serialize(buf);
    ASSERT( ptmp );
    int itmp;
    int citems = sscanf(ptmp,"%d*",&itmp);
	if (citems == 1)
       _special_state = relisock_state(itmp);
    // skip through this
    ptmp = strchr(ptmp, '*');
    if(ptmp) ptmp++;
    // Now, see if we are 6.3 or 6.2
    if (ptmp && (ptr = strchr(ptmp, '*')) != NULL) {
        // we are 6.3
		sinful_string = new char [1 + ptr - ptmp];
        memcpy(sinful_string, ptmp, ptr - ptmp);
		sinful_string[ptr - ptmp] = 0;

        ptmp = ++ptr;
        // The next part is for crypto
        ptmp = serializeCryptoInfo(ptmp);
        // Followed by Md
        ptmp = serializeMdInfo(ptmp);

        citems = sscanf(ptmp, "%d*", &len);

        if (1 == citems && len > 0) {
            ptmp = strchr(ptmp, '*');
            ptmp++;
            memcpy(fqu, ptmp, len);
            if ((fqu[0] != ' ') && (fqu[0] != '\0')) {
                    // We are cozy
				setFullyQualifiedUser(fqu);
            }
        }
    }
    else if(ptmp) {
        // we are 6.2, this is the end of it.
		size_t sinful_len = strlen(ptmp);
		sinful_string = new char [1 + sinful_len];
        citems = sscanf(ptmp,"%s",sinful_string);
		if (1 != citems) sinful_string[0] = 0;
		sinful_string[sinful_len] = 0;
    }

	_who.from_sinful(sinful_string);
	delete [] sinful_string;
    
    return NULL;
}

int 
ReliSock::prepare_for_nobuffering(stream_coding direction)
{
	int ret_val = TRUE;

	if ( direction == stream_unknown ) {
		direction = _coding;
	}

	switch(direction){
		case stream_encode:
			if ( ignore_next_encode_eom == TRUE ) {
				// optimization: if we already prepared for nobuffering,
				// just return true.
				return TRUE;
			}
			if (!snd_msg.buf.empty()) {
				bool is_non_blocking = m_non_blocking;
				m_non_blocking = false;
				ret_val = snd_msg.snd_packet(peer_description(), _sock, TRUE, _timeout);
				m_non_blocking = is_non_blocking;
			}
			if ( ret_val ) {
				ignore_next_encode_eom = TRUE;
			}
			break;

		case stream_decode:
			if ( ignore_next_decode_eom == TRUE ) {
				// optimization: if we already prepared for nobuffering,
				// just return true.
				return TRUE;
			}
			if ( rcv_msg.ready ) {
				if ( !rcv_msg.buf.consumed() )
					ret_val = FALSE;
				rcv_msg.ready = FALSE;
				rcv_msg.buf.reset();
			}
			if ( ret_val ) {
				ignore_next_decode_eom = TRUE;
			}
			break;

		default:
			ASSERT(0);
	}

	return ret_val;
}

int ReliSock::perform_authenticate(bool with_key, KeyInfo *& key, 
								   const char* methods, CondorError* errstack,
								   int auth_timeout, bool non_blocking, char **method_used)
{
	int in_encode_mode;
	int result;

	if( method_used ) {
		*method_used = NULL;
	}

    if (!triedAuthentication()) {
		if (m_authob) {delete m_authob;}
		m_authob = new Authentication(this);
		setTriedAuthentication(true);
			// store if we are in encode or decode mode
		in_encode_mode = is_encode();

			// actually perform the authentication
		if ( with_key ) {
			result = m_authob->authenticate( hostAddr, key, methods, errstack, auth_timeout, non_blocking );
		} else {
			result = m_authob->authenticate( hostAddr, methods, errstack, auth_timeout, non_blocking );
		}
		if ( result == 2 ) {
			m_auth_in_progress = true;
		}
			// restore stream mode (either encode or decode)
		if ( in_encode_mode && is_decode() ) {
			encode();
		} else {
			if ( !in_encode_mode && is_encode() ) { 
				decode();
			}
		}

		if (!m_auth_in_progress) {
			int result2 = authenticate_continue(errstack, non_blocking, method_used);
			return result ? result2 : 0;
		}
		return result;
    }
    else {
        return 1;
    }
}

int ReliSock::authenticate_continue(CondorError* errstack, bool non_blocking, char **method_used)
{
	int result = 1;
	if( m_auth_in_progress )
	{
		result = m_authob->authenticate_continue(errstack, non_blocking);
		if (result == 2) {
			return result;
		}
	}
	m_auth_in_progress = false;

	setFullyQualifiedUser(m_authob->getFullyQualifiedUser());

	if( m_authob->getMethodUsed() ) {
		setAuthenticationMethodUsed(m_authob->getMethodUsed());
		if( method_used ) {
			*method_used = strdup(m_authob->getMethodUsed());
		}
	}
	if ( m_authob->getFQAuthenticatedName() ) {
		setAuthenticatedName( m_authob->getFQAuthenticatedName() );
	}
	delete m_authob;
	m_authob = NULL;
	return result;
}

int ReliSock::authenticate(KeyInfo *& key, const char* methods, CondorError* errstack, int auth_timeout, bool non_blocking, char **method_used)
{
	return perform_authenticate(true,key,methods,errstack,auth_timeout,non_blocking,method_used);
}

int 
ReliSock::authenticate(const char* methods, CondorError* errstack, int auth_timeout, bool non_blocking) 
{
	KeyInfo *key = NULL;
	return perform_authenticate(false,key,methods,errstack,auth_timeout,non_blocking,NULL);
}

bool
ReliSock::connect_socketpair_impl( ReliSock & sock, condor_protocol proto, bool isLoopback ) {
	ReliSock tmp;
	if( ! tmp.bind( proto, false, 0, isLoopback ) ) {
		dprintf( D_ALWAYS, "connect_socketpair(): failed to bind() that.\n" );
		return false;
	}

	if( !tmp.listen() ) {
		dprintf( D_ALWAYS, "connect_socketpair(): failed to listen() on that.\n" );
		return false;
	}

	if( ! bind( proto, false, 0, isLoopback ) ) {
		dprintf( D_ALWAYS, "connect_socketpair(): failed to bind() this.\n" );
		return false;
	}

	if( !connect( tmp.my_ip_str(), tmp.get_port() ) ) {
		dprintf( D_ALWAYS, "connect_socketpair(): failed to connect() to that.\n" );
		return false;
	}

	tmp.timeout( 1 );
	if( ! tmp.accept( sock ) ) {
		dprintf( D_ALWAYS, "connect_socketpair(): failed to accept() that.\n" );
		return false;
	}

	return true;
}

bool
ReliSock::connect_socketpair( ReliSock & sock, char const * asIfConnectingTo ) {
	condor_sockaddr aictAddr;
	if( ! aictAddr.from_ip_string( asIfConnectingTo ) ) {
		dprintf( D_ALWAYS, "connect_socketpair(): '%s' not a valid IP string.\n", asIfConnectingTo );
		return false;
	}

	return connect_socketpair_impl( sock, aictAddr.get_protocol(), aictAddr.is_loopback() );
}

bool
ReliSock::connect_socketpair( ReliSock & sock ) {
	condor_protocol proto = CP_IPV4;
	bool ipV4Allowed = ! param_false( "ENABLE_IPV4" );
	bool ipV6Allowed = ! param_false( "ENABLE_IPV6" );

	if( ipV6Allowed && (! ipV4Allowed) ) {
		proto = CP_IPV6;
	}

	return connect_socketpair_impl( sock, proto, true );
}

void
ReliSock::enter_reverse_connecting_state()
{
	if( _state == sock_assigned ) {
		// no need for a socket to be allocated while we are waiting
		// because this socket will be assigned to a new socket
		// once we accept a connection from the listen socket
		this->close();
	}
	ASSERT( _state == sock_virgin );
	_state = sock_reverse_connect_pending;
}

void
ReliSock::exit_reverse_connecting_state(ReliSock *sock)
{
	ASSERT( _state == sock_reverse_connect_pending );
	_state = sock_virgin;

	if( sock ) {
		int assign_rc = assignCCBSocket(sock->get_file_desc());
		ASSERT( assign_rc );
		isClient(true);
		if( sock->_state == sock_connect ) {
			enter_connected_state("REVERSE CONNECT");
		}
		else {
			_state = sock->_state;
		}
		sock->_sock = INVALID_SOCKET;
		sock->close();
	}
	m_ccb_client = NULL;
}

/*
 * Use the Linux-specific TCP_INFO getsockopt to return a human readable
 * string describing low-level tcp statistics
 *
 */
char *
ReliSock::get_statistics() {
#ifndef LINUX
	return 0;
#else
			// 20 entries, each with 16 bytes of text and up to 10 bytes numeric
	int maxSize = 20 * (16 + 10);
	if (statsBuf == 0) {
		statsBuf = (char *)malloc(maxSize + 1); // dtor frees this
		statsBuf[0] = '\0';
	}

	struct tcp_info ti;
	socklen_t tcp_info_len = sizeof(struct tcp_info);

	int ret = getsockopt(this->get_file_desc(), SOL_TCP, TCP_INFO, &ti, &tcp_info_len);
	if (ret != 0) {
			// maybe the sock was closed?  Return the last value, if any.
		return statsBuf;
	}

	snprintf(statsBuf, maxSize,
		"rto: %d "
		"ato: %d "
		"snd_mss: %d "
		"rcv_mss: %d "
		"unacked: %d "
		"sacked: %d "
		"lost: %d "
		"retrans: %d "
		"fackets: %d "
		"pmtu: %d "
		"rcv_ssthresh: %d "
		"rtt: %d "
		"snd_ssthresh: %d "
		"snd_cwnd: %d "
		"advmss: %d "
		"reordering: %d "
		"rcv_rtt: %d "
		"rcv_space: %d "
		"total_retrans: %d ",
		
		ti.tcpi_rto,
		ti.tcpi_ato,
		ti.tcpi_snd_mss,
		ti.tcpi_rcv_mss,
		ti.tcpi_unacked,
		ti.tcpi_sacked,
		ti.tcpi_lost,
		ti.tcpi_retrans,
		ti.tcpi_fackets,
		ti.tcpi_pmtu,
		ti.tcpi_rcv_ssthresh,
		ti.tcpi_rtt,
		ti.tcpi_snd_ssthresh,
		ti.tcpi_snd_cwnd,
		ti.tcpi_advmss,
		ti.tcpi_reordering,
		ti.tcpi_rcv_rtt,
		ti.tcpi_rcv_space,
		ti.tcpi_total_retrans);
		
	return statsBuf;
#endif
}

void
ReliSock::setTargetSharedPortID( char const *id )
{
	if( m_target_shared_port_id ) {
		free( m_target_shared_port_id );
		m_target_shared_port_id  = NULL;
	}
	if( id ) {
		m_target_shared_port_id = strdup( id );
	}
}

bool
ReliSock::msgReady() {
	while (!rcv_msg.ready)
	{
		// NOTE: 'true' here indicates non-blocking.
		BlockingModeGuard sentry(this, true);
		int retval = handle_incoming_packet();
		if (retval == 2) {
			dprintf(D_NETWORK, "msgReady would have blocked.\n");
			m_read_would_block = true;
			return false;
		} else if (retval == 0) {
			// No data is available
			return false;
		}
	}
	return rcv_msg.ready;
}<|MERGE_RESOLUTION|>--- conflicted
+++ resolved
@@ -584,13 +584,6 @@
 int 
 ReliSock::put_bytes(const void *data, int sz)
 {
-<<<<<<< HEAD
-	int		tw=0, header_size = isOutgoing_Hash_on() ? MAX_HEADER_SIZE:NORMAL_HEADER_SIZE;
-	int		nw, l_out;
-        unsigned char * dta = NULL;
-=======
->>>>>>> 3a7bab25
-
         // Check to see if we need to encrypt
         // Okay, this is a bug! H.W. 9/25/2001
 
