/***************************************************************
 *
 * Copyright (C) 1990-2007, Condor Team, Computer Sciences Department,
 * University of Wisconsin-Madison, WI.
 * 
 * Licensed under the Apache License, Version 2.0 (the "License"); you
 * may not use this file except in compliance with the License.  You may
 * obtain a copy of the License at
 * 
 *    http://www.apache.org/licenses/LICENSE-2.0
 * 
 * Unless required by applicable law or agreed to in writing, software
 * distributed under the License is distributed on an "AS IS" BASIS,
 * WITHOUT WARRANTIES OR CONDITIONS OF ANY KIND, either express or implied.
 * See the License for the specific language governing permissions and
 * limitations under the License.
 *
 ***************************************************************/


#include "condor_common.h"
#include "condor_debug.h"
#include "condor_config.h"
#include "condor_ver_info.h"
#include "condor_version.h"
#include "condor_environ.h"

#include "authentication.h"
#include "condor_attributes.h"
#include "condor_adtypes.h"
#include "my_hostname.h"
#include "internet.h"
#include "HashTable.h"
#include "KeyCache.h"
#include "condor_daemon_core.h"
#include "condor_ipverify.h"
#include "condor_secman.h"
#include "classad_merge.h"
#include "daemon.h"
#include "subsystem_info.h"
#include "setenv.h"
#include "ipv6_hostname.h"
#include "condor_auth_passwd.h"
#include "condor_auth_ssl.h"

#include <sstream>
#include <algorithm>

extern bool global_dc_get_cookie(int &len, unsigned char* &data);

// special security session "hint" used to specify that a new
// security session should be used
char const *USE_TMP_SEC_SESSION = "USE_TMP_SEC_SESSION";

void SecMan::key_printf(int debug_levels, KeyInfo *k) {
	if (param_boolean("SEC_DEBUG_PRINT_KEYS", false)) {
		if (k) {
			char hexout[260];  // holds (at least) a 128 byte key.
			const unsigned char* dataptr = k->getKeyData();
			int   length  =  k->getKeyLength();

			for (int i = 0; (i < length) && (i < 24); i++) {
				sprintf (&hexout[i*2], "%02x", *dataptr++);
			}

			dprintf (debug_levels, "KEYPRINTF: [%i] %s\n", length, hexout);
		} else {
			dprintf (debug_levels, "KEYPRINTF: [NULL]\n");
		}
	}
}



const char SecMan::sec_feat_act_rev[][10] = {
	"UNDEFINED",
	"INVALID",
	"FAIL",
	"YES",
	"NO"
};


const char SecMan::sec_req_rev[][10] = {
	"UNDEFINED",
	"INVALID",
	"NEVER",
	"OPTIONAL",
	"PREFERRED",
	"REQUIRED"
};

KeyCache SecMan::m_default_session_cache;
std::map<std::string,KeyCache*> *SecMan::m_tagged_session_cache = NULL;
std::string SecMan::m_tag;
std::string SecMan::m_token;
std::map<DCpermission, std::string> SecMan::m_tag_methods;
std::string SecMan::m_tag_token_owner;
KeyCache *SecMan::session_cache = &SecMan::m_default_session_cache;
std::string SecMan::m_pool_password;
HashTable<MyString,MyString> SecMan::command_map(hashFunction);
HashTable<MyString,classy_counted_ptr<SecManStartCommand> > SecMan::tcp_auth_in_progress(hashFunction);
int SecMan::sec_man_ref_count = 0;
std::set<std::string> SecMan::m_not_my_family;
char* SecMan::_my_unique_id = 0;
char* SecMan::_my_parent_unique_id = 0;
bool SecMan::_should_check_env_for_unique_id = true;
IpVerify *SecMan::m_ipverify = NULL;
classad::References SecMan::m_resume_proj;

// Forward dec'l; this was previously a SecMan method but not hidden here to discourage
// its use; in all cases, an external caller should use SecMan::getAuthenticationMethods
// instead.
static std::string getDefaultAuthenticationMethods(DCpermission perm);

void
SecMan::setTag(const std::string &tag) {

	if (tag != m_tag) {
		m_tag_token_owner = "";
		m_tag_methods.clear();
	}

        m_tag = tag;
	if (tag.size() == 0) {
		session_cache = &m_default_session_cache;
		return;
	}
	if (m_tagged_session_cache == NULL) {
		m_tagged_session_cache = new std::map<std::string, KeyCache*>();
	}
	std::map<std::string, KeyCache*>::const_iterator iter = m_tagged_session_cache->find(tag);
	KeyCache *tmp = NULL;
	if (iter == m_tagged_session_cache->end()) {
		tmp = new KeyCache();
		m_tagged_session_cache->insert(std::make_pair(tag, tmp));
	} else {
		tmp = iter->second;
	}
	session_cache = tmp;
}


void
SecMan::setTagAuthenticationMethods(DCpermission perm, const std::vector<std::string> &methods)
{
	std::stringstream ss;
	bool first = true;
	for (const auto &method : methods) {
		if (first) first = false;
		else ss << ",";
		ss << method;
	}
	m_tag_methods[perm] = ss.str();
}


const std::string
SecMan::getTagAuthenticationMethods(DCpermission perm)
{
	const auto iter = m_tag_methods.find(perm);
	if (iter == m_tag_methods.end()) {
		return "";
	}
	return iter->second;
}


SecMan::sec_req
SecMan::sec_alpha_to_sec_req(char *b) {
	if (!b || !*b) {  
		// ... that is the question :)
		return SEC_REQ_INVALID;
	}

	switch (toupper(b[0])) {
		case 'R':  // required
		case 'Y':  // yes
		case 'T':  // true
			return SEC_REQ_REQUIRED;
		case 'P':  // preferred
			return SEC_REQ_PREFERRED;
		case 'O':  // optional
			return SEC_REQ_OPTIONAL;
		case 'F':  // false
		case 'N':  // never
			return SEC_REQ_NEVER;
	}

	return SEC_REQ_INVALID;
}


SecMan::sec_feat_act
SecMan::sec_lookup_feat_act( const ClassAd &ad, const char* pname ) {

	char* res = NULL;
	ad.LookupString(pname, &res);

	if (res) {
		char buf[2];
		strncpy (buf, res, 1);
		buf[1] = 0;
		free (res);

		return sec_alpha_to_sec_feat_act(buf);
	}

	return SEC_FEAT_ACT_UNDEFINED;

}

SecMan::sec_feat_act
SecMan::sec_alpha_to_sec_feat_act(char *b) {
	if (!b || !*b) {  
		// ... that is the question :)
		return SEC_FEAT_ACT_INVALID;
	}

	switch (toupper(b[0])) {
		case 'F':  // enact
			return SEC_FEAT_ACT_FAIL;
		case 'Y':  // yes
			return SEC_FEAT_ACT_YES;
		case 'N':  // no
			return SEC_FEAT_ACT_NO;
	}

	return SEC_FEAT_ACT_INVALID;
}


/*
SecMan::sec_act
SecMan::sec_alpha_to_sec_act(char *b) {
	if (!b || !*b) {  
		// ... that is the question :)
		return SEC_ACT_INVALID;
	}

	switch (toupper(b[0])) {
		case 'A':  // ask
			return SEC_REQ_ASK;
		case 'E':  // enact
			return SEC_ENACT;
		case 'U':  // usekey
			return SEC_USEKEY;
		case 'N':  // none
			return SEC_NONE;
	}

	return SEC_INVALID;
}
*/

/*
SecMan::sec_act
SecMan::sec_lookup_act( const ClassAd &ad, const char* pname ) {

	char* res = NULL;
	ad.LookupString(pname, &res);

	if (res) {
		char buf[2];
		strncpy (buf, res, 1);
		buf[1] = 0;
		free (res);

		return sec_alpha_to_sec_act(buf);
	}

	return SEC_UNDEFINED;
}
*/


SecMan::sec_req
SecMan::sec_lookup_req( const ClassAd &ad, const char* pname ) {

	char* res = NULL;
	ad.LookupString(pname, &res);

	if (res) {
		char buf[2];
		strncpy (buf, res, 1);
		buf[1] = 0;
		free (res);

		return sec_alpha_to_sec_req(buf);
	}

	return SEC_REQ_UNDEFINED;
}

SecMan::sec_feat_act
SecMan::sec_req_to_feat_act (sec_req r) {
	if ( (r == SEC_REQ_REQUIRED) || (r == SEC_REQ_PREFERRED) ) {
		return SEC_FEAT_ACT_YES;
	} else {
		return SEC_FEAT_ACT_NO;
	}
}


bool
SecMan::sec_is_negotiable (sec_req r) {
	if ( (r == SEC_REQ_REQUIRED) || (r == SEC_REQ_NEVER) ) {
		return false;
	} else {
		return true;
	}
}


SecMan::sec_req
SecMan::sec_req_param( const char* fmt, DCpermission auth_level, sec_req def ) {
	char *config_value = getSecSetting( fmt, auth_level );

	if (config_value) {
		char buf[2];
		strncpy (buf, config_value, 1);
		buf[1] = 0;
		free (config_value);

		sec_req res = sec_alpha_to_sec_req(buf);

		if (res == SEC_REQ_UNDEFINED || res == SEC_REQ_INVALID) {
			MyString param_name;
			char *value = getSecSetting( fmt, auth_level, &param_name );
			if( res == SEC_REQ_INVALID ) {
				EXCEPT( "SECMAN: %s=%s is invalid!",
				        param_name.Value(), value ? value : "(null)" );
			}
			if( IsDebugVerbose(D_SECURITY) ) {
				dprintf (D_SECURITY,
				         "SECMAN: %s is undefined; using %s.\n",
				         param_name.Value(), SecMan::sec_req_rev[def]);
			}
			free(value);

			return def;
		}

		return res;
	}

	return def;
}


	// Determine the valid authentication methods for the current process.  Order of
	// preference is:
	// 1. Methods explicitly set in the current security tag (typically a developer
	//    override of settings).
	// 2. The setting in SEC_<perm>_AUTHENTICATION_METHODS.
	// 3. The default parameters for the permission level.
	// Additionally, (2) and (3) are filtered to ensure they are valid.
std::string
SecMan::getAuthenticationMethods(DCpermission perm) {

	auto methods = getTagAuthenticationMethods(perm);
	if (!methods.empty()) {
		return methods;
	}

	std::unique_ptr<char, decltype(&free)> config_methods(getSecSetting ("SEC_%s_AUTHENTICATION_METHODS", perm), free);

	if (!config_methods) {
		methods = getDefaultAuthenticationMethods(perm);
	} else {
		methods = std::string(config_methods.get());
	}

	return filterAuthenticationMethods(perm, methods);
}

bool
SecMan::getIntSecSetting( int &result, const char* fmt, DCpermissionHierarchy const &auth_level, MyString *param_name /* = NULL */, char const *check_subsystem /* = NULL */ )
{
	return getSecSetting_implementation(&result,NULL,fmt,auth_level,param_name,check_subsystem);
}

char* 
SecMan::getSecSetting( const char* fmt, DCpermissionHierarchy const &auth_level, MyString *param_name /* = NULL */, char const *check_subsystem /* = NULL */ )
{
	char *result = NULL;
	getSecSetting_implementation(NULL,&result,fmt,auth_level,param_name,check_subsystem);
	return result;
}

bool
SecMan::getSecSetting_implementation( int *int_result,char **str_result, const char* fmt, DCpermissionHierarchy const &auth_level, MyString *param_name, char const *check_subsystem )
{
	DCpermission const *perms = auth_level.getConfigPerms();
	bool found;

		// Now march through the list of config settings to look for.  The
		// last one in the list will be DEFAULT_PERM, which we only use
		// if nothing else is found first.

	for( ; *perms != LAST_PERM; perms++ ) {
		MyString buf;
		if( check_subsystem ) {
				// First see if there is a specific config entry for the
				// specified condor subsystem.
			buf.formatstr( fmt, PermString(*perms) );
			buf.formatstr_cat("_%s",check_subsystem);
			if( int_result ) {
				found = param_integer( buf.Value(), *int_result, false, 0, false, 0, 0 );
			}
			else {
				*str_result = param( buf.Value() );
				found = *str_result;
			}
			if( found ) {
				if( param_name ) {
						// Caller wants to know the param name.
					param_name->append_to_list(buf);
				}
				return true;
			}
		}

		buf.formatstr( fmt, PermString(*perms) );
		if( int_result ) {
			found = param_integer( buf.Value(), *int_result, false, 0, false, 0, 0 );
		}
		else {
			*str_result = param( buf.Value() );
			found = *str_result;
		}
		if( found ) {
			if( param_name ) {
					// Caller wants to know the param name.
				param_name->append_to_list(buf);
			}
			return true;
		}
	}

	return false;
}


void
SecMan::UpdateAuthenticationMetadata(ClassAd &ad)
{
	// We need the trust domain for TOKEN auto-request, but auto-request
	// happens if and only if TOKEN isn't in the method list (indicating
	// that we didn't have one).
	std::string issuer;
	if (param(issuer, "TRUST_DOMAIN")) {
		issuer = issuer.substr(0, issuer.find_first_of(", \t"));
		ad.InsertAttr(ATTR_SEC_TRUST_DOMAIN, issuer);
	}

	std::string method_list_str;
	if (!ad.EvaluateAttrString(ATTR_SEC_AUTHENTICATION_METHODS, method_list_str)) {
		return;
	}
	StringList  method_list( method_list_str.c_str() );
	const char *method;

	method_list.rewind();
	while ( (method = method_list.next()) ) {
		if (!strcmp(method, "TOKEN") || !strcmp(method, "TOKENS") ||
			!strcmp(method, "IDTOKEN") || !strcmp(method, "IDTOKENS"))
		{
			Condor_Auth_Passwd::preauth_metadata(ad);
		}
	}
}


// params() for a bunch of stuff and sets up a class ad describing our security
// preferences/requirements.  returns true if the security policy is valid, and
// false otherwise.

// there are many ways to end up with and 'invalid' security policy.  here are a
// couple:
//
// 6.3-style negotiation is disabled and one of AUTH, ENC, or INTEG were required.
//
// either ENC or INTEG are supposed to happen but AUTH is NEVER (can't exchange
// private key if we don't authenticate)

bool
SecMan::FillInSecurityPolicyAd( DCpermission auth_level, ClassAd* ad, 
								bool raw_protocol,
								bool use_tmp_sec_session,
								bool force_authentication )
{
	if( ! ad ) {
		EXCEPT( "SecMan::FillInSecurityPolicyAd called with NULL ad!" );
	}

	// get values from config file, trying each auth level in the
	// list in turn.  The final level in the list will be "DEFAULT".
	// if that fails, the default value (OPTIONAL) is used.

	sec_req sec_authentication = force_authentication ? SEC_REQ_REQUIRED :
		sec_req_param("SEC_%s_AUTHENTICATION", auth_level, SEC_REQ_OPTIONAL);

	sec_req sec_encryption = sec_req_param(
		"SEC_%s_ENCRYPTION", auth_level, SEC_REQ_OPTIONAL);

	sec_req sec_integrity = sec_req_param(
		 "SEC_%s_INTEGRITY", auth_level, SEC_REQ_OPTIONAL);


	// regarding SEC_NEGOTIATE values:
	// REQUIRED- outgoing will always negotiate, and incoming must
	//           be negotiated as well.
	// PREFERRED- outgoing will try to negotiate but fall back to
	//            6.2 method if necessary.  incoming will allow
	//            negotiated & unnegotiated commands.
	// OPTIONAL- outgoing will be 6.2 style.  incoming will allow
	//           negotiated and unnegotiated commands.
	// NEVER- everything will be 6.2 style

	// as of 6.5.0, the default is PREFERRED

	sec_req sec_negotiation = sec_req_param ("SEC_%s_NEGOTIATION", auth_level, SEC_REQ_PREFERRED);

	if( raw_protocol ) {
		sec_negotiation = SEC_REQ_NEVER;
		sec_authentication = SEC_REQ_NEVER;
		sec_encryption = SEC_REQ_NEVER;
		sec_integrity = SEC_REQ_NEVER;
	}


	if (!ReconcileSecurityDependency (sec_authentication, sec_encryption) ||
		!ReconcileSecurityDependency (sec_authentication, sec_integrity) ||
	    !ReconcileSecurityDependency (sec_negotiation, sec_authentication) ||
	    !ReconcileSecurityDependency (sec_negotiation, sec_encryption) ||
		!ReconcileSecurityDependency (sec_negotiation, sec_integrity)) {

		// houston, we have a problem.  
		dprintf (D_SECURITY, "SECMAN: failure! can't resolve security policy:\n");
		dprintf (D_SECURITY, "SECMAN:   SEC_NEGOTIATION=\"%s\"\n",
				SecMan::sec_req_rev[sec_negotiation]);
		dprintf (D_SECURITY, "SECMAN:   SEC_AUTHENTICATION=\"%s\"\n",
				SecMan::sec_req_rev[sec_authentication]);
		dprintf (D_SECURITY, "SECMAN:   SEC_ENCRYPTION=\"%s\"\n", 
				SecMan::sec_req_rev[sec_encryption]);
		dprintf (D_SECURITY, "SECMAN:   SEC_INTEGRITY=\"%s\"\n", 
				SecMan::sec_req_rev[sec_integrity]);
		return false;
	}

	// auth methods
	auto methods = getAuthenticationMethods(auth_level);
	if (!methods.empty()) {
		ad->Assign (ATTR_SEC_AUTHENTICATION_METHODS, methods.c_str());

		// Some methods may need to insert additional metadata into this ad
		// in order for the client & server to determine if they can be used.
		UpdateAuthenticationMetadata(*ad);
	} else {
		if( sec_authentication == SEC_REQ_REQUIRED ) {
			dprintf( D_SECURITY, "SECMAN: no auth methods, "
					 "but a feature was required! failing...\n" );
			return false;
		} else {
			// disable auth, which disables crypto and integrity.
			// if any of these were required, auth would be required
			// too after calling ReconcileSecurityDependency.
			dprintf( D_SECURITY, "SECMAN: no auth methods, "
			 	"disabling authentication, crypto, and integrity.\n" );
			sec_authentication = SEC_REQ_NEVER;
			sec_encryption = SEC_REQ_NEVER;
			sec_integrity = SEC_REQ_NEVER;
		}
	}

	// crypto methods
	auto crypto_method_raw = SecMan::getSecSetting("SEC_%s_CRYPTO_METHODS", auth_level);
	std::string crypto_method = crypto_method_raw ? crypto_method_raw : SecMan::getDefaultCryptoMethods();
	free(crypto_method_raw);

	crypto_method = SecMan::filterCryptoMethods(crypto_method);

	if (!crypto_method.empty()) {
		ad->Assign (ATTR_SEC_CRYPTO_METHODS, crypto_method);
	} else {
		if( sec_encryption == SEC_REQ_REQUIRED || 
			sec_integrity == SEC_REQ_REQUIRED ) {
			dprintf( D_SECURITY, "SECMAN: no crypto methods, "
					 "but it was required! failing...\n" );
			return false;
		} else {
			dprintf( D_SECURITY, "SECMAN: no crypto methods, "
					 "disabling crypto.\n" );
			sec_encryption = SEC_REQ_NEVER;
			sec_integrity = SEC_REQ_NEVER;
		}
	}


	ad->Assign( ATTR_SEC_NEGOTIATION, SecMan::sec_req_rev[sec_negotiation] );

	ad->Assign ( ATTR_SEC_AUTHENTICATION, SecMan::sec_req_rev[sec_authentication] );

	ad->Assign (ATTR_SEC_ENCRYPTION, SecMan::sec_req_rev[sec_encryption] );

	ad->Assign ( ATTR_SEC_INTEGRITY, SecMan::sec_req_rev[sec_integrity] );

	ad->Assign ( ATTR_SEC_ENACT, "NO" );


	// subsystem
	ad->Assign ( ATTR_SEC_SUBSYSTEM, get_mySubSystem()->getName() );

    char * parent_id = my_parent_unique_id();
    if (parent_id) {
		ad->Assign ( ATTR_SEC_PARENT_UNIQUE_ID, parent_id );
	}

	// pid
	int    mypid = 0;
#ifdef WIN32
	mypid = ::GetCurrentProcessId();
#else
	mypid = ::getpid();
#endif
	ad->Assign ( ATTR_SEC_SERVER_PID, mypid );

	// key duration
	// ZKM TODO HACK
	// need to check kerb expiry.

	// first try the form SEC_<subsys>_<authlev>_SESSION_DURATION
	// if that does not exist, fall back to old form of
	// SEC_<authlev>_SESSION_DURATION.
	int session_duration;

		// set default session duration
	if ( get_mySubSystem()->isType(SUBSYSTEM_TYPE_TOOL) ||
		 get_mySubSystem()->isType(SUBSYSTEM_TYPE_SUBMIT) ) {
			// default for tools is 1 minute.
		session_duration = 60;
	} else {
			// default for daemons is one day.

			// Note that pre 6.6 condors have bugs with re-negotiation
			// of security sessions, so we used to set this to 100 days.
			// That caused memory bloating for dynamic pools.  

		session_duration = 86400;
	}

	char fmt[128];
	sprintf(fmt, "SEC_%s_%%s_SESSION_DURATION", get_mySubSystem()->getName() );
	if( !SecMan::getIntSecSetting(session_duration, fmt, auth_level) ) {
		SecMan::getIntSecSetting(session_duration, "SEC_%s_SESSION_DURATION", auth_level);
	}

	if( use_tmp_sec_session ) {
		// expire this session soon
		session_duration = 60;
	}

		// For historical reasons, session duration is inserted as a string
		// in the ClassAd
	ad->Assign ( ATTR_SEC_SESSION_DURATION, std::to_string(session_duration) );

	int session_lease = 3600;
	SecMan::getIntSecSetting(session_lease, "SEC_%s_SESSION_LEASE", auth_level);
	ad->Assign( ATTR_SEC_SESSION_LEASE, session_lease );

	return true;
}

// Fill'ing in the security policy ad is very expensive, sometimes requiring
// 400 param calls.  Usually, we call it with the same parameters over and over,
// so keep track of the last set of parameters, and cache the last one returned.

bool
SecMan::FillInSecurityPolicyAdFromCache(DCpermission auth_level, ClassAd* &ad, 
								bool raw_protocol,
								bool use_tmp_sec_session,
								bool force_authentication )
{
	if ((m_cached_auth_level == auth_level) &&
		(m_cached_raw_protocol == raw_protocol) &&
		(m_cached_use_tmp_sec_session == use_tmp_sec_session) &&
		(m_cached_force_authentication == force_authentication)) {

			// A Hit!
		if (m_cached_return_value) {
			ad = &m_cached_policy_ad;

		}
		return m_cached_return_value;
	}	

		// Miss...
	m_cached_auth_level = auth_level;
	m_cached_raw_protocol = raw_protocol;
	m_cached_use_tmp_sec_session = use_tmp_sec_session;
	m_cached_force_authentication = force_authentication;
	
	m_cached_policy_ad.Clear(); 
	m_cached_return_value = FillInSecurityPolicyAd(auth_level, &m_cached_policy_ad, raw_protocol, use_tmp_sec_session, force_authentication);
	ad = & m_cached_policy_ad;
	return m_cached_return_value;
}

bool
SecMan::ReconcileSecurityDependency (sec_req &a, sec_req &b) {
	if (a == SEC_REQ_NEVER) {
		if (b == SEC_REQ_REQUIRED) {
			return false;
		} else {
			b = SEC_REQ_NEVER;
		}
	}

	if (b > a) {
		a = b;
	}
	return true;
}


SecMan::sec_feat_act
SecMan::ReconcileSecurityAttribute(const char* attr,
								   const ClassAd &cli_ad, const ClassAd &srv_ad,
								   bool *required ) {

	// extract the values from the classads

	// pointers to string values
	char* cli_buf = NULL;
	char* srv_buf = NULL;

	// enums of the values
	sec_req cli_req;
	sec_req srv_req;


	// get the attribute from each
	cli_ad.LookupString(attr, &cli_buf);
	srv_ad.LookupString(attr, &srv_buf);

	// convert it to an enum
	cli_req = sec_alpha_to_sec_req(cli_buf);
	srv_req = sec_alpha_to_sec_req(srv_buf);

	// free the buffers
	if (cli_buf) {
		free (cli_buf);
	}

	if (srv_buf) {
		free (srv_buf);
	}

	if( required ) {
		// if either party requires this feature, indicate that
		*required = (cli_req == SEC_REQ_REQUIRED || srv_req == SEC_REQ_REQUIRED);
	}

	// this policy is moderately complicated.  make sure you know
	// the implications if you monkey with the below code.  -zach

	// basically, there is a chart of the desired input and output.
	// you can implement this in a number of different ways that are
	// all logically equivelant.  make a karnough map if you really
	// want to find the minimal solution :)

	// right now, the results are symmetric across client and server
	// (i.e. client and server can be switched with the same result)
	// i've marked the redundant rules with (*)

	// Client  Server  Result
	// R       R       YES
	// R       P       YES
	// R       O       YES
	// R       N       FAIL

	// P       R       YES  (*)
	// P       P       YES
	// P       O       YES
	// P       N       NO

	// O       R       YES  (*)
	// O       P       YES  (*)
	// O       O       NO
	// O       N       NO

	// N       R       FAIL (*)
	// N       P       NO   (*)
	// N       O       NO   (*)
	// N       N       NO


	if (cli_req == SEC_REQ_REQUIRED) {
		if (srv_req == SEC_REQ_NEVER) {
			return SEC_FEAT_ACT_FAIL;
		} else {
			return SEC_FEAT_ACT_YES;
		}
	}

	if (cli_req == SEC_REQ_PREFERRED) {
		if (srv_req == SEC_REQ_NEVER) {
			return SEC_FEAT_ACT_NO;
		} else {
			return SEC_FEAT_ACT_YES;
		}
	}

	if (cli_req == SEC_REQ_OPTIONAL) {
		if (srv_req == SEC_REQ_REQUIRED || srv_req == SEC_REQ_PREFERRED) {
			return SEC_FEAT_ACT_YES;
		} else {
			return SEC_FEAT_ACT_NO;
		}
	}

	if (cli_req == SEC_REQ_NEVER) {
		if (srv_req == SEC_REQ_REQUIRED) {
			return SEC_FEAT_ACT_FAIL;
		} else {
			return SEC_FEAT_ACT_NO;
		}
	}

	// cli_req is not in {REQUIRED, PREFERRED, OPTIONAL, NEVER} for some reason.
	return SEC_FEAT_ACT_FAIL;
}


ClassAd *
SecMan::ReconcileSecurityPolicyAds(const ClassAd &cli_ad, const ClassAd &srv_ad) {

	// figure out what to do
	sec_feat_act authentication_action;
	sec_feat_act encryption_action;
	sec_feat_act integrity_action;
	bool auth_required = false;


	authentication_action = ReconcileSecurityAttribute(
								ATTR_SEC_AUTHENTICATION,
								cli_ad, srv_ad, &auth_required );

	encryption_action = ReconcileSecurityAttribute(
								ATTR_SEC_ENCRYPTION,
								cli_ad, srv_ad );

	integrity_action = ReconcileSecurityAttribute(
								ATTR_SEC_INTEGRITY,
								cli_ad, srv_ad );

	if ( (authentication_action == SEC_FEAT_ACT_FAIL) ||
	     (encryption_action == SEC_FEAT_ACT_FAIL) ||
	     (integrity_action == SEC_FEAT_ACT_FAIL) ) {

		// one or more decisions could not be agreed upon, so
		// we fail.

		return NULL;
	}

	// make a classad with the results
	ClassAd * action_ad = new ClassAd();

	action_ad->Assign(ATTR_SEC_AUTHENTICATION, SecMan::sec_feat_act_rev[authentication_action]);

	if( authentication_action == SecMan::SEC_FEAT_ACT_YES ) {
			// record whether the authentication is required or not, so
			// both parties know what to expect if authentication fails
		if( !auth_required ) {
				// this is assumed to be true if not set
			action_ad->Assign(ATTR_SEC_AUTH_REQUIRED,false);
		}
	}

	action_ad->Assign(ATTR_SEC_ENCRYPTION, SecMan::sec_feat_act_rev[encryption_action]);

	action_ad->Assign(ATTR_SEC_INTEGRITY, SecMan::sec_feat_act_rev[integrity_action]);


	char* cli_methods = NULL;
	char* srv_methods = NULL;
	if (cli_ad.LookupString( ATTR_SEC_AUTHENTICATION_METHODS, &cli_methods) &&
		srv_ad.LookupString( ATTR_SEC_AUTHENTICATION_METHODS, &srv_methods)) {

		// send the list for 6.5.0 and higher
		std::string the_methods = ReconcileMethodLists( cli_methods, srv_methods );
		action_ad->Assign(ATTR_SEC_AUTHENTICATION_METHODS_LIST, the_methods);

		// send the single method for pre 6.5.0
		StringList  tmpmethodlist( the_methods.c_str() );
		char* first;
		tmpmethodlist.rewind();
		first = tmpmethodlist.next();
		if (first) {
			action_ad->Assign(ATTR_SEC_AUTHENTICATION_METHODS, first);
		}
	}

	if (cli_methods) {
        free(cli_methods);
    }
	if (srv_methods) {
        free(srv_methods);
    }

	cli_methods = NULL;
	srv_methods = NULL;
	if (cli_ad.LookupString( ATTR_SEC_CRYPTO_METHODS, &cli_methods) &&
		srv_ad.LookupString( ATTR_SEC_CRYPTO_METHODS, &srv_methods)) {

		std::string the_methods = ReconcileMethodLists( cli_methods, srv_methods );
		action_ad->Assign(ATTR_SEC_CRYPTO_METHODS, the_methods);
			// AES-GCM will always internally encrypt and do integrity-checking,
			// regardless of what was negotiated.  Might as well say that in the
			// ad so the user is aware!
		if (SEC_FEAT_ACT_YES == authentication_action && "AESGCM" == the_methods.substr(0, the_methods.find(','))) {
			action_ad->Assign(ATTR_SEC_ENCRYPTION, "YES");
			action_ad->Assign(ATTR_SEC_INTEGRITY, "YES");
		}
	}

	if (cli_methods) {
        free( cli_methods );
    }
	if (srv_methods) {
        free( srv_methods );
    }

	// reconcile the session expiration.  it is the SHORTER of
	// client's and server's value.

	int cli_duration = 0;
	int srv_duration = 0;

	char *dur = NULL;
	cli_ad.LookupString(ATTR_SEC_SESSION_DURATION, &dur);
	if (dur) {
		cli_duration = atoi(dur);
		free(dur);
	}

	dur = NULL;
	srv_ad.LookupString(ATTR_SEC_SESSION_DURATION, &dur);
	if (dur) {
		srv_duration = atoi(dur);
		free(dur);
	}

	action_ad->Assign(ATTR_SEC_SESSION_DURATION, std::to_string((cli_duration < srv_duration) ? cli_duration : srv_duration));


		// Session lease time (max unused time) is the shorter of the
		// server's and client's values.  Note that a value of 0 means
		// no lease.  For compatibility with older versions that do not
		// support leases, we choose no lease if either side does not
		// specify one.
	int cli_lease = 0;
	int srv_lease = 0;

	if( cli_ad.LookupInteger(ATTR_SEC_SESSION_LEASE, cli_lease) &&
		srv_ad.LookupInteger(ATTR_SEC_SESSION_LEASE, srv_lease) )
	{
		if( cli_lease == 0 ) {
			cli_lease = srv_lease;
		}
		if( srv_lease == 0 ) {
			srv_lease = cli_lease;
		}
		action_ad->Assign( ATTR_SEC_SESSION_LEASE,
						   cli_lease < srv_lease ? cli_lease : srv_lease );
	}


	action_ad->Assign(ATTR_SEC_ENACT, "YES");

	UpdateAuthenticationMetadata(*action_ad);
	std::string trust_domain;
	if (srv_ad.EvaluateAttrString(ATTR_SEC_TRUST_DOMAIN, trust_domain)) {
		action_ad->InsertAttr(ATTR_SEC_TRUST_DOMAIN, trust_domain);
	}
	std::string issuer_keys;
	if (srv_ad.EvaluateAttrString(ATTR_SEC_ISSUER_KEYS, issuer_keys)) {
		action_ad->InsertAttr(ATTR_SEC_ISSUER_KEYS, issuer_keys);
	}

	return action_ad;

}

class SecManStartCommand: Service, public ClassyCountedPtr {
 public:
	SecManStartCommand (
		int cmd,Sock *sock,bool raw_protocol,
		CondorError *errstack,int subcmd,StartCommandCallbackType *callback_fn,
		void *misc_data,bool nonblocking,char const *cmd_description,char const *sec_session_id_hint,
		const std::string &owner, const std::vector<std::string> &methods, SecMan *sec_man):

		m_cmd(cmd),
		m_subcmd(subcmd),
		m_sock(sock),
		m_raw_protocol(raw_protocol),
		m_errstack(errstack),
		m_callback_fn(callback_fn),
		m_misc_data(misc_data),
		m_nonblocking(nonblocking),
		m_pending_socket_registered(false),
		m_sec_man(*sec_man),
		m_use_tmp_sec_session(false),
		m_owner(owner),
		m_methods(methods)
	{
		m_sec_session_id_hint = sec_session_id_hint ? sec_session_id_hint : "";
		if( m_sec_session_id_hint == USE_TMP_SEC_SESSION ) {
			m_use_tmp_sec_session = true;
		}
		m_already_tried_TCP_auth = false;
		if( !m_errstack ) {
			m_errstack = &m_internal_errstack;
		}
		m_is_tcp = (m_sock->type() == Stream::reli_sock);
		m_have_session = false;
		m_new_session = false;
		m_state = SendAuthInfo;
		m_enc_key = NULL;
		m_private_key = NULL;
		if(cmd_description) {
			m_cmd_description = cmd_description;
		}
		else {
			cmd_description = getCommandString(m_cmd);
			if(cmd_description) {
				m_cmd_description = cmd_description;
			}
			else {
				m_cmd_description.formatstr("command %d",m_cmd);
			}
		}
		m_already_logged_startcommand = false;
		m_negotiation = SecMan::SEC_REQ_UNDEFINED;

		m_sock_had_no_deadline = false;
	}

	~SecManStartCommand() {
		if( m_private_key ) {
			delete m_private_key;
			m_private_key = NULL;
		}

			// we may be called after the daemonCore object
			// has been destructed and nulled out in a 
			// shutdown.  If so, just return now.

		if (!daemonCore) {
			return;
		}

		if( m_pending_socket_registered ) {
			m_pending_socket_registered = false;
			daemonCore->decrementPendingSockets();
		}
			// The callback function _must_ have been called
			// (and set to NULL) by now.
		ASSERT( !m_callback_fn );
	}

		// This function starts a command, as specified by the data
		// passed into the constructor.  The real work is done in
		// startCommand_inner(), but this function exists to guarantee
		// correct cleanup (e.g. calling callback etc.)
	StartCommandResult startCommand();

	void incrementPendingSockets() {
			// This is called to let daemonCore know that we are holding
			// onto a socket which is waiting for some callback other than
			// the obvious Register_Socket() callback, which handles this
			// case automatically.
		if( !m_pending_socket_registered ) {
			m_pending_socket_registered = true;
			daemonCore->incrementPendingSockets();
		}
	}

	int operator== (const SecManStartCommand &other) {
			// We do not care about a deep comparison.
			// This is just to make the compiler happy on
			// SimpleList< classy_counted_ptr< SecManStartCommand > >
		return this == &other;
	}

 private:
	int m_cmd;
	int m_subcmd;
	MyString m_cmd_description;
	Sock *m_sock;
	bool m_raw_protocol;
	CondorError* m_errstack; // caller's errstack, if any, o.w. internal
	CondorError m_internal_errstack;
	StartCommandCallbackType *m_callback_fn;
	void *m_misc_data;
	bool m_nonblocking;
	bool m_pending_socket_registered;
	SecMan m_sec_man; // We create a copy of the original sec_man, so we
	                  // don't have to worry about longevity of it.  It's
	                  // all static data anyway, so this is no big deal.

	MyString m_session_key; // "addr,<cmd>"
	bool m_already_tried_TCP_auth;
	SimpleList<classy_counted_ptr<SecManStartCommand> > m_waiting_for_tcp_auth;
	classy_counted_ptr<SecManStartCommand> m_tcp_auth_command;

	bool m_is_tcp;
	bool m_have_session;
	bool m_new_session;
	bool m_use_tmp_sec_session;
	bool m_already_logged_startcommand;
	bool m_sock_had_no_deadline;
	ClassAd m_auth_info;
	SecMan::sec_req m_negotiation;
	std::string m_remote_version;
	KeyCacheEntry *m_enc_key;
	KeyInfo* m_private_key;
	MyString m_sec_session_id_hint;
	std::string m_owner;
	std::vector<std::string> m_methods;

	enum StartCommandState {
		SendAuthInfo,
		ReceiveAuthInfo,
		Authenticate,
		AuthenticateContinue,
		AuthenticateFinish,
		ReceivePostAuthInfo,
	} m_state;

		// All functions that call _inner() functions must
		// pass the result of the _inner() function to doCallback().
		// This ensures that when SecManStartCommand is done, the
		// registered callback function will be called in all cases.
	StartCommandResult doCallback( StartCommandResult result );

		// This does most of the work of the startCommand() protocol.
		// It is called from within a wrapper function that guarantees
		// correct cleanup (e.g. callback function being called etc.)
	StartCommandResult startCommand_inner();

		// When trying to start a UDP command, this is called to first
		// get a security session via TCP.  It will continue with the
		// rest of the startCommand protocol once the TCP auth attempt
		// is completed.
	StartCommandResult DoTCPAuth_inner();

		// These functions are called at successive stages in the protocol.
	StartCommandResult sendAuthInfo_inner();
	StartCommandResult receiveAuthInfo_inner();
	StartCommandResult authenticate_inner();
	StartCommandResult authenticate_inner_continue();
	StartCommandResult authenticate_inner_finish();
	StartCommandResult receivePostAuthInfo_inner();

		// This is called when the TCP auth attempt completes.
	static void TCPAuthCallback(bool success,Sock *sock,CondorError *errstack, const std::string &trust_domain, bool should_try_token_request, void *misc_data);

		// This is the _inner() function for TCPAuthCallback().
	StartCommandResult TCPAuthCallback_inner( bool auth_succeeded, Sock *tcp_auth_sock );

		// This is called when we were waiting for another
		// instance to finish a TCP auth session.
	void ResumeAfterTCPAuth(bool auth_succeeded);

		// This is called when we want to wait for a
		// non-blocking socket operation to complete.
	StartCommandResult WaitForSocketCallback();

		// This is where we get called back when a
		// non-blocking socket operation finishes.
	int SocketCallback( Stream *stream );
};

StartCommandResult
SecMan::startCommand(const StartCommandRequest &req)
{
	// This function is simply a convenient wrapper around the
	// SecManStartCommand class, which does the actual work.

	// Initialize IpVerify, if necessary, before starting any network
	// communications.
	m_ipverify->Init();

	// If this is nonblocking, we must create the following on the heap.
	// The blocking case could avoid use of the heap, but for simplicity,
	// we just do the same in both cases.

	classy_counted_ptr<SecManStartCommand> sc = new SecManStartCommand(
		req.m_cmd,
		req.m_sock,
		req.m_raw_protocol,
		req.m_errstack,
		req.m_subcmd,
		req.m_callback_fn,
		req.m_misc_data,
		req.m_nonblocking,
		req.m_cmd_description,
		req.m_sec_session_id,
		req.m_owner,
		req.m_methods,
		this);

	ASSERT(sc.get());

	return sc->startCommand();
}

StartCommandResult
SecManStartCommand::doCallback( StartCommandResult result )
{
		// StartCommandContinue is for internal use and should never be the
		// final status returned to the caller.
	ASSERT( result != StartCommandContinue );

	if( result == StartCommandSucceeded ) {
			// Check our policy to make sure the server we have just
			// connected to is authorized.

		char const *server_fqu = m_sock->getFullyQualifiedUser();

		if( IsDebugVerbose(D_SECURITY) ) {
			dprintf(D_SECURITY,
			        "Authorizing server '%s/%s'.\n",
			        server_fqu ? server_fqu : "*",
					m_sock->peer_ip_str() );
		}

		MyString deny_reason;

		int authorized = m_sec_man.Verify(
			CLIENT_PERM,
			m_sock->peer_addr(),
			server_fqu,
			NULL,
			&deny_reason );

		if( authorized != USER_AUTH_SUCCESS ) {
			m_errstack->pushf("SECMAN", SECMAN_ERR_CLIENT_AUTH_FAILED,
			         "DENIED authorization of server '%s/%s' (I am acting as "
			         "the client): reason: %s.",
					 server_fqu ? server_fqu : "*",
					 m_sock->peer_ip_str(), deny_reason.Value() );
			result = StartCommandFailed;
		}
	}

	if( result == StartCommandFailed && m_errstack == &m_internal_errstack ) {
			// caller did not provide an errstack, so print out the
			// internal one

		dprintf(D_ALWAYS, "ERROR: %s\n", m_internal_errstack.getFullText().c_str());
	}

	if(result != StartCommandInProgress) {
		if( m_sock_had_no_deadline ) {
				// There was no deadline on this socket, so restore
				// it to that state.
			m_sock->set_deadline( 0 );
		}
	}

	if(result == StartCommandInProgress) {
			// Do nothing.
			// We will (MUST) be called again in the future
			// once the final result is known.

		if(!m_callback_fn) {
				// Caller wants us to go ahead and get a session key,
				// but caller will try sending the UDP command later,
				// rather than dealing with a callback.
			result = StartCommandWouldBlock;
		}
	}
	else if(m_callback_fn) {
		bool success = result == StartCommandSucceeded;
		CondorError *cb_errstack = m_errstack == &m_internal_errstack ?
		                           NULL : m_errstack;
		(*m_callback_fn)(success,m_sock,cb_errstack, m_sock->getTrustDomain(),
			m_sock->shouldTryTokenRequest(), m_misc_data);

		m_callback_fn = NULL;
		m_misc_data = NULL;

			// Caller is responsible for deallocating the following
			// in the callback, so do not point to them anymore.
		m_errstack = &m_internal_errstack;
		m_sock = NULL;

			// We just called back with the success/failure code.
			// Therefore, we simply return success to indicate that we
			// successfully called back.
		result = StartCommandSucceeded;
	}

	if( result == StartCommandWouldBlock ) {
			// It is caller's responsibility to delete socket when we
			// return StartCommandWouldBlock, so ensure that we never
			// reference the socket again from now on.
		m_sock = NULL;
	}

	return result;
}

StartCommandResult
SecManStartCommand::startCommand()
{
	// NOTE: if there is a callback function, we _must_ guarantee that it is
	// eventually called in all code paths leading from here.

	// prevent *this from being deleted while this function is executing
	classy_counted_ptr<SecManStartCommand> self = this;

	return doCallback( startCommand_inner() );
}

StartCommandResult
SecManStartCommand::startCommand_inner()
{
	// NOTE: like all _inner() functions, the caller of this function
	// must ensure that the m_callback_fn is called (if there is one).
	std::string old_owner;
		// Reset tag on function exit.
	std::shared_ptr<int> x(nullptr,
		[&](int *){ if (!m_owner.empty()) SecMan::setTag(old_owner); });
	if (!m_owner.empty()) {
		old_owner = SecMan::getTag();
		SecMan::setTag(m_owner);
		if (!m_methods.empty()) {
			SecMan::setTagAuthenticationMethods(CLIENT_PERM, m_methods);
		}
		SecMan::setTagCredentialOwner(m_owner);
	}

	ASSERT(m_sock);
	ASSERT(m_errstack);

	dprintf ( D_SECURITY, "SECMAN: %scommand %i %s to %s from %s port %i (%s%s).\n",
			  m_already_logged_startcommand ? "resuming " : "",
			  m_cmd,
			  m_cmd_description.Value(),
			  m_sock->peer_description(),
			  m_is_tcp ? "TCP" : "UDP",
			  m_sock->get_port(),
			  m_nonblocking ?  "non-blocking" : "blocking",
			  m_raw_protocol ? ", raw" : "");

	m_already_logged_startcommand = true;


	if( m_sock->deadline_expired() ) {
		MyString msg;
		msg.formatstr("deadline for %s %s has expired.",
					m_is_tcp && !m_sock->is_connected() ?
					"connection to" : "security handshake with",
					m_sock->peer_description());
		dprintf(D_SECURITY,"SECMAN: %s\n", msg.Value());
		m_errstack->pushf("SECMAN", SECMAN_ERR_CONNECT_FAILED,
						  "%s", msg.Value());

		return StartCommandFailed;
	}
	else if( m_nonblocking && m_sock->is_connect_pending() ) {
		dprintf(D_SECURITY,"SECMAN: waiting for TCP connection to %s.\n",
				m_sock->peer_description());
		return WaitForSocketCallback();
	}
	else if( m_is_tcp && !m_sock->is_connected()) {
		MyString msg;
		msg.formatstr("TCP connection to %s failed.",
					m_sock->peer_description());
		dprintf(D_SECURITY,"SECMAN: %s\n", msg.Value());
		m_errstack->pushf("SECMAN", SECMAN_ERR_CONNECT_FAILED,
						  "%s", msg.Value());

		return StartCommandFailed;
	}

		// The following loop executes each part of the protocol in the
		// correct order.  In non-blocking mode, one of the functions
		// may return StartCommandInProgress, in which case we return
		// and wait to be called back to resume where we left off.

	StartCommandResult result = StartCommandSucceeded;
	do {
		switch( m_state ) {
		case SendAuthInfo:
			result = sendAuthInfo_inner();
			break;
		case ReceiveAuthInfo:
			result = receiveAuthInfo_inner();
			break;
		case Authenticate:
			result = authenticate_inner();
			break;
		case AuthenticateContinue:
			result = authenticate_inner_continue();
			break;
		case AuthenticateFinish:
			result = authenticate_inner_finish();
			break;
		case ReceivePostAuthInfo:
			result = receivePostAuthInfo_inner();
			break;
		default:
			EXCEPT("Unexpected state in SecManStartCommand: %d",m_state);
		}
	} while( result == StartCommandContinue );

	return result;
}

bool
SecMan::LookupNonExpiredSession(char const *session_id, KeyCacheEntry *&session_key)
{
	if(!session_cache->lookup(session_id,session_key)) {
		return false;
	}

		// check the expiration.
	time_t cutoff_time = time(0);
	time_t expiration = session_key->expiration();
	if (expiration && expiration <= cutoff_time) {
		session_cache->expire(session_key);
		session_key = NULL;
		return false;
	}
	return true;
}

StartCommandResult
SecManStartCommand::sendAuthInfo_inner()
{
	Sinful destsinful( m_sock->get_connect_addr() );
	Sinful oursinful( global_dc_sinful() );

	// find out if we have a session id to use for this command

	MyString sid;

	sid = m_sec_session_id_hint;
	if( sid.Value()[0] && !m_raw_protocol && !m_use_tmp_sec_session ) {
		m_have_session = m_sec_man.LookupNonExpiredSession(sid.Value(), m_enc_key);
		if( m_have_session ) {
			dprintf(D_SECURITY,"Using requested session %s.\n",sid.Value());
		}
		else {
			dprintf(D_SECURITY,"Ignoring requested session, because it does not exist: %s\n",sid.Value());
		}
	}

	const std::string &tag = SecMan::getTag();
	if (tag.size()) {
		m_session_key.formatstr ("{%s,%s,<%i>}", tag.c_str(), m_sock->get_connect_addr(), m_cmd);
	} else {
		m_session_key.formatstr ("{%s,<%i>}", m_sock->get_connect_addr(), m_cmd);
	}
	bool found_map_ent = false;
	if( !m_have_session && !m_raw_protocol && !m_use_tmp_sec_session ) {
		found_map_ent = (m_sec_man.command_map.lookup(m_session_key, sid) == 0);
	}
	if (found_map_ent) {
		dprintf (D_SECURITY, "SECMAN: using session %s for %s.\n", sid.Value(), m_session_key.Value());
		// we have the session id, now get the session from the cache
		m_have_session = m_sec_man.LookupNonExpiredSession(sid.Value(), m_enc_key);

		if(!m_have_session) {
			// the session is no longer in the cache... might as well
			// delete this mapping to it.  (we could delete them all, but
			// it requires iterating through the hash table)
			if (m_sec_man.command_map.remove(m_session_key.Value()) == 0) {
				dprintf (D_SECURITY, "SECMAN: session id %s not found, removed %s from map.\n", sid.Value(), m_session_key.Value());
			} else {
				dprintf (D_SECURITY, "SECMAN: session id %s not found and failed to removed %s from map!\n", sid.Value(), m_session_key.Value());
			}
		}
	}
	if( !m_have_session && !m_raw_protocol && !m_use_tmp_sec_session && daemonCore && !daemonCore->m_family_session_id.empty() ) {
		// We have a process family security session.
		// Try using it if the following are all true:
		// 1) Peer is on a local network interface
		// 2) If we're using shared port, peer is using same command port as us
		// 3) Peer isn't in m_not_my_family
		if ( m_sock->peer_is_local() && (oursinful.getSharedPortID() == NULL || oursinful.getPortNum() == destsinful.getPortNum()) && m_sec_man.m_not_my_family.count(m_sock->get_connect_addr()) == 0 ) {
			dprintf(D_SECURITY, "Trying family security session for local peer\n");
			m_have_session = m_sec_man.LookupNonExpiredSession(daemonCore->m_family_session_id.c_str(), m_enc_key);
			ASSERT(m_have_session);
		}
	}

	// if we have a private key, we will use the same security policy that
	// was decided on when the key was issued.
	// otherwise, get our security policy and work it out with the server.
	if (m_have_session) {
		MergeClassAds( &m_auth_info, m_enc_key->policy(), true );

		Protocol crypto_type = m_enc_key->key()->getProtocol();
		const char *crypto_name = SecMan::getCryptProtocolEnumToName(crypto_type);
		if (crypto_name && crypto_name[0]) {
			m_auth_info.Assign(ATTR_SEC_CRYPTO_METHODS, crypto_name);
		}

		if (IsDebugVerbose(D_SECURITY)) {
			dprintf (D_SECURITY, "SECMAN: found cached session id %s for %s.\n",
					m_enc_key->id(), m_session_key.Value());
			m_sec_man.key_printf(D_SECURITY, m_enc_key->key());
			dPrintAd( D_SECURITY, m_auth_info );
		}

			// Ideally, we would only increment our lease expiration time after
			// verifying that the server renewed the lease on its side.  However,
			// there is no ACK in the protocol, so we just do it here.  Worst case,
			// we may end up trying to use a session that the server threw out,
			// which has the same error-handling as a restart of the server.
		m_enc_key->renewLease();

		m_new_session = false;
	} else {
		if( !m_sec_man.FillInSecurityPolicyAd(
				CLIENT_PERM, &m_auth_info,
				m_raw_protocol,	m_use_tmp_sec_session) )
		{
				// security policy was invalid.  bummer.
			dprintf( D_ALWAYS, 
					 "SECMAN: ERROR: The security policy is invalid.\n" );
			m_errstack->push("SECMAN", SECMAN_ERR_INVALID_POLICY,
				"Configuration Problem: The security policy is invalid." );
			return StartCommandFailed;
		}

		if (IsDebugVerbose(D_SECURITY)) {
			if( m_use_tmp_sec_session ) {
				dprintf (D_SECURITY, "SECMAN: using temporary security session for %s.\n", m_session_key.Value() );
			}
			else {
				dprintf (D_SECURITY, "SECMAN: no cached key for %s.\n", m_session_key.Value());
			}
		}

		// no sessions in udp
		if (m_is_tcp) {
			// for now, always open a session for tcp.
			m_new_session = true;
			m_auth_info.Assign(ATTR_SEC_NEW_SESSION,"YES");
		}
	}

	
	if (IsDebugVerbose(D_SECURITY)) {
		dprintf (D_SECURITY, "SECMAN: Security Policy:\n");
		dPrintAd( D_SECURITY, m_auth_info );
	}


	// find out our negotiation policy.
	m_negotiation = m_sec_man.sec_lookup_req( m_auth_info, ATTR_SEC_NEGOTIATION );
	if (m_negotiation == SecMan::SEC_REQ_UNDEFINED) {
		// this code never executes, as a default was already stuck into the
		// classad.
		m_negotiation = SecMan::SEC_REQ_PREFERRED;
		dprintf(D_SECURITY, "SECMAN: missing negotiation attribute, assuming PREFERRED.\n");
	}

	SecMan::sec_feat_act negotiate = m_sec_man.sec_req_to_feat_act(m_negotiation);
	if (negotiate == SecMan::SEC_FEAT_ACT_NO) {
		// old way:
		// code the int and be done.  there is no easy way to try the
		// new way if the old way fails, since it will fail outside
		// the scope of this function.

		if (IsDebugVerbose(D_SECURITY)) {
			dprintf(D_SECURITY, "SECMAN: not negotiating, just sending command (%i)\n", m_cmd);
		}

		// just code the command and be done
		m_sock->encode();
		if(!m_sock->code(m_cmd)) {
			m_errstack->pushf( "SECMAN", SECMAN_ERR_COMMUNICATIONS_ERROR,
							   "Failed to send raw command to %s.",
							   m_sock->peer_description());
			return StartCommandFailed;
		}

		// we must _NOT_ do an end_of_message() here!  Ques?  See Todd or Zach 9/01

		return StartCommandSucceeded;
	}

	// once we have reached this point:
	// we are going to send them a DC_SEC_NEGOTIATE command followed
	// by an auth_info ClassAd.  auth_info tells the server what to
	// do, which is usually to negotiate security options.  in this
	// case, the server will then send back a ClassAd telling us what
	// to do.
	// auth_info could also be a one-way "quickie" authentication,
	// using the security key.  this cannot be done unless there IS
	// a security key of course.

	// so, we know we will do it the new way, but there's a few
	// different kinds of classad we may send.



	// now take action.

	// if we've made it here, we need to talk with the other side
	// to either tell them what to do or ask what they want to do.

	if (IsDebugVerbose(D_SECURITY)) {
		dprintf ( D_SECURITY, "SECMAN: negotiating security for command %i.\n", m_cmd);
	}


	// special case for UDP: we can't actually authenticate via UDP.
	// so, we send a DC_AUTHENTICATE via TCP.  this will get us authenticated
	// and get us a key, which is what needs to happen.

	// however, we cannot do this if the UDP message is addressed to
	// our own daemoncore process, as we are NOT multithreaded and
	// cannot hold a TCP conversation with ourself. so, in this case,
	// we set a cookie in daemoncore and put the cookie in the classad
	// as proof that the message came from ourself.

	bool using_cookie = false;

	if (oursinful.addressPointsToMe(destsinful)) {
		// use a cookie.
		int len = 0;
		unsigned char* randomjunk = NULL;

		global_dc_get_cookie (len, randomjunk);
		
		m_auth_info.Assign(ATTR_SEC_COOKIE,randomjunk);
		dprintf (D_SECURITY, "SECMAN: %s=\"%s\"\n", ATTR_SEC_COOKIE,randomjunk);

		free(randomjunk);
		randomjunk = NULL;

		using_cookie = true;

	} else if ((!m_have_session) && (!m_is_tcp) && (!m_already_tried_TCP_auth)) {
		// can't use a cookie, so try to start a session.
		return DoTCPAuth_inner();
	} else if ((!m_have_session) && (!m_is_tcp) && m_already_tried_TCP_auth) {
			// there still is no session.
			//
			// this means when i sent them the NOP, no session was started.
			// maybe it means their security policy doesn't negotiate.
			// we'll send them this packet either way... if they don't like
			// it, they won't listen.
		if (IsDebugVerbose(D_SECURITY)) {
			dprintf ( D_SECURITY, "SECMAN: UDP has no session to use!\n");
		}

		ASSERT (m_enc_key == NULL);
	}

	// extract the version attribute current in the classad - it is
	// the version of the remote side.
	if(m_auth_info.LookupString( ATTR_SEC_REMOTE_VERSION, m_remote_version )) {
		CondorVersionInfo ver_info(m_remote_version.c_str());
		m_sock->set_peer_version(&ver_info);
	}

	// fill in our version
	m_auth_info.Assign(ATTR_SEC_REMOTE_VERSION,CondorVersion());

	// fill in return address, if we are a daemon
	char const* dcss = global_dc_sinful();
	if (dcss) {
		m_auth_info.Assign(ATTR_SEC_SERVER_COMMAND_SOCK, dcss);
	}

	// Tell the server the sinful string we used to contact it
	m_auth_info.Assign(ATTR_SEC_CONNECT_SINFUL, m_sock->get_connect_addr());

	// fill in command
	m_auth_info.Assign(ATTR_SEC_COMMAND, m_cmd);

	if ((m_cmd == DC_AUTHENTICATE) || (m_cmd == DC_SEC_QUERY)) {
		// fill in sub-command
		m_auth_info.Assign(ATTR_SEC_AUTH_COMMAND, m_subcmd);
	}


	/*
	if (send_replay_info) {
		// in some future version,
		// fill in the following:
		//   ServerTime
		//   PID
		//   Counter
		//   MyEndpoint
	}
	*/


	if (!using_cookie && !m_is_tcp) {

		// udp works only with an already established session (gotten from a
		// tcp connection).  if there's no session, there's no way to enable
		// any features.  it could just be that this is a 6.2 daemon we are
		// talking to.  in that case, send the command the old way, as long
		// as that is permitted

		dprintf ( D_SECURITY, "SECMAN: UDP, m_have_session == %i\n",
				(m_have_session?1:0) );

		if (m_have_session) {
			// UDP w/ session
			if (IsDebugVerbose(D_SECURITY)) {
				dprintf ( D_SECURITY, "SECMAN: UDP has session %s.\n", m_enc_key->id());
			}

			SecMan::sec_feat_act will_authenticate = m_sec_man.sec_lookup_feat_act( m_auth_info, ATTR_SEC_AUTHENTICATION );
			SecMan::sec_feat_act will_enable_enc   = m_sec_man.sec_lookup_feat_act( m_auth_info, ATTR_SEC_ENCRYPTION );
			SecMan::sec_feat_act will_enable_mac   = m_sec_man.sec_lookup_feat_act( m_auth_info, ATTR_SEC_INTEGRITY );

			if (will_authenticate == SecMan::SEC_FEAT_ACT_UNDEFINED || 
				will_authenticate == SecMan::SEC_FEAT_ACT_INVALID || 
				will_enable_enc == SecMan::SEC_FEAT_ACT_UNDEFINED || 
				will_enable_enc == SecMan::SEC_FEAT_ACT_INVALID || 
				will_enable_mac == SecMan::SEC_FEAT_ACT_UNDEFINED || 
				will_enable_mac == SecMan::SEC_FEAT_ACT_INVALID ) {

				// suck.

				dprintf ( D_ALWAYS, "SECMAN: action attribute missing from classad\n");
				dPrintAd( D_SECURITY, m_auth_info );
				m_errstack->push( "SECMAN", SECMAN_ERR_ATTRIBUTE_MISSING,
						"Protocol Error: Action attribute missing.");
				return StartCommandFailed;
			}


			KeyInfo* ki  = NULL;
			if (m_enc_key->key()) {
				ki  = new KeyInfo(*(m_enc_key->key()));
			}
			
			if (will_enable_mac == SecMan::SEC_FEAT_ACT_YES) {

				if (!ki) {
					dprintf ( D_ALWAYS, "SECMAN: enable_mac has no key to use, failing...\n");
					m_errstack->push( "SECMAN", SECMAN_ERR_NO_KEY,
							"Failed to establish a crypto key." );
					return StartCommandFailed;
				}

				if (IsDebugVerbose(D_SECURITY)) {
					dprintf (D_SECURITY, "SECMAN: about to enable message authenticator.\n");
					m_sec_man.key_printf(D_SECURITY, ki);
				}

				// prepare the buffer to pass in udp header
				MyString key_id = m_enc_key->id();

				// stick our command socket sinful string in there
				char const* dcsss = global_dc_sinful();
				if (dcsss) {
					key_id += ",";
					key_id += dcsss;
				}

				m_sock->encode();
				m_sock->set_MD_mode(MD_ALWAYS_ON, ki, key_id.Value());

				dprintf ( D_SECURITY, "SECMAN: successfully enabled message authenticator!\n");
			} // if (will_enable_mac)

			bool turn_encryption_on = will_enable_enc == SecMan::SEC_FEAT_ACT_YES;
			if (turn_encryption_on && !ki) {
				dprintf ( D_ALWAYS, "SECMAN: enable_enc no key to use, failing...\n");
				m_errstack->push( "SECMAN", SECMAN_ERR_NO_KEY,
						"Failed to establish a crypto key." );
				return StartCommandFailed;
			}

			if( ki ) {
				if (IsDebugVerbose(D_SECURITY)) {
					dprintf (D_SECURITY, "SECMAN: about to enable encryption.\n");
					m_sec_man.key_printf(D_SECURITY, ki);
				}

					// prepare the buffer to pass in udp header
				MyString key_id = m_enc_key->id();

					// stick our command socket sinful string in there
				char const* dcsss = global_dc_sinful();
				if (dcsss) {
					key_id += ",";
					key_id += dcsss;
				}


				m_sock->encode();
				m_sock->set_crypto_key(turn_encryption_on, ki, key_id.Value());

				dprintf ( D_SECURITY,
						  "SECMAN: successfully enabled encryption%s.\n",
						  turn_encryption_on ? "" : " (but encryption mode is off by default for this packet)");

				delete ki;
			}
		} else {
			// UDP the old way...  who knows if they get it, we'll just assume they do.
			m_sock->encode();
			if( !m_sock->code(m_cmd) ) {
				m_errstack->pushf( "SECMAN", SECMAN_ERR_COMMUNICATIONS_ERROR,
								   "Failed to send raw UDP command to %s.",
								   m_sock->peer_description() );
				return StartCommandFailed;
			}
			return StartCommandSucceeded;
		}
	}


	// now send the actual DC_AUTHENTICATE command
	if (IsDebugVerbose(D_SECURITY)) {
		dprintf ( D_SECURITY, "SECMAN: sending DC_AUTHENTICATE command\n");
	}
	int authcmd = DC_AUTHENTICATE;
    m_sock->encode();
	if (! m_sock->code(authcmd)) {
		dprintf ( D_ALWAYS, "SECMAN: failed to send DC_AUTHENTICATE\n");
		m_errstack->push( "SECMAN", SECMAN_ERR_COMMUNICATIONS_ERROR,
						"Failed to send DC_AUTHENTICATE message." );
		return StartCommandFailed;
	}


	if (IsDebugVerbose(D_SECURITY)) {
		dprintf ( D_SECURITY, "SECMAN: sending following classad:\n");
		dPrintAd ( D_SECURITY, m_auth_info );
	}

	// send the classad
	// if we are resuming, use the projection so we send the minimum number of attributes
	if (! putClassAd(m_sock, m_auth_info, 0, m_have_session ? SecMan::getResumeProj() : NULL)) {
		dprintf ( D_ALWAYS, "SECMAN: failed to send auth_info (resume was %i)\n", m_have_session);
		m_errstack->push( "SECMAN", SECMAN_ERR_COMMUNICATIONS_ERROR,
						"Failed to send auth_info." );
		return StartCommandFailed;
	}


	if (m_is_tcp) {

		if (! m_sock->end_of_message()) {
			dprintf ( D_ALWAYS, "SECMAN: failed to end classad message\n");
			m_errstack->push( "SECMAN", SECMAN_ERR_COMMUNICATIONS_ERROR,
						"Failed to end classad message." );
			return StartCommandFailed;
		}
	}

	m_state = ReceiveAuthInfo;
	return StartCommandContinue;
}

StartCommandResult
SecManStartCommand::receiveAuthInfo_inner()
{
	if (m_is_tcp) {
		if (m_sec_man.sec_lookup_feat_act(m_auth_info, ATTR_SEC_ENACT) != SecMan::SEC_FEAT_ACT_YES) {

			// if we asked them what to do, get their response

			if( m_nonblocking && !m_sock->readReady() ) {
				return WaitForSocketCallback();
			}

			ClassAd auth_response;
			m_sock->decode();

			if (!getClassAd(m_sock, auth_response) ||
				!m_sock->end_of_message() ) {

				// if we get here, it means the serve accepted our connection
				// but dropped it after we sent the DC_AUTHENTICATE.

				// We used to conclude from this that our peer must be
				// too old to understand DC_AUTHENTICATE, so we would
				// reconnect and try sending a raw command (unless our
				// config required negotiation).  However, this is no
				// longer considered worth doing, because the most
				// likely case is not that our peer doesn't understand
				// but that something else caused us to fail to get a
				// response. Trying to reconnect can just make things
				// worse in this case.

				dprintf ( D_ALWAYS, "SECMAN: no classad from server, failing\n");
				m_errstack->push( "SECMAN", SECMAN_ERR_COMMUNICATIONS_ERROR,
						"Failed to end classad message." );
				return StartCommandFailed;
			}


			if (IsDebugVerbose(D_SECURITY)) {
				dprintf ( D_SECURITY, "SECMAN: server responded with:\n");
				dPrintAd( D_SECURITY, auth_response );
			}

				// Record the remote trust domain, if present
			std::string trust_domain;
			if (auth_response.EvaluateAttrString(ATTR_SEC_TRUST_DOMAIN, trust_domain)) {
				m_sock->setTrustDomain(trust_domain);
			}

				// Get rid of our sinful address in what will become
				// the session policy ad.  It's there because we sent
				// it to our peer, but no need to keep it around in
				// our copy of the session.  In fact, if we did, this
				// would cause performance problems in the KeyCache
				// index, which would contain a lot of (useless) index
				// entries for our own sinful address.
			m_auth_info.Delete( ATTR_SEC_SERVER_COMMAND_SOCK );
				// Ditto for our pid info.
			m_auth_info.Delete( ATTR_SEC_SERVER_PID );
			m_auth_info.Delete( ATTR_SEC_PARENT_UNIQUE_ID );

			// it makes a difference if the version is empty, so we must
			// explicitly delete it before we copy it.
			m_auth_info.Delete(ATTR_SEC_REMOTE_VERSION);
			m_sec_man.sec_copy_attribute( m_auth_info, auth_response, ATTR_SEC_REMOTE_VERSION );
			m_auth_info.LookupString(ATTR_SEC_REMOTE_VERSION,m_remote_version);
			if( !m_remote_version.empty() ) {
				CondorVersionInfo ver_info(m_remote_version.c_str());
				m_sock->set_peer_version(&ver_info);
			}
			m_sec_man.sec_copy_attribute( m_auth_info, auth_response, ATTR_SEC_ENACT );
			m_sec_man.sec_copy_attribute( m_auth_info, auth_response, ATTR_SEC_AUTHENTICATION_METHODS_LIST );
			m_sec_man.sec_copy_attribute( m_auth_info, auth_response, ATTR_SEC_AUTHENTICATION_METHODS );
			m_sec_man.sec_copy_attribute( m_auth_info, auth_response, ATTR_SEC_CRYPTO_METHODS );
			m_sec_man.sec_copy_attribute( m_auth_info, auth_response, ATTR_SEC_AUTHENTICATION );
			m_sec_man.sec_copy_attribute( m_auth_info, auth_response, ATTR_SEC_AUTH_REQUIRED );
			m_sec_man.sec_copy_attribute( m_auth_info, auth_response, ATTR_SEC_ENCRYPTION );
			m_sec_man.sec_copy_attribute( m_auth_info, auth_response, ATTR_SEC_INTEGRITY );
			m_sec_man.sec_copy_attribute( m_auth_info, auth_response, ATTR_SEC_SESSION_DURATION );
			m_sec_man.sec_copy_attribute( m_auth_info, auth_response, ATTR_SEC_SESSION_LEASE );

			m_sec_man.sec_copy_attribute( m_auth_info, auth_response, ATTR_SEC_ISSUER_KEYS);
			m_sec_man.sec_copy_attribute( m_auth_info, auth_response, ATTR_SEC_TRUST_DOMAIN);
			m_sec_man.sec_copy_attribute( m_auth_info, auth_response, ATTR_SEC_LIMIT_AUTHORIZATION);

			m_auth_info.Delete(ATTR_SEC_NEW_SESSION);

			m_auth_info.Assign(ATTR_SEC_USE_SESSION, "YES");

			std::string encryption;
			if (auth_response.EvaluateAttrString(ATTR_SEC_ENCRYPTION, encryption) && encryption == "YES") {
				std::string crypto_method_list;
				if (!auth_response.EvaluateAttrString(ATTR_SEC_CRYPTO_METHODS, crypto_method_list) ||
					crypto_method_list.empty())
				{
					dprintf(D_ALWAYS, "SECMAN: Remote server requires encryption but provided no crypto method to use.\n");
					m_errstack->push( "SECMAN", SECMAN_ERR_INVALID_POLICY, "Remote server requires encryption but provided no crypto method to use; potentially there were no mutually-compatible methods enabled between client and server." );
					return StartCommandFailed;
				}
				std::string crypto_method = crypto_method_list.substr(0, crypto_method_list.find(','));
				if (SecMan::filterCryptoMethods(crypto_method).empty()) {
					dprintf(D_ALWAYS, "SECMAN: Remote server suggested a crypto method (%s) we don't support.\n", crypto_method.c_str());
					m_errstack->pushf( "SECMAN", SECMAN_ERR_INVALID_POLICY, "Remote server suggested a crypto method (%s) we don't support", crypto_method.c_str());
					return StartCommandFailed;
				}
			}

			m_sock->encode();

		}

	}

	m_state = Authenticate;
	return StartCommandContinue;
}

StartCommandResult
SecManStartCommand::authenticate_inner()
{
	if( m_is_tcp ) {
		SecMan::sec_feat_act will_authenticate = m_sec_man.sec_lookup_feat_act( m_auth_info, ATTR_SEC_AUTHENTICATION );
		SecMan::sec_feat_act will_enable_enc   = m_sec_man.sec_lookup_feat_act( m_auth_info, ATTR_SEC_ENCRYPTION );
		SecMan::sec_feat_act will_enable_mac   = m_sec_man.sec_lookup_feat_act( m_auth_info, ATTR_SEC_INTEGRITY );

		if (will_authenticate == SecMan::SEC_FEAT_ACT_UNDEFINED || 
			will_authenticate == SecMan::SEC_FEAT_ACT_INVALID || 
			will_enable_enc == SecMan::SEC_FEAT_ACT_UNDEFINED || 
			will_enable_enc == SecMan::SEC_FEAT_ACT_INVALID || 
			will_enable_mac == SecMan::SEC_FEAT_ACT_UNDEFINED || 
			will_enable_mac == SecMan::SEC_FEAT_ACT_INVALID ) {

			// missing some essential info.

			dprintf ( D_SECURITY, "SECMAN: action attribute missing from classad, failing!\n");
			dPrintAd( D_SECURITY, m_auth_info );
			m_errstack->push( "SECMAN", SECMAN_ERR_ATTRIBUTE_MISSING,
						"Protocol Error: Action attribute missing.");
			return StartCommandFailed;
		}

		// protocol fix:
		//
		// up to and including 6.6.0, will_authenticate would be set to true
		// if we are resuming a session that was authenticated.  this is not
		// necessary.
		//
		// so, as of 6.6.1, if we are resuming a session (as determined
		// by the expression (!m_new_session), AND the other side is 6.6.1
		// or higher, we will force will_authenticate to SEC_FEAT_ACT_NO.
		//
		// we can tell easily if the other side is 6.6.1 or higher by the
		// mere presence of the version, since that is when it was added.

		if ( will_authenticate == SecMan::SEC_FEAT_ACT_YES ) {
			if ((!m_new_session)) {
				if( !m_remote_version.empty() ) {
					dprintf( D_SECURITY, "SECMAN: resume, other side is %s, NOT reauthenticating.\n", m_remote_version.c_str() );
					will_authenticate = SecMan::SEC_FEAT_ACT_NO;
				} else {
					dprintf( D_SECURITY, "SECMAN: resume, other side is pre 6.6.1, reauthenticating.\n");
				}
			} else {
				dprintf( D_SECURITY, "SECMAN: new session, doing initial authentication.\n" );
			}
		}

		

		// at this point, we know exactly what needs to happen.  if we asked
		// the other side, their choice is in will_authenticate.  if we
		// didn't ask, then our choice is in will_authenticate.



		if (will_authenticate == SecMan::SEC_FEAT_ACT_YES) {

			ASSERT (m_sock->type() == Stream::reli_sock);

			if (IsDebugVerbose(D_SECURITY)) {
				dprintf ( D_SECURITY, "SECMAN: authenticating RIGHT NOW.\n");
			}
			char * auth_methods = NULL;
			m_auth_info.LookupString( ATTR_SEC_AUTHENTICATION_METHODS_LIST, &auth_methods );
			if (auth_methods) {
				if (IsDebugVerbose(D_SECURITY)) {
					dprintf (D_SECURITY, "SECMAN: AuthMethodsList: %s\n", auth_methods);
				}
			} else {
				// lookup the 6.4 attribute name
				m_auth_info.LookupString( ATTR_SEC_AUTHENTICATION_METHODS, &auth_methods );
				if (IsDebugVerbose(D_SECURITY)) {
					dprintf (D_SECURITY, "SECMAN: AuthMethods: %s\n", auth_methods);
				}
			}

			if (!auth_methods) {
				// there's no auth methods.
				dprintf ( D_ALWAYS, "SECMAN: no auth method!, failing.\n");
				m_errstack->push( "SECMAN", SECMAN_ERR_ATTRIBUTE_MISSING,
						"Protocol Error: No auth methods.");
				return StartCommandFailed;
			} else {
				dprintf ( D_SECURITY, "SECMAN: Auth methods: %s\n", auth_methods);
			}

			m_sock->setPolicyAd(m_auth_info);
			int auth_timeout = m_sec_man.getSecTimeout( CLIENT_PERM );
			int auth_result = m_sock->authenticate(m_private_key, auth_methods, m_errstack, auth_timeout, m_nonblocking, NULL);

			if (auth_methods) {
				free(auth_methods);
			}

			if( auth_result == 2 ) {
				m_state = AuthenticateContinue;
				return WaitForSocketCallback();
			} else if( !auth_result ) {
				bool auth_required = true;
				m_auth_info.LookupBool(ATTR_SEC_AUTH_REQUIRED,auth_required);

				if( auth_required ) {
					dprintf( D_ALWAYS,
							"SECMAN: required authentication with %s failed, so aborting command %s.\n",
							m_sock->peer_description(),
							m_cmd_description.Value());
					return StartCommandFailed;
				}
				dprintf( D_SECURITY|D_FULLDEBUG,
						"SECMAN: authentication with %s failed but was not required, so continuing.\n",
						m_sock->peer_description() );
			}

		} else {
			// !m_new_session is equivalent to use_session in this client.
			if (!m_new_session) {
				// we are using this key
				if (m_enc_key && m_enc_key->key()) {
					m_private_key = new KeyInfo(*(m_enc_key->key()));
				} else {
					ASSERT (m_private_key == NULL);
				}
			}
		}
	}
        m_state = AuthenticateFinish;
        return StartCommandContinue;

}

StartCommandResult
SecManStartCommand::authenticate_inner_continue()
{
	int auth_result = m_sock->authenticate_continue(m_errstack, true, NULL);

	if( auth_result == 2 ) {
		return WaitForSocketCallback();
	} else if( !auth_result ) {
		bool auth_required = true;
		m_auth_info.LookupBool(ATTR_SEC_AUTH_REQUIRED,auth_required);

		if( auth_required ) {
			dprintf( D_ALWAYS,
				"SECMAN: required authentication with %s failed, so aborting command %s.\n",
                                                         m_sock->peer_description(),
                                                         m_cmd_description.Value());
			return StartCommandFailed;
		}
		dprintf( D_SECURITY|D_FULLDEBUG,
			"SECMAN: authentication with %s failed but was not required, so continuing.\n",
			m_sock->peer_description() );
	}

	m_state = AuthenticateFinish;
	return StartCommandContinue;
}

StartCommandResult
SecManStartCommand::authenticate_inner_finish()
{
	if( m_is_tcp ) {
		SecMan::sec_feat_act will_enable_enc   = m_sec_man.sec_lookup_feat_act( m_auth_info, ATTR_SEC_ENCRYPTION );
		SecMan::sec_feat_act will_enable_mac   = m_sec_man.sec_lookup_feat_act( m_auth_info, ATTR_SEC_INTEGRITY );

			// We've successfully authenticated; clear out any prior authentication errors
			// so they don't affect future messages in the stack.
		m_errstack->clear();

		if (will_enable_mac == SecMan::SEC_FEAT_ACT_YES) {

			if (!m_private_key) {
				dprintf ( D_ALWAYS, "SECMAN: enable_mac has no key to use, failing...\n");
				m_errstack->push ("SECMAN", SECMAN_ERR_NO_KEY,
							"Failed to establish a crypto key." );
				return StartCommandFailed;
			}

			if (IsDebugVerbose(D_SECURITY)) {
				dprintf (D_SECURITY, "SECMAN: about to enable message authenticator.\n");
				m_sec_man.key_printf(D_SECURITY, m_private_key);
			}

			m_sock->encode();
			m_sock->set_MD_mode(MD_ALWAYS_ON, m_private_key);

			dprintf ( D_SECURITY, "SECMAN: successfully enabled message authenticator!\n");
		} else {
			// we aren't going to enable hasing.  but we should still set the secret key
			// in case we decide to turn it on later.
			m_sock->encode();
			m_sock->set_MD_mode(MD_OFF, m_private_key);
		}

		if (will_enable_enc == SecMan::SEC_FEAT_ACT_YES) {

			if (!m_private_key) {
				dprintf ( D_ALWAYS, "SECMAN: enable_enc no key to use, failing...\n");
				m_errstack->push ("SECMAN", SECMAN_ERR_NO_KEY,
							"Failed to establish a crypto key." );
				return StartCommandFailed;
			}

			if (IsDebugVerbose(D_SECURITY)) {
				dprintf (D_SECURITY, "SECMAN: about to enable encryption.\n");
				m_sec_man.key_printf(D_SECURITY, m_private_key);
			}

			m_sock->encode();
			m_sock->set_crypto_key(true, m_private_key);

			dprintf ( D_SECURITY, "SECMAN: successfully enabled encryption!\n");
		} else {
			// we aren't going to enable encryption for everything.  but we should
			// still have a secret key ready to go in case someone decides to turn
			// it on later.
			m_sock->encode();
			m_sock->set_crypto_key(false, m_private_key);
		}
		
	}

	m_state = ReceivePostAuthInfo;
	return StartCommandContinue;
}

StartCommandResult
SecManStartCommand::receivePostAuthInfo_inner()
{
	if( m_is_tcp ) {
		if (m_new_session) {
			// There is no pending data to send, so the following is a no-op.
			// Why is it being done?  Perhaps to ensure clean state of the
			// socket?
			m_sock->encode();
			m_sock->end_of_message();

			if( m_nonblocking && !m_sock->readReady() ) {
				return WaitForSocketCallback();
			}

			// receive a classAd containing info about new session.
			ClassAd post_auth_info;
			m_sock->decode();
			if (!getClassAd(m_sock, post_auth_info) || !m_sock->end_of_message()) {
				MyString errmsg;
				errmsg.formatstr("Failed to received post-auth ClassAd");
				dprintf (D_ALWAYS, "SECMAN: FAILED: %s\n", errmsg.Value());
				m_errstack->push ("SECMAN", SECMAN_ERR_COMMUNICATIONS_ERROR, errmsg.Value());
				return StartCommandFailed;
			} else {
				if (IsDebugVerbose(D_SECURITY)) {
					dprintf (D_SECURITY, "SECMAN: received post-auth classad:\n");
					dPrintAd (D_SECURITY, post_auth_info);
				}
			}

				// Mark the session as having state-tracking enabled.
				// When combined with AES-GCM, this will cause the ReliSock to
				// store the state of the encryption in the session cache.
			if (!m_auth_info.InsertAttr("TrackState", true)) {
				dprintf(D_SECURITY, "SECMAN: Failed to enable state tracking.\n");
				return StartCommandFailed;
			}

			// Starting in 8.3.6, there is a ReturnCode attribute which tells us if the
			// other side authorized, denied, or was unaware of the command we sent.
			//
			// Inspect the return code in the reponse ad to see what we should do.
			// If it is blank, we must assume success, since that was what 8.3.5 and
			// earlier would send.
			std::string response_rc;
			post_auth_info.LookupString(ATTR_SEC_RETURN_CODE,response_rc);
			if((response_rc != "") && (response_rc != "AUTHORIZED")) {
				// gather some additional data for useful error reporting
				std::string response_user;
				MyString response_method = m_sock->getAuthenticationMethodUsed();
				post_auth_info.LookupString(ATTR_SEC_USER,response_user);

				// push error message on the stack and print to the log
				MyString errmsg;
				if (response_method == "") {
					response_method = "(no authentication)";
					errmsg.formatstr( "Received \"%s\" from server for user %s using no authentication method, which may imply host-based security.  Our address was '%s', and server's address was '%s'.  Check your ALLOW settings and IP protocols.",
						response_rc.c_str(), response_user.c_str(),
						m_sock->my_addr().to_ip_string().Value(),
						m_sock->peer_addr().to_ip_string().Value()
						);
				} else {
					m_sock->setShouldTryTokenRequest(true);
					errmsg.formatstr("Received \"%s\" from server for user %s using method %s.",
						response_rc.c_str(), response_user.c_str(), response_method.Value());
				}
				dprintf (D_ALWAYS, "SECMAN: FAILED: %s\n", errmsg.Value());
				m_errstack->push ("SECMAN", SECMAN_ERR_AUTHORIZATION_FAILED, errmsg.Value());
				return StartCommandFailed;
			} else {
				// Hey, it worked!  Make sure we don't request a new token.
				m_sock->setShouldTryTokenRequest(false);
			}

			// if we made it here, we're going to proceed as if the server authorized
			// our command and we will cache this session for future use.  we know this
			// for sure in 8.3.6 and beyond, but for 8.3.5 and earlier we must assume
			// success because this information was not transmitted explicitly.

			// bring in the session ID
			m_sec_man.sec_copy_attribute( m_auth_info, post_auth_info, ATTR_SEC_SID );

			// other attributes
			// Copy "User" to "MyRemoteUserName", since this is _not_ the name
			// of our peer; it is our name as determined by our peer.
			// We reserve "User" for the name of our peer so that an
			// incoming/outgoing security session can be reversed and
			// used as a full-duplex session if desired.
			m_sec_man.sec_copy_attribute( m_auth_info, ATTR_SEC_MY_REMOTE_USER_NAME, post_auth_info, ATTR_SEC_USER );
			m_sec_man.sec_copy_attribute( m_auth_info, post_auth_info, ATTR_SEC_VALID_COMMANDS );

			if( m_sock->getFullyQualifiedUser() ) {
				m_auth_info.Assign( ATTR_SEC_USER, m_sock->getFullyQualifiedUser() );
			}
			else {
					// we did not authenticate peer, so this attribute
					// should not be defined
				ASSERT( !m_auth_info.LookupExpr( ATTR_SEC_USER ) );
			}
			m_sec_man.sec_copy_attribute( m_auth_info, post_auth_info, ATTR_SEC_TRIED_AUTHENTICATION );

			// update the ad with the auth method actually used
			if( m_sock->getAuthenticationMethodUsed() ) {
				m_auth_info.Assign( ATTR_SEC_AUTHENTICATION_METHODS, m_sock->getAuthenticationMethodUsed() );
			}

			// update the ad with the crypto method actually used
			if( m_sock->getCryptoMethodUsed() ) {
				m_auth_info.Assign( ATTR_SEC_CRYPTO_METHODS, m_sock->getCryptoMethodUsed() );
			}

			if (IsDebugVerbose(D_SECURITY)) {
				dprintf (D_SECURITY, "SECMAN: policy to be cached:\n");
				dPrintAd(D_SECURITY, m_auth_info);
			}

			char *sesid = NULL;
			m_auth_info.LookupString(ATTR_SEC_SID, &sesid);
			if (sesid == NULL) {
				dprintf (D_ALWAYS, "SECMAN: session id is NULL, failing\n");
				m_errstack->push( "SECMAN", SECMAN_ERR_ATTRIBUTE_MISSING,
						"Failed to lookup session id.");
				return StartCommandFailed;
			}

			char *cmd_list = NULL;
			m_auth_info.LookupString(ATTR_SEC_VALID_COMMANDS, &cmd_list);
			if (cmd_list == NULL) {
				dprintf (D_ALWAYS, "SECMAN: valid commands is NULL, failing\n");
				m_errstack->push( "SECMAN", SECMAN_ERR_ATTRIBUTE_MISSING,
						"Protocol Failure: Unable to lookup valid commands.");
				free(sesid);
				return StartCommandFailed;
			}


			ASSERT (m_enc_key == NULL);


			// extract the session duration
			char *dur = NULL;
			m_auth_info.LookupString(ATTR_SEC_SESSION_DURATION, &dur);

			int expiration_time = 0;
			time_t now = time(0);
			if( dur ) {
				expiration_time = now + atoi(dur);
			}

			int session_lease = 0;
			m_auth_info.LookupInteger(ATTR_SEC_SESSION_LEASE, session_lease );

				// This makes a copy of the policy ad, so we don't
				// have to. 
			condor_sockaddr peer_addr = m_sock->peer_addr();
			KeyCacheEntry tmp_key( sesid, &peer_addr, m_private_key,
								   &m_auth_info, expiration_time,
								   session_lease ); 
			dprintf (D_SECURITY, "SECMAN: added session %s to cache for %s seconds (%ds lease).\n", sesid, dur, session_lease);

            if (dur) {
                free(dur);
				dur = NULL;
            }

			// stick the key in the cache
			m_sec_man.session_cache->insert(tmp_key);


			// now add entrys which map all the {<sinful_string>,<command>} pairs
			// to the same key id (which is in the variable sesid)

			StringList coms(cmd_list);
			char *p;

			coms.rewind();
			while ( (p = coms.next()) ) {
				MyString keybuf;
				const std::string &tag = SecMan::getTag();
				if (tag.size()) {
					keybuf.formatstr ("{%s,%s,<%s>}", tag.c_str(), m_sock->get_connect_addr(), p);
				} else {
					keybuf.formatstr ("{%s,<%s>}", m_sock->get_connect_addr(), p);
				}

				// NOTE: HashTable returns ZERO on SUCCESS!!!
				if (m_sec_man.command_map.insert(keybuf, sesid, true) == 0) {
					// success
					if (IsDebugVerbose(D_SECURITY)) {
						dprintf (D_SECURITY, "SECMAN: command %s mapped to session %s.\n", keybuf.Value(), sesid);
					}
				} else {
					dprintf (D_ALWAYS, "SECMAN: command %s NOT mapped (insert failed!)\n", keybuf.Value());
				}
			}
			
			m_sock->setSessionID(sesid);
			free( sesid );
            free( cmd_list );

		} // if (m_new_session)

	} // if (m_is_tcp)

	if( !m_new_session && m_have_session ) {
		char *fqu = NULL;
		if( m_auth_info.LookupString(ATTR_SEC_USER,&fqu) && fqu ) {
			if( IsDebugVerbose(D_SECURITY) ) {
				dprintf( D_SECURITY, "Getting authenticated user from cached session: %s\n", fqu );
			}
			m_sock->setFullyQualifiedUser( fqu );
			free( fqu );
		}

		bool tried_authentication = false;
		m_auth_info.LookupBool(ATTR_SEC_TRIED_AUTHENTICATION,tried_authentication);
		m_sock->setTriedAuthentication(tried_authentication);
	}

	m_sock->encode();
	m_sock->allow_one_empty_message();
	dprintf ( D_SECURITY, "SECMAN: startCommand succeeded.\n");

	return StartCommandSucceeded;
}

StartCommandResult
SecManStartCommand::DoTCPAuth_inner()
{
	ASSERT( !m_already_tried_TCP_auth );
	m_already_tried_TCP_auth = true;

	if(m_nonblocking) {
			// Make daemonCore aware that we are holding onto this
			// UDP socket while waiting for other events to complete.
		incrementPendingSockets();

			// Check if there is already a non-blocking TCP auth in progress
		classy_counted_ptr<SecManStartCommand> sc;
		if(m_sec_man.tcp_auth_in_progress.lookup(m_session_key,sc) == 0) {
				// Rather than starting yet another TCP session for
				// this session key, simply add ourselves to the list
				// of things waiting for the pending session to be
				// ready for use.

			if(m_nonblocking && !m_callback_fn) {
					// Caller wanted us to get a session key but did
					// not want to bother about handling a
					// callback. Since somebody else is already
					// getting a session, we are done.
				return StartCommandWouldBlock;
			}

			sc->m_waiting_for_tcp_auth.Append(this);

			if(IsDebugVerbose(D_SECURITY)) {
				dprintf(D_SECURITY,
						"SECMAN: waiting for pending session %s to be ready\n",
						m_session_key.Value());
			}

			return StartCommandInProgress;
		}
	}

	if (IsDebugVerbose(D_SECURITY)) {
		dprintf ( D_SECURITY, "SECMAN: need to start a session via TCP\n");
	}

		// we'll have to authenticate via TCP
	ReliSock *tcp_auth_sock = new ReliSock;

	ASSERT(tcp_auth_sock);

		// timeout on individual socket operations
	int TCP_SOCK_TIMEOUT = param_integer("SEC_TCP_SESSION_TIMEOUT", 20);
	tcp_auth_sock->timeout(TCP_SOCK_TIMEOUT);

		// we already know the address - condor uses the same TCP port as it does UDP port.
	MyString tcp_addr = m_sock->get_connect_addr();
	if (!tcp_auth_sock->connect(tcp_addr.Value(),0,m_nonblocking)) {
		dprintf ( D_SECURITY, "SECMAN: couldn't connect via TCP to %s, failing...\n", tcp_addr.Value());
		m_errstack->pushf("SECMAN", SECMAN_ERR_CONNECT_FAILED,
						  "TCP auth connection to %s failed.", tcp_addr.Value());
		delete tcp_auth_sock;
		return StartCommandFailed;
	}

		// Make note that this operation to do the TCP
		// auth operation is in progress, so others
		// wanting the same session key can wait for it.
	SecMan::tcp_auth_in_progress.insert(m_session_key,this);

	m_tcp_auth_command = new SecManStartCommand(
		DC_AUTHENTICATE,
		tcp_auth_sock,
		m_raw_protocol,
		m_errstack,
		m_cmd,
		m_nonblocking ? SecManStartCommand::TCPAuthCallback : NULL,
		m_nonblocking ? this : NULL,
		m_nonblocking,
		m_cmd_description.Value(),
		m_sec_session_id_hint.Value(),
		m_owner,
		m_methods,
		&m_sec_man);

	StartCommandResult auth_result = m_tcp_auth_command->startCommand();

	if( !m_nonblocking ) {
			// We did not pass a callback function to the TCP
			// startCommand(), because we need to pass back the final
			// result to the caller directly.

		return TCPAuthCallback_inner(
			auth_result == StartCommandSucceeded,
			tcp_auth_sock );
	}

	return StartCommandInProgress;
}

void
SecManStartCommand::TCPAuthCallback(bool success,Sock *sock,CondorError * /*errstack*/, const std::string & /* trust_domain */, bool /* should_try_token_request */, void * misc_data)
{
	classy_counted_ptr<SecManStartCommand> self = (SecManStartCommand *)misc_data;

	self->doCallback( self->TCPAuthCallback_inner(success,sock) );
}

StartCommandResult
SecManStartCommand::TCPAuthCallback_inner( bool auth_succeeded, Sock *tcp_auth_sock )
{
	m_tcp_auth_command = NULL;

		// close the TCP socket, the rest will be UDP.
	tcp_auth_sock->end_of_message();
	tcp_auth_sock->close();
	delete tcp_auth_sock;
	tcp_auth_sock = NULL;

	StartCommandResult rc;

	if(m_nonblocking && !m_callback_fn) {
		// Caller wanted us to get a session key but did not
		// want to bother about handling a callback.  Therefore,
		// we are done.  No need to start the command again.
		rc = StartCommandWouldBlock;

		// NOTE: m_sock is expected to be NULL, because caller may
		// have deleted it by now.
		ASSERT( m_sock == NULL );
	}
	else if( !auth_succeeded ) {
		dprintf ( D_SECURITY,
				  "SECMAN: unable to create security session to %s via TCP, "
		          "failing.\n", m_sock->get_sinful_peer() );
		m_errstack->pushf("SECMAN", SECMAN_ERR_NO_SESSION,
		                 "Failed to create security session to %s with TCP.",
		                 m_sock->get_sinful_peer());
		rc = StartCommandFailed;
	}
	else {
		if( (IsDebugVerbose(D_SECURITY)) ) {
			dprintf ( D_SECURITY,
					  "SECMAN: succesfully created security session to %s via "
					  "TCP!\n", m_sock->get_sinful_peer() );
		}
		rc = startCommand_inner();
	}

		// Remove ourselves from SecMan's list of pending TCP auth sessions.
	classy_counted_ptr<SecManStartCommand> sc;
	if( SecMan::tcp_auth_in_progress.lookup(m_session_key,sc) == 0 &&
	    sc.get() == this )
	{
		ASSERT(SecMan::tcp_auth_in_progress.remove(m_session_key) == 0);
	}

		// Iterate through the list of objects waiting for our TCP auth session
		// to be done.
	m_waiting_for_tcp_auth.Rewind();
	while( m_waiting_for_tcp_auth.Next(sc) ) {
		sc->ResumeAfterTCPAuth(auth_succeeded);
	}
	m_waiting_for_tcp_auth.Clear();

	return rc;
}

void
SecManStartCommand::ResumeAfterTCPAuth(bool auth_succeeded)
{
		// We get here when we needed a session, and some other
		// instance of SecManStartCommand() was already in the process
		// of getting one that we could use.  When that object
		// finished getting the session, it called us here.

	if( IsDebugVerbose(D_SECURITY) ) {
		dprintf(D_SECURITY,"SECMAN: done waiting for TCP auth to %s (%s)\n",
		        m_sock->get_sinful_peer(),
				auth_succeeded ? "succeeded" : "failed");
	}
	if(!auth_succeeded) {
		m_errstack->pushf("SECMAN", SECMAN_ERR_NO_SESSION,
						  "Was waiting for TCP auth session to %s, "
						  "but it failed.",
						  m_sock->get_sinful_peer());
	}

	StartCommandResult rc;
	if(auth_succeeded) {
		rc = startCommand_inner();
	}
	else {
		rc = StartCommandFailed;
	}

	doCallback( rc );
}

StartCommandResult
SecManStartCommand::WaitForSocketCallback()
{

	if( m_sock->get_deadline() == 0 ) {
			// Set a deadline for completion of this non-blocking operation
			// and any that follow until StartCommand is done with it.
			// One reason to do this here rather than once at the beginning
			// of StartCommand is because m_sock->get_deadline() may return
			// non-zero while the non-blocking connect is happening and then
			// revert to 0 later.  Best to always check before Register_Socket.
		int TCP_SESSION_DEADLINE = param_integer("SEC_TCP_SESSION_DEADLINE",120);
		m_sock->set_deadline_timeout(TCP_SESSION_DEADLINE);
		m_sock_had_no_deadline = true; // so we restore deadline to 0 when done
	}

	MyString req_description;
	req_description.formatstr("SecManStartCommand::WaitForSocketCallback %s",
							m_cmd_description.Value());
	int reg_rc = daemonCore->Register_Socket(
		m_sock,
		m_sock->peer_description(),
		(SocketHandlercpp)&SecManStartCommand::SocketCallback,
		req_description.Value(),
		this,
		ALLOW);

	if(reg_rc < 0) {
		MyString msg;
		msg.formatstr("StartCommand to %s failed because "
					"Register_Socket returned %d.",
					m_sock->get_sinful_peer(),
					reg_rc);
		dprintf(D_SECURITY, "SECMAN: %s\n", msg.Value());
		m_errstack->pushf("SECMAN", SECMAN_ERR_CONNECT_FAILED,
						  "%s", msg.Value());

		return StartCommandFailed;
	}

		// Do not allow ourselves to be deleted until after
		// SocketCallback is called.
	incRefCount();

	return StartCommandInProgress;
}

int
SecManStartCommand::SocketCallback( Stream *stream )
{
	daemonCore->Cancel_Socket( stream );

		// NOTE: startCommand_inner() is responsible for checking
		// if our deadline had expired.
	doCallback( startCommand_inner() );

		// get rid of ref counted when callback was registered
	decRefCount();

	return KEEP_STREAM;
}


// Given a sinful string, clear out any associated sessions (incoming or outgoing)
void
SecMan::invalidateHost(const char * sin)
{
	StringList *keyids = session_cache->getKeysForPeerAddress(sin);
	if( !keyids ) {
		return;
	}

	keyids->rewind();
	char const *keyid;
	while( (keyid=keyids->next()) ) {
		if (IsDebugVerbose(D_SECURITY)) {
			dprintf (D_SECURITY, "KEYCACHE: removing session %s for %s\n", keyid, sin);
		}
		invalidateKey(keyid);
	}
	delete keyids;
}

void
SecMan::invalidateByParentAndPid(const char * parent, int pid) {
	StringList *keyids = session_cache->getKeysForProcess(parent,pid);
	if( !keyids ) {
		return;
	}

	keyids->rewind();
	char const *keyid;
	while( (keyid=keyids->next()) ) {
		if (IsDebugVerbose(D_SECURITY)) {
			dprintf (D_SECURITY, "KEYCACHE: removing session %s for %s pid %d\n", keyid, parent, pid);
		}
		invalidateKey(keyid);
	}
	delete keyids;
}

bool SecMan :: invalidateKey(const char * key_id)
{
    bool removed = true;
    KeyCacheEntry * keyEntry = NULL;

	int r = session_cache->lookup(key_id, keyEntry);
	if (!r) {
		dprintf( D_SECURITY,
				 "DC_INVALIDATE_KEY: security session %s not found in cache.\n",
				 key_id);
	}

	if ( keyEntry && keyEntry->expiration() <= time(NULL) && keyEntry->expiration() > 0 ) {
		dprintf( D_SECURITY,
				 "DC_INVALIDATE_KEY: security session %s %s expired.\n",
				 key_id, keyEntry->expirationType() );
	}

	remove_commands(keyEntry);

	// Now, remove session id
	if (daemonCore && !strcmp(daemonCore->m_family_session_id.c_str(), key_id) ) {
		dprintf ( D_SECURITY, "DC_INVALIDATE_KEY: ignoring request to invalidate family security key.\n" );
	} else
	if (session_cache->remove(key_id)) {
		dprintf ( D_SECURITY, 
				  "DC_INVALIDATE_KEY: removed key id %s.\n", 
				  key_id);
	} else {
		dprintf ( D_SECURITY, 
				  "DC_INVALIDATE_KEY: ignoring request to invalidate non-existant key %s.\n", 
				  key_id);
	}

    return removed;
}

void SecMan :: remove_commands(KeyCacheEntry * keyEntry)
{
    if (keyEntry) {
        char * commands = NULL;
        keyEntry->policy()->LookupString(ATTR_SEC_VALID_COMMANDS, &commands);
		MyString addr;
		if (keyEntry->addr())
			addr = keyEntry->addr()->to_sinful();
    
        // Remove all commands from the command map
        if (commands) {
            char keybuf[128];
            StringList cmd_list(commands);
            free(commands);
        
            cmd_list.rewind();
            char * cmd = NULL;
            while ( (cmd = cmd_list.next()) ) {
                memset(keybuf, 0, 128);
                sprintf (keybuf, "{%s,<%s>}", addr.Value(), cmd);
                command_map.remove(keybuf);
            }
        }
    }
}

int
SecMan::sec_char_to_auth_method( const char* method ) {
    if (!strcasecmp( method, "SSL" )  ) {
        return CAUTH_SSL;
    } else if (!strcasecmp( method, "GSI" )  ) {
		return CAUTH_GSI;
	} else if ( !strcasecmp( method, "NTSSPI" ) ) {
		return CAUTH_NTSSPI;
	} else if ( !strcasecmp( method, "PASSWORD" ) ) {
		return CAUTH_PASSWORD;
	} else if ( !strcasecmp( method, "TOKENS" ) ) {
		return CAUTH_TOKEN;
	} else if ( !strcasecmp( method, "TOKEN" ) ) {
		return CAUTH_TOKEN;
	} else if ( !strcasecmp( method, "IDTOKENS" ) ) {
		return CAUTH_TOKEN;
	} else if ( !strcasecmp( method, "IDTOKEN" ) ) {
		return CAUTH_TOKEN;
	} else if ( !strcasecmp( method, "SCITOKENS" ) ) {
		return CAUTH_SCITOKENS;
	} else if ( !strcasecmp( method, "SCITOKEN" ) ) {
		return CAUTH_SCITOKENS;
	} else if ( !strcasecmp( method, "FS" ) ) {
		return CAUTH_FILESYSTEM;
	} else if ( !strcasecmp( method, "FS_REMOTE" ) ) {
		return CAUTH_FILESYSTEM_REMOTE;
	} else if ( !strcasecmp( method, "KERBEROS" ) ) {
		return CAUTH_KERBEROS;
	} else if ( !strcasecmp( method, "CLAIMTOBE" ) ) {
		return CAUTH_CLAIMTOBE;
	} else if ( !strcasecmp( method, "MUNGE" ) ) {
		return CAUTH_MUNGE;
	} else if ( !strcasecmp( method, "ANONYMOUS" ) ) {
		return CAUTH_ANONYMOUS;
	}
	return 0;
}


int
SecMan::getAuthBitmask ( const char * methods ) {

	if (!methods || !*methods) {
		return 0;
	}

	StringList server( methods );
	char *tmp = NULL;
	int retval = 0;

	server.rewind();
	while ( (tmp = server.next()) ) {
		retval |= sec_char_to_auth_method(tmp);
	}

	return retval;
}



std::string
SecMan::ReconcileMethodLists( char * cli_methods, char * srv_methods ) {

	// algorithm:
	// step through the server's methods in order.  if the method is
	// present in the clients list, then append it to the results.
	// the output will be a list of methods supported by both, in the
	// order that the server prefers.

	StringList server_methods( srv_methods );
	StringList client_methods( cli_methods );
	const char *sm = NULL;
	const char *cm = NULL;

	std::string results;
	int match = 0;

	// server methods, one at a time
	server_methods.rewind();
	while ( (sm = server_methods.next()) ) {
		client_methods.rewind();
		if (!strcasecmp("TOKENS", sm) || !strcasecmp("IDTOKENS", sm) || !strcasecmp("IDTOKEN", sm)) {
			sm = "TOKEN";
		}
		while ( (cm = client_methods.next()) ) {
			if (!strcasecmp("TOKENS", cm) || !strcasecmp("IDTOKENS", cm) || !strcasecmp("IDTOKEN", cm)) {
				cm = "TOKEN";
			}
			if (!strcasecmp(sm, cm)) {
				// add a comma if it isn't the first match
				if (match) {
					results += ",";
				} else {
					match = 1;
				}

				// and of course, append the common method
				results += cm;
			}
		}
	}

	return results;
}


SecMan::SecMan() :
	m_cached_auth_level((DCpermission)-1),
	m_cached_raw_protocol(false),
	m_cached_use_tmp_sec_session(false),
	m_cached_force_authentication(false),
	m_cached_return_value(-1) {

	// the list of ClassAd attributes we need to resume a session
	if (m_resume_proj.empty()) {
		m_resume_proj.insert(ATTR_SEC_USE_SESSION);
		m_resume_proj.insert(ATTR_SEC_SID);
		m_resume_proj.insert(ATTR_SEC_COMMAND);
		m_resume_proj.insert(ATTR_SEC_AUTH_COMMAND);
		m_resume_proj.insert(ATTR_SEC_SERVER_COMMAND_SOCK);
		m_resume_proj.insert(ATTR_SEC_CONNECT_SINFUL);
		m_resume_proj.insert(ATTR_SEC_COOKIE);
		m_resume_proj.insert(ATTR_SEC_CRYPTO_METHODS);
	}

	if ( NULL == m_ipverify ) {
		m_ipverify = new IpVerify( );
	}
	sec_man_ref_count++;
}


SecMan::SecMan(const SecMan & rhs/* copy */) : 
	m_cached_auth_level(rhs.m_cached_auth_level), 
	m_cached_raw_protocol(rhs.m_cached_raw_protocol), 
	m_cached_use_tmp_sec_session(rhs.m_cached_use_tmp_sec_session), 
	m_cached_force_authentication(rhs.m_cached_force_authentication),
	m_cached_return_value(rhs.m_cached_return_value) {

	sec_man_ref_count++;
}

const SecMan & SecMan::operator=(const SecMan & /* copy */) {
	return *this;
}

SecMan &
SecMan::operator=(SecMan && rhs)  noexcept {
	this->m_cached_auth_level   = rhs.m_cached_auth_level;
	this->m_cached_raw_protocol = rhs.m_cached_raw_protocol;
	this->m_cached_use_tmp_sec_session = rhs.m_cached_use_tmp_sec_session;
	this->m_cached_force_authentication = rhs.m_cached_force_authentication;
	this->m_cached_policy_ad = std::move(rhs.m_cached_policy_ad);
	this->m_cached_return_value = rhs.m_cached_return_value;
	return *this;
}



SecMan::~SecMan() {
	sec_man_ref_count--;
}

void
SecMan::reconfig()
{
	m_ipverify->reconfig();
	Authentication::reconfigMapFile();
}

IpVerify *
SecMan::getIpVerify()
{
	return m_ipverify;
}

int
SecMan::Verify(DCpermission perm, const condor_sockaddr& addr, const char * fqu, MyString *allow_reason, MyString *deny_reason )
{
	IpVerify *ipverify = getIpVerify();
	ASSERT( ipverify );
	return ipverify->Verify(perm,addr,fqu,allow_reason,deny_reason);
}


bool
SecMan::sec_copy_attribute( classad::ClassAd &dest, const ClassAd &source, const char* attr ) {
	ExprTree *e = source.LookupExpr(attr);
	if (e) {
		ExprTree *cp = e->Copy();
		dest.Insert(attr,cp);
		return true;
	} else {
		return false;
	}
}

bool
SecMan::sec_copy_attribute( ClassAd &dest, const char *to_attr, const ClassAd &source, const char *from_attr ) {
	ExprTree *e = source.LookupExpr(from_attr);
	if (!e) {
		return false;
	}

	e = e->Copy();
	bool retval = dest.Insert(to_attr, e) != 0;
	return retval;
}


void
SecMan::invalidateAllCache() {
	session_cache->clear();

	command_map.clear();
}

void 
SecMan::invalidateOneExpiredCache(KeyCache *cache)
{
    // Go through all cache and invalide the ones that are expired
    StringList * list = cache->getExpiredKeys();

    // The current session cache, command map does not allow
    // easy random access based on host direcly. Therefore,
    // we need to decide which list to be the outerloop
    // In this case, I assume the command map will be bigger
    // so, outloop will be command map, inner loop will be host

    list->rewind();
    char * p;
    while ( (p = list->next()) ) {
        invalidateKey(p);
    }
    delete list;
}

void
SecMan::invalidateExpiredCache()
{
	invalidateOneExpiredCache(&m_default_session_cache);
	if (!m_tagged_session_cache) {return;}
	std::map<std::string,KeyCache*>::iterator session_cache_iter;
	for (session_cache_iter = m_tagged_session_cache->begin();
		session_cache_iter != m_tagged_session_cache->end();
		session_cache_iter++)
	{
		if (session_cache_iter->second) {
			invalidateOneExpiredCache(session_cache_iter->second);
		}
	}
}

std::string SecMan::filterCryptoMethods(const std::string &input_methods)
{
	StringList meth_iter(input_methods.c_str());
	meth_iter.rewind();
	const char *tmp = nullptr;
	bool first = true;
	std::string result;
	while ((tmp = meth_iter.next())) {
		if (strcmp(tmp, "AESGCM") && strcmp(tmp, "3DES") && strcmp(tmp, "TRIPLEDES") && strcmp(tmp, "BLOWFISH")) {
			continue;
		}
		if (first) {first = false;}
		else {result += ",";}
		result += tmp;
	}
	return result;
}

	// Iterate through all the methods in a list;
	// - Canonicalize the name of the method (IDTOKENS -> TOKENS)
	// - Remove any invalid names.
	// - Remove any valid names not supported by this build.
	// - Remove any methods that cannot work in the current setup (e.g.,
	//   SSL auth for daemons if there is no host certificate).
	// Issues warnings as appropriate to D_SECURITY.
std::string SecMan::filterAuthenticationMethods(DCpermission perm, const std::string &input_methods)
{
	StringList meth_iter(input_methods.c_str());
	meth_iter.rewind();
	const char *tmp = NULL;
	bool first = true;
	std::string result;
	dprintf(D_FULLDEBUG|D_SECURITY, "Filtering authentication methods (%s) prior to offering them remotely.\n",
		input_methods.c_str());
	while ((tmp = meth_iter.next())) {
		int method = sec_char_to_auth_method(tmp);
		switch (method) {
			case CAUTH_TOKEN: {
				if (!Condor_Auth_Passwd::should_try_auth()) {
					continue;
				}
				dprintf(D_FULLDEBUG|D_SECURITY, "Will try IDTOKENS auth.\n");
					// For wire compatibility with older versions, we
					// actually say 'TOKEN' instead of the canonical 'TOKENS'.
				tmp = "TOKEN";
				break;
			}
#ifndef WIN32
			case CAUTH_NTSSPI: {
				dprintf(D_SECURITY, "Ignoring NTSSPI method because it is not"
					" available to this build of HTCondor.\n");
				continue;
			}
#endif
#ifndef HAVE_EXT_MUNGE
			case CAUTH_MUNGE: {
				dprintf(D_SECURITY, "Ignoring MUNGE method because it is not"
					" available to this build of HTCondor.\n");
				continue;
			}
#endif
#ifndef HAVE_EXT_GLOBUS
			case CAUTH_GSI: {
				dprintf(D_SECURITY, "Ignoring GSI method because it is not"
					" available to this build of HTCondor.\n");
				continue;
			}
#endif
#ifndef HAVE_EXT_KRB5
			case CAUTH_KERBEROS: {
				dprintf(D_SECURITY, "Ignoring KERBEROS method because it is not"
					" available to this build of HTCondor.\n");
				continue;
			}
#endif
			case CAUTH_SCITOKENS: // fallthrough
#ifdef HAVE_EXT_SCITOKENS
			{
					// Ensure we use the canonical 'SCITOKENS' on the wire
					// for compatibility with older HTCondor versions.
				tmp = "SCITOKENS";
				break;
			}
#else
			{
				dprintf(D_SECURITY, "Ignoring SCITOKENS method because it is not"
					" available to this build of HTCondor.\n");
				continue;
			}
#endif
			case CAUTH_SSL: {
					// Client auth doesn't require a SSL cert, so
					// we always will try this
				if (CLIENT_PERM == perm) {break;}
				if (!Condor_Auth_SSL::should_try_auth()) {
					dprintf(D_SECURITY|D_FULLDEBUG, "Not trying SSL auth; server is not ready.\n");
					continue;
				}
				break;
			}
			case 0: {
				dprintf(D_SECURITY, "Requested configured authentication method "
					"%s not known or supported by HTCondor.\n", tmp);
				continue;
			}
			// As additional filters are made, we can add them here.
			default:
				break;
		};
		if (first) {first = false;}
		else {result += ",";}
		result += tmp;
	}
	return result;
}


	// Given a known permission level, determine the default authentication
	// methods we should use (as a string list) if the sysadmin provides
	// no input.
	//
	// NOTE: this does *not* filter the authentication methods; some might
	// not be valid for the current build of HTCondor
static std::string
getDefaultAuthenticationMethods(DCpermission perm) {
	std::string methods;
#if defined(WIN32)
	// default windows method
	methods = "NTSSPI";
#else
	// default unix method
	methods = "FS";
#endif

	methods += ",TOKEN";

#if defined(HAVE_EXT_KRB5)
	methods += ",KERBEROS";
#endif

#if defined(HAVE_EXT_GLOBUS)
	methods += ",GSI";
#endif

#if defined(HAVE_EXT_SCITOKENS)
	methods += ",SCITOKENS";
#endif

	// SSL is last as this may cause the client to be anonymous.
	methods += ",SSL";

	if (perm == READ) {
		methods += ",CLAIMTOBE";
	} else if (perm == CLIENT_PERM) {
		methods += ",CLAIMTOBE";
	}

	return methods;
}


MyString SecMan::getDefaultCryptoMethods() {
	return "AESGCM,BLOWFISH,3DES";
}

char* SecMan::my_unique_id() {

    if (!_my_unique_id) {
        // first time we were called, construct the unique ID
        // in member variable _my_unique_id

        int    mypid = 0;

#ifdef WIN32
        mypid = ::GetCurrentProcessId();
#else
        mypid = ::getpid();
#endif

        MyString tid;
        tid.formatstr( "%s:%i:%i", get_local_hostname().Value(), mypid, 
					 (int)time(0));

        _my_unique_id = strdup(tid.Value());
    }

    return _my_unique_id;

}

bool SecMan::set_parent_unique_id(const char* value) {
	if (_my_parent_unique_id) {
		free (_my_parent_unique_id);
		_my_parent_unique_id = NULL;
	}

	// if the value is explicitly set using this method,
	// do not check the environment for it, even if we
	// set it to NULL
	_should_check_env_for_unique_id = false;

	if (value && value[0]) {
		_my_parent_unique_id = strdup(value);
	}

	return (_my_parent_unique_id != NULL);
}

char* SecMan::my_parent_unique_id() {
	if (_should_check_env_for_unique_id) {
		// we only check in the environment once
		_should_check_env_for_unique_id = false;

		// look in the env for ENV_PARENT_ID
		const char* envName = EnvGetName ( ENV_PARENT_ID );
		MyString value;
		GetEnv( envName, value );

		if (value.Length()) {
			set_parent_unique_id(value.Value());
		}
	}

	return _my_parent_unique_id;
}

int
SecMan::authenticate_sock(Sock *s,DCpermission perm, CondorError* errstack)
{
	auto methods = getAuthenticationMethods( perm );
	ASSERT(s);
	int auth_timeout = getSecTimeout(perm);
	return s->authenticate( methods.c_str(), errstack, auth_timeout, false );
}

int
SecMan::authenticate_sock(Sock *s,KeyInfo *&ki, DCpermission perm, CondorError* errstack)
{
	auto methods = getAuthenticationMethods( perm );
	ASSERT(s);
	int auth_timeout = getSecTimeout(perm);
	return s->authenticate( ki, methods.c_str(), errstack, auth_timeout, false, NULL );
}

int
SecMan::getSecTimeout(DCpermission perm)
{
	int auth_timeout = -1;
	getIntSecSetting(auth_timeout,"SEC_%s_AUTHENTICATION_TIMEOUT",perm);
	return auth_timeout;
}

Protocol
SecMan::getCryptProtocolNameToEnum(char const *name) {
	if (!name) return CONDOR_NO_PROTOCOL;

	StringList list(name);
	list.rewind();
	char *tmp;
	while ((tmp = list.next())) {
		dprintf(D_NETWORK|D_VERBOSE, "Considering crypto protocol %s.\n", tmp);
		if (!strcasecmp(tmp, "BLOWFISH")) {
			dprintf(D_NETWORK|D_VERBOSE, "Decided on crypto protocol %s.\n", tmp);
			return CONDOR_BLOWFISH;
		} else if (!strcasecmp(tmp, "3DES") || !strcasecmp(tmp, "TRIPLEDES")) {
			dprintf(D_NETWORK|D_VERBOSE, "Decided on crypto protocol %s.\n", tmp);
			return CONDOR_3DES;
		} else if (!strcasecmp(tmp, "AESGCM")) {
			dprintf(D_NETWORK|D_VERBOSE, "Decided on crypto protocol %s.\n", tmp);
			return CONDOR_AESGCM;
		}
	}
	dprintf(D_NETWORK, "Could not decide on crypto protocol from list %s, return CONDOR_NO_PROTOCOL.\n", name);
	return CONDOR_NO_PROTOCOL;
}

const char *
SecMan::getCryptProtocolEnumToName(Protocol proto)
{
	switch(proto) {
	case CONDOR_NO_PROTOCOL:
		return "";
	case CONDOR_BLOWFISH:
		return "BLOWFISH";
	case CONDOR_3DES:
		return "3DES";
	case CONDOR_AESGCM:
		return "AESGCM";
	default:
		return "";
	}
}

std::string
SecMan::getPreferredOldCryptProtocol(const std::string &name)
{
	std::string answer;
	StringList list(name.c_str());
	list.rewind();
	char *tmp;
	while ((tmp = list.next())) {
		dprintf(D_NETWORK, "Considering crypto protocol %s.\n", tmp);
		if (!strcasecmp(tmp, "BLOWFISH")) {
			dprintf(D_NETWORK, "Decided on crypto protocol %s.\n", tmp);
			return "BLOWFISH";
		} else if (!strcasecmp(tmp, "3DES") || !strcasecmp(tmp, "TRIPLEDES")) {
			dprintf(D_NETWORK, "Decided on crypto protocol %s.\n", tmp);
			return "3DES";
		} else if (!strcasecmp(tmp, "AESGCM")) {
			dprintf(D_NETWORK, "Decided on crypto protocol %s.\n", tmp);
			answer = tmp;
		}
	}
	if (answer.empty()) {
		dprintf(D_NETWORK, "Could not decide on crypto protocol from list %s, return CONDOR_NO_PROTOCL.\n", name.c_str());
	} else {
		dprintf(D_NETWORK, "Decided on crypto protocol %s.\n", answer.c_str());
	}
	return answer;
}

bool
SecMan::CreateNonNegotiatedSecuritySession(DCpermission auth_level, char const *sesid,char const *private_key,char const *exported_session_info,const char *auth_method,char const *peer_fqu, char const *peer_sinful, int duration, classad::ClassAd *policy_input, bool allow_multiple_methods)
{
	if (policy_input) {
		dprintf(D_SECURITY|D_VERBOSE, "NONNEGOTIATEDSESSION: policy_input ad is:\n");
		dPrintAd(D_SECURITY|D_VERBOSE, *policy_input);
	} else {
		dprintf(D_SECURITY|D_VERBOSE, "NONNEGOTIATEDSESSION: policy_input ad is NULL\n");
	}

	ClassAd policy;
	if (policy_input) {
		policy.CopyFrom(*policy_input);
	}

	ASSERT(sesid);

	condor_sockaddr peer_addr;
	if(peer_sinful && !peer_addr.from_sinful(peer_sinful)) {
		dprintf(D_ALWAYS,"SECMAN: failed to create non-negotiated security session %s because "
				"sock_sockaddr::from_sinful(%s) failed\n",sesid,peer_sinful);
		return false;
	}

	FillInSecurityPolicyAd( auth_level, &policy, false );

		// Make sure security negotiation is turned on within this
		// security session.  If it is not, we will just use the raw
		// CEDAR command protocol, which defeats the whole purpose of
		// having a security session.
	policy.Assign(ATTR_SEC_NEGOTIATION,SecMan::sec_req_rev[SEC_REQ_REQUIRED]);

	ClassAd *auth_info = ReconcileSecurityPolicyAds(policy,policy);
	if(!auth_info) {
		dprintf(D_ALWAYS,"SECMAN: failed to create non-negotiated security session %s because "
				"ReconcileSecurityPolicyAds() failed.\n",sesid);
		return false;
	}
	sec_copy_attribute(policy,*auth_info,ATTR_SEC_AUTHENTICATION);
	sec_copy_attribute(policy,*auth_info,ATTR_SEC_INTEGRITY);
	sec_copy_attribute(policy,*auth_info,ATTR_SEC_ENCRYPTION);
	sec_copy_attribute(policy,*auth_info,ATTR_SEC_CRYPTO_METHODS);

	delete auth_info;
	auth_info = NULL;

	if( !ImportSecSessionInfo(exported_session_info,policy) ) {
		return false;
	}

	std::string crypto_methods;
	policy.LookupString(ATTR_SEC_CRYPTO_METHODS, crypto_methods);

	// remove all but the first crypto method, if multiple methods
	// aren't allowed
	if (!allow_multiple_methods) {
		size_t pos = crypto_methods.find(',');
		if( pos != std::string::npos ) {
			crypto_methods.erase(pos);
			policy.Assign(ATTR_SEC_CRYPTO_METHODS, crypto_methods);
		}
	}

	policy.Assign(ATTR_SEC_USE_SESSION, "YES");
	policy.Assign(ATTR_SEC_SID, sesid);
	policy.Assign(ATTR_SEC_ENACT, "YES");

	if( auth_method ) {
		policy.Assign(ATTR_SEC_AUTHENTICATION_METHODS, auth_method);

	}
	if( peer_fqu ) {
		policy.Assign(ATTR_SEC_AUTHENTICATION, SecMan::sec_feat_act_rev[SEC_FEAT_ACT_NO]);
		policy.Assign(ATTR_SEC_TRIED_AUTHENTICATION,true);
		policy.Assign(ATTR_SEC_USER,peer_fqu);
	}

<<<<<<< HEAD
=======

	std::string crypto_method;
	policy.LookupString(ATTR_SEC_CRYPTO_METHODS, crypto_method);
		// Backward compat HACK: Until the introduction of AESGCM, SecMan only
		// considered the first letter of the method - and we only sent the first
		// method (preventing negotiation).
		//
		// Hence, we have a fictional protocol named 'B' in this list -- old clients
		// will use BLOWFISH.
		//
		// When AESGCM was introduced, you have to spell the method name correct,
		// meaning 'B' is automatically ignored and the real preference is used.
	if (crypto_method.find("BLOWFISH") != std::string::npos) {
		crypto_method = std::string("B,") + crypto_method;
		policy.Assign(ATTR_SEC_CRYPTO_METHODS, crypto_method);
	}

	Protocol crypt_protocol = getCryptProtocolNameToEnum(crypto_method.c_str());

	unsigned char *keybuf;
	if (crypt_protocol != CONDOR_AESGCM) {
		keybuf = Condor_Crypt_Base::oneWayHashKey(private_key);
	} else {
		keybuf = Condor_Crypt_Base::hkdf(reinterpret_cast<const unsigned char *>(private_key), strlen(private_key), 32);
	}
	if(!keybuf) {
		dprintf(D_ALWAYS,"SECMAN: failed to create non-negotiated security session %s because"
				" key generation failed.\n",sesid);
		return false;
	}
	KeyInfo *keyinfo;
	if (crypt_protocol == CONDOR_AESGCM) {
		keyinfo = new KeyInfo(keybuf, 32, crypt_protocol, 0);
	} else {
		// should this be MAC_SIZE?
		keyinfo = new KeyInfo(keybuf,MAC_SIZE,crypt_protocol, 0);
	}
	free( keybuf );
	keybuf = NULL;

>>>>>>> 98528bce
		// extract the session duration from the (imported) policy
	int expiration_time = 0;

	if( policy.LookupInteger(ATTR_SEC_SESSION_EXPIRES,expiration_time) ) {
		duration = expiration_time ? expiration_time - time(NULL) : 0;
		if( duration < 0 ) {
			dprintf(D_ALWAYS,"SECMAN: failed to create non-negotiated security session %s because duration = %d\n",sesid,duration);
			return false;
		}
	}
	else if( duration > 0 ) {
		expiration_time = time(NULL) + duration;
			// store this in the policy so that when we export session info,
			// it is there
		policy.Assign(ATTR_SEC_SESSION_EXPIRES,expiration_time);
	}

	// TODO What happens if we don't support any of the methods in the list?
	//   The old code creates a KeyInfo with CONDOR_NO_PROTOCOL.
	std::vector<KeyInfo*> keys_list;
	Tokenize(crypto_methods);
	const char *next_crypto;
	while ((next_crypto = GetNextToken(",", true))) {
		Protocol crypt_protocol = getCryptProtocolNameToEnum(next_crypto);

		unsigned char* keybuf = Condor_Crypt_Base::oneWayHashKey(private_key);
		if(!keybuf) {
			dprintf(D_ALWAYS,"SECMAN: failed to create non-negotiated security session %s because"
				" oneWayHashKey() failed.\n",sesid);
			return false;
		}
		KeyInfo *keyinfo;
		if (crypt_protocol == CONDOR_AESGCM) {
			// should this be MAC_SIZE * 2?
			unsigned char keybuf2[32];
			memcpy(keybuf2, keybuf, 16);
			memcpy(keybuf2 + 16, keybuf, 16);
			keyinfo = new KeyInfo(keybuf2, 32, crypt_protocol, 0);
		} else {
			// should this be MAC_SIZE?
			keyinfo = new KeyInfo(keybuf,MAC_SIZE,crypt_protocol, 0);
		}
		keys_list.push_back(keyinfo);
		free( keybuf );
		keybuf = NULL;
	}

	KeyCacheEntry key(sesid,peer_sinful ? &peer_addr : NULL,keys_list,&policy,expiration_time,0);

	if( !session_cache->insert(key) ) {
		KeyCacheEntry *existing = NULL;
		bool fixed = false;
		if( !session_cache->lookup(sesid,existing) ) {
			existing = NULL;
		}
		if( existing ) {
			if( !LookupNonExpiredSession(sesid,existing) ) {
					// the existing session must have expired, so try again
				existing = NULL;
				if( session_cache->insert(key) ) {
					fixed = true;
				}
			}
			else if( existing && existing->getLingerFlag() ) {
				dprintf(D_ALWAYS,"SECMAN: removing lingering non-negotiated security session %s because it conflicts with new request\n",sesid);
				session_cache->expire(existing);
				existing = NULL;
				if( session_cache->insert(key) ) {
					fixed = true;
				}
			}
		}

		if( !fixed ) {
			ClassAd *existing_policy = existing ? existing->policy() : NULL;
			if( existing_policy ) {
				dprintf(D_SECURITY,"SECMAN: not creating new session, found existing session %s\n", sesid);
				dPrintAd(D_SECURITY | D_FULLDEBUG, *existing_policy);
			} else {
				dprintf(D_ALWAYS, "SECMAN: failed to create session %s.\n", sesid);
			}
			return false;
		}
	}

	dprintf(D_SECURITY, "SECMAN: created non-negotiated security session %s for %d %sseconds."
			"\n", sesid, duration, expiration_time == 0 ? "(inf) " : "");

	// now add entrys which map all the {<sinful_string>,<command>} pairs
	// to the same key id (which is in the variable sesid)
	dprintf(D_SECURITY, "SECMAN: now creating non-negotiated command mappings\n");

	std::string valid_coms;
	policy.LookupString(ATTR_SEC_VALID_COMMANDS, valid_coms);
	StringList coms(valid_coms.c_str());
	char *p;

	coms.rewind();
	while ( (p = coms.next()) ) {
		MyString keybuf;
		const std::string &tag = SecMan::getTag();
		if (tag.size()) {
			keybuf.formatstr ("{%s,%s,<%s>}", tag.c_str(), peer_sinful, p);
		} else {
			keybuf.formatstr ("{%s,<%s>}", peer_sinful, p);
		}

		// NOTE: HashTable returns ZERO on SUCCESS!!!
		if (command_map.insert(keybuf, sesid, true) == 0) {
			// success
			if (IsDebugVerbose(D_SECURITY)) {
				dprintf (D_SECURITY, "SECMAN: command %s mapped to session %s.\n", keybuf.Value(), sesid);
			}
		} else {
			dprintf (D_ALWAYS, "SECMAN: command %s NOT mapped (insert failed!)\n", keybuf.Value());
		}
	}

	if( IsDebugVerbose(D_SECURITY) ) {
		if( exported_session_info ) {
			dprintf(D_SECURITY,"Imported session attributes: %s\n",
					exported_session_info);
		}
		dprintf(D_SECURITY,"Caching non-negotiated security session ad:\n");
		dPrintAd(D_SECURITY, policy);
	}

	return true;
}

bool
SecMan::ImportSecSessionInfo(char const *session_info,ClassAd &policy) {
		// expected format for session_info is the format produced by
		// ExportSecSessionInfo()
		// [param1=val1; param2=val2; ... ]
		// To keep things simple, no parameters or values may contain ';'

	if( !session_info || !*session_info) {
		return true; // no exported session info
	}

	MyString buf = session_info+1;

		// verify that the string is contained in []'s
	if( session_info[0]!='[' || buf[buf.Length()-1]!=']' ) {
		dprintf( D_ALWAYS, "ImportSecSessionInfo: invalid session info: %s\n",
				session_info );
		return false;
	}

		// get rid of final ']'
	buf.truncate(buf.Length()-1);

	StringList lines(buf.Value(),";");
	lines.rewind();

	char const *line;
	ClassAd imp_policy;
	while( (line=lines.next()) ) {
		if( !imp_policy.Insert(line) ) {
			dprintf( D_ALWAYS, "ImportSecSessionInfo: invalid imported session info: '%s' in %s\n", line, session_info );
			return false;
		}
	}

	dprintf(D_SECURITY|D_VERBOSE, "IMPORT: Importing session attributes from ad:\n");
	dPrintAd(D_SECURITY|D_VERBOSE, imp_policy);

		// We could have just blindly inserted everything into our policy,
		// but for safety, we explicitly copy over specific attributes
		// from imp_policy to our policy.

	sec_copy_attribute(policy,imp_policy,ATTR_SEC_INTEGRITY);
	sec_copy_attribute(policy,imp_policy,ATTR_SEC_ENCRYPTION);
	sec_copy_attribute(policy,imp_policy,ATTR_SEC_CRYPTO_METHODS);
	sec_copy_attribute(policy,imp_policy,ATTR_SEC_SESSION_EXPIRES);
	sec_copy_attribute(policy,imp_policy,ATTR_SEC_VALID_COMMANDS);

	// If the import policy has CryptoMethodsList, that should override
	// CryptoMethods
	sec_copy_attribute(policy, ATTR_SEC_CRYPTO_METHODS, imp_policy, ATTR_SEC_CRYPTO_METHODS_LIST);

		// See comments in ExportSecSessionInfo; use a different delimiter as ','
		// is a significant character and not allowed in session IDs.
	std::string crypto_methods;
	if (policy.LookupString(ATTR_SEC_CRYPTO_METHODS, crypto_methods)) {
		std::replace(crypto_methods.begin(), crypto_methods.end(), '.', ',');
		policy.Assign(ATTR_SEC_CRYPTO_METHODS, crypto_methods.c_str());
	}

	// we need to convert the short version (e.g. "8.9.7") into a proper version string
	std::string short_version;
	if (imp_policy.LookupString(ATTR_SEC_SHORT_VERSION, short_version)) {
		int maj, min, sub;
		char *pos = NULL;
		maj = strtol(short_version.c_str(), &pos, 10);
		min = (pos[0] == '.') ? strtol(pos+1, &pos, 10) : 0;
		sub = (pos[0] == '.') ? strtol(pos+1, &pos, 10) : 0;

		CondorVersionInfo cvi(maj,min,sub, "ExportedSessionInfo");
		std::string full_version = cvi.get_version_stdstring();
		policy.Assign(ATTR_SEC_REMOTE_VERSION, full_version.c_str());
		dprintf (D_SECURITY|D_VERBOSE, "IMPORT: Version components are %i:%i:%i, set Version to %s\n", maj, min, sub, full_version.c_str());
	}

	return true;
}

bool
SecMan::getSessionPolicy(const char *session_id, classad::ClassAd &policy_ad)
{
	KeyCacheEntry *session_key = NULL;
	if (!session_cache->lookup(session_id, session_key)) {return false;}
	ClassAd *policy = session_key->policy();
	if (!policy) {return false;}

	sec_copy_attribute(policy_ad, *policy, ATTR_X509_USER_PROXY_SUBJECT);
	sec_copy_attribute(policy_ad, *policy, ATTR_X509_USER_PROXY_EXPIRATION);
	sec_copy_attribute(policy_ad, *policy, ATTR_X509_USER_PROXY_EMAIL);
	sec_copy_attribute(policy_ad, *policy, ATTR_X509_USER_PROXY_VONAME);
	sec_copy_attribute(policy_ad, *policy, ATTR_X509_USER_PROXY_FIRST_FQAN);
	sec_copy_attribute(policy_ad, *policy, ATTR_X509_USER_PROXY_FQAN);
	sec_copy_attribute(policy_ad, *policy, ATTR_TOKEN_SUBJECT);
	sec_copy_attribute(policy_ad, *policy, ATTR_TOKEN_ISSUER);
	sec_copy_attribute(policy_ad, *policy, ATTR_TOKEN_GROUPS);
	sec_copy_attribute(policy_ad, *policy, ATTR_TOKEN_SCOPES);
	sec_copy_attribute(policy_ad, *policy, ATTR_TOKEN_ID);
	sec_copy_attribute(policy_ad, *policy, ATTR_REMOTE_POOL);
	sec_copy_attribute(policy_ad, *policy, "ScheddSession");
	return true;
}

bool
SecMan::getSessionStringAttribute(const char *session_id, const char *attr_name, std::string &attr_value)
{
	KeyCacheEntry *session_key = NULL;
	if (!session_cache->lookup(session_id, session_key)) {return false;}
	ClassAd *policy = session_key->policy();
	if (!policy) {return false;}

	return policy->LookupString(attr_name,attr_value) ? true : false;
}

bool
SecMan::ExportSecSessionInfo(char const *session_id,MyString &session_info) {
	ASSERT( session_id );

	KeyCacheEntry *session_key = NULL;
	if(!session_cache->lookup(session_id,session_key)) {
		dprintf(D_ALWAYS,"SECMAN: ExportSecSessionInfo failed to find "
				"session %s\n",session_id);
		return false;
	}
	ClassAd *policy = session_key->policy();
	ASSERT( policy );

	dprintf(D_SECURITY|D_VERBOSE, "EXPORT: Exporting session attributes from ad:\n");
	dPrintAd(D_SECURITY|D_VERBOSE, *policy);

	ClassAd exp_policy;
	sec_copy_attribute(exp_policy,*policy,ATTR_SEC_INTEGRITY);
	sec_copy_attribute(exp_policy,*policy,ATTR_SEC_ENCRYPTION);
	sec_copy_attribute(exp_policy,*policy,ATTR_SEC_SESSION_EXPIRES);
	sec_copy_attribute(exp_policy,*policy,ATTR_SEC_VALID_COMMANDS);

	std::string crypto_methods;
	policy->LookupString(ATTR_SEC_CRYPTO_METHODS, crypto_methods);
	size_t pos = crypto_methods.find(',');
	if( pos != std::string::npos ) {
		std::string preferred = getPreferredOldCryptProtocol(crypto_methods);
		if (preferred.empty()) {
			preferred = crypto_methods.substr(0, pos);
		}
		exp_policy.Assign(ATTR_SEC_CRYPTO_METHODS, preferred);

		// ',' is not a permissible character in claim IDs.
		// Convert it to a different delimiter...
		std::replace(crypto_methods.begin(), crypto_methods.end(), ',', '.');
		exp_policy.Assign(ATTR_SEC_CRYPTO_METHODS_LIST, crypto_methods);
	}

	// we want to export "RemoteVersion" but the spaces in the full version
	// string screw up parsing when importing.  so we have to extract just
	// the numeric version (e.g. "8.9.7")
	std::string full_version;
	if (policy->LookupString(ATTR_SEC_REMOTE_VERSION, full_version)) {
		CondorVersionInfo cvi(full_version.c_str());
		std::string short_version;
		short_version = std::to_string(cvi.getMajorVer());
		short_version += ".";
		short_version += std::to_string(cvi.getMinorVer());
		short_version += ".";
		short_version += std::to_string(cvi.getSubMinorVer());
		dprintf (D_SECURITY|D_VERBOSE, "EXPORT: Setting short version to %s\n", short_version.c_str());
		exp_policy.Assign(ATTR_SEC_SHORT_VERSION, short_version.c_str());
	}

	session_info += "[";
	for ( auto itr = exp_policy.begin(); itr != exp_policy.end(); itr++ ) {
			// In the following, we attempt to avoid any spaces in the
			// result string.  However, no code should depend on this.
		session_info += itr->first;
		session_info += "=";

        const char *line = ExprTreeToString(itr->second);

			// none of the ClassAd values should ever contain ';'
			// that makes things easier in ImportSecSessionInfo()
		ASSERT( strchr(line,';') == NULL );

		session_info += line;
		session_info += ";";
    }
	session_info += "]";

	dprintf(D_SECURITY,"SECMAN: exporting session info for %s: %s\n",
			session_id, session_info.Value());
	return true;
}

bool
SecMan::SetSessionExpiration(char const *session_id,time_t expiration_time) {
	ASSERT( session_id );

	KeyCacheEntry *session_key = NULL;
	if(!session_cache->lookup(session_id,session_key)) {
		dprintf(D_ALWAYS,"SECMAN: SetSessionExpiration failed to find "
				"session %s\n",session_id);
		return false;
	}
	session_key->setExpiration(expiration_time);

	dprintf(D_SECURITY,"Set expiration time for security session %s to %ds\n",session_id,(int)(expiration_time-time(NULL)));

	return true;
}

bool
SecMan::SetSessionLingerFlag(char const *session_id) {
	ASSERT( session_id );

	KeyCacheEntry *session_key = NULL;
	if(!session_cache->lookup(session_id,session_key)) {
		dprintf(D_ALWAYS,"SECMAN: SetSessionLingerFlag failed to find "
				"session %s\n",session_id);
		return false;
	}
	session_key->setLingerFlag(true);

	return true;
}<|MERGE_RESOLUTION|>--- conflicted
+++ resolved
@@ -3455,49 +3455,6 @@
 		policy.Assign(ATTR_SEC_USER,peer_fqu);
 	}
 
-<<<<<<< HEAD
-=======
-
-	std::string crypto_method;
-	policy.LookupString(ATTR_SEC_CRYPTO_METHODS, crypto_method);
-		// Backward compat HACK: Until the introduction of AESGCM, SecMan only
-		// considered the first letter of the method - and we only sent the first
-		// method (preventing negotiation).
-		//
-		// Hence, we have a fictional protocol named 'B' in this list -- old clients
-		// will use BLOWFISH.
-		//
-		// When AESGCM was introduced, you have to spell the method name correct,
-		// meaning 'B' is automatically ignored and the real preference is used.
-	if (crypto_method.find("BLOWFISH") != std::string::npos) {
-		crypto_method = std::string("B,") + crypto_method;
-		policy.Assign(ATTR_SEC_CRYPTO_METHODS, crypto_method);
-	}
-
-	Protocol crypt_protocol = getCryptProtocolNameToEnum(crypto_method.c_str());
-
-	unsigned char *keybuf;
-	if (crypt_protocol != CONDOR_AESGCM) {
-		keybuf = Condor_Crypt_Base::oneWayHashKey(private_key);
-	} else {
-		keybuf = Condor_Crypt_Base::hkdf(reinterpret_cast<const unsigned char *>(private_key), strlen(private_key), 32);
-	}
-	if(!keybuf) {
-		dprintf(D_ALWAYS,"SECMAN: failed to create non-negotiated security session %s because"
-				" key generation failed.\n",sesid);
-		return false;
-	}
-	KeyInfo *keyinfo;
-	if (crypt_protocol == CONDOR_AESGCM) {
-		keyinfo = new KeyInfo(keybuf, 32, crypt_protocol, 0);
-	} else {
-		// should this be MAC_SIZE?
-		keyinfo = new KeyInfo(keybuf,MAC_SIZE,crypt_protocol, 0);
-	}
-	free( keybuf );
-	keybuf = NULL;
-
->>>>>>> 98528bce
 		// extract the session duration from the (imported) policy
 	int expiration_time = 0;
 
@@ -3523,19 +3480,20 @@
 	while ((next_crypto = GetNextToken(",", true))) {
 		Protocol crypt_protocol = getCryptProtocolNameToEnum(next_crypto);
 
-		unsigned char* keybuf = Condor_Crypt_Base::oneWayHashKey(private_key);
+		unsigned char* keybuf;
+		if (crypt_protocol != CONDOR_AESGCM) {
+			keybuf = Condor_Crypt_Base::oneWayHashKey(private_key);
+		} else {
+			keybuf = Condor_Crypt_Base::hkdf(reinterpret_cast<const unsigned char *>(private_key), strlen(private_key), 32);
+		}
 		if(!keybuf) {
 			dprintf(D_ALWAYS,"SECMAN: failed to create non-negotiated security session %s because"
-				" oneWayHashKey() failed.\n",sesid);
+				" key generation failed.\n",sesid);
 			return false;
 		}
 		KeyInfo *keyinfo;
 		if (crypt_protocol == CONDOR_AESGCM) {
-			// should this be MAC_SIZE * 2?
-			unsigned char keybuf2[32];
-			memcpy(keybuf2, keybuf, 16);
-			memcpy(keybuf2 + 16, keybuf, 16);
-			keyinfo = new KeyInfo(keybuf2, 32, crypt_protocol, 0);
+			keyinfo = new KeyInfo(keybuf, 32, crypt_protocol, 0);
 		} else {
 			// should this be MAC_SIZE?
 			keyinfo = new KeyInfo(keybuf,MAC_SIZE,crypt_protocol, 0);
