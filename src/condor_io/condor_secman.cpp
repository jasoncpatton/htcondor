--- conflicted
+++ resolved
@@ -2825,48 +2825,6 @@
 	}
 }
 
-<<<<<<< HEAD
-/*
-
-			// a failure here signals that the cache may be invalid.
-			// delete this entry from table and force normal auth.
-			KeyCacheEntry * ek = NULL;
-			if (session_cache->lookup(keybuf, ek) == 0) {
-				delete ek;
-			} else {
-				dprintf (D_SECURITY, "SECMAN: unable to delete KeyCacheEntry.\n");
-			}
-			session_cache->remove(keybuf);
-			m_have_session = false;
-
-			// close this connection and start a new one
-			if (!sock->close()) {
-				dprintf ( D_ALWAYS, "SECMAN: could not close socket to %s\n",
-						sin_to_string(sock->peer_addr()));
-				return false;
-			}
-
-			KeyInfo* nullp = 0;
-			if (!sock->set_crypto_key(false, nullp)) {
-				dprintf ( D_ALWAYS, "SECMAN: could not re-init crypto!\n");
-				return false;
-			}
-			if (!sock->set_MD_mode(MD_OFF, nullp)) {
-				dprintf ( D_ALWAYS, "SECMAN: could not re-init Digest Mode!\n");
-				return false;
-			}
-			if (!sock->connect(sock->get_connect_addr(), 0)) {
-				dprintf ( D_ALWAYS, "SECMAN: could not reconnect to %s.\n",
-						sin_to_string(sock->peer_addr()));
-				return false;
-			}
-
-			goto choose_action;
-*/
-
-=======
->>>>>>> 3a7bab25
-
 MyString SecMan::getDefaultAuthenticationMethods() {
 	MyString methods;
 #if defined(WIN32)
