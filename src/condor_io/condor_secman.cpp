/***************************************************************
 *
 * Copyright (C) 1990-2007, Condor Team, Computer Sciences Department,
 * University of Wisconsin-Madison, WI.
 * 
 * Licensed under the Apache License, Version 2.0 (the "License"); you
 * may not use this file except in compliance with the License.  You may
 * obtain a copy of the License at
 * 
 *    http://www.apache.org/licenses/LICENSE-2.0
 * 
 * Unless required by applicable law or agreed to in writing, software
 * distributed under the License is distributed on an "AS IS" BASIS,
 * WITHOUT WARRANTIES OR CONDITIONS OF ANY KIND, either express or implied.
 * See the License for the specific language governing permissions and
 * limitations under the License.
 *
 ***************************************************************/


#include "condor_common.h"
#include "condor_debug.h"
#include "condor_config.h"
#include "condor_ver_info.h"
#include "condor_version.h"
#include "condor_environ.h"

#include "authentication.h"
#include "condor_string.h"
#include "condor_attributes.h"
#include "condor_adtypes.h"
#include "my_hostname.h"
#include "internet.h"
#include "HashTable.h"
#include "KeyCache.h"
#include "condor_daemon_core.h"
#include "condor_ipverify.h"
#include "condor_secman.h"
#include "classad_merge.h"
#include "daemon.h"
#include "daemon_core_sock_adapter.h"
#include "subsystem_info.h"
#include "setenv.h"

extern bool global_dc_get_cookie(int &len, unsigned char* &data);

// special security session "hint" used to specify that a new
// security session should be used
char const *USE_TMP_SEC_SESSION = "USE_TMP_SEC_SESSION";

void SecMan::key_printf(int debug_levels, KeyInfo *k) {
	if (param_boolean("SEC_DEBUG_PRINT_KEYS", false)) {
		if (k) {
			char hexout[260];  // holds (at least) a 128 byte key.
			const unsigned char* dataptr = k->getKeyData();
			int   length  =  k->getKeyLength();

			for (int i = 0; (i < length) && (i < 24); i++) {
				sprintf (&hexout[i*2], "%02x", *dataptr++);
			}

			dprintf (debug_levels, "KEYPRINTF: [%i] %s\n", length, hexout);
		} else {
			dprintf (debug_levels, "KEYPRINTF: [NULL]\n");
		}
	}
}



char* SecMan::sec_feat_act_rev[] = {
	"UNDEFINED",
	"INVALID",
	"FAIL",
	"YES",
	"NO"
};


char* SecMan::sec_req_rev[] = {
	"UNDEFINED",
	"INVALID",
	"NEVER",
	"OPTIONAL",
	"PREFERRED",
	"REQUIRED"
};

KeyCache* SecMan::session_cache = NULL;
HashTable<MyString,MyString>* SecMan::command_map = NULL;
HashTable<MyString,classy_counted_ptr<SecManStartCommand> >* SecMan::tcp_auth_in_progress = NULL;
int SecMan::sec_man_ref_count = 0;
char* SecMan::_my_unique_id = 0;
char* SecMan::_my_parent_unique_id = 0;
bool SecMan::_should_check_env_for_unique_id = true;
IpVerify SecMan::m_ipverify;

SecMan::sec_req
SecMan::sec_alpha_to_sec_req(char *b) {
	if (!b || !*b) {  
		// ... that is the question :)
		return SEC_REQ_INVALID;
	}

	switch (toupper(b[0])) {
		case 'R':  // required
		case 'Y':  // yes
		case 'T':  // true
			return SEC_REQ_REQUIRED;
		case 'P':  // preferred
			return SEC_REQ_PREFERRED;
		case 'O':  // optional
			return SEC_REQ_OPTIONAL;
		case 'F':  // false
		case 'N':  // never
			return SEC_REQ_NEVER;
	}

	return SEC_REQ_INVALID;
}


SecMan::sec_feat_act
SecMan::sec_lookup_feat_act( ClassAd &ad, const char* pname ) {

	char* res = NULL;
	ad.LookupString(pname, &res);

	if (res) {
		char buf[2];
		strncpy (buf, res, 1);
		buf[1] = 0;
		free (res);

		return sec_alpha_to_sec_feat_act(buf);
	}

	return SEC_FEAT_ACT_UNDEFINED;

}

SecMan::sec_feat_act
SecMan::sec_alpha_to_sec_feat_act(char *b) {
	if (!b || !*b) {  
		// ... that is the question :)
		return SEC_FEAT_ACT_INVALID;
	}

	switch (toupper(b[0])) {
		case 'F':  // enact
			return SEC_FEAT_ACT_FAIL;
		case 'Y':  // yes
			return SEC_FEAT_ACT_YES;
		case 'N':  // no
			return SEC_FEAT_ACT_NO;
	}

	return SEC_FEAT_ACT_INVALID;
}


/*
SecMan::sec_act
SecMan::sec_alpha_to_sec_act(char *b) {
	if (!b || !*b) {  
		// ... that is the question :)
		return SEC_ACT_INVALID;
	}

	switch (toupper(b[0])) {
		case 'A':  // ask
			return SEC_REQ_ASK;
		case 'E':  // enact
			return SEC_ENACT;
		case 'U':  // usekey
			return SEC_USEKEY;
		case 'N':  // none
			return SEC_NONE;
	}

	return SEC_INVALID;
}
*/

/*
SecMan::sec_act
SecMan::sec_lookup_act( ClassAd &ad, const char* pname ) {

	char* res = NULL;
	ad.LookupString(pname, &res);

	if (res) {
		char buf[2];
		strncpy (buf, res, 1);
		buf[1] = 0;
		free (res);

		return sec_alpha_to_sec_act(buf);
	}

	return SEC_UNDEFINED;
}
*/


SecMan::sec_req
SecMan::sec_lookup_req( ClassAd &ad, const char* pname ) {

	char* res = NULL;
	ad.LookupString(pname, &res);

	if (res) {
		char buf[2];
		strncpy (buf, res, 1);
		buf[1] = 0;
		free (res);

		return sec_alpha_to_sec_req(buf);
	}

	return SEC_REQ_UNDEFINED;
}

SecMan::sec_feat_act
SecMan::sec_req_to_feat_act (sec_req r) {
	if ( (r == SEC_REQ_REQUIRED) || (r == SEC_REQ_PREFERRED) ) {
		return SEC_FEAT_ACT_YES;
	} else {
		return SEC_FEAT_ACT_NO;
	}
}


bool
SecMan::sec_is_negotiable (sec_req r) {
	if ( (r == SEC_REQ_REQUIRED) || (r == SEC_REQ_NEVER) ) {
		return false;
	} else {
		return true;
	}
}


SecMan::sec_req
SecMan::sec_req_param( const char* fmt, DCpermission auth_level, sec_req def ) {
	char *config_value = getSecSetting( fmt, auth_level );

	if (config_value) {
		char buf[2];
		strncpy (buf, config_value, 1);
		buf[1] = 0;
		free (config_value);

		sec_req res = sec_alpha_to_sec_req(buf);

		if (res == SEC_REQ_UNDEFINED || res == SEC_REQ_INVALID) {
			MyString param_name;
			char *value = getSecSetting( fmt, auth_level, &param_name );
			if( res == SEC_REQ_INVALID ) {
				EXCEPT( "SECMAN: %s=%s is invalid!\n",
				        param_name.Value(), value ? value : "(null)" );
			}
			if( DebugFlags & D_FULLDEBUG ) {
				dprintf (D_SECURITY,
				         "SECMAN: %s is undefined; using %s.\n",
				         param_name.Value(), SecMan::sec_req_rev[def]);
			}
			free(value);

			return def;
		}

		return res;
	}

	return def;
}

void SecMan::getAuthenticationMethods( DCpermission perm, MyString *result ) {
	ASSERT( result );

	char * p = getSecSetting ("SEC_%s_AUTHENTICATION_METHODS", perm);

	if (p) {
		*result = p;
		free (p);
	} else {
		*result = SecMan::getDefaultAuthenticationMethods();
	}
}

char* 
SecMan::getSecSetting( const char* fmt, DCpermissionHierarchy const &auth_level, MyString *param_name /* = NULL */, char const *check_subsystem /* = NULL */ ) {
	DCpermission const *perms = auth_level.getConfigPerms();
	char *result;

		// Now march through the list of config settings to look for.  The
		// last one in the list will be DEFAULT_PERM, which we only use
		// if nothing else is found first.

	for( ; *perms != LAST_PERM; perms++ ) {
		MyString buf;
		if( check_subsystem ) {
				// First see if there is a specific config entry for the
				// specified condor subsystem.
			buf.sprintf( fmt, PermString(*perms) );
			buf.sprintf_cat("_%s",check_subsystem);
			result = param( buf.Value() );
			if( result ) {
				if( param_name ) {
						// Caller wants to know the param name.
					param_name->append_to_list(buf);
				}
				return result;
			}
		}

		buf.sprintf( fmt, PermString(*perms) );
		result = param( buf.Value() );
		if( result ) {
			if( param_name ) {
					// Caller wants to know the param name.
				param_name->append_to_list(buf);
			}
			return result;
		}
	}

	return NULL;
}



// params() for a bunch of stuff and sets up a class ad describing our security
// preferences/requirements.  returns true if the security policy is valid, and
// false otherwise.

// there are many ways to end up with and 'invalid' security policy.  here are a
// couple:
//
// 6.3-style negotiation is disabled and one of AUTH, ENC, or INTEG were required.
//
// either ENC or INTEG are supposed to happen but AUTH is NEVER (can't exchange
// private key if we don't authenticate)

bool
SecMan::FillInSecurityPolicyAd( DCpermission auth_level, ClassAd* ad, 
								bool peer_can_negotiate, bool raw_protocol,
								bool use_tmp_sec_session )
{
	if( ! ad ) {
		EXCEPT( "SecMan::FillInSecurityPolicyAd called with NULL ad!" );
	}

	// get values from config file, trying each auth level in the
	// list in turn.  The final level in the list will be "DEFAULT".
	// if that fails, the default value (OPTIONAL) is used.

	sec_req sec_authentication = sec_req_param(
		"SEC_%s_AUTHENTICATION", auth_level, SEC_REQ_OPTIONAL);

	sec_req sec_encryption = sec_req_param(
		"SEC_%s_ENCRYPTION", auth_level, SEC_REQ_OPTIONAL);

	sec_req sec_integrity = sec_req_param(
		 "SEC_%s_INTEGRITY", auth_level, SEC_REQ_OPTIONAL);


	// regarding SEC_NEGOTIATE values:
	// REQUIRED- outgoing will always negotiate, and incoming must
	//           be negotiated as well.
	// PREFERRED- outgoing will try to negotiate but fall back to
	//            6.2 method if necessary.  incoming will allow
	//            negotiated & unnegotiated commands.
	// OPTIONAL- outgoing will be 6.2 style.  incoming will allow
	//           negotiated and unnegotiated commands.
	// NEVER- everything will be 6.2 style

	// as of 6.5.0, the default is PREFERRED

	sec_req sec_negotiation = sec_req_param ("SEC_%s_NEGOTIATION", auth_level, SEC_REQ_PREFERRED);

	if( raw_protocol ) {
		sec_negotiation = SEC_REQ_NEVER;
		sec_authentication = SEC_REQ_NEVER;
		sec_encryption = SEC_REQ_NEVER;
		sec_integrity = SEC_REQ_NEVER;
	}


	if (!ReconcileSecurityDependency (sec_authentication, sec_encryption) ||
		!ReconcileSecurityDependency (sec_authentication, sec_integrity) ||
	    !ReconcileSecurityDependency (sec_negotiation, sec_authentication) ||
	    !ReconcileSecurityDependency (sec_negotiation, sec_encryption) ||
		!ReconcileSecurityDependency (sec_negotiation, sec_integrity)) {

		// houston, we have a problem.  
		dprintf (D_SECURITY, "SECMAN: failure! can't resolve security policy:\n");
		dprintf (D_SECURITY, "SECMAN:   SEC_NEGOTIATION=\"%s\"\n",
				SecMan::sec_req_rev[sec_negotiation]);
		dprintf (D_SECURITY, "SECMAN:   SEC_AUTHENTICATION=\"%s\"\n",
				SecMan::sec_req_rev[sec_authentication]);
		dprintf (D_SECURITY, "SECMAN:   SEC_ENCRYPTION=\"%s\"\n", 
				SecMan::sec_req_rev[sec_encryption]);
		dprintf (D_SECURITY, "SECMAN:   SEC_INTEGRITY=\"%s\"\n", 
				SecMan::sec_req_rev[sec_integrity]);
		return false;
	}

	// if we require negotiation and we know the other side can't speak
	// security negotiation, may as well fail now (as opposed to later)
	if( sec_negotiation == SEC_REQ_REQUIRED && 
		peer_can_negotiate == FALSE ) {
		dprintf (D_SECURITY, "SECMAN: failure! SEC_NEGOTIATION "
				"is REQUIRED and other daemon is pre 6.3.3.\n");
		return false;
	}

	// for those of you reading this code, a 'paramer'
	// is a thing that param()s.
	char *paramer;

	// auth methods
	paramer = SecMan::getSecSetting ("SEC_%s_AUTHENTICATION_METHODS", auth_level);
	if (paramer == NULL) {
		paramer = strdup(SecMan::getDefaultAuthenticationMethods().Value());
	}

	if (paramer) {
		ad->Assign (ATTR_SEC_AUTHENTICATION_METHODS, paramer);
		free(paramer);
		paramer = NULL;
	} else {
		if( sec_authentication == SEC_REQ_REQUIRED ) {
			dprintf( D_SECURITY, "SECMAN: no auth methods, "
					 "but a feature was required! failing...\n" );
			return false;
		} else {
			// disable auth, which disables crypto and integrity.
			// if any of these were required, auth would be required
			// too after calling ReconcileSecurityDependency.
			dprintf( D_SECURITY, "SECMAN: no auth methods, "
			 	"disabling authentication, crypto, and integrity.\n" );
			sec_authentication = SEC_REQ_NEVER;
			sec_encryption = SEC_REQ_NEVER;
			sec_integrity = SEC_REQ_NEVER;
		}
	}



	// crypto methods
	paramer = SecMan::getSecSetting("SEC_%s_CRYPTO_METHODS", auth_level);
	if (!paramer) {
		paramer = strdup(SecMan::getDefaultCryptoMethods().Value());
	}

	if (paramer) {
		ad->Assign (ATTR_SEC_CRYPTO_METHODS, paramer);
		free(paramer);
		paramer = NULL;
	} else {
		if( sec_encryption == SEC_REQ_REQUIRED || 
			sec_integrity == SEC_REQ_REQUIRED ) {
			dprintf( D_SECURITY, "SECMAN: no crypto methods, "
					 "but it was required! failing...\n" );
		} else {
			dprintf( D_SECURITY, "SECMAN: no crypto methods, "
					 "disabling crypto.\n" );
			sec_encryption = SEC_REQ_NEVER;
			sec_integrity = SEC_REQ_NEVER;
		}
	}


	ad->Assign( ATTR_SEC_NEGOTIATION, SecMan::sec_req_rev[sec_negotiation] );

	ad->Assign ( ATTR_SEC_AUTHENTICATION, SecMan::sec_req_rev[sec_authentication] );

	ad->Assign (ATTR_SEC_ENCRYPTION, SecMan::sec_req_rev[sec_encryption] );

	ad->Assign ( ATTR_SEC_INTEGRITY, SecMan::sec_req_rev[sec_integrity] );

	ad->Assign ( ATTR_SEC_ENACT, "NO" );


	// subsystem
	ad->Assign ( ATTR_SEC_SUBSYSTEM, get_mySubSystem()->getName() );

    char * parent_id = my_parent_unique_id();
    if (parent_id) {
		ad->Assign ( ATTR_SEC_PARENT_UNIQUE_ID, parent_id );
	}

	// pid
	int    mypid = 0;
#ifdef WIN32
	mypid = ::GetCurrentProcessId();
#else
	mypid = ::getpid();
#endif
	ad->Assign ( ATTR_SEC_SERVER_PID, mypid );

	// key duration
	// ZKM TODO HACK
	// need to check kerb expiry.

	// first try the form SEC_<subsys>_<authlev>_SESSION_DURATION
	// if that does not exist, fall back to old form of
	// SEC_<authlev>_SESSION_DURATION.
	char fmt[128];
	sprintf(fmt, "SEC_%s_%%s_SESSION_DURATION", get_mySubSystem()->getName() );
	paramer = SecMan::getSecSetting(fmt, auth_level);
	if (!paramer) {
		paramer = SecMan::getSecSetting("SEC_%s_SESSION_DURATION", auth_level);
	}

	if( use_tmp_sec_session ) {
		// expire this session soon
		free(paramer);
		paramer = strdup("60");
	}

	if (paramer) {
		// take whichever value we found and put it in the ad.
		ad->Assign ( ATTR_SEC_SESSION_DURATION, paramer );
		free( paramer );
		paramer = NULL;
	} else {
		// no value defined, use defaults.
		if ( get_mySubSystem()->isType(SUBSYSTEM_TYPE_TOOL) ) {
			// default for tools is 1 minute.
			ad->Assign ( ATTR_SEC_SESSION_DURATION, "60" );
		} else if ( get_mySubSystem()->isType(SUBSYSTEM_TYPE_SUBMIT) ) {
			// default for submit is 1 hour.  yeah, that's a long submit
			// but you never know with file transfer and all.
			ad->Assign ( ATTR_SEC_SESSION_DURATION, "3600" );
		} else {
			// default for daemons is one day.

			// Note that pre 6.6 condors have bugs with re-negotiation
			// of security sessions, so we used to set this to 100 days.
			// That caused memory bloating for dynamic pools.  

			ad->Assign ( ATTR_SEC_SESSION_DURATION, "86400" );
		}
	}

	return true;
}

bool
SecMan::ReconcileSecurityDependency (sec_req &a, sec_req &b) {
	if (a == SEC_REQ_NEVER) {
		if (b == SEC_REQ_REQUIRED) {
			return false;
		} else {
			b = SEC_REQ_NEVER;
		}
	}

	if (b > a) {
		a = b;
	}
	return true;
}


SecMan::sec_feat_act
SecMan::ReconcileSecurityAttribute(const char* attr,
									ClassAd &cli_ad, ClassAd &srv_ad) {

	// extract the values from the classads

	// pointers to string values
	char* cli_buf = NULL;
	char* srv_buf = NULL;

	// enums of the values
	sec_req cli_req;
	sec_req srv_req;


	// get the attribute from each
	cli_ad.LookupString(attr, &cli_buf);
	srv_ad.LookupString(attr, &srv_buf);

	// convert it to an enum
	cli_req = sec_alpha_to_sec_req(cli_buf);
	srv_req = sec_alpha_to_sec_req(srv_buf);

	// free the buffers
	if (cli_buf) {
		free (cli_buf);
	}

	if (srv_buf) {
		free (srv_buf);
	}


	// this policy is moderately complicated.  make sure you know
	// the implications if you monkey with the below code.  -zach

	// basically, there is a chart of the desired input and output.
	// you can implement this in a number of different ways that are
	// all logically equivelant.  make a karnough map if you really
	// want to find the minimal solution :)

	// right now, the results are symmetric across client and server
	// (i.e. client and server can be switched with the same result)
	// i've marked the redundant rules with (*)

	// Client  Server  Result
	// R       R       YES
	// R       P       YES
	// R       O       YES
	// R       N       FAIL

	// P       R       YES  (*)
	// P       P       YES
	// P       O       YES
	// P       N       NO

	// O       R       YES  (*)
	// O       P       YES  (*)
	// O       O       NO
	// O       N       NO

	// N       R       FAIL (*)
	// N       P       NO   (*)
	// N       O       NO   (*)
	// N       N       NO


	if (cli_req == SEC_REQ_REQUIRED) {
		if (srv_req == SEC_REQ_NEVER) {
			return SEC_FEAT_ACT_FAIL;
		} else {
			return SEC_FEAT_ACT_YES;
		}
	}

	if (cli_req == SEC_REQ_PREFERRED) {
		if (srv_req == SEC_REQ_NEVER) {
			return SEC_FEAT_ACT_NO;
		} else {
			return SEC_FEAT_ACT_YES;
		}
	}

	if (cli_req == SEC_REQ_OPTIONAL) {
		if (srv_req == SEC_REQ_REQUIRED || srv_req == SEC_REQ_PREFERRED) {
			return SEC_FEAT_ACT_YES;
		} else {
			return SEC_FEAT_ACT_NO;
		}
	}

	if (cli_req == SEC_REQ_NEVER) {
		if (srv_req == SEC_REQ_REQUIRED) {
			return SEC_FEAT_ACT_FAIL;
		} else {
			return SEC_FEAT_ACT_NO;
		}
	}

	// cli_req is not in {REQUIRED, PREFERRED, OPTIONAL, NEVER} for some reason.
	return SEC_FEAT_ACT_FAIL;
}


ClassAd *
SecMan::ReconcileSecurityPolicyAds(ClassAd &cli_ad, ClassAd &srv_ad) {

	// figure out what to do
	sec_feat_act authentication_action;
	sec_feat_act encryption_action;
	sec_feat_act integrity_action;


	authentication_action = ReconcileSecurityAttribute(
								ATTR_SEC_AUTHENTICATION,
								cli_ad, srv_ad );

	encryption_action = ReconcileSecurityAttribute(
								ATTR_SEC_ENCRYPTION,
								cli_ad, srv_ad );

	integrity_action = ReconcileSecurityAttribute(
								ATTR_SEC_INTEGRITY,
								cli_ad, srv_ad );

	if ( (authentication_action == SEC_FEAT_ACT_FAIL) ||
	     (encryption_action == SEC_FEAT_ACT_FAIL) ||
	     (integrity_action == SEC_FEAT_ACT_FAIL) ) {

		// one or more decisions could not be agreed upon, so
		// we fail.

		return NULL;
	}

	// make a classad with the results
	ClassAd * action_ad = new ClassAd();

	char buf[1024];

	sprintf (buf, "%s=\"%s\"", ATTR_SEC_AUTHENTICATION, SecMan::sec_feat_act_rev[authentication_action]);
	action_ad->Insert(buf);

	sprintf (buf, "%s=\"%s\"", ATTR_SEC_ENCRYPTION, SecMan::sec_feat_act_rev[encryption_action]);
	action_ad->Insert(buf);

	sprintf (buf, "%s=\"%s\"", ATTR_SEC_INTEGRITY, SecMan::sec_feat_act_rev[integrity_action]);
	action_ad->Insert(buf);


	char* cli_methods = NULL;
	char* srv_methods = NULL;
	if (cli_ad.LookupString( ATTR_SEC_AUTHENTICATION_METHODS, &cli_methods) &&
		srv_ad.LookupString( ATTR_SEC_AUTHENTICATION_METHODS, &srv_methods)) {

		// send the list for 6.5.0 and higher
		MyString the_methods = ReconcileMethodLists( cli_methods, srv_methods );
		sprintf (buf, "%s=\"%s\"", ATTR_SEC_AUTHENTICATION_METHODS_LIST, the_methods.Value());
		action_ad->Insert(buf);

		// send the single method for pre 6.5.0
		StringList  tmpmethodlist( the_methods.Value() );
		char* first;
		tmpmethodlist.rewind();
		first = tmpmethodlist.next();
		if (first) {
			sprintf (buf, "%s=\"%s\"", ATTR_SEC_AUTHENTICATION_METHODS, first);
			action_ad->Insert(buf);
		}
	}

	if (cli_methods) {
        free(cli_methods);
    }
	if (srv_methods) {
        free(srv_methods);
    }

	cli_methods = NULL;
	srv_methods = NULL;
	if (cli_ad.LookupString( ATTR_SEC_CRYPTO_METHODS, &cli_methods) &&
		srv_ad.LookupString( ATTR_SEC_CRYPTO_METHODS, &srv_methods)) {

		MyString the_methods = ReconcileMethodLists( cli_methods, srv_methods );
		sprintf (buf, "%s=\"%s\"", ATTR_SEC_CRYPTO_METHODS, the_methods.Value());
		action_ad->Insert(buf);
	}

	if (cli_methods) {
        free( cli_methods );
    }
	if (srv_methods) {
        free( srv_methods );
    }

	// reconcile the session expiration.  it is the SHORTER of
	// client's and server's value.

	int cli_duration = 0;
	int srv_duration = 0;

	char *dur = NULL;
	cli_ad.LookupString(ATTR_SEC_SESSION_DURATION, &dur);
	if (dur) {
		cli_duration = atoi(dur);
		free(dur);
	}

	dur = NULL;
	srv_ad.LookupString(ATTR_SEC_SESSION_DURATION, &dur);
	if (dur) {
		srv_duration = atoi(dur);
		free(dur);
	}

	sprintf (buf, "%s=\"%i\"", ATTR_SEC_SESSION_DURATION,
			(cli_duration < srv_duration) ? cli_duration : srv_duration );
	action_ad->Insert(buf);


	sprintf (buf, "%s=\"YES\"", ATTR_SEC_ENACT);
	action_ad->Insert(buf);

	return action_ad;

}

class SecManStartCommand: Service, public ClassyCountedPtr {
 public:
	SecManStartCommand (
		int cmd,Sock *sock,bool peer_can_negotiate,bool raw_protocol,
		CondorError *errstack,int subcmd,StartCommandCallbackType *callback_fn,
		void *misc_data,bool nonblocking,char const *cmd_description,char const *sec_session_id_hint,SecMan *sec_man):

		m_cmd(cmd),
		m_subcmd(subcmd),
		m_sock(sock),
		m_peer_can_negotiate(peer_can_negotiate),
		m_raw_protocol(raw_protocol),
		m_errstack(errstack),
		m_callback_fn(callback_fn),
		m_misc_data(misc_data),
		m_nonblocking(nonblocking),
		m_pending_socket_registered(false),
		m_sec_man(*sec_man),
		m_use_tmp_sec_session(false)
	{
		m_sec_session_id_hint = sec_session_id_hint ? sec_session_id_hint : "";
		if( m_sec_session_id_hint == USE_TMP_SEC_SESSION ) {
			m_use_tmp_sec_session = true;
		}
		m_already_tried_TCP_auth = false;
		if( !m_errstack ) {
			m_errstack = &m_internal_errstack;
		}
		m_is_tcp = (m_sock->type() == Stream::reli_sock);
		m_have_session = false;
		m_new_session = false;
		m_state = SendAuthInfo;
		m_enc_key = NULL;
		m_private_key = NULL;
		if(cmd_description) {
			m_cmd_description = cmd_description;
		}
		else {
			cmd_description = getCommandString(m_cmd);
			if(cmd_description) {
				m_cmd_description = cmd_description;
			}
			else {
				m_cmd_description.sprintf("command %d",m_cmd);
			}
		}
		m_already_logged_startcommand = false;
		m_negotiation = SecMan::SEC_REQ_UNDEFINED;

		m_sock_had_no_deadline = false;
	}

	~SecManStartCommand() {
		if( m_pending_socket_registered ) {
			m_pending_socket_registered = false;
			daemonCoreSockAdapter.decrementPendingSockets();
		}
		if( m_private_key ) {
			delete m_private_key;
			m_private_key = NULL;
		}
			// The callback function _must_ have been called
			// (and set to NULL) by now.
		ASSERT( !m_callback_fn );
	}

		// This function starts a command, as specified by the data
		// passed into the constructor.  The real work is done in
		// startCommand_inner(), but this function exists to guarantee
		// correct cleanup (e.g. calling callback etc.)
	StartCommandResult startCommand();

	void incrementPendingSockets() {
			// This is called to let daemonCore know that we are holding
			// onto a socket which is waiting for some callback other than
			// the obvious Register_Socket() callback, which handles this
			// case automatically.
		if( !m_pending_socket_registered ) {
			m_pending_socket_registered = true;
			daemonCoreSockAdapter.incrementPendingSockets();
		}
	}

	int operator== (const SecManStartCommand &other) {
			// We do not care about a deep comparison.
			// This is just to make the compiler happy on
			// SimpleList< classy_counted_ptr< SecManStartCommand > >
		return this == &other;
	}

 private:
	int m_cmd;
	int m_subcmd;
	MyString m_cmd_description;
	Sock *m_sock;
	bool m_peer_can_negotiate;
	bool m_raw_protocol;
	CondorError* m_errstack; // caller's errstack, if any, o.w. internal
	CondorError m_internal_errstack;
	StartCommandCallbackType *m_callback_fn;
	void *m_misc_data;
	bool m_nonblocking;
	bool m_pending_socket_registered;
	SecMan m_sec_man; // We create a copy of the original sec_man, so we
	                  // don't have to worry about longevity of it.  It's
	                  // all static data anyway, so this is no big deal.

	MyString m_session_key; // "addr,<cmd>"
	bool m_already_tried_TCP_auth;
	SimpleList<classy_counted_ptr<SecManStartCommand> > m_waiting_for_tcp_auth;
	classy_counted_ptr<SecManStartCommand> m_tcp_auth_command;

	bool m_is_tcp;
	bool m_have_session;
	bool m_new_session;
	bool m_use_tmp_sec_session;
	bool m_already_logged_startcommand;
	bool m_sock_had_no_deadline;
	ClassAd m_auth_info;
	SecMan::sec_req m_negotiation;
	MyString m_remote_version;
	KeyCacheEntry *m_enc_key;
	KeyInfo* m_private_key;
	MyString m_sec_session_id_hint;

	enum StartCommandState {
		SendAuthInfo,
		ReceiveAuthInfo,
		Authenticate,
		ReceivePostAuthInfo,
	} m_state;

		// All functions that call _inner() functions must
		// pass the result of the _inner() function to doCallback().
		// This ensures that when SecManStartCommand is done, the
		// registered callback function will be called in all cases.
	StartCommandResult doCallback( StartCommandResult result );

		// This does most of the work of the startCommand() protocol.
		// It is called from within a wrapper function that guarantees
		// correct cleanup (e.g. callback function being called etc.)
	StartCommandResult startCommand_inner();

		// When trying to start a UDP command, this is called to first
		// get a security session via TCP.  It will continue with the
		// rest of the startCommand protocol once the TCP auth attempt
		// is completed.
	StartCommandResult DoTCPAuth_inner();

		// These functions are called at successive stages in the protocol.
	StartCommandResult sendAuthInfo_inner();
	StartCommandResult receiveAuthInfo_inner();
	StartCommandResult authenticate_inner();
	StartCommandResult receivePostAuthInfo_inner();

		// This is called when the TCP auth attempt completes.
	static void TCPAuthCallback(bool success,Sock *sock,CondorError *errstack,void *misc_data);

		// This is the _inner() function for TCPAuthCallback().
	StartCommandResult TCPAuthCallback_inner( bool auth_succeeded, Sock *tcp_auth_sock );

		// This is called when we were waiting for another
		// instance to finish a TCP auth session.
	void ResumeAfterTCPAuth(bool auth_succeeded);

		// This is called when we want to wait for a
		// non-blocking socket operation to complete.
	StartCommandResult WaitForSocketCallback();

		// This is where we get called back when a
		// non-blocking socket operation finishes.
	int SocketCallback( Stream *stream );
};

StartCommandResult
SecMan::startCommand( int cmd, Sock* sock, bool peer_can_negotiate, bool raw_protocol, CondorError* errstack, int subcmd, StartCommandCallbackType *callback_fn, void *misc_data, bool nonblocking,char const *cmd_description,char const *sec_session_id_hint)
{
	// This function is simply a convenient wrapper around the
	// SecManStartCommand class, which does the actual work.

	// If this is nonblocking, we must create the following on the heap.
	// The blocking case could avoid use of the heap, but for simplicity,
	// we just do the same in both cases.

	classy_counted_ptr<SecManStartCommand> sc = new SecManStartCommand(cmd,sock,peer_can_negotiate, raw_protocol,errstack,subcmd,callback_fn,misc_data,nonblocking,cmd_description,sec_session_id_hint,this);

	ASSERT(sc.get());

	return sc->startCommand();
}

StartCommandResult
SecManStartCommand::doCallback( StartCommandResult result )
{
		// StartCommandContinue is for internal use and should never be the
		// final status returned to the caller.
	ASSERT( result != StartCommandContinue );

	if( result == StartCommandSucceeded ) {
			// Check our policy to make sure the server we have just
			// connected to is authorized.

		char const *server_fqu = m_sock->getFullyQualifiedUser();

		if( DebugFlags & D_FULLDEBUG ) {
			dprintf(D_SECURITY,
			        "Authorizing server '%s/%s'.\n",
			        server_fqu ? server_fqu : "*",
					m_sock->endpoint_ip_str() );
		}

		MyString deny_reason;

		int authorized = m_sec_man.Verify(
			CLIENT_PERM,
			m_sock->endpoint(),
			server_fqu,
			NULL,
			&deny_reason );

		if( authorized != USER_AUTH_SUCCESS ) {
			m_errstack->pushf("SECMAN", SECMAN_ERR_CLIENT_AUTH_FAILED,
			         "DENIED authorization of server '%s/%s' (I am acting as "
			         "the client): reason: %s.",
					 server_fqu ? server_fqu : "*",
					 m_sock->endpoint_ip_str(), deny_reason.Value() );
			result = StartCommandFailed;
		}
	}

	if( result == StartCommandFailed && m_errstack == &m_internal_errstack ) {
			// caller did not provide an errstack, so print out the
			// internal one

		char const *error_msg = m_internal_errstack.getFullText();
		if(error_msg && *error_msg) {
			dprintf(D_ALWAYS, "ERROR: %s\n",error_msg);
		}
	}

	if(result != StartCommandInProgress) {
		if( m_sock_had_no_deadline ) {
				// There was no deadline on this socket, so restore
				// it to that state.
			m_sock->set_deadline( 0 );
		}
	}

	if(result == StartCommandInProgress) {
			// Do nothing.
			// We will (MUST) be called again in the future
			// once the final result is known.

		if(!m_callback_fn) {
				// Caller wants us to go ahead and get a session key,
				// but caller will try sending the UDP command later,
				// rather than dealing with a callback.
			result = StartCommandWouldBlock;
		}
	}
	else if(m_callback_fn) {
		bool success = result == StartCommandSucceeded;
		CondorError *cb_errstack = m_errstack == &m_internal_errstack ?
		                           NULL : m_errstack;
		(*m_callback_fn)(success,m_sock,cb_errstack,m_misc_data);

		m_callback_fn = NULL;
		m_misc_data = NULL;

			// Caller is responsible for deallocating the following
			// in the callback, so do not point to them anymore.
		m_errstack = &m_internal_errstack;
		m_sock = NULL;

			// We just called back with the success/failure code.
			// Therefore, we simply return success to indicate that we
			// successfully called back.
		result = StartCommandSucceeded;
	}

	if( result == StartCommandWouldBlock ) {
			// It is caller's responsibility to delete socket when we
			// return StartCommandWouldBlock, so ensure that we never
			// reference the socket again from now on.
		m_sock = NULL;
	}

	return result;
}

StartCommandResult
SecManStartCommand::startCommand()
{
	// NOTE: if there is a callback function, we _must_ guarantee that it is
	// eventually called in all code paths leading from here.

	// prevent *this from being deleted while this function is executing
	classy_counted_ptr<SecManStartCommand> self = this;

	return doCallback( startCommand_inner() );
}

StartCommandResult
SecManStartCommand::startCommand_inner()
{
	// NOTE: like all _inner() functions, the caller of this function
	// must ensure that the m_callback_fn is called (if there is one).

	ASSERT(m_sock);
	ASSERT(m_errstack);

	dprintf ( D_SECURITY, "SECMAN: %scommand %i %s to %s from %s port %i (%s%s).\n",
			  m_already_logged_startcommand ? "resuming " : "",
			  m_cmd,
			  m_cmd_description.Value(),
			  m_sock->peer_description(),
			  m_is_tcp ? "TCP" : "UDP",
			  m_sock->get_port(),
			  m_nonblocking ?  "non-blocking" : "blocking",
			  m_raw_protocol ? ", raw" : "");

	m_already_logged_startcommand = true;


	if( m_sock->deadline_expired() ) {
		MyString msg;
		msg.sprintf("deadline for %s %s has expired.",
					m_is_tcp && !m_sock->is_connected() ?
					"connection to" : "security handshake with",
					m_sock->peer_description());
		dprintf(D_SECURITY,"SECMAN: %s\n", msg.Value());
		m_errstack->pushf("SECMAN", SECMAN_ERR_CONNECT_FAILED,
						  "%s", msg.Value());

		return StartCommandFailed;
	}
	else if( m_nonblocking && m_sock->is_connect_pending() ) {
		dprintf(D_SECURITY,"SECMAN: waiting for TCP connection to %s.\n",
				m_sock->peer_description());
		return WaitForSocketCallback();
	}
	else if( m_is_tcp && !m_sock->is_connected()) {
<<<<<<< HEAD
		dprintf(D_SECURITY,"SECMAN: TCP connection to %s failed\n",
				m_sock->peer_description());
=======
		MyString msg;
		msg.sprintf("TCP connection to %s failed.",
					m_sock->peer_description());
		dprintf(D_SECURITY,"SECMAN: %s\n", msg.Value());
>>>>>>> 24427daa
		m_errstack->pushf("SECMAN", SECMAN_ERR_CONNECT_FAILED,
						  "%s", msg.Value());

		return StartCommandFailed;
	}

		// The following loop executes each part of the protocol in the
		// correct order.  In non-blocking mode, one of the functions
		// may return StartCommandInProgress, in which case we return
		// and wait to be called back to resume where we left off.

	StartCommandResult result = StartCommandSucceeded;
	do {
		switch( m_state ) {
		case SendAuthInfo:
			result = sendAuthInfo_inner();
			break;
		case ReceiveAuthInfo:
			result = receiveAuthInfo_inner();
			break;
		case Authenticate:
			result = authenticate_inner();
			break;
		case ReceivePostAuthInfo:
			result = receivePostAuthInfo_inner();
			break;
		default:
			EXCEPT("Unexpected state in SecManStartCommand: %d\n",m_state);
		}
	} while( result == StartCommandContinue );

	return result;
}

bool
SecMan::LookupNonExpiredSession(char const *session_id, KeyCacheEntry *&session_key)
{
	if(!session_cache->lookup(session_id,session_key)) {
		return false;
	}

		// check the expiration.
	time_t cutoff_time = time(0);
	if (session_key->expiration() && session_key->expiration() <= cutoff_time) {
		session_cache->expire(session_key);
		session_key = NULL;
		return false;
	}
	return true;
}

StartCommandResult
SecManStartCommand::sendAuthInfo_inner()
{

	// find out if we have a session id to use for this command

	MyString sid;

	sid = m_sec_session_id_hint;
	if( sid.Value()[0] && !m_raw_protocol && !m_use_tmp_sec_session ) {
		m_have_session = m_sec_man.LookupNonExpiredSession(sid.Value(), m_enc_key);
		if( m_have_session ) {
			dprintf(D_SECURITY,"Using requested session %s.\n",sid.Value());
		}
		else {
			dprintf(D_SECURITY,"Ignoring requested session, because it does not exist: %s\n",sid.Value());
		}
	}

	m_session_key.sprintf ("{%s,<%i>}", m_sock->get_sinful_peer(), m_cmd);
	bool found_map_ent = false;
	if( !m_have_session && !m_raw_protocol && !m_use_tmp_sec_session ) {
		found_map_ent = (m_sec_man.command_map->lookup(m_session_key, sid) == 0);
	}
	if (found_map_ent) {
		dprintf (D_SECURITY, "SECMAN: using session %s for %s.\n", sid.Value(), m_session_key.Value());
		// we have the session id, now get the session from the cache
		m_have_session = m_sec_man.LookupNonExpiredSession(sid.Value(), m_enc_key);

		if(!m_have_session) {
			// the session is no longer in the cache... might as well
			// delete this mapping to it.  (we could delete them all, but
			// it requires iterating through the hash table)
			if (m_sec_man.command_map->remove(m_session_key.Value()) == 0) {
				dprintf (D_SECURITY, "SECMAN: session id %s not found, removed %s from map.\n", sid.Value(), m_session_key.Value());
			} else {
				dprintf (D_SECURITY, "SECMAN: session id %s not found and failed to removed %s from map!\n", sid.Value(), m_session_key.Value());
			}
		}
	}

	// if we have a private key, we will use the same security policy that
	// was decided on when the key was issued.
	// otherwise, get our security policy and work it out with the server.
	if (m_have_session) {
		MergeClassAds( &m_auth_info, m_enc_key->policy(), true );

		if (DebugFlags & D_FULLDEBUG) {
			dprintf (D_SECURITY, "SECMAN: found cached session id %s for %s.\n",
					m_enc_key->id(), m_session_key.Value());
			m_sec_man.key_printf(D_SECURITY, m_enc_key->key());
			m_auth_info.dPrint( D_SECURITY );
		}

		m_new_session = false;
	} else {
		if( !m_sec_man.FillInSecurityPolicyAd(
				CLIENT_PERM, &m_auth_info, m_peer_can_negotiate,
				m_raw_protocol,	m_use_tmp_sec_session) )
		{
				// security policy was invalid.  bummer.
			dprintf( D_ALWAYS, 
					 "SECMAN: ERROR: The security policy is invalid.\n" );
			m_errstack->push("SECMAN", SECMAN_ERR_INVALID_POLICY,
				"Configuration Problem: The security policy is invalid." );
			return StartCommandFailed;
		}

		if (DebugFlags & D_FULLDEBUG) {
			if( m_use_tmp_sec_session ) {
				dprintf (D_SECURITY, "SECMAN: using temporary security session for %s.\n", m_session_key.Value() );
			}
			else {
				dprintf (D_SECURITY, "SECMAN: no cached key for %s.\n", m_session_key.Value());
			}
		}

		// no sessions in udp
		if (m_is_tcp) {
			// for now, always open a session for tcp.
			m_new_session = true;
			m_auth_info.Assign(ATTR_SEC_NEW_SESSION,"YES");
		}
	}

	
	if (DebugFlags & D_FULLDEBUG) {
		dprintf (D_SECURITY, "SECMAN: Security Policy:\n");
		m_auth_info.dPrint( D_SECURITY );
	}


	// find out our negotiation policy.
	m_negotiation = m_sec_man.sec_lookup_req( m_auth_info, ATTR_SEC_NEGOTIATION );
	if (m_negotiation == SecMan::SEC_REQ_UNDEFINED) {
		// this code never executes, as a default was already stuck into the
		// classad.
		m_negotiation = SecMan::SEC_REQ_PREFERRED;
		dprintf(D_SECURITY, "SECMAN: missing negotiation attribute, assuming PREFERRED.\n");
	}

	SecMan::sec_feat_act negotiate = m_sec_man.sec_req_to_feat_act(m_negotiation);
	if (negotiate == SecMan::SEC_FEAT_ACT_NO) {
		// old way:
		// code the int and be done.  there is no easy way to try the
		// new way if the old way fails, since it will fail outside
		// the scope of this function.

		if (DebugFlags & D_FULLDEBUG) {
			dprintf(D_SECURITY, "SECMAN: not negotiating, just sending command (%i)\n", m_cmd);
		}

		// just code the command and be done
		m_sock->encode();
		if(!m_sock->code(m_cmd)) {
			m_errstack->pushf( "SECMAN", SECMAN_ERR_COMMUNICATIONS_ERROR,
							   "Failed to send raw command to %s.",
							   m_sock->peer_description());
			return StartCommandFailed;
		}

		// we must _NOT_ do an eom() here!  Ques?  See Todd or Zach 9/01

		return StartCommandSucceeded;
	}

	// once we have reached this point:
	// we are going to send them a DC_SEC_NEGOTIATE command followed
	// by an auth_info ClassAd.  auth_info tells the server what to
	// do, which is usually to negotiate security options.  in this
	// case, the server will then send back a ClassAd telling us what
	// to do.
	// auth_info could also be a one-way "quickie" authentication,
	// using the security key.  this cannot be done unless there IS
	// a security key of course.

	// so, we know we will do it the new way, but there's a few
	// different kinds of classad we may send.



	// now take action.

	// if we've made it here, we need to talk with the other side
	// to either tell them what to do or ask what they want to do.

	if (DebugFlags & D_FULLDEBUG) {
		dprintf ( D_SECURITY, "SECMAN: negotiating security for command %i.\n", m_cmd);
	}


	// special case for UDP: we can't actually authenticate via UDP.
	// so, we send a DC_AUTHENTICATE via TCP.  this will get us authenticated
	// and get us a key, which is what needs to happen.

	// however, we cannot do this if the UDP message is addressed to
	// our own daemoncore process, as we are NOT multithreaded and
	// cannot hold a TCP conversation with ourself. so, in this case,
	// we set a cookie in daemoncore and put the cookie in the classad
	// as proof that the message came from ourself.

	MyString destsinful = m_sock->get_sinful_peer();
	MyString oursinful = global_dc_sinful();
	bool using_cookie = false;

	if (destsinful == oursinful) {
		// use a cookie.
		int len = 0;
		unsigned char* randomjunk = NULL;

		global_dc_get_cookie (len, randomjunk);
		
		m_auth_info.Assign(ATTR_SEC_COOKIE,randomjunk);
		dprintf (D_SECURITY, "SECMAN: %s=\"%s\"\n", ATTR_SEC_COOKIE,randomjunk);

		free(randomjunk);
		randomjunk = NULL;

		using_cookie = true;

	} else if ((!m_have_session) && (!m_is_tcp) && (!m_already_tried_TCP_auth)) {
		// can't use a cookie, so try to start a session.
		return DoTCPAuth_inner();
	} else if ((!m_have_session) && (!m_is_tcp) && m_already_tried_TCP_auth) {
			// there still is no session.
			//
			// this means when i sent them the NOP, no session was started.
			// maybe it means their security policy doesn't negotiate.
			// we'll send them this packet either way... if they don't like
			// it, they won't listen.
		if (DebugFlags & D_FULLDEBUG) {
			dprintf ( D_SECURITY, "SECMAN: UDP has no session to use!\n");
		}

		ASSERT (m_enc_key == NULL);
	}

	// extract the version attribute current in the classad - it is
	// the version of the remote side.
	if(m_auth_info.LookupString( ATTR_SEC_REMOTE_VERSION, m_remote_version )) {
		CondorVersionInfo ver_info(m_remote_version.Value());
		m_sock->set_peer_version(&ver_info);
	}

	// fill in our version
	m_auth_info.Assign(ATTR_SEC_REMOTE_VERSION,CondorVersion());

	// fill in return address, if we are a daemon
	char const* dcss = global_dc_sinful();
	if (dcss) {
		m_auth_info.Assign(ATTR_SEC_SERVER_COMMAND_SOCK, dcss);
	}

	// fill in command
	m_auth_info.Assign(ATTR_SEC_COMMAND, m_cmd);

	if (m_cmd == DC_AUTHENTICATE) {
		// fill in sub-command
		m_auth_info.Assign(ATTR_SEC_AUTH_COMMAND, m_subcmd);
	}


	/*
	if (send_replay_info) {
		// in some future version,
		// fill in the following:
		//   ServerTime
		//   PID
		//   Counter
		//   MyEndpoint
	}
	*/


	if (!using_cookie && !m_is_tcp) {

		// udp works only with an already established session (gotten from a
		// tcp connection).  if there's no session, there's no way to enable
		// any features.  it could just be that this is a 6.2 daemon we are
		// talking to.  in that case, send the command the old way, as long
		// as that is permitted

		dprintf ( D_SECURITY, "SECMAN: UDP, m_have_session == %i, peer_can_negotiate == %i\n",
				(m_have_session?1:0), (m_peer_can_negotiate?1:0));

		if (m_have_session) {
			// UDP w/ session
			if (DebugFlags & D_FULLDEBUG) {
				dprintf ( D_SECURITY, "SECMAN: UDP has session %s.\n", m_enc_key->id());
			}

			SecMan::sec_feat_act will_authenticate = m_sec_man.sec_lookup_feat_act( m_auth_info, ATTR_SEC_AUTHENTICATION );
			SecMan::sec_feat_act will_enable_enc   = m_sec_man.sec_lookup_feat_act( m_auth_info, ATTR_SEC_ENCRYPTION );
			SecMan::sec_feat_act will_enable_mac   = m_sec_man.sec_lookup_feat_act( m_auth_info, ATTR_SEC_INTEGRITY );

			if (will_authenticate == SecMan::SEC_FEAT_ACT_UNDEFINED || 
				will_authenticate == SecMan::SEC_FEAT_ACT_INVALID || 
				will_enable_enc == SecMan::SEC_FEAT_ACT_UNDEFINED || 
				will_enable_enc == SecMan::SEC_FEAT_ACT_INVALID || 
				will_enable_mac == SecMan::SEC_FEAT_ACT_UNDEFINED || 
				will_enable_mac == SecMan::SEC_FEAT_ACT_INVALID ) {

				// suck.

				dprintf ( D_ALWAYS, "SECMAN: action attribute missing from classad\n");
				m_auth_info.dPrint( D_SECURITY );
				m_errstack->push( "SECMAN", SECMAN_ERR_ATTRIBUTE_MISSING,
						"Protocol Error: Action attribute missing.");
				return StartCommandFailed;
			}


			KeyInfo* ki  = NULL;
			if (m_enc_key->key()) {
				ki  = new KeyInfo(*(m_enc_key->key()));
			}
			
			if (will_enable_mac == SecMan::SEC_FEAT_ACT_YES) {

				if (!ki) {
					dprintf ( D_ALWAYS, "SECMAN: enable_mac has no key to use, failing...\n");
					m_errstack->push( "SECMAN", SECMAN_ERR_NO_KEY,
							"Failed to establish a crypto key." );
					return StartCommandFailed;
				}

				if (DebugFlags & D_FULLDEBUG) {
					dprintf (D_SECURITY, "SECMAN: about to enable message authenticator.\n");
					m_sec_man.key_printf(D_SECURITY, ki);
				}

				// prepare the buffer to pass in udp header
				MyString key_id = m_enc_key->id();

				// stick our command socket sinful string in there
				char const* dcsss = global_dc_sinful();
				if (dcsss) {
					key_id += ",";
					key_id += dcsss;
				}

				m_sock->encode();
				m_sock->set_MD_mode(MD_ALWAYS_ON, ki, key_id.Value());

				dprintf ( D_SECURITY, "SECMAN: successfully enabled message authenticator!\n");
			} // if (will_enable_mac)

			bool turn_encryption_on = will_enable_enc == SecMan::SEC_FEAT_ACT_YES;
			if (turn_encryption_on && !ki) {
				dprintf ( D_ALWAYS, "SECMAN: enable_enc no key to use, failing...\n");
				m_errstack->push( "SECMAN", SECMAN_ERR_NO_KEY,
						"Failed to establish a crypto key." );
				return StartCommandFailed;
			}

			if( ki ) {
				if (DebugFlags & D_FULLDEBUG) {
					dprintf (D_SECURITY, "SECMAN: about to enable encryption.\n");
					m_sec_man.key_printf(D_SECURITY, ki);
				}

					// prepare the buffer to pass in udp header
				MyString key_id = m_enc_key->id();

					// stick our command socket sinful string in there
				char const* dcsss = global_dc_sinful();
				if (dcsss) {
					key_id += ",";
					key_id += dcsss;
				}


				m_sock->encode();
				m_sock->set_crypto_key(turn_encryption_on, ki, key_id.Value());

				dprintf ( D_SECURITY,
						  "SECMAN: successfully enabled encryption%s.\n",
						  turn_encryption_on ? "" : " (but encryption mode is off by default for this packet)");

				delete ki;
			}
		} else {
			// UDP the old way...  who knows if they get it, we'll just assume they do.
			m_sock->encode();
			if( !m_sock->code(m_cmd) ) {
				m_errstack->pushf( "SECMAN", SECMAN_ERR_COMMUNICATIONS_ERROR,
								   "Failed to send raw UDP command to %s.",
								   m_sock->peer_description() );
				return StartCommandFailed;
			}
			return StartCommandSucceeded;
		}
	}


	// now send the actual DC_AUTHENTICATE command
	if (DebugFlags & D_FULLDEBUG) {
		dprintf ( D_SECURITY, "SECMAN: sending DC_AUTHENTICATE command\n");
	}
	int authcmd = DC_AUTHENTICATE;
    m_sock->encode();
	if (! m_sock->code(authcmd)) {
		dprintf ( D_ALWAYS, "SECMAN: failed to send DC_AUTHENTICATE\n");
		m_errstack->push( "SECMAN", SECMAN_ERR_COMMUNICATIONS_ERROR,
						"Failed to send DC_AUTHENTICATE message." );
		return StartCommandFailed;
	}


	if (DebugFlags & D_FULLDEBUG) {
		dprintf ( D_SECURITY, "SECMAN: sending following classad:\n");
		m_auth_info.dPrint ( D_SECURITY );
	}

	// send the classad
	if (! m_auth_info.put(*m_sock)) {
		dprintf ( D_ALWAYS, "SECMAN: failed to send auth_info\n");
		m_errstack->push( "SECMAN", SECMAN_ERR_COMMUNICATIONS_ERROR,
						"Failed to send auth_info." );
		return StartCommandFailed;
	}


	if (m_is_tcp) {

		if (! m_sock->end_of_message()) {
			dprintf ( D_ALWAYS, "SECMAN: failed to end classad message\n");
			m_errstack->push( "SECMAN", SECMAN_ERR_COMMUNICATIONS_ERROR,
						"Failed to end classad message." );
			return StartCommandFailed;
		}
	}

	m_state = ReceiveAuthInfo;
	return StartCommandContinue;
}

StartCommandResult
SecManStartCommand::receiveAuthInfo_inner()
{
	if (m_is_tcp) {
		if (m_sec_man.sec_lookup_feat_act(m_auth_info, ATTR_SEC_ENACT) != SecMan::SEC_FEAT_ACT_YES) {

			// if we asked them what to do, get their response

			if( m_nonblocking && !m_sock->readReady() ) {
				return WaitForSocketCallback();
			}

			ClassAd auth_response;
			m_sock->decode();

			if (!auth_response.initFromStream(*m_sock) ||
				!m_sock->end_of_message() ) {

				// if we get here, it means the serve accepted our connection
				// but dropped it after we sent the DC_AUTHENTICATE.  it probably
				// doesn't understand that command, so let's attempt to send it
				// the old way, IF negotiation wasn't REQUIRED.

				// set this input/output parameter to reflect
				m_peer_can_negotiate = false;

				if (m_negotiation == SecMan::SEC_REQ_REQUIRED) {
					dprintf ( D_ALWAYS, "SECMAN: no classad from server, failing\n");
					m_errstack->push( "SECMAN", SECMAN_ERR_COMMUNICATIONS_ERROR,
						"Failed to end classad message." );
					return StartCommandFailed;
				}

				// we'll try to send it the old way.
				dprintf (D_SECURITY, "SECMAN: negotiation failed.  trying the old way...\n");

				// this is kind of ugly:  close and reconnect the socket.
				// seems to work though! :)

				MyString tcp_addr = m_sock->get_sinful_peer();
				m_sock->close();

				if (!m_sock->connect(tcp_addr.Value())) {
					dprintf ( D_SECURITY, "SECMAN: couldn't connect via TCP to %s, failing...\n", tcp_addr.Value());
					m_errstack->pushf( "SECMAN", SECMAN_ERR_CONNECT_FAILED,
						"TCP connection to %s failed.", tcp_addr.Value());
					return StartCommandFailed;
				}

				m_sock->encode();
				if( !m_sock->code(m_cmd) ) {
					m_errstack->pushf( "SECMAN", SECMAN_ERR_COMMUNICATIONS_ERROR,
									   "Failed to send raw command after reconnecting to %s.",
									   m_sock->peer_description());
					return StartCommandFailed;
				}
				return StartCommandSucceeded;
			}


			if (DebugFlags & D_FULLDEBUG) {
				dprintf ( D_SECURITY, "SECMAN: server responded with:\n");
				auth_response.dPrint( D_SECURITY );
			}

				// Get rid of our sinful address in what will become
				// the session policy ad.  It's there because we sent
				// it to our peer, but no need to keep it around in
				// our copy of the session.  In fact, if we did, this
				// would cause performance problems in the KeyCache
				// index, which would contain a lot of (useless) index
				// entries for our own sinful address.
			m_auth_info.Delete( ATTR_SEC_SERVER_COMMAND_SOCK );
				// Ditto for our pid info.
			m_auth_info.Delete( ATTR_SEC_SERVER_PID );
			m_auth_info.Delete( ATTR_SEC_PARENT_UNIQUE_ID );

			// it makes a difference if the version is empty, so we must
			// explicitly delete it before we copy it.
			m_auth_info.Delete(ATTR_SEC_REMOTE_VERSION);
			m_sec_man.sec_copy_attribute( m_auth_info, auth_response, ATTR_SEC_REMOTE_VERSION );
			m_auth_info.LookupString(ATTR_SEC_REMOTE_VERSION,m_remote_version);
			if( !m_remote_version.IsEmpty() ) {
				CondorVersionInfo ver_info(m_remote_version.Value());
				m_sock->set_peer_version(&ver_info);
			}
			m_sec_man.sec_copy_attribute( m_auth_info, auth_response, ATTR_SEC_ENACT );
			m_sec_man.sec_copy_attribute( m_auth_info, auth_response, ATTR_SEC_AUTHENTICATION_METHODS_LIST );
			m_sec_man.sec_copy_attribute( m_auth_info, auth_response, ATTR_SEC_AUTHENTICATION_METHODS );
			m_sec_man.sec_copy_attribute( m_auth_info, auth_response, ATTR_SEC_CRYPTO_METHODS );
			m_sec_man.sec_copy_attribute( m_auth_info, auth_response, ATTR_SEC_AUTHENTICATION );
			m_sec_man.sec_copy_attribute( m_auth_info, auth_response, ATTR_SEC_ENCRYPTION );
			m_sec_man.sec_copy_attribute( m_auth_info, auth_response, ATTR_SEC_INTEGRITY );
			m_sec_man.sec_copy_attribute( m_auth_info, auth_response, ATTR_SEC_SESSION_DURATION );

			m_auth_info.Delete(ATTR_SEC_NEW_SESSION);

			m_auth_info.Assign(ATTR_SEC_USE_SESSION, "YES");

			m_sock->encode();

		}

	}

	m_state = Authenticate;
	return StartCommandContinue;
}

StartCommandResult
SecManStartCommand::authenticate_inner()
{
	if( m_is_tcp ) {
		SecMan::sec_feat_act will_authenticate = m_sec_man.sec_lookup_feat_act( m_auth_info, ATTR_SEC_AUTHENTICATION );
		SecMan::sec_feat_act will_enable_enc   = m_sec_man.sec_lookup_feat_act( m_auth_info, ATTR_SEC_ENCRYPTION );
		SecMan::sec_feat_act will_enable_mac   = m_sec_man.sec_lookup_feat_act( m_auth_info, ATTR_SEC_INTEGRITY );

		if (will_authenticate == SecMan::SEC_FEAT_ACT_UNDEFINED || 
			will_authenticate == SecMan::SEC_FEAT_ACT_INVALID || 
			will_enable_enc == SecMan::SEC_FEAT_ACT_UNDEFINED || 
			will_enable_enc == SecMan::SEC_FEAT_ACT_INVALID || 
			will_enable_mac == SecMan::SEC_FEAT_ACT_UNDEFINED || 
			will_enable_mac == SecMan::SEC_FEAT_ACT_INVALID ) {

			// missing some essential info.

			dprintf ( D_SECURITY, "SECMAN: action attribute missing from classad, failing!\n");
			m_auth_info.dPrint( D_SECURITY );
			m_errstack->push( "SECMAN", SECMAN_ERR_ATTRIBUTE_MISSING,
						"Protocol Error: Action attribute missing.");
			return StartCommandFailed;
		}

		// protocol fix:
		//
		// up to and including 6.6.0, will_authenticate would be set to true
		// if we are resuming a session that was authenticated.  this is not
		// necessary.
		//
		// so, as of 6.6.1, if we are resuming a session (as determined
		// by the expression (!m_new_session), AND the other side is 6.6.1
		// or higher, we will force will_authenticate to SEC_FEAT_ACT_NO.
		//
		// we can tell easily if the other side is 6.6.1 or higher by the
		// mere presence of the version, since that is when it was added.

		if ((will_authenticate == SecMan::SEC_FEAT_ACT_YES)) {
			if ((!m_new_session)) {
				if( !m_remote_version.IsEmpty() ) {
					dprintf( D_SECURITY, "SECMAN: resume, other side is %s, NOT reauthenticating.\n", m_remote_version.Value() );
					will_authenticate = SecMan::SEC_FEAT_ACT_NO;
				} else {
					dprintf( D_SECURITY, "SECMAN: resume, other side is pre 6.6.1, reauthenticating.\n");
				}
			} else {
				dprintf( D_SECURITY, "SECMAN: new session, doing initial authentication.\n" );
			}
		}

		

		// at this point, we know exactly what needs to happen.  if we asked
		// the other side, their choice is in will_authenticate.  if we
		// didn't ask, then our choice is in will_authenticate.



		if (will_authenticate == SecMan::SEC_FEAT_ACT_YES) {

			ASSERT (m_sock->type() == Stream::reli_sock);

			if (DebugFlags & D_FULLDEBUG) {
				dprintf ( D_SECURITY, "SECMAN: authenticating RIGHT NOW.\n");
			}
			char * auth_methods = NULL;
			m_auth_info.LookupString( ATTR_SEC_AUTHENTICATION_METHODS_LIST, &auth_methods );
			if (auth_methods) {
				if (DebugFlags & D_FULLDEBUG) {
					dprintf (D_SECURITY, "SECMAN: AuthMethodsList: %s\n", auth_methods);
				}
			} else {
				// lookup the 6.4 attribute name
				m_auth_info.LookupString( ATTR_SEC_AUTHENTICATION_METHODS, &auth_methods );
				if (DebugFlags & D_FULLDEBUG) {
					dprintf (D_SECURITY, "SECMAN: AuthMethods: %s\n", auth_methods);
				}
			}

			if (!auth_methods) {
				// there's no auth methods.
				dprintf ( D_ALWAYS, "SECMAN: no auth method!, failing.\n");
				m_errstack->push( "SECMAN", SECMAN_ERR_ATTRIBUTE_MISSING,
						"Protocol Error: No auth methods.");
				return StartCommandFailed;
			} else {
				dprintf ( D_SECURITY, "SECMAN: Auth methods: %s\n", auth_methods);
			}

			int auth_timeout = m_sec_man.getSecTimeout( CLIENT_PERM );
			if (!m_sock->authenticate(m_private_key, auth_methods, m_errstack,auth_timeout)) {
            	if (auth_methods) {  
                	free(auth_methods);
            	}
				return StartCommandFailed;
			}
            if (auth_methods) {  
                free(auth_methods);
            }
		} else {
			// !m_new_session is equivalent to use_session in this client.
			if (!m_new_session) {
				// we are using this key
				if (m_enc_key && m_enc_key->key()) {
					m_private_key = new KeyInfo(*(m_enc_key->key()));
				} else {
					ASSERT (m_private_key == NULL);
				}
			}
		}

		
		if (will_enable_mac == SecMan::SEC_FEAT_ACT_YES) {

			if (!m_private_key) {
				dprintf ( D_ALWAYS, "SECMAN: enable_mac has no key to use, failing...\n");
				m_errstack->push ("SECMAN", SECMAN_ERR_NO_KEY,
							"Failed to establish a crypto key." );
				return StartCommandFailed;
			}

			if (DebugFlags & D_FULLDEBUG) {
				dprintf (D_SECURITY, "SECMAN: about to enable message authenticator.\n");
				m_sec_man.key_printf(D_SECURITY, m_private_key);
			}

			m_sock->encode();
			m_sock->set_MD_mode(MD_ALWAYS_ON, m_private_key);

			dprintf ( D_SECURITY, "SECMAN: successfully enabled message authenticator!\n");
		} else {
			// we aren't going to enable MD5.  but we should still set the secret key
			// in case we decide to turn it on later.
			m_sock->encode();
			m_sock->set_MD_mode(MD_OFF, m_private_key);
		}

		if (will_enable_enc == SecMan::SEC_FEAT_ACT_YES) {

			if (!m_private_key) {
				dprintf ( D_ALWAYS, "SECMAN: enable_enc no key to use, failing...\n");
				m_errstack->push ("SECMAN", SECMAN_ERR_NO_KEY,
							"Failed to establish a crypto key." );
				return StartCommandFailed;
			}

			if (DebugFlags & D_FULLDEBUG) {
				dprintf (D_SECURITY, "SECMAN: about to enable encryption.\n");
				m_sec_man.key_printf(D_SECURITY, m_private_key);
			}

			m_sock->encode();
			m_sock->set_crypto_key(true, m_private_key);

			dprintf ( D_SECURITY, "SECMAN: successfully enabled encryption!\n");
		} else {
			// we aren't going to enable encryption for everything.  but we should
			// still have a secret key ready to go in case someone decides to turn
			// it on later.
			m_sock->encode();
			m_sock->set_crypto_key(false, m_private_key);
		}
		
	}

	m_state = ReceivePostAuthInfo;
	return StartCommandContinue;
}

StartCommandResult
SecManStartCommand::receivePostAuthInfo_inner()
{
	if( m_is_tcp ) {
		if (m_new_session) {
			// There is no pending data to send, so the following is a no-op.
			// Why is it being done?  Perhaps to ensure clean state of the
			// socket?
			m_sock->encode();
			m_sock->eom();

			if( m_nonblocking && !m_sock->readReady() ) {
				return WaitForSocketCallback();
			}

			// receive a classAd containing info about new session
			ClassAd post_auth_info;
			m_sock->decode();
			if (!post_auth_info.initFromStream(*m_sock) || !m_sock->eom()) {
				dprintf (D_ALWAYS, "SECMAN: could not receive session info, failing!\n");
				m_errstack->push ("SECMAN", SECMAN_ERR_COMMUNICATIONS_ERROR,
							"could not receive post_auth_info." );
				return StartCommandFailed;
			} else {
				if (DebugFlags & D_FULLDEBUG) {
					dprintf (D_SECURITY, "SECMAN: received post-auth classad:\n");
					post_auth_info.dPrint (D_SECURITY);
				}
			}

			// bring in the session ID
			m_sec_man.sec_copy_attribute( m_auth_info, post_auth_info, ATTR_SEC_SID );

			// other attributes
			// Copy "User" to "MyRemoteUserName", since this is _not_ the name
			// of our peer; it is our name as determined by our peer.
			// We reserve "User" for the name of our peer so that an
			// incoming/outgoing security session can be reversed and
			// used as a full-duplex session if desired.
			m_sec_man.sec_copy_attribute( m_auth_info, ATTR_SEC_MY_REMOTE_USER_NAME, post_auth_info, ATTR_SEC_USER );
			m_sec_man.sec_copy_attribute( m_auth_info, post_auth_info, ATTR_SEC_VALID_COMMANDS );

			if( m_sock->getFullyQualifiedUser() ) {
				m_auth_info.Assign( ATTR_SEC_USER, m_sock->getFullyQualifiedUser() );
			}
			else {
					// we did not authenticate peer, so this attribute
					// should not be defined
				ASSERT( !m_auth_info.Lookup( ATTR_SEC_USER ) );
			}
			m_sec_man.sec_copy_attribute( m_auth_info, post_auth_info, ATTR_SEC_TRIED_AUTHENTICATION );

			if (DebugFlags & D_FULLDEBUG) {
				dprintf (D_SECURITY, "SECMAN: policy to be cached:\n");
				m_auth_info.dPrint(D_SECURITY);
			}

			char *sesid = NULL;
			m_auth_info.LookupString(ATTR_SEC_SID, &sesid);
			if (sesid == NULL) {
				dprintf (D_ALWAYS, "SECMAN: session id is NULL, failing\n");
				m_errstack->push( "SECMAN", SECMAN_ERR_ATTRIBUTE_MISSING,
						"Failed to lookup session id.");
				return StartCommandFailed;
			}

			char *cmd_list = NULL;
			m_auth_info.LookupString(ATTR_SEC_VALID_COMMANDS, &cmd_list);
			if (cmd_list == NULL) {
				dprintf (D_ALWAYS, "SECMAN: valid commands is NULL, failing\n");
				m_errstack->push( "SECMAN", SECMAN_ERR_ATTRIBUTE_MISSING,
						"Protocol Failure: Unable to lookup valid commands.");
				delete sesid;
				return StartCommandFailed;
			}


			ASSERT (m_enc_key == NULL);


			// extract the session duration
			char *dur = NULL;
			m_auth_info.LookupString(ATTR_SEC_SESSION_DURATION, &dur);

			int expiration_time = 0;
			if( dur ) {
				expiration_time = time(0) + atoi(dur);
			}

				// This makes a copy of the policy ad, so we don't
				// have to. 
			KeyCacheEntry tmp_key( sesid, m_sock->endpoint(), m_private_key,
								   &m_auth_info, expiration_time ); 
			dprintf (D_SECURITY, "SECMAN: added session %s to cache for %s seconds.\n", sesid, dur);

            if (dur) {
                free(dur);
				dur = NULL;
            }

			// stick the key in the cache
			m_sec_man.session_cache->insert(tmp_key);


			// now add entrys which map all the {<sinful_string>,<command>} pairs
			// to the same key id (which is in the variable sesid)

			StringList coms(cmd_list);
			char *p;

			coms.rewind();
			while ( (p = coms.next()) ) {
				MyString keybuf;
				keybuf.sprintf ("{%s,<%s>}", m_sock->get_sinful_peer(), p);

				// NOTE: HashTable returns ZERO on SUCCESS!!!
				if (m_sec_man.command_map->insert(keybuf, sesid) == 0) {
					// success
					if (DebugFlags & D_FULLDEBUG) {
						dprintf (D_SECURITY, "SECMAN: command %s mapped to session %s.\n", keybuf.Value(), sesid);
					}
				} else {
					dprintf (D_ALWAYS, "SECMAN: command %s NOT mapped (insert failed!)\n", keybuf.Value());
				}
			}
			
			free( sesid );
            free( cmd_list );

		} // if (m_new_session)

	} // if (m_is_tcp)

	if( !m_new_session && m_have_session ) {
		char *fqu = NULL;
		if( m_auth_info.LookupString(ATTR_SEC_USER,&fqu) && fqu ) {
			if( DebugFlags & D_FULLDEBUG ) {
				dprintf( D_SECURITY, "Getting authenticated user from cached session: %s\n", fqu );
			}
			m_sock->setFullyQualifiedUser( fqu );
			free( fqu );
		}

		bool tried_authentication = false;
		m_auth_info.LookupBool(ATTR_SEC_TRIED_AUTHENTICATION,tried_authentication);
		m_sock->setTriedAuthentication(tried_authentication);
	}

	m_sock->encode();
	m_sock->allow_one_empty_message();
	dprintf ( D_SECURITY, "SECMAN: startCommand succeeded.\n");

	return StartCommandSucceeded;
}

StartCommandResult
SecManStartCommand::DoTCPAuth_inner()
{
	ASSERT( !m_already_tried_TCP_auth );
	m_already_tried_TCP_auth = true;

	if(m_nonblocking) {
			// Make daemonCore aware that we are holding onto this
			// UDP socket while waiting for other events to complete.
		incrementPendingSockets();

			// Check if there is already a non-blocking TCP auth in progress
		classy_counted_ptr<SecManStartCommand> sc;
		if(m_sec_man.tcp_auth_in_progress->lookup(m_session_key,sc) == 0) {
				// Rather than starting yet another TCP session for
				// this session key, simply add ourselves to the list
				// of things waiting for the pending session to be
				// ready for use.

			if(m_nonblocking && !m_callback_fn) {
					// Caller wanted us to get a session key but did
					// not want to bother about handling a
					// callback. Since somebody else is already
					// getting a session, we are done.
				return StartCommandWouldBlock;
			}

			sc->m_waiting_for_tcp_auth.Append(this);

			if(DebugFlags & D_FULLDEBUG) {
				dprintf(D_SECURITY,
						"SECMAN: waiting for pending session %s to be ready\n",
						m_session_key.Value());
			}

			return StartCommandInProgress;
		}
	}

	if (DebugFlags & D_FULLDEBUG) {
		dprintf ( D_SECURITY, "SECMAN: need to start a session via TCP\n");
	}

		// we'll have to authenticate via TCP
	ReliSock *tcp_auth_sock = new ReliSock;

	ASSERT(tcp_auth_sock);

		// timeout on individual socket operations
	int TCP_SOCK_TIMEOUT = param_integer("SEC_TCP_SESSION_TIMEOUT", 20);
	tcp_auth_sock->timeout(TCP_SOCK_TIMEOUT);

		// we already know the address - condor uses the same TCP port as it does UDP port.
	MyString tcp_addr = m_sock->get_sinful_peer();
	if (!tcp_auth_sock->connect(tcp_addr.Value(),0,m_nonblocking)) {
		dprintf ( D_SECURITY, "SECMAN: couldn't connect via TCP to %s, failing...\n", tcp_addr.Value());
		m_errstack->pushf("SECMAN", SECMAN_ERR_CONNECT_FAILED,
						  "TCP auth connection to %s failed.", tcp_addr.Value());
		delete tcp_auth_sock;
		return StartCommandFailed;
	}

		// Make note that this operation to do the TCP
		// auth operation is in progress, so others
		// wanting the same session key can wait for it.
	SecMan::tcp_auth_in_progress->insert(m_session_key,this);

	m_tcp_auth_command = new SecManStartCommand(
		DC_AUTHENTICATE,
		tcp_auth_sock,
		m_peer_can_negotiate,
		m_raw_protocol,
		m_errstack,
		m_cmd,
		m_nonblocking ? SecManStartCommand::TCPAuthCallback : NULL,
		m_nonblocking ? this : NULL,
		m_nonblocking,
		m_cmd_description.Value(),
		m_sec_session_id_hint.Value(),
		&m_sec_man);

	StartCommandResult auth_result = m_tcp_auth_command->startCommand();

	if( !m_nonblocking ) {
			// We did not pass a callback function to the TCP
			// startCommand(), because we need to pass back the final
			// result to the caller directly.

		return TCPAuthCallback_inner(
			auth_result == StartCommandSucceeded,
			tcp_auth_sock );
	}

	return StartCommandInProgress;
}

void
SecManStartCommand::TCPAuthCallback(bool success,Sock *sock,CondorError * /*errstack*/,void * misc_data)
{
	classy_counted_ptr<SecManStartCommand> self = (SecManStartCommand *)misc_data;

	self->doCallback( self->TCPAuthCallback_inner(success,sock) );
}

StartCommandResult
SecManStartCommand::TCPAuthCallback_inner( bool auth_succeeded, Sock *tcp_auth_sock )
{
	// in case we discovered anything new about security negotiation
	m_peer_can_negotiate = m_tcp_auth_command->m_peer_can_negotiate;
	m_tcp_auth_command = NULL;

		// close the TCP socket, the rest will be UDP.
	tcp_auth_sock->eom();
	tcp_auth_sock->close();
	delete tcp_auth_sock;
	tcp_auth_sock = NULL;

	StartCommandResult rc;

	if(m_nonblocking && !m_callback_fn) {
		// Caller wanted us to get a session key but did not
		// want to bother about handling a callback.  Therefore,
		// we are done.  No need to start the command again.
		rc = StartCommandWouldBlock;

		// NOTE: m_sock is expected to be NULL, because caller may
		// have deleted it by now.
		ASSERT( m_sock == NULL );
	}
	else if( !auth_succeeded ) {
		dprintf ( D_SECURITY,
				  "SECMAN: unable to create security session to %s via TCP, "
		          "failing.\n", m_sock->get_sinful_peer() );
		m_errstack->pushf("SECMAN", SECMAN_ERR_NO_SESSION,
		                 "Failed to create security session to %s with TCP.",
		                 m_sock->get_sinful_peer());
		rc = StartCommandFailed;
	}
	else {
		if( (DebugFlags & D_FULLDEBUG) ) {
			dprintf ( D_SECURITY,
					  "SECMAN: succesfully created security session to %s via "
					  "TCP!\n", m_sock->get_sinful_peer() );
		}
		rc = startCommand_inner();
	}

		// Remove ourselves from SecMan's list of pending TCP auth sessions.
	classy_counted_ptr<SecManStartCommand> sc;
	if( SecMan::tcp_auth_in_progress->lookup(m_session_key,sc) == 0 &&
	    sc.get() == this )
	{
		ASSERT(SecMan::tcp_auth_in_progress->remove(m_session_key) == 0);
	}

		// Iterate through the list of objects waiting for our TCP auth session
		// to be done.
	m_waiting_for_tcp_auth.Rewind();
	while( m_waiting_for_tcp_auth.Next(sc) ) {
		sc->ResumeAfterTCPAuth(auth_succeeded);
	}
	m_waiting_for_tcp_auth.Clear();

	return rc;
}

void
SecManStartCommand::ResumeAfterTCPAuth(bool auth_succeeded)
{
		// We get here when we needed a session, and some other
		// instance of SecManStartCommand() was already in the process
		// of getting one that we could use.  When that object
		// finished getting the session, it called us here.

	if( DebugFlags & D_FULLDEBUG ) {
		dprintf(D_SECURITY,"SECMAN: done waiting for TCP auth to %s (%s)\n",
		        m_sock->get_sinful_peer(),
				auth_succeeded ? "succeeded" : "failed");
	}
	if(!auth_succeeded) {
		m_errstack->pushf("SECMAN", SECMAN_ERR_NO_SESSION,
						  "Was waiting for TCP auth session to %s, "
						  "but it failed.",
						  m_sock->get_sinful_peer());
	}

	StartCommandResult rc;
	if(auth_succeeded) {
		rc = startCommand_inner();
	}
	else {
		rc = StartCommandFailed;
	}

	doCallback( rc );
}

StartCommandResult
SecManStartCommand::WaitForSocketCallback()
{

	if( m_sock->get_deadline() == 0 ) {
			// Set a deadline for completion of this non-blocking operation
			// and any that follow until StartCommand is done with it.
			// One reason to do this here rather than once at the beginning
			// of StartCommand is because m_sock->get_deadline() may return
			// non-zero while the non-blocking connect is happening and then
			// revert to 0 later.  Best to always check before Register_Socket.
		int TCP_SESSION_DEADLINE = param_integer("SEC_TCP_SESSION_DEADLINE",120);
		m_sock->set_deadline_timeout(TCP_SESSION_DEADLINE);
		m_sock_had_no_deadline = true; // so we restore deadline to 0 when done
	}

	MyString req_description;
	req_description.sprintf("SecManStartCommand::WaitForSocketCallback %s",
							m_cmd_description.Value());
	int reg_rc = daemonCoreSockAdapter.Register_Socket(
		m_sock,
		m_sock->peer_description(),
		(SocketHandlercpp)&SecManStartCommand::SocketCallback,
		req_description.Value(),
		this,
		ALLOW);

	if(reg_rc < 0) {
		MyString msg;
		msg.sprintf("StartCommand to %s failed because "
					"Register_Socket returned %d.",
					m_sock->get_sinful_peer(),
					reg_rc);
		dprintf(D_SECURITY, "SECMAN: %s\n", msg.Value());
		m_errstack->pushf("SECMAN", SECMAN_ERR_CONNECT_FAILED,
						  "%s", msg.Value());

		return StartCommandFailed;
	}

		// Do not allow ourselves to be deleted until after
		// SocketCallback is called.
	incRefCount();

	return StartCommandInProgress;
}

int
SecManStartCommand::SocketCallback( Stream *stream )
{
	daemonCoreSockAdapter.Cancel_Socket( stream );

		// NOTE: startCommand_inner() is responsible for checking
		// if our deadline had expired.
	doCallback( startCommand_inner() );

		// get rid of ref counted when callback was registered
	decRefCount();

	return KEEP_STREAM;
}


// Given a sinful string, clear out any associated sessions (incoming or outgoing)
void
SecMan::invalidateHost(const char * sin)
{
	StringList *keyids = session_cache->getKeysForPeerAddress(sin);
	if( !keyids ) {
		return;
	}

	keyids->rewind();
	char const *keyid;
	while( (keyid=keyids->next()) ) {
		if (DebugFlags & D_FULLDEBUG) {
			dprintf (D_SECURITY, "KEYCACHE: removing session %s for %s\n", keyid, sin);
		}
		invalidateKey(keyid);
	}
	delete keyids;
}

void
SecMan::invalidateByParentAndPid(const char * parent, int pid) {
	StringList *keyids = session_cache->getKeysForProcess(parent,pid);
	if( !keyids ) {
		return;
	}

	keyids->rewind();
	char const *keyid;
	while( (keyid=keyids->next()) ) {
		if (DebugFlags & D_FULLDEBUG) {
			dprintf (D_SECURITY, "KEYCACHE: removing session %s for %s pid %d\n", keyid, parent, pid);
		}
		invalidateKey(keyid);
	}
	delete keyids;
}

bool SecMan :: invalidateKey(const char * key_id)
{
    bool removed = true;
    KeyCacheEntry * keyEntry = NULL;

    // What if session_cache is NULL but command_cache is not?
	if (session_cache) {

        session_cache->lookup(key_id, keyEntry);

        remove_commands(keyEntry);

        // Now, remove session id
		if (session_cache->remove(key_id)) {
			dprintf ( D_SECURITY, 
                      "DC_INVALIDATE_KEY: removed key id %s.\n", 
                      key_id);
		} else {
			dprintf ( D_SECURITY, 
                      "DC_INVALIDATE_KEY: ignoring request to invalidate non-existant key %s.\n", 
                      key_id);
		}
	} else {
		dprintf ( D_ALWAYS, 
                  "DC_INVALIDATE_KEY: did not remove %s, no KeyCache exists!\n", 
                  key_id);
	}

    return removed;
}

void SecMan :: remove_commands(KeyCacheEntry * keyEntry)
{
    if (keyEntry) {
        char * commands = NULL;
        keyEntry->policy()->LookupString(ATTR_SEC_VALID_COMMANDS, &commands);
        char * addr = strdup(sin_to_string(keyEntry->addr()));
    
        // Remove all commands from the command map
        if (commands) {
            char keybuf[128];
            StringList cmd_list(commands);
            free(commands);
        
            if (command_map) {
                cmd_list.rewind();
                char * cmd = NULL;
                while ( (cmd = cmd_list.next()) ) {
                    memset(keybuf, 0, 128);
                    sprintf (keybuf, "{%s,<%s>}", addr, cmd);
                    command_map->remove(keybuf);
                }
            }
        }
        free(addr);
    }
}

int
SecMan::sec_char_to_auth_method( char* method ) {
    if (!stricmp( method, "SSL" )  ) {
        return CAUTH_SSL;
    } else if (!stricmp( method, "GSI" )  ) {
		return CAUTH_GSI;
	} else if ( !stricmp( method, "NTSSPI" ) ) {
		return CAUTH_NTSSPI;
	} else if ( !stricmp( method, "PASSWORD" ) ) {
		return CAUTH_PASSWORD;
	} else if ( !stricmp( method, "FS" ) ) {
		return CAUTH_FILESYSTEM;
	} else if ( !stricmp( method, "FS_REMOTE" ) ) {
		return CAUTH_FILESYSTEM_REMOTE;
	} else if ( !stricmp( method, "KERBEROS" ) ) {
		return CAUTH_KERBEROS;
	} else if ( !stricmp( method, "CLAIMTOBE" ) ) {
		return CAUTH_CLAIMTOBE;
	} else if ( !stricmp( method, "ANONYMOUS" ) ) {
		return CAUTH_ANONYMOUS;
	}
	return 0;
}


int
SecMan::getAuthBitmask ( const char * methods ) {

	if (!methods || !*methods) {
		return 0;
	}

	StringList server( methods );
	char *tmp = NULL;
	int retval = 0;

	server.rewind();
	while ( (tmp = server.next()) ) {
		retval |= sec_char_to_auth_method(tmp);
	}

	return retval;
}



MyString
SecMan::ReconcileMethodLists( char * cli_methods, char * srv_methods ) {

	// algorithm:
	// step through the server's methods in order.  if the method is
	// present in the clients list, then append it to the results.
	// the output will be a list of methods supported by both, in the
	// order that the server prefers.

	StringList server_methods( srv_methods );
	StringList client_methods( cli_methods );
	char *sm = NULL;
	char *cm = NULL;

	MyString results;
	int match = 0;

	// server methods, one at a time
	server_methods.rewind();
	while ( (sm = server_methods.next()) ) {
		client_methods.rewind();
		while ( (cm = client_methods.next()) ) {
			if (!stricmp(sm, cm)) {
				// add a comma if it isn't the first match
				if (match) {
					results += ",";
				} else {
					match = 1;
				}

				// and of course, append the common method
				results += cm;
			}
		}
	}

	return results;
}


SecMan::SecMan(int nbuckets) {
	// session_cache is a static member... we only
	// want to construct it ONCE.
	if (session_cache == NULL) {
		session_cache = new KeyCache(nbuckets);
	}
	if (command_map == NULL) {
		command_map = new HashTable<MyString,MyString>(nbuckets, MyStringHash, updateDuplicateKeys);
	}
	if (tcp_auth_in_progress == NULL) {
		tcp_auth_in_progress = new HashTable<MyString,classy_counted_ptr<SecManStartCommand> >(256, MyStringHash, rejectDuplicateKeys);
	}
	sec_man_ref_count++;
}


SecMan::SecMan(const SecMan & /* copy */) {
	// session_cache is static.  if there's a copy, it
	// should already have been constructed.
	ASSERT (session_cache);
	ASSERT (command_map);
	ASSERT (tcp_auth_in_progress);
	sec_man_ref_count++;
}

const SecMan & SecMan::operator=(const SecMan & /* copy */) {
	// session_cache is static.  if there's a copy, it
	// should already have been constructed.
	ASSERT (session_cache);
	ASSERT (command_map);
	return *this;
}


SecMan::~SecMan() {
	// session_cache is static.  if we are in a destructor,
	// then these should already have been constructed.
	ASSERT (session_cache);
	ASSERT (command_map);

	sec_man_ref_count--;

	/*
	// if that was the last one to go, we could delete the objects
	if (sec_man_ref_count == 0) {
		delete session_cache;
		session_cache = NULL;

		delete command_map;
		command_map = NULL;

		delete tcp_auth_in_progress;
		tcp_aut_in_progress = NULL;
	}
	*/
}

void
SecMan::reconfig()
{
	m_ipverify.reconfig();
}

IpVerify *
SecMan::getIpVerify()
{
	return &m_ipverify;
}

int
SecMan::Verify(DCpermission perm, const struct sockaddr_in *sin, const char * fqu, MyString *allow_reason, MyString *deny_reason )
{
	IpVerify *ipverify = getIpVerify();
	ASSERT( ipverify );
	return ipverify->Verify(perm,sin,fqu,allow_reason,deny_reason);
}


bool
SecMan::sec_copy_attribute( ClassAd &dest, ClassAd &source, const char* attr ) {
	ExprTree *e = source.Lookup(attr);
	if (e) {
		ExprTree *cp = e->DeepCopy();
		dest.Insert(cp);
		return true;
	} else {
		return false;
	}
}

bool
SecMan::sec_copy_attribute( ClassAd &dest, const char *to_attr, ClassAd &source, const char *from_attr ) {
	ExprTree *e = source.Lookup(from_attr);
	if (!e) {
		return false;
	}

	ASSERT(e->MyType() == LX_ASSIGN && e->RArg());
	char *buf = NULL;
	e->RArg()->PrintToNewStr(&buf);
	bool retval = dest.AssignExpr(to_attr,buf) != 0;
	free(buf);
	return retval;
}


void
SecMan::invalidateAllCache() {
	delete session_cache;
	session_cache = new KeyCache(209);

	delete command_map;
	command_map = new HashTable<MyString,MyString>(209, MyStringHash, updateDuplicateKeys);
}

void 
SecMan :: invalidateExpiredCache()
{
    // Go through all cache and invalide the ones that are expired
    StringList * list = session_cache->getExpiredKeys();

    // The current session cache, command map does not allow
    // easy random access based on host direcly. Therefore,
    // we need to decide which list to be the outerloop
    // In this case, I assume the command map will be bigger
    // so, outloop will be command map, inner loop will be host

    list->rewind();
    char * p;
    while ( (p = list->next()) ) {
        invalidateKey(p);
    }
    delete list;
}

/*

			// a failure here signals that the cache may be invalid.
			// delete this entry from table and force normal auth.
			KeyCacheEntry * ek = NULL;
			if (session_cache->lookup(keybuf, ek) == 0) {
				delete ek;
			} else {
				dprintf (D_SECURITY, "SECMAN: unable to delete KeyCacheEntry.\n");
			}
			session_cache->remove(keybuf);
			m_have_session = false;

			// close this connection and start a new one
			if (!sock->close()) {
				dprintf ( D_ALWAYS, "SECMAN: could not close socket to %s\n",
						sin_to_string(sock->endpoint()));
				return false;
			}

			KeyInfo* nullp = 0;
			if (!sock->set_crypto_key(false, nullp)) {
				dprintf ( D_ALWAYS, "SECMAN: could not re-init crypto!\n");
				return false;
			}
			if (!sock->set_MD_mode(MD_OFF, nullp)) {
				dprintf ( D_ALWAYS, "SECMAN: could not re-init MD5!\n");
				return false;
			}
			if (!sock->connect(sin_to_string(sock->endpoint()), 0)) {
				dprintf ( D_ALWAYS, "SECMAN: could not reconnect to %s.\n",
						sin_to_string(sock->endpoint()));
				return false;
			}

			goto choose_action;
*/


MyString SecMan::getDefaultAuthenticationMethods() {
	MyString methods;
#if defined(WIN32)
	// default windows method
	methods = "NTSSPI";
#else
	// default unix method
	methods = "FS";
#endif

#if defined(HAVE_EXT_KRB5) 
	methods += ",KERBEROS";
#endif

#if defined(HAVE_EXT_GLOBUS)
	methods += ",GSI";
#endif

	return methods;
}



MyString SecMan::getDefaultCryptoMethods() {
#ifdef HAVE_EXT_OPENSSL
	return "3DES,BLOWFISH";
#else
	return "";
#endif
}

char* SecMan::my_unique_id() {

    if (!_my_unique_id) {
        // first time we were called, construct the unique ID
        // in member variable _my_unique_id

        int    mypid = 0;

#ifdef WIN32
        mypid = ::GetCurrentProcessId();
#else
        mypid = ::getpid();
#endif

        MyString tid;
        tid.sprintf( "%s:%i:%i", my_hostname(), mypid, (int)time(0));

        _my_unique_id = strdup(tid.Value());
    }

    return _my_unique_id;

}

bool SecMan::set_parent_unique_id(const char* value) {
	if (_my_parent_unique_id) {
		free (_my_parent_unique_id);
		_my_parent_unique_id = NULL;
	}

	// if the value is explicitly set using this method,
	// do not check the environment for it, even if we
	// set it to NULL
	_should_check_env_for_unique_id = false;

	if (value && value[0]) {
		_my_parent_unique_id = strdup(value);
	}

	return (_my_parent_unique_id != NULL);
}

char* SecMan::my_parent_unique_id() {
	if (_should_check_env_for_unique_id) {
		// we only check in the environment once
		_should_check_env_for_unique_id = false;

		// look in the env for ENV_PARENT_ID
		const char* envName = EnvGetName ( ENV_PARENT_ID );
		MyString value;
		GetEnv( envName, value );

		if (value.Length()) {
			set_parent_unique_id(value.Value());
		}
	}

	return _my_parent_unique_id;
}

int
SecMan::authenticate_sock(Sock *s,DCpermission perm, CondorError* errstack)
{
	MyString methods;
	getAuthenticationMethods( perm, &methods );
	ASSERT(s);
	int auth_timeout = getSecTimeout(perm);
	return s->authenticate(methods.Value(),errstack,auth_timeout);
}

int
SecMan::authenticate_sock(Sock *s,KeyInfo *&ki, DCpermission perm, CondorError* errstack)
{
	MyString methods;
	getAuthenticationMethods( perm, &methods );
	ASSERT(s);
	int auth_timeout = getSecTimeout(perm);
	return s->authenticate(ki,methods.Value(),errstack,auth_timeout);
}

int
SecMan::getSecTimeout(DCpermission perm)
{
	MyString param_name;
	char *value = getSecSetting("SEC_%s_AUTHENTICATION_TIMEOUT",perm,&param_name);
	int auth_timeout = -1;
	if (value) {
		auth_timeout = param_integer(param_name.Value(),-1);
		free(value);
	}
	return auth_timeout;
}

Protocol CryptProtocolNameToEnum(char const *name) {
	switch (toupper(*name)) {
	case 'B': // blowfish
		return CONDOR_BLOWFISH;
	case '3': // 3des
	case 'T': // Tripledes
		return CONDOR_3DES;
	default:
		return CONDOR_NO_PROTOCOL;
	}
}

bool
SecMan::CreateNonNegotiatedSecuritySession(DCpermission auth_level, char const *sesid,char const *private_key,char const *exported_session_info,char const *peer_fqu, char const *peer_sinful, int duration)
{
	ClassAd policy;

	ASSERT(sesid);

	sockaddr_in peer_addr;
	if(peer_sinful && !string_to_sin(peer_sinful,&peer_addr)) {
		dprintf(D_ALWAYS,"SECMAN: failed to create non-negotiated security session %s because"
				"string_to_sin(%s) failed\n",sesid,peer_sinful);
		return false;
	}

	FillInSecurityPolicyAd( auth_level, &policy, true, false );

	ClassAd *auth_info = ReconcileSecurityPolicyAds(policy,policy);
	if(!auth_info) {
		dprintf(D_ALWAYS,"SECMAN: failed to create non-negotiated security session %s because"
				"ReconcileSecurityPolicyAds() failed.\n",sesid);
		return false;
	}
	sec_copy_attribute(policy,*auth_info,ATTR_SEC_AUTHENTICATION);
	sec_copy_attribute(policy,*auth_info,ATTR_SEC_INTEGRITY);
	sec_copy_attribute(policy,*auth_info,ATTR_SEC_ENCRYPTION);
	sec_copy_attribute(policy,*auth_info,ATTR_SEC_CRYPTO_METHODS);

		// remove all but the first crypto method
	MyString crypto_methods;
	policy.LookupString(ATTR_SEC_CRYPTO_METHODS,crypto_methods);
	if( crypto_methods.Length() ) {
		int pos = crypto_methods.FindChar(',');
		if( pos >= 0 ) {
			crypto_methods.setChar(pos,'\0');
			policy.Assign(ATTR_SEC_CRYPTO_METHODS,crypto_methods);
		}
	}

	delete auth_info;
	auth_info = NULL;

	if( !ImportSecSessionInfo(exported_session_info,policy) ) {
		return false;
	}

	policy.Assign(ATTR_SEC_USE_SESSION, "YES");
	policy.Assign(ATTR_SEC_SID, sesid);
	policy.Assign(ATTR_SEC_ENACT, "YES");

	if( peer_fqu ) {
		policy.Assign(ATTR_SEC_AUTHENTICATION, SecMan::sec_feat_act_rev[SEC_FEAT_ACT_NO]);
		policy.Assign(ATTR_SEC_TRIED_AUTHENTICATION,true);
		policy.Assign(ATTR_SEC_USER,peer_fqu);
	}


	MyString crypto_method;
	policy.LookupString(ATTR_SEC_CRYPTO_METHODS, crypto_method);

	Protocol crypt_protocol = CryptProtocolNameToEnum(crypto_method.Value());
	const int keylen = MAC_SIZE;
	unsigned char* keybuf = Condor_Crypt_Base::oneWayHashKey(private_key);
	if(!keybuf) {
		dprintf(D_ALWAYS,"SECMAN: failed to create non-negotiated security session %s because"
				"oneWayHashKey() failed.\n",sesid);
		return false;
	}
	KeyInfo *keyinfo = new KeyInfo(keybuf,keylen,crypt_protocol);

		// extract the session duration from the (imported) policy
	int expiration_time = 0;

	if( policy.LookupInteger(ATTR_SEC_SESSION_EXPIRES,expiration_time) ) {
		duration = expiration_time ? expiration_time - time(NULL) : 0;
		if( duration < 0 ) {
			dprintf(D_SECURITY,"SECMAN: failed to create non-negotiated security session %s because duration = %d\n",sesid,duration);
			delete keyinfo;
			return false;
		}
	}
	else if( duration > 0 ) {
		expiration_time = time(NULL) + duration;
			// store this in the policy so that when we export session info,
			// it is there
		policy.Assign(ATTR_SEC_SESSION_EXPIRES,expiration_time);
	}

	KeyCacheEntry key(sesid,peer_sinful ? &peer_addr : NULL,keyinfo,&policy,expiration_time);

	if( !session_cache->insert(key) ) {
		dprintf(D_SECURITY, "SECMAN: failed to create session %s.\n",
				sesid);
		delete keyinfo;
		return false;
	}

	dprintf(D_SECURITY, "SECMAN: created non-negotiated security session %s for %d %sseconds."
			"\n", sesid, duration, expiration_time == 0 ? "(inf) " : "");

	if( DebugFlags & D_FULLDEBUG ) {
		if( exported_session_info ) {
			dprintf(D_SECURITY,"Imported session attributes: %s\n",
					exported_session_info);
		}
		dprintf(D_SECURITY,"Caching non-negotiated security session ad:\n");
		policy.dPrint(D_SECURITY);
	}

	delete keyinfo;
	return true;
}

bool
SecMan::ImportSecSessionInfo(char const *session_info,ClassAd &policy) {
		// expected format for session_info is the format produced by
		// ExportSecSessionInfo()
		// [param1=val1; param2=val2; ... ]
		// To keep things simple, no parameters or values may contain ';'

	if( !session_info || !*session_info) {
		return true; // no exported session info
	}

	MyString buf = session_info+1;

		// verify that the string is contained in []'s
	if( session_info[0]!='[' || buf[buf.Length()-1]!=']' ) {
		dprintf( D_ALWAYS, "ImportSecSessionInfo: invalid session info: %s\n",
				session_info );
		return false;
	}

		// get rid of final ']'
	buf.setChar(buf.Length()-1,'\0');

	StringList lines(buf.Value(),";");
	lines.rewind();

	char const *line;
	ClassAd imp_policy;
	while( (line=lines.next()) ) {
		if( !imp_policy.Insert(line) ) {
			dprintf( D_ALWAYS, "ImportSecSessionInfo: invalid imported session info: '%s' in %s\n", line, session_info );
			return false;
		}
	}

		// We could have just blindly inserted everything into our policy,
		// but for safety, we explicitly copy over specific attributes
		// from imp_policy to our policy.

	sec_copy_attribute(policy,imp_policy,ATTR_SEC_INTEGRITY);
	sec_copy_attribute(policy,imp_policy,ATTR_SEC_ENCRYPTION);
	sec_copy_attribute(policy,imp_policy,ATTR_SEC_CRYPTO_METHODS);
	sec_copy_attribute(policy,imp_policy,ATTR_SEC_SESSION_EXPIRES);

	return true;
}

bool
SecMan::ExportSecSessionInfo(char const *session_id,MyString &session_info) {
	ASSERT( session_id );

	KeyCacheEntry *session_key = NULL;
	if(!session_cache->lookup(session_id,session_key)) {
		dprintf(D_ALWAYS,"SECMAN: ExportSecSessionInfo failed to find "
				"session %s\n",session_id);
		return false;
	}
	ClassAd *policy = session_key->policy();
	ASSERT( policy );

	ClassAd exp_policy;
	sec_copy_attribute(exp_policy,*policy,ATTR_SEC_INTEGRITY);
	sec_copy_attribute(exp_policy,*policy,ATTR_SEC_ENCRYPTION);
	sec_copy_attribute(exp_policy,*policy,ATTR_SEC_CRYPTO_METHODS);
	sec_copy_attribute(exp_policy,*policy,ATTR_SEC_SESSION_EXPIRES);

	session_info += "[";
	exp_policy.ResetExpr();
	ExprTree *elem;
	while( (elem=exp_policy.NextExpr()) ) {
			// In the following, we attempt to avoid any spaces in the
			// result string.  However, no code should depend on this.
		session_info += ((Variable*)elem->LArg())->Name();
		session_info += "=";

        char *line = NULL;
        elem->RArg()->PrintToNewStr(&line);

			// none of the ClassAd values should ever contain ';'
			// that makes things easier in ImportSecSessionInfo()
		ASSERT( strchr(line,';') == NULL );

		session_info += line;
		session_info += ";";

		free(line);
    }
	session_info += "]";

	dprintf(D_SECURITY,"SECMAN: exporting session info for %s: %s\n",
			session_id, session_info.Value());
	return true;
}

bool
SecMan::SetSessionExpiration(char const *session_id,time_t expiration_time) {
	ASSERT( session_id );

	KeyCacheEntry *session_key = NULL;
	if(!session_cache->lookup(session_id,session_key)) {
		dprintf(D_ALWAYS,"SECMAN: SetSessionExpiration failed to find "
				"session %s\n",session_id);
		return false;
	}
	session_key->setExpiration(expiration_time);

	dprintf(D_SECURITY,"Set expiration time for security session %s to %ds\n",session_id,(int)(expiration_time-time(NULL)));

	return true;
}<|MERGE_RESOLUTION|>--- conflicted
+++ resolved
@@ -1135,15 +1135,10 @@
 		return WaitForSocketCallback();
 	}
 	else if( m_is_tcp && !m_sock->is_connected()) {
-<<<<<<< HEAD
-		dprintf(D_SECURITY,"SECMAN: TCP connection to %s failed\n",
-				m_sock->peer_description());
-=======
 		MyString msg;
 		msg.sprintf("TCP connection to %s failed.",
 					m_sock->peer_description());
 		dprintf(D_SECURITY,"SECMAN: %s\n", msg.Value());
->>>>>>> 24427daa
 		m_errstack->pushf("SECMAN", SECMAN_ERR_CONNECT_FAILED,
 						  "%s", msg.Value());
 
