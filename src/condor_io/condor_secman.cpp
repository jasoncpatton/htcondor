/***************************************************************
 *
 * Copyright (C) 1990-2007, Condor Team, Computer Sciences Department,
 * University of Wisconsin-Madison, WI.
 * 
 * Licensed under the Apache License, Version 2.0 (the "License"); you
 * may not use this file except in compliance with the License.  You may
 * obtain a copy of the License at
 * 
 *    http://www.apache.org/licenses/LICENSE-2.0
 * 
 * Unless required by applicable law or agreed to in writing, software
 * distributed under the License is distributed on an "AS IS" BASIS,
 * WITHOUT WARRANTIES OR CONDITIONS OF ANY KIND, either express or implied.
 * See the License for the specific language governing permissions and
 * limitations under the License.
 *
 ***************************************************************/


#include "condor_common.h"
#include "condor_debug.h"
#include "condor_config.h"
#include "condor_ver_info.h"
#include "condor_version.h"
#include "condor_environ.h"

#include "authentication.h"
#include "condor_attributes.h"
#include "condor_adtypes.h"
#include "my_hostname.h"
#include "internet.h"
#include "HashTable.h"
#include "KeyCache.h"
#include "condor_daemon_core.h"
#include "condor_ipverify.h"
#include "condor_secman.h"
#include "classad_merge.h"
#include "daemon.h"
#include "subsystem_info.h"
#include "setenv.h"
#include "ipv6_hostname.h"
#include "condor_auth_passwd.h"
#include "condor_auth_ssl.h"

#include <sstream>
#include <algorithm>
#include <string>

extern bool global_dc_get_cookie(int &len, unsigned char* &data);

// special security session "hint" used to specify that a new
// security session should be used
char const *USE_TMP_SEC_SESSION = "USE_TMP_SEC_SESSION";

void SecMan::key_printf(int debug_levels, KeyInfo *k) {
	if (param_boolean("SEC_DEBUG_PRINT_KEYS", false)) {
		if (k) {
			char hexout[260];  // holds (at least) a 128 byte key.
			const unsigned char* dataptr = k->getKeyData();
			int   length  =  k->getKeyLength();

			for (int i = 0; (i < length) && (i < 24); i++) {
				sprintf (&hexout[i*2], "%02x", *dataptr++);
			}

			dprintf (debug_levels, "KEYPRINTF: [%i] %s\n", length, hexout);
		} else {
			dprintf (debug_levels, "KEYPRINTF: [NULL]\n");
		}
	}
}



const char SecMan::sec_feat_act_rev[][10] = {
	"UNDEFINED",
	"INVALID",
	"FAIL",
	"YES",
	"NO"
};


const char SecMan::sec_req_rev[][10] = {
	"UNDEFINED",
	"INVALID",
	"NEVER",
	"OPTIONAL",
	"PREFERRED",
	"REQUIRED"
};

KeyCache SecMan::m_default_session_cache;
std::map<std::string,KeyCache*> *SecMan::m_tagged_session_cache = NULL;
std::string SecMan::m_tag;
std::string SecMan::m_token;
std::map<DCpermission, std::string> SecMan::m_tag_methods;
std::string SecMan::m_tag_token_owner;
KeyCache *SecMan::session_cache = &SecMan::m_default_session_cache;
std::string SecMan::m_pool_password;
HashTable<std::string,std::string> SecMan::command_map(hashFunction);
HashTable<std::string,classy_counted_ptr<SecManStartCommand> > SecMan::tcp_auth_in_progress(hashFunction);
int SecMan::sec_man_ref_count = 0;
std::set<std::string> SecMan::m_not_my_family;
char* SecMan::_my_unique_id = 0;
char* SecMan::_my_parent_unique_id = 0;
bool SecMan::_should_check_env_for_unique_id = true;
IpVerify *SecMan::m_ipverify = NULL;
classad::References SecMan::m_resume_proj;

// Forward dec'l; this was previously a SecMan method but not hidden here to discourage
// its use; in all cases, an external caller should use SecMan::getAuthenticationMethods
// instead.
static std::string getDefaultAuthenticationMethods(DCpermission perm);

void
SecMan::setTag(const std::string &tag) {

	if (tag != m_tag) {
		m_tag_token_owner = "";
		m_tag_methods.clear();
	}

        m_tag = tag;
	if (tag.size() == 0) {
		session_cache = &m_default_session_cache;
		return;
	}
	if (m_tagged_session_cache == NULL) {
		m_tagged_session_cache = new std::map<std::string, KeyCache*>();
	}
	std::map<std::string, KeyCache*>::const_iterator iter = m_tagged_session_cache->find(tag);
	KeyCache *tmp = NULL;
	if (iter == m_tagged_session_cache->end()) {
		tmp = new KeyCache();
		m_tagged_session_cache->insert(std::make_pair(tag, tmp));
	} else {
		tmp = iter->second;
	}
	session_cache = tmp;
}


void
SecMan::setTagAuthenticationMethods(DCpermission perm, const std::vector<std::string> &methods)
{
	std::stringstream ss;
	bool first = true;
	for (const auto &method : methods) {
		if (first) first = false;
		else ss << ",";
		ss << method;
	}
	m_tag_methods[perm] = ss.str();
}


const std::string
SecMan::getTagAuthenticationMethods(DCpermission perm)
{
	const auto iter = m_tag_methods.find(perm);
	if (iter == m_tag_methods.end()) {
		return "";
	}
	return iter->second;
}


SecMan::sec_req
SecMan::sec_alpha_to_sec_req(char *b) {
	if (!b || !*b) {  
		// ... that is the question :)
		return SEC_REQ_INVALID;
	}

	switch (toupper(b[0])) {
		case 'R':  // required
		case 'Y':  // yes
		case 'T':  // true
			return SEC_REQ_REQUIRED;
		case 'P':  // preferred
			return SEC_REQ_PREFERRED;
		case 'O':  // optional
			return SEC_REQ_OPTIONAL;
		case 'F':  // false
		case 'N':  // never
			return SEC_REQ_NEVER;
	}

	return SEC_REQ_INVALID;
}


SecMan::sec_feat_act
SecMan::sec_lookup_feat_act( const ClassAd &ad, const char* pname ) {

	char* res = NULL;
	ad.LookupString(pname, &res);

	if (res) {
		char buf[2];
		strncpy (buf, res, 1);
		buf[1] = 0;
		free (res);

		return sec_alpha_to_sec_feat_act(buf);
	}

	return SEC_FEAT_ACT_UNDEFINED;

}

SecMan::sec_feat_act
SecMan::sec_alpha_to_sec_feat_act(char *b) {
	if (!b || !*b) {  
		// ... that is the question :)
		return SEC_FEAT_ACT_INVALID;
	}

	switch (toupper(b[0])) {
		case 'F':  // enact
			return SEC_FEAT_ACT_FAIL;
		case 'Y':  // yes
			return SEC_FEAT_ACT_YES;
		case 'N':  // no
			return SEC_FEAT_ACT_NO;
	}

	return SEC_FEAT_ACT_INVALID;
}


/*
SecMan::sec_act
SecMan::sec_alpha_to_sec_act(char *b) {
	if (!b || !*b) {  
		// ... that is the question :)
		return SEC_ACT_INVALID;
	}

	switch (toupper(b[0])) {
		case 'A':  // ask
			return SEC_REQ_ASK;
		case 'E':  // enact
			return SEC_ENACT;
		case 'U':  // usekey
			return SEC_USEKEY;
		case 'N':  // none
			return SEC_NONE;
	}

	return SEC_INVALID;
}
*/

/*
SecMan::sec_act
SecMan::sec_lookup_act( const ClassAd &ad, const char* pname ) {

	char* res = NULL;
	ad.LookupString(pname, &res);

	if (res) {
		char buf[2];
		strncpy (buf, res, 1);
		buf[1] = 0;
		free (res);

		return sec_alpha_to_sec_act(buf);
	}

	return SEC_UNDEFINED;
}
*/


SecMan::sec_req
SecMan::sec_lookup_req( const ClassAd &ad, const char* pname ) {

	char* res = NULL;
	ad.LookupString(pname, &res);

	if (res) {
		char buf[2];
		strncpy (buf, res, 1);
		buf[1] = 0;
		free (res);

		return sec_alpha_to_sec_req(buf);
	}

	return SEC_REQ_UNDEFINED;
}

SecMan::sec_feat_act
SecMan::sec_req_to_feat_act (sec_req r) {
	if ( (r == SEC_REQ_REQUIRED) || (r == SEC_REQ_PREFERRED) ) {
		return SEC_FEAT_ACT_YES;
	} else {
		return SEC_FEAT_ACT_NO;
	}
}


bool
SecMan::sec_is_negotiable (sec_req r) {
	if ( (r == SEC_REQ_REQUIRED) || (r == SEC_REQ_NEVER) ) {
		return false;
	} else {
		return true;
	}
}


SecMan::sec_req
SecMan::sec_req_param( const char* fmt, DCpermission auth_level, sec_req def ) {
	char *config_value = getSecSetting( fmt, auth_level );

	if (config_value) {
		char buf[2];
		strncpy (buf, config_value, 1);
		buf[1] = 0;
		free (config_value);

		sec_req res = sec_alpha_to_sec_req(buf);

		if (res == SEC_REQ_UNDEFINED || res == SEC_REQ_INVALID) {
			MyString param_name;
			char *value = getSecSetting( fmt, auth_level, &param_name );
			if( res == SEC_REQ_INVALID ) {
				EXCEPT( "SECMAN: %s=%s is invalid!",
				        param_name.c_str(), value ? value : "(null)" );
			}
			if( IsDebugVerbose(D_SECURITY) ) {
				dprintf (D_SECURITY,
				         "SECMAN: %s is undefined; using %s.\n",
				         param_name.c_str(), SecMan::sec_req_rev[def]);
			}
			free(value);

			return def;
		}

		return res;
	}

	return def;
}


	// Determine the valid authentication methods for the current process.  Order of
	// preference is:
	// 1. Methods explicitly set in the current security tag (typically a developer
	//    override of settings).
	// 2. The setting in SEC_<perm>_AUTHENTICATION_METHODS.
	// 3. The default parameters for the permission level.
	// Additionally, (2) and (3) are filtered to ensure they are valid.
std::string
SecMan::getAuthenticationMethods(DCpermission perm) {

	auto methods = getTagAuthenticationMethods(perm);
	if (!methods.empty()) {
		return methods;
	}

	std::unique_ptr<char, decltype(&free)> config_methods(getSecSetting ("SEC_%s_AUTHENTICATION_METHODS", perm), free);

	if (!config_methods) {
		methods = getDefaultAuthenticationMethods(perm);
	} else {
		methods = std::string(config_methods.get());
	}

	return filterAuthenticationMethods(perm, methods);
}

bool
SecMan::getIntSecSetting( int &result, const char* fmt, DCpermissionHierarchy const &auth_level, MyString *param_name /* = NULL */, char const *check_subsystem /* = NULL */ )
{
	return getSecSetting_implementation(&result,NULL,fmt,auth_level,param_name,check_subsystem);
}

char* 
SecMan::getSecSetting( const char* fmt, DCpermissionHierarchy const &auth_level, MyString *param_name /* = NULL */, char const *check_subsystem /* = NULL */ )
{
	char *result = NULL;
	getSecSetting_implementation(NULL,&result,fmt,auth_level,param_name,check_subsystem);
	return result;
}

bool
SecMan::getSecSetting_implementation( int *int_result,char **str_result, const char* fmt, DCpermissionHierarchy const &auth_level, MyString *param_name, char const *check_subsystem )
{
	DCpermission const *perms = auth_level.getConfigPerms();
	bool found;

		// Now march through the list of config settings to look for.  The
		// last one in the list will be DEFAULT_PERM, which we only use
		// if nothing else is found first.

	for( ; *perms != LAST_PERM; perms++ ) {
		MyString buf;
		if( check_subsystem ) {
				// First see if there is a specific config entry for the
				// specified condor subsystem.
			buf.formatstr( fmt, PermString(*perms) );
			buf.formatstr_cat("_%s",check_subsystem);
			if( int_result ) {
				found = param_integer( buf.c_str(), *int_result, false, 0, false, 0, 0 );
			}
			else {
				*str_result = param( buf.c_str() );
				found = *str_result;
			}
			if( found ) {
				if( param_name ) {
						// Caller wants to know the param name.
					param_name->append_to_list(buf);
				}
				return true;
			}
		}

		buf.formatstr( fmt, PermString(*perms) );
		if( int_result ) {
			found = param_integer( buf.c_str(), *int_result, false, 0, false, 0, 0 );
		}
		else {
			*str_result = param( buf.c_str() );
			found = *str_result;
		}
		if( found ) {
			if( param_name ) {
					// Caller wants to know the param name.
				param_name->append_to_list(buf);
			}
			return true;
		}
	}

	return false;
}


void
SecMan::UpdateAuthenticationMetadata(ClassAd &ad)
{
	// We need the trust domain for TOKEN auto-request, but auto-request
	// happens if and only if TOKEN isn't in the method list (indicating
	// that we didn't have one).
	std::string issuer;
	if (param(issuer, "TRUST_DOMAIN")) {
		issuer = issuer.substr(0, issuer.find_first_of(", \t"));
		ad.InsertAttr(ATTR_SEC_TRUST_DOMAIN, issuer);
	}

	std::string method_list_str;
	if (!ad.EvaluateAttrString(ATTR_SEC_AUTHENTICATION_METHODS, method_list_str)) {
		return;
	}
	StringList  method_list( method_list_str.c_str() );
	const char *method;

	method_list.rewind();
	while ( (method = method_list.next()) ) {
		if (!strcmp(method, "TOKEN") || !strcmp(method, "TOKENS") ||
			!strcmp(method, "IDTOKEN") || !strcmp(method, "IDTOKENS"))
		{
			Condor_Auth_Passwd::preauth_metadata(ad);
		}
	}
}


// params() for a bunch of stuff and sets up a class ad describing our security
// preferences/requirements.  returns true if the security policy is valid, and
// false otherwise.

// there are many ways to end up with and 'invalid' security policy.  here are a
// couple:
//
// 6.3-style negotiation is disabled and one of AUTH, ENC, or INTEG were required.
//
// either ENC or INTEG are supposed to happen but AUTH is NEVER (can't exchange
// private key if we don't authenticate)

bool
SecMan::FillInSecurityPolicyAd( DCpermission auth_level, ClassAd* ad, 
								bool raw_protocol,
								bool use_tmp_sec_session,
								bool force_authentication )
{
	if( ! ad ) {
		EXCEPT( "SecMan::FillInSecurityPolicyAd called with NULL ad!" );
	}

	// get values from config file, trying each auth level in the
	// list in turn.  The final level in the list will be "DEFAULT".
	// if that fails, the default value (OPTIONAL) is used.

	sec_req sec_authentication = force_authentication ? SEC_REQ_REQUIRED :
		sec_req_param("SEC_%s_AUTHENTICATION", auth_level, SEC_REQ_OPTIONAL);

	sec_req sec_encryption = sec_req_param(
		"SEC_%s_ENCRYPTION", auth_level, SEC_REQ_OPTIONAL);

	sec_req sec_integrity = sec_req_param(
		 "SEC_%s_INTEGRITY", auth_level, SEC_REQ_OPTIONAL);


	// regarding SEC_NEGOTIATE values:
	// REQUIRED- outgoing will always negotiate, and incoming must
	//           be negotiated as well.
	// PREFERRED- outgoing will try to negotiate but fall back to
	//            6.2 method if necessary.  incoming will allow
	//            negotiated & unnegotiated commands.
	// OPTIONAL- outgoing will be 6.2 style.  incoming will allow
	//           negotiated and unnegotiated commands.
	// NEVER- everything will be 6.2 style

	// as of 6.5.0, the default is PREFERRED

	sec_req sec_negotiation = sec_req_param ("SEC_%s_NEGOTIATION", auth_level, SEC_REQ_PREFERRED);

	if( raw_protocol ) {
		sec_negotiation = SEC_REQ_NEVER;
		sec_authentication = SEC_REQ_NEVER;
		sec_encryption = SEC_REQ_NEVER;
		sec_integrity = SEC_REQ_NEVER;
	}


	if (!ReconcileSecurityDependency (sec_authentication, sec_encryption) ||
		!ReconcileSecurityDependency (sec_authentication, sec_integrity) ||
	    !ReconcileSecurityDependency (sec_negotiation, sec_authentication) ||
	    !ReconcileSecurityDependency (sec_negotiation, sec_encryption) ||
		!ReconcileSecurityDependency (sec_negotiation, sec_integrity)) {

		// houston, we have a problem.  
		dprintf (D_SECURITY, "SECMAN: failure! can't resolve security policy:\n");
		dprintf (D_SECURITY, "SECMAN:   SEC_NEGOTIATION=\"%s\"\n",
				SecMan::sec_req_rev[sec_negotiation]);
		dprintf (D_SECURITY, "SECMAN:   SEC_AUTHENTICATION=\"%s\"\n",
				SecMan::sec_req_rev[sec_authentication]);
		dprintf (D_SECURITY, "SECMAN:   SEC_ENCRYPTION=\"%s\"\n", 
				SecMan::sec_req_rev[sec_encryption]);
		dprintf (D_SECURITY, "SECMAN:   SEC_INTEGRITY=\"%s\"\n", 
				SecMan::sec_req_rev[sec_integrity]);
		return false;
	}

	// auth methods
	auto methods = getAuthenticationMethods(auth_level);
	if (!methods.empty()) {
		ad->Assign (ATTR_SEC_AUTHENTICATION_METHODS, methods.c_str());

		// Some methods may need to insert additional metadata into this ad
		// in order for the client & server to determine if they can be used.
		UpdateAuthenticationMetadata(*ad);
	} else {
		if( sec_authentication == SEC_REQ_REQUIRED ) {
			dprintf( D_SECURITY, "SECMAN: no auth methods, "
					 "but a feature was required! failing...\n" );
			return false;
		} else {
			// disable auth, which disables crypto and integrity.
			// if any of these were required, auth would be required
			// too after calling ReconcileSecurityDependency.
			dprintf( D_SECURITY, "SECMAN: no auth methods, "
			 	"disabling authentication, crypto, and integrity.\n" );
			sec_authentication = SEC_REQ_NEVER;
			sec_encryption = SEC_REQ_NEVER;
			sec_integrity = SEC_REQ_NEVER;
		}
	}

	// crypto methods
	auto crypto_method_raw = SecMan::getSecSetting("SEC_%s_CRYPTO_METHODS", auth_level);
	std::string crypto_method = crypto_method_raw ? crypto_method_raw : SecMan::getDefaultCryptoMethods();
	free(crypto_method_raw);

	crypto_method = SecMan::filterCryptoMethods(crypto_method);

	if (!crypto_method.empty()) {
		ad->Assign (ATTR_SEC_CRYPTO_METHODS, crypto_method);
	} else {
		if( sec_encryption == SEC_REQ_REQUIRED || 
			sec_integrity == SEC_REQ_REQUIRED ) {
			dprintf( D_SECURITY, "SECMAN: no crypto methods, "
					 "but it was required! failing...\n" );
			return false;
		} else {
			dprintf( D_SECURITY, "SECMAN: no crypto methods, "
					 "disabling crypto.\n" );
			sec_encryption = SEC_REQ_NEVER;
			sec_integrity = SEC_REQ_NEVER;
		}
	}


	ad->Assign( ATTR_SEC_NEGOTIATION, SecMan::sec_req_rev[sec_negotiation] );

	ad->Assign ( ATTR_SEC_AUTHENTICATION, SecMan::sec_req_rev[sec_authentication] );

	ad->Assign (ATTR_SEC_ENCRYPTION, SecMan::sec_req_rev[sec_encryption] );

	ad->Assign ( ATTR_SEC_INTEGRITY, SecMan::sec_req_rev[sec_integrity] );

	ad->Assign ( ATTR_SEC_ENACT, "NO" );


	// subsystem
	ad->Assign ( ATTR_SEC_SUBSYSTEM, get_mySubSystem()->getName() );

    char * parent_id = my_parent_unique_id();
    if (parent_id) {
		ad->Assign ( ATTR_SEC_PARENT_UNIQUE_ID, parent_id );
	}

	// pid
	int    mypid = 0;
#ifdef WIN32
	mypid = ::GetCurrentProcessId();
#else
	mypid = ::getpid();
#endif
	ad->Assign ( ATTR_SEC_SERVER_PID, mypid );

	// key duration
	// ZKM TODO HACK
	// need to check kerb expiry.

	// first try the form SEC_<subsys>_<authlev>_SESSION_DURATION
	// if that does not exist, fall back to old form of
	// SEC_<authlev>_SESSION_DURATION.
	int session_duration;

		// set default session duration
	if ( get_mySubSystem()->isType(SUBSYSTEM_TYPE_TOOL) ||
		 get_mySubSystem()->isType(SUBSYSTEM_TYPE_SUBMIT) ) {
			// default for tools is 1 minute.
		session_duration = 60;
	} else {
			// default for daemons is one day.

			// Note that pre 6.6 condors have bugs with re-negotiation
			// of security sessions, so we used to set this to 100 days.
			// That caused memory bloating for dynamic pools.  

		session_duration = 86400;
	}

	char fmt[128];
	sprintf(fmt, "SEC_%s_%%s_SESSION_DURATION", get_mySubSystem()->getName() );
	if( !SecMan::getIntSecSetting(session_duration, fmt, auth_level) ) {
		SecMan::getIntSecSetting(session_duration, "SEC_%s_SESSION_DURATION", auth_level);
	}

	if( use_tmp_sec_session ) {
		// expire this session soon
		session_duration = 60;
	}

		// For historical reasons, session duration is inserted as a string
		// in the ClassAd
	ad->Assign ( ATTR_SEC_SESSION_DURATION, std::to_string(session_duration) );

	int session_lease = 3600;
	SecMan::getIntSecSetting(session_lease, "SEC_%s_SESSION_LEASE", auth_level);
	ad->Assign( ATTR_SEC_SESSION_LEASE, session_lease );

	return true;
}

// Fill'ing in the security policy ad is very expensive, sometimes requiring
// 400 param calls.  Usually, we call it with the same parameters over and over,
// so keep track of the last set of parameters, and cache the last one returned.

bool
SecMan::FillInSecurityPolicyAdFromCache(DCpermission auth_level, ClassAd* &ad, 
								bool raw_protocol,
								bool use_tmp_sec_session,
								bool force_authentication )
{
	if ((m_cached_auth_level == auth_level) &&
		(m_cached_raw_protocol == raw_protocol) &&
		(m_cached_use_tmp_sec_session == use_tmp_sec_session) &&
		(m_cached_force_authentication == force_authentication)) {

			// A Hit!
		if (m_cached_return_value) {
			ad = &m_cached_policy_ad;

		}
		return m_cached_return_value;
	}	

		// Miss...
	m_cached_auth_level = auth_level;
	m_cached_raw_protocol = raw_protocol;
	m_cached_use_tmp_sec_session = use_tmp_sec_session;
	m_cached_force_authentication = force_authentication;
	
	m_cached_policy_ad.Clear(); 
	m_cached_return_value = FillInSecurityPolicyAd(auth_level, &m_cached_policy_ad, raw_protocol, use_tmp_sec_session, force_authentication);
	ad = & m_cached_policy_ad;
	return m_cached_return_value;
}

bool
SecMan::ReconcileSecurityDependency (sec_req &a, sec_req &b) {
	if (a == SEC_REQ_NEVER) {
		if (b == SEC_REQ_REQUIRED) {
			return false;
		} else {
			b = SEC_REQ_NEVER;
		}
	}

	if (b > a) {
		a = b;
	}
	return true;
}


SecMan::sec_feat_act
SecMan::ReconcileSecurityAttribute(const char* attr,
								   const ClassAd &cli_ad, const ClassAd &srv_ad,
								   bool *required ) {

	// extract the values from the classads

	// pointers to string values
	char* cli_buf = NULL;
	char* srv_buf = NULL;

	// enums of the values
	sec_req cli_req;
	sec_req srv_req;


	// get the attribute from each
	cli_ad.LookupString(attr, &cli_buf);
	srv_ad.LookupString(attr, &srv_buf);

	// convert it to an enum
	cli_req = sec_alpha_to_sec_req(cli_buf);
	srv_req = sec_alpha_to_sec_req(srv_buf);

	// free the buffers
	if (cli_buf) {
		free (cli_buf);
	}

	if (srv_buf) {
		free (srv_buf);
	}

	if( required ) {
		// if either party requires this feature, indicate that
		*required = (cli_req == SEC_REQ_REQUIRED || srv_req == SEC_REQ_REQUIRED);
	}

	// this policy is moderately complicated.  make sure you know
	// the implications if you monkey with the below code.  -zach

	// basically, there is a chart of the desired input and output.
	// you can implement this in a number of different ways that are
	// all logically equivelant.  make a karnough map if you really
	// want to find the minimal solution :)

	// right now, the results are symmetric across client and server
	// (i.e. client and server can be switched with the same result)
	// i've marked the redundant rules with (*)

	// Client  Server  Result
	// R       R       YES
	// R       P       YES
	// R       O       YES
	// R       N       FAIL

	// P       R       YES  (*)
	// P       P       YES
	// P       O       YES
	// P       N       NO

	// O       R       YES  (*)
	// O       P       YES  (*)
	// O       O       NO
	// O       N       NO

	// N       R       FAIL (*)
	// N       P       NO   (*)
	// N       O       NO   (*)
	// N       N       NO


	if (cli_req == SEC_REQ_REQUIRED) {
		if (srv_req == SEC_REQ_NEVER) {
			return SEC_FEAT_ACT_FAIL;
		} else {
			return SEC_FEAT_ACT_YES;
		}
	}

	if (cli_req == SEC_REQ_PREFERRED) {
		if (srv_req == SEC_REQ_NEVER) {
			return SEC_FEAT_ACT_NO;
		} else {
			return SEC_FEAT_ACT_YES;
		}
	}

	if (cli_req == SEC_REQ_OPTIONAL) {
		if (srv_req == SEC_REQ_REQUIRED || srv_req == SEC_REQ_PREFERRED) {
			return SEC_FEAT_ACT_YES;
		} else {
			return SEC_FEAT_ACT_NO;
		}
	}

	if (cli_req == SEC_REQ_NEVER) {
		if (srv_req == SEC_REQ_REQUIRED) {
			return SEC_FEAT_ACT_FAIL;
		} else {
			return SEC_FEAT_ACT_NO;
		}
	}

	// cli_req is not in {REQUIRED, PREFERRED, OPTIONAL, NEVER} for some reason.
	return SEC_FEAT_ACT_FAIL;
}


ClassAd *
SecMan::ReconcileSecurityPolicyAds(const ClassAd &cli_ad, const ClassAd &srv_ad) {

	// figure out what to do
	sec_feat_act authentication_action;
	sec_feat_act encryption_action;
	sec_feat_act integrity_action;
	bool auth_required = false;


	authentication_action = ReconcileSecurityAttribute(
								ATTR_SEC_AUTHENTICATION,
								cli_ad, srv_ad, &auth_required );

	encryption_action = ReconcileSecurityAttribute(
								ATTR_SEC_ENCRYPTION,
								cli_ad, srv_ad );

	integrity_action = ReconcileSecurityAttribute(
								ATTR_SEC_INTEGRITY,
								cli_ad, srv_ad );

	if ( (authentication_action == SEC_FEAT_ACT_FAIL) ||
	     (encryption_action == SEC_FEAT_ACT_FAIL) ||
	     (integrity_action == SEC_FEAT_ACT_FAIL) ) {

		// one or more decisions could not be agreed upon, so
		// we fail.

		return NULL;
	}

	// make a classad with the results
	ClassAd * action_ad = new ClassAd();

	action_ad->Assign(ATTR_SEC_AUTHENTICATION, SecMan::sec_feat_act_rev[authentication_action]);

	if( authentication_action == SecMan::SEC_FEAT_ACT_YES ) {
			// record whether the authentication is required or not, so
			// both parties know what to expect if authentication fails
		if( !auth_required ) {
				// this is assumed to be true if not set
			action_ad->Assign(ATTR_SEC_AUTH_REQUIRED,false);
		}
	}

	action_ad->Assign(ATTR_SEC_ENCRYPTION, SecMan::sec_feat_act_rev[encryption_action]);

	action_ad->Assign(ATTR_SEC_INTEGRITY, SecMan::sec_feat_act_rev[integrity_action]);


	char* cli_methods = NULL;
	char* srv_methods = NULL;
	if (cli_ad.LookupString( ATTR_SEC_AUTHENTICATION_METHODS, &cli_methods) &&
		srv_ad.LookupString( ATTR_SEC_AUTHENTICATION_METHODS, &srv_methods)) {

		// send the list for 6.5.0 and higher
		std::string the_methods = ReconcileMethodLists( cli_methods, srv_methods );
		action_ad->Assign(ATTR_SEC_AUTHENTICATION_METHODS_LIST, the_methods);

		// send the single method for pre 6.5.0
		StringList  tmpmethodlist( the_methods.c_str() );
		char* first;
		tmpmethodlist.rewind();
		first = tmpmethodlist.next();
		if (first) {
			action_ad->Assign(ATTR_SEC_AUTHENTICATION_METHODS, first);
		}
	}

	if (cli_methods) {
        free(cli_methods);
    }
	if (srv_methods) {
        free(srv_methods);
    }

	cli_methods = NULL;
	srv_methods = NULL;
	if (cli_ad.LookupString( ATTR_SEC_CRYPTO_METHODS, &cli_methods) &&
		srv_ad.LookupString( ATTR_SEC_CRYPTO_METHODS, &srv_methods)) {

		std::string the_methods = ReconcileMethodLists( cli_methods, srv_methods );
		action_ad->Assign(ATTR_SEC_CRYPTO_METHODS, the_methods);
		action_ad->Assign(ATTR_SEC_CRYPTO_METHODS_LIST, the_methods);
			// AES-GCM will always internally encrypt and do integrity-checking,
			// regardless of what was negotiated.  Might as well say that in the
			// ad so the user is aware!
		if (SEC_FEAT_ACT_YES == authentication_action && "AES" == the_methods.substr(0, the_methods.find(','))) {
			action_ad->Assign(ATTR_SEC_ENCRYPTION, "YES");
			action_ad->Assign(ATTR_SEC_INTEGRITY, "YES");
		}
	}

	if (cli_methods) {
        free( cli_methods );
    }
	if (srv_methods) {
        free( srv_methods );
    }

	// reconcile the session expiration.  it is the SHORTER of
	// client's and server's value.

	int cli_duration = 0;
	int srv_duration = 0;

	char *dur = NULL;
	cli_ad.LookupString(ATTR_SEC_SESSION_DURATION, &dur);
	if (dur) {
		cli_duration = atoi(dur);
		free(dur);
	}

	dur = NULL;
	srv_ad.LookupString(ATTR_SEC_SESSION_DURATION, &dur);
	if (dur) {
		srv_duration = atoi(dur);
		free(dur);
	}

	action_ad->Assign(ATTR_SEC_SESSION_DURATION, std::to_string((cli_duration < srv_duration) ? cli_duration : srv_duration));


		// Session lease time (max unused time) is the shorter of the
		// server's and client's values.  Note that a value of 0 means
		// no lease.  For compatibility with older versions that do not
		// support leases, we choose no lease if either side does not
		// specify one.
	int cli_lease = 0;
	int srv_lease = 0;

	if( cli_ad.LookupInteger(ATTR_SEC_SESSION_LEASE, cli_lease) &&
		srv_ad.LookupInteger(ATTR_SEC_SESSION_LEASE, srv_lease) )
	{
		if( cli_lease == 0 ) {
			cli_lease = srv_lease;
		}
		if( srv_lease == 0 ) {
			srv_lease = cli_lease;
		}
		action_ad->Assign( ATTR_SEC_SESSION_LEASE,
						   cli_lease < srv_lease ? cli_lease : srv_lease );
	}


	action_ad->Assign(ATTR_SEC_ENACT, "YES");

	UpdateAuthenticationMetadata(*action_ad);
	std::string trust_domain;
	if (srv_ad.EvaluateAttrString(ATTR_SEC_TRUST_DOMAIN, trust_domain)) {
		action_ad->InsertAttr(ATTR_SEC_TRUST_DOMAIN, trust_domain);
	}
	std::string issuer_keys;
	if (srv_ad.EvaluateAttrString(ATTR_SEC_ISSUER_KEYS, issuer_keys)) {
		action_ad->InsertAttr(ATTR_SEC_ISSUER_KEYS, issuer_keys);
	}

	return action_ad;

}

class SecManStartCommand: Service, public ClassyCountedPtr {
 public:
	SecManStartCommand (
		int cmd,Sock *sock,bool raw_protocol,
		CondorError *errstack,int subcmd,StartCommandCallbackType *callback_fn,
		void *misc_data,bool nonblocking,char const *cmd_description,char const *sec_session_id_hint,
		const std::string &owner, const std::vector<std::string> &methods, SecMan *sec_man):

		m_cmd(cmd),
		m_subcmd(subcmd),
		m_sock(sock),
		m_raw_protocol(raw_protocol),
		m_errstack(errstack),
		m_callback_fn(callback_fn),
		m_misc_data(misc_data),
		m_nonblocking(nonblocking),
		m_pending_socket_registered(false),
		m_sec_man(*sec_man),
		m_use_tmp_sec_session(false),
		m_owner(owner),
		m_methods(methods)
	{
		m_sec_session_id_hint = sec_session_id_hint ? sec_session_id_hint : "";
		if( m_sec_session_id_hint == USE_TMP_SEC_SESSION ) {
			m_use_tmp_sec_session = true;
		}
		m_already_tried_TCP_auth = false;
		if( !m_errstack ) {
			m_errstack = &m_internal_errstack;
		}
		m_is_tcp = (m_sock->type() == Stream::reli_sock);
		m_have_session = false;
		m_new_session = false;
		m_state = SendAuthInfo;
		m_enc_key = NULL;
		m_private_key = NULL;
		if(cmd_description) {
			m_cmd_description = cmd_description;
		}
		else {
			cmd_description = getCommandString(m_cmd);
			if(cmd_description) {
				m_cmd_description = cmd_description;
			}
			else {
				formatstr(m_cmd_description,"command %d",m_cmd);
			}
		}
		m_already_logged_startcommand = false;
		m_negotiation = SecMan::SEC_REQ_UNDEFINED;

		m_sock_had_no_deadline = false;
	}

	~SecManStartCommand() {
		if( m_private_key ) {
			delete m_private_key;
			m_private_key = NULL;
		}

			// we may be called after the daemonCore object
			// has been destructed and nulled out in a 
			// shutdown.  If so, just return now.

		if (!daemonCore) {
			return;
		}

		if( m_pending_socket_registered ) {
			m_pending_socket_registered = false;
			daemonCore->decrementPendingSockets();
		}
			// The callback function _must_ have been called
			// (and set to NULL) by now.
		ASSERT( !m_callback_fn );
	}

		// This function starts a command, as specified by the data
		// passed into the constructor.  The real work is done in
		// startCommand_inner(), but this function exists to guarantee
		// correct cleanup (e.g. calling callback etc.)
	StartCommandResult startCommand();

	void incrementPendingSockets() {
			// This is called to let daemonCore know that we are holding
			// onto a socket which is waiting for some callback other than
			// the obvious Register_Socket() callback, which handles this
			// case automatically.
		if( !m_pending_socket_registered ) {
			m_pending_socket_registered = true;
			daemonCore->incrementPendingSockets();
		}
	}

	int operator== (const SecManStartCommand &other) {
			// We do not care about a deep comparison.
			// This is just to make the compiler happy on
			// SimpleList< classy_counted_ptr< SecManStartCommand > >
		return this == &other;
	}

 private:
	int m_cmd;
	int m_subcmd;
	std::string m_cmd_description;
	Sock *m_sock;
	bool m_raw_protocol;
	CondorError* m_errstack; // caller's errstack, if any, o.w. internal
	CondorError m_internal_errstack;
	StartCommandCallbackType *m_callback_fn;
	void *m_misc_data;
	bool m_nonblocking;
	bool m_pending_socket_registered;
	SecMan m_sec_man; // We create a copy of the original sec_man, so we
	                  // don't have to worry about longevity of it.  It's
	                  // all static data anyway, so this is no big deal.

	std::string m_session_key; // "addr,<cmd>"
	bool m_already_tried_TCP_auth;
	SimpleList<classy_counted_ptr<SecManStartCommand> > m_waiting_for_tcp_auth;
	classy_counted_ptr<SecManStartCommand> m_tcp_auth_command;

	bool m_is_tcp;
	bool m_have_session;
	bool m_new_session;
	bool m_use_tmp_sec_session;
	bool m_already_logged_startcommand;
	bool m_sock_had_no_deadline;
	ClassAd m_auth_info;
	SecMan::sec_req m_negotiation;
	std::string m_remote_version;
	KeyCacheEntry *m_enc_key;
	KeyInfo* m_private_key;
	std::string m_sec_session_id_hint;
	std::string m_owner;
	std::vector<std::string> m_methods;

	enum StartCommandState {
		SendAuthInfo,
		ReceiveAuthInfo,
		Authenticate,
		AuthenticateContinue,
		AuthenticateFinish,
		ReceivePostAuthInfo,
	} m_state;

		// All functions that call _inner() functions must
		// pass the result of the _inner() function to doCallback().
		// This ensures that when SecManStartCommand is done, the
		// registered callback function will be called in all cases.
	StartCommandResult doCallback( StartCommandResult result );

		// This does most of the work of the startCommand() protocol.
		// It is called from within a wrapper function that guarantees
		// correct cleanup (e.g. callback function being called etc.)
	StartCommandResult startCommand_inner();

		// When trying to start a UDP command, this is called to first
		// get a security session via TCP.  It will continue with the
		// rest of the startCommand protocol once the TCP auth attempt
		// is completed.
	StartCommandResult DoTCPAuth_inner();

		// These functions are called at successive stages in the protocol.
	StartCommandResult sendAuthInfo_inner();
	StartCommandResult receiveAuthInfo_inner();
	StartCommandResult authenticate_inner();
	StartCommandResult authenticate_inner_continue();
	StartCommandResult authenticate_inner_finish();
	StartCommandResult receivePostAuthInfo_inner();

		// This is called when the TCP auth attempt completes.
	static void TCPAuthCallback(bool success,Sock *sock,CondorError *errstack, const std::string &trust_domain, bool should_try_token_request, void *misc_data);

		// This is the _inner() function for TCPAuthCallback().
	StartCommandResult TCPAuthCallback_inner( bool auth_succeeded, Sock *tcp_auth_sock );

		// This is called when we were waiting for another
		// instance to finish a TCP auth session.
	void ResumeAfterTCPAuth(bool auth_succeeded);

		// This is called when we want to wait for a
		// non-blocking socket operation to complete.
	StartCommandResult WaitForSocketCallback();

		// This is where we get called back when a
		// non-blocking socket operation finishes.
	int SocketCallback( Stream *stream );
};

StartCommandResult
SecMan::startCommand(const StartCommandRequest &req)
{
	// This function is simply a convenient wrapper around the
	// SecManStartCommand class, which does the actual work.

	// Initialize IpVerify, if necessary, before starting any network
	// communications.
	m_ipverify->Init();

	// If this is nonblocking, we must create the following on the heap.
	// The blocking case could avoid use of the heap, but for simplicity,
	// we just do the same in both cases.

	classy_counted_ptr<SecManStartCommand> sc = new SecManStartCommand(
		req.m_cmd,
		req.m_sock,
		req.m_raw_protocol,
		req.m_errstack,
		req.m_subcmd,
		req.m_callback_fn,
		req.m_misc_data,
		req.m_nonblocking,
		req.m_cmd_description,
		req.m_sec_session_id,
		req.m_owner,
		req.m_methods,
		this);

	ASSERT(sc.get());

	return sc->startCommand();
}

StartCommandResult
SecManStartCommand::doCallback( StartCommandResult result )
{
		// StartCommandContinue is for internal use and should never be the
		// final status returned to the caller.
	ASSERT( result != StartCommandContinue );

	if( result == StartCommandSucceeded ) {
			// Check our policy to make sure the server we have just
			// connected to is authorized.

		char const *server_fqu = m_sock->getFullyQualifiedUser();

		if( IsDebugVerbose(D_SECURITY) ) {
			dprintf(D_SECURITY,
			        "Authorizing server '%s/%s'.\n",
			        server_fqu ? server_fqu : "*",
					m_sock->peer_ip_str() );
		}

		std::string allow_reason;
		std::string deny_reason;

		int authorized = m_sec_man.Verify(
			CLIENT_PERM,
			m_sock->peer_addr(),
			server_fqu,
			allow_reason,
			deny_reason );

		if( authorized != USER_AUTH_SUCCESS ) {
			m_errstack->pushf("SECMAN", SECMAN_ERR_CLIENT_AUTH_FAILED,
			         "DENIED authorization of server '%s/%s' (I am acting as "
			         "the client): reason: %s.",
					 server_fqu ? server_fqu : "*",
					 m_sock->peer_ip_str(), deny_reason.c_str() );
			result = StartCommandFailed;
		}
	}

	if( result == StartCommandFailed && m_errstack == &m_internal_errstack ) {
			// caller did not provide an errstack, so print out the
			// internal one

		dprintf(D_ALWAYS, "ERROR: %s\n", m_internal_errstack.getFullText().c_str());
	}

	if(result != StartCommandInProgress) {
		if( m_sock_had_no_deadline ) {
				// There was no deadline on this socket, so restore
				// it to that state.
			m_sock->set_deadline( 0 );
		}
	}

	if(result == StartCommandInProgress) {
			// Do nothing.
			// We will (MUST) be called again in the future
			// once the final result is known.

		if(!m_callback_fn) {
				// Caller wants us to go ahead and get a session key,
				// but caller will try sending the UDP command later,
				// rather than dealing with a callback.
			result = StartCommandWouldBlock;
		}
	}
	else if(m_callback_fn) {
		bool success = result == StartCommandSucceeded;
		CondorError *cb_errstack = m_errstack == &m_internal_errstack ?
		                           NULL : m_errstack;
		(*m_callback_fn)(success,m_sock,cb_errstack, m_sock->getTrustDomain(),
			m_sock->shouldTryTokenRequest(), m_misc_data);

		m_callback_fn = NULL;
		m_misc_data = NULL;

			// Caller is responsible for deallocating the following
			// in the callback, so do not point to them anymore.
		m_errstack = &m_internal_errstack;
		m_sock = NULL;

			// We just called back with the success/failure code.
			// Therefore, we simply return success to indicate that we
			// successfully called back.
		result = StartCommandSucceeded;
	}

	if( result == StartCommandWouldBlock ) {
			// It is caller's responsibility to delete socket when we
			// return StartCommandWouldBlock, so ensure that we never
			// reference the socket again from now on.
		m_sock = NULL;
	}

	return result;
}

StartCommandResult
SecManStartCommand::startCommand()
{
	// NOTE: if there is a callback function, we _must_ guarantee that it is
	// eventually called in all code paths leading from here.

	// prevent *this from being deleted while this function is executing
	classy_counted_ptr<SecManStartCommand> self = this;

	return doCallback( startCommand_inner() );
}

StartCommandResult
SecManStartCommand::startCommand_inner()
{
	// NOTE: like all _inner() functions, the caller of this function
	// must ensure that the m_callback_fn is called (if there is one).
	std::string old_owner;
		// Reset tag on function exit.
	std::shared_ptr<int> x(nullptr,
		[&](int *){ if (!m_owner.empty()) SecMan::setTag(old_owner); });
	if (!m_owner.empty()) {
		old_owner = SecMan::getTag();
		SecMan::setTag(m_owner);
		if (!m_methods.empty()) {
			SecMan::setTagAuthenticationMethods(CLIENT_PERM, m_methods);
		}
		SecMan::setTagCredentialOwner(m_owner);
	}

	ASSERT(m_sock);
	ASSERT(m_errstack);

	dprintf ( D_SECURITY, "SECMAN: %scommand %i %s to %s from %s port %i (%s%s).\n",
			  m_already_logged_startcommand ? "resuming " : "",
			  m_cmd,
			  m_cmd_description.c_str(),
			  m_sock->peer_description(),
			  m_is_tcp ? "TCP" : "UDP",
			  m_sock->get_port(),
			  m_nonblocking ?  "non-blocking" : "blocking",
			  m_raw_protocol ? ", raw" : "");

	m_already_logged_startcommand = true;


	if( m_sock->deadline_expired() ) {
		std::string msg;
		formatstr(msg, "deadline for %s %s has expired.",
					m_is_tcp && !m_sock->is_connected() ?
					"connection to" : "security handshake with",
					m_sock->peer_description());
		dprintf(D_SECURITY,"SECMAN: %s\n", msg.c_str());
		m_errstack->pushf("SECMAN", SECMAN_ERR_CONNECT_FAILED,
						  "%s", msg.c_str());

		return StartCommandFailed;
	}
	else if( m_nonblocking && m_sock->is_connect_pending() ) {
		dprintf(D_SECURITY,"SECMAN: waiting for TCP connection to %s.\n",
				m_sock->peer_description());
		return WaitForSocketCallback();
	}
	else if( m_is_tcp && !m_sock->is_connected()) {
		std::string msg;
		formatstr(msg, "TCP connection to %s failed.",
					m_sock->peer_description());
		dprintf(D_SECURITY,"SECMAN: %s\n", msg.c_str());
		m_errstack->pushf("SECMAN", SECMAN_ERR_CONNECT_FAILED,
						  "%s", msg.c_str());

		return StartCommandFailed;
	}

		// The following loop executes each part of the protocol in the
		// correct order.  In non-blocking mode, one of the functions
		// may return StartCommandInProgress, in which case we return
		// and wait to be called back to resume where we left off.

	StartCommandResult result = StartCommandSucceeded;
	do {
		switch( m_state ) {
		case SendAuthInfo:
			result = sendAuthInfo_inner();
			break;
		case ReceiveAuthInfo:
			result = receiveAuthInfo_inner();
			break;
		case Authenticate:
			result = authenticate_inner();
			break;
		case AuthenticateContinue:
			result = authenticate_inner_continue();
			break;
		case AuthenticateFinish:
			result = authenticate_inner_finish();
			break;
		case ReceivePostAuthInfo:
			result = receivePostAuthInfo_inner();
			break;
		default:
			EXCEPT("Unexpected state in SecManStartCommand: %d",m_state);
		}
	} while( result == StartCommandContinue );

	return result;
}

bool
SecMan::LookupNonExpiredSession(char const *session_id, KeyCacheEntry *&session_key)
{
	if(!session_cache->lookup(session_id,session_key)) {
		return false;
	}

		// check the expiration.
	time_t cutoff_time = time(0);
	time_t expiration = session_key->expiration();
	if (expiration && expiration <= cutoff_time) {
		session_cache->expire(session_key);
		session_key = NULL;
		return false;
	}
	return true;
}

StartCommandResult
SecManStartCommand::sendAuthInfo_inner()
{
	Sinful destsinful( m_sock->get_connect_addr() );
	Sinful oursinful( global_dc_sinful() );

	// find out if we have a session id to use for this command

	std::string sid;

	sid = m_sec_session_id_hint;
	if( sid.c_str()[0] && !m_raw_protocol && !m_use_tmp_sec_session ) {
		m_have_session = m_sec_man.LookupNonExpiredSession(sid.c_str(), m_enc_key);
		if( m_have_session ) {
			dprintf(D_SECURITY,"Using requested session %s.\n",sid.c_str());
		}
		else {
			dprintf(D_SECURITY,"Ignoring requested session, because it does not exist: %s\n",sid.c_str());
		}
	}

	const std::string &tag = SecMan::getTag();
	if (tag.size()) {
		formatstr(m_session_key, "{%s,%s,<%i>}", tag.c_str(), m_sock->get_connect_addr(), m_cmd);
	} else {
		formatstr(m_session_key, "{%s,<%i>}", m_sock->get_connect_addr(), m_cmd);
	}
	bool found_map_ent = false;
	if( !m_have_session && !m_raw_protocol && !m_use_tmp_sec_session ) {
		found_map_ent = (m_sec_man.command_map.lookup(m_session_key, sid) == 0);
	}
	if (found_map_ent) {
		dprintf (D_SECURITY, "SECMAN: using session %s for %s.\n", sid.c_str(), m_session_key.c_str());
		// we have the session id, now get the session from the cache
		m_have_session = m_sec_man.LookupNonExpiredSession(sid.c_str(), m_enc_key);

		if(!m_have_session) {
			// the session is no longer in the cache... might as well
			// delete this mapping to it.  (we could delete them all, but
			// it requires iterating through the hash table)
			if (m_sec_man.command_map.remove(m_session_key.c_str()) == 0) {
				dprintf (D_SECURITY, "SECMAN: session id %s not found, removed %s from map.\n", sid.c_str(), m_session_key.c_str());
			} else {
				dprintf (D_SECURITY, "SECMAN: session id %s not found and failed to removed %s from map!\n", sid.c_str(), m_session_key.c_str());
			}
		}
	}
	if( !m_have_session && !m_raw_protocol && !m_use_tmp_sec_session && daemonCore && !daemonCore->m_family_session_id.empty() ) {
		// We have a process family security session.
		// Try using it if the following are all true:
		// 1) Peer is on a local network interface
		// 2) If we're using shared port, peer is using same command port as us
		// 3) Peer isn't in m_not_my_family
		if ( m_sock->peer_is_local() && (oursinful.getSharedPortID() == NULL || oursinful.getPortNum() == destsinful.getPortNum()) && m_sec_man.m_not_my_family.count(m_sock->get_connect_addr()) == 0 ) {
			dprintf(D_SECURITY, "Trying family security session for local peer\n");
			m_have_session = m_sec_man.LookupNonExpiredSession(daemonCore->m_family_session_id.c_str(), m_enc_key);
			ASSERT(m_have_session);
		}
	}

	// if we have a private key, we will use the same security policy that
	// was decided on when the key was issued.
	// otherwise, get our security policy and work it out with the server.
	if (m_have_session) {
		MergeClassAds( &m_auth_info, m_enc_key->policy(), true );

		if (IsDebugVerbose(D_SECURITY)) {
			dprintf (D_SECURITY, "SECMAN: found cached session id %s for %s.\n",
					m_enc_key->id(), m_session_key.c_str());
			m_sec_man.key_printf(D_SECURITY, m_enc_key->key());
			dPrintAd( D_SECURITY, m_auth_info );
		}

		// Ensure that CryptoMethods in the resume session ad that we
		// send to the server matches the method and key we plan to use
		// for this connection.
		// Some sessions support a set of possible methods/keys, and
		// some have no method/key.
		if (m_enc_key->key()) {
			Protocol crypto_type = m_enc_key->key()->getProtocol();
			const char *crypto_name = SecMan::getCryptProtocolEnumToName(crypto_type);
			if (crypto_name && crypto_name[0]) {
				m_auth_info.Assign(ATTR_SEC_CRYPTO_METHODS, crypto_name);
			}
		} else {
			m_auth_info.Delete(ATTR_SEC_CRYPTO_METHODS);
		}

			// Ideally, we would only increment our lease expiration time after
			// verifying that the server renewed the lease on its side.  However,
			// there is no ACK in the protocol, so we just do it here.  Worst case,
			// we may end up trying to use a session that the server threw out,
			// which has the same error-handling as a restart of the server.
		m_enc_key->renewLease();

		// tweak the session if it's UDP
		if(!m_is_tcp) {
			dprintf(D_SECURITY, "SESSION: for outgoing UDP, forcing BLOWFISH, no MD5\n");
			m_auth_info.Assign(ATTR_SEC_CRYPTO_METHODS, "BLOWFISH");
			// Integrity not needed since these packets are assumed
			// not to be leaving the local host.  Leaving it on
			// might use MD5 and make us non-FIPS compliant.
			m_auth_info.Assign(ATTR_SEC_INTEGRITY, "NO");
		}

		m_new_session = false;
	} else {
		if( !m_sec_man.FillInSecurityPolicyAd(
				CLIENT_PERM, &m_auth_info,
				m_raw_protocol,	m_use_tmp_sec_session) )
		{
				// security policy was invalid.  bummer.
			dprintf( D_ALWAYS, 
					 "SECMAN: ERROR: The security policy is invalid.\n" );
			m_errstack->push("SECMAN", SECMAN_ERR_INVALID_POLICY,
				"Configuration Problem: The security policy is invalid." );
			return StartCommandFailed;
		}

		if (IsDebugVerbose(D_SECURITY)) {
			if( m_use_tmp_sec_session ) {
				dprintf (D_SECURITY, "SECMAN: using temporary security session for %s.\n", m_session_key.c_str() );
			}
			else {
				dprintf (D_SECURITY, "SECMAN: no cached key for %s.\n", m_session_key.c_str());
			}
		}

		// no sessions in udp
		if (m_is_tcp) {
			// for now, always open a session for tcp.
			m_new_session = true;
			m_auth_info.Assign(ATTR_SEC_NEW_SESSION,"YES");
		}
	}

	
	if (IsDebugVerbose(D_SECURITY)) {
		dprintf (D_SECURITY, "SECMAN: Security Policy:\n");
		dPrintAd( D_SECURITY, m_auth_info );
	}


	// find out our negotiation policy.
	m_negotiation = m_sec_man.sec_lookup_req( m_auth_info, ATTR_SEC_NEGOTIATION );
	if (m_negotiation == SecMan::SEC_REQ_UNDEFINED) {
		// this code never executes, as a default was already stuck into the
		// classad.
		m_negotiation = SecMan::SEC_REQ_PREFERRED;
		dprintf(D_SECURITY, "SECMAN: missing negotiation attribute, assuming PREFERRED.\n");
	}

	SecMan::sec_feat_act negotiate = m_sec_man.sec_req_to_feat_act(m_negotiation);
	if (negotiate == SecMan::SEC_FEAT_ACT_NO) {
		// old way:
		// code the int and be done.  there is no easy way to try the
		// new way if the old way fails, since it will fail outside
		// the scope of this function.

		if (IsDebugVerbose(D_SECURITY)) {
			dprintf(D_SECURITY, "SECMAN: not negotiating, just sending command (%i)\n", m_cmd);
		}

		// just code the command and be done
		m_sock->encode();
		if(!m_sock->code(m_cmd)) {
			m_errstack->pushf( "SECMAN", SECMAN_ERR_COMMUNICATIONS_ERROR,
							   "Failed to send raw command to %s.",
							   m_sock->peer_description());
			return StartCommandFailed;
		}

		// we must _NOT_ do an end_of_message() here!  Ques?  See Todd or Zach 9/01

		return StartCommandSucceeded;
	}

	// once we have reached this point:
	// we are going to send them a DC_SEC_NEGOTIATE command followed
	// by an auth_info ClassAd.  auth_info tells the server what to
	// do, which is usually to negotiate security options.  in this
	// case, the server will then send back a ClassAd telling us what
	// to do.
	// auth_info could also be a one-way "quickie" authentication,
	// using the security key.  this cannot be done unless there IS
	// a security key of course.

	// so, we know we will do it the new way, but there's a few
	// different kinds of classad we may send.



	// now take action.

	// if we've made it here, we need to talk with the other side
	// to either tell them what to do or ask what they want to do.

	if (IsDebugVerbose(D_SECURITY)) {
		dprintf ( D_SECURITY, "SECMAN: negotiating security for command %i.\n", m_cmd);
	}


	// special case for UDP: we can't actually authenticate via UDP.
	// so, we send a DC_AUTHENTICATE via TCP.  this will get us authenticated
	// and get us a key, which is what needs to happen.

	// however, we cannot do this if the UDP message is addressed to
	// our own daemoncore process, as we are NOT multithreaded and
	// cannot hold a TCP conversation with ourself. so, in this case,
	// we set a cookie in daemoncore and put the cookie in the classad
	// as proof that the message came from ourself.

	bool using_cookie = false;

	if (oursinful.addressPointsToMe(destsinful)) {
		// use a cookie.
		int len = 0;
		unsigned char* randomjunk = NULL;

		global_dc_get_cookie (len, randomjunk);
		
		m_auth_info.Assign(ATTR_SEC_COOKIE,randomjunk);
		dprintf (D_SECURITY, "SECMAN: %s=\"%s\"\n", ATTR_SEC_COOKIE,randomjunk);

		free(randomjunk);
		randomjunk = NULL;

		using_cookie = true;

	} else if ((!m_have_session) && (!m_is_tcp) && (!m_already_tried_TCP_auth)) {
		// can't use a cookie, so try to start a session.
		return DoTCPAuth_inner();
	} else if ((!m_have_session) && (!m_is_tcp) && m_already_tried_TCP_auth) {
			// there still is no session.
			//
			// this means when i sent them the NOP, no session was started.
			// maybe it means their security policy doesn't negotiate.
			// we'll send them this packet either way... if they don't like
			// it, they won't listen.
		if (IsDebugVerbose(D_SECURITY)) {
			dprintf ( D_SECURITY, "SECMAN: UDP has no session to use!\n");
		}

		ASSERT (m_enc_key == NULL);
	}

	// extract the version attribute current in the classad - it is
	// the version of the remote side.
	if(m_auth_info.LookupString( ATTR_SEC_REMOTE_VERSION, m_remote_version )) {
		CondorVersionInfo ver_info(m_remote_version.c_str());
		m_sock->set_peer_version(&ver_info);
	}

	// fill in our version
	m_auth_info.Assign(ATTR_SEC_REMOTE_VERSION,CondorVersion());

	// fill in return address, if we are a daemon
	char const* dcss = global_dc_sinful();
	if (dcss) {
		m_auth_info.Assign(ATTR_SEC_SERVER_COMMAND_SOCK, dcss);
	}

	// Tell the server the sinful string we used to contact it
	m_auth_info.Assign(ATTR_SEC_CONNECT_SINFUL, m_sock->get_connect_addr());

	// fill in command
	m_auth_info.Assign(ATTR_SEC_COMMAND, m_cmd);

	if ((m_cmd == DC_AUTHENTICATE) || (m_cmd == DC_SEC_QUERY)) {
		// fill in sub-command
		m_auth_info.Assign(ATTR_SEC_AUTH_COMMAND, m_subcmd);
	}


	/*
	if (send_replay_info) {
		// in some future version,
		// fill in the following:
		//   ServerTime
		//   PID
		//   Counter
		//   MyEndpoint
	}
	*/


	if (!using_cookie && !m_is_tcp) {

		// udp works only with an already established session (gotten from a
		// tcp connection).  if there's no session, there's no way to enable
		// any features.  it could just be that this is a 6.2 daemon we are
		// talking to.  in that case, send the command the old way, as long
		// as that is permitted

		dprintf ( D_SECURITY, "SECMAN: UDP, m_have_session == %i\n",
				(m_have_session?1:0) );

		if (m_have_session) {
			// UDP w/ session
			if (IsDebugVerbose(D_SECURITY)) {
				dprintf ( D_SECURITY, "SECMAN: UDP has session %s.\n", m_enc_key->id());
			}

			SecMan::sec_feat_act will_authenticate = m_sec_man.sec_lookup_feat_act( m_auth_info, ATTR_SEC_AUTHENTICATION );
			SecMan::sec_feat_act will_enable_enc   = m_sec_man.sec_lookup_feat_act( m_auth_info, ATTR_SEC_ENCRYPTION );
			SecMan::sec_feat_act will_enable_mac   = m_sec_man.sec_lookup_feat_act( m_auth_info, ATTR_SEC_INTEGRITY );

			if (will_authenticate == SecMan::SEC_FEAT_ACT_UNDEFINED || 
				will_authenticate == SecMan::SEC_FEAT_ACT_INVALID || 
				will_enable_enc == SecMan::SEC_FEAT_ACT_UNDEFINED || 
				will_enable_enc == SecMan::SEC_FEAT_ACT_INVALID || 
				will_enable_mac == SecMan::SEC_FEAT_ACT_UNDEFINED || 
				will_enable_mac == SecMan::SEC_FEAT_ACT_INVALID ) {

				// suck.

				dprintf ( D_ALWAYS, "SECMAN: action attribute missing from classad\n");
				dPrintAd( D_SECURITY, m_auth_info );
				m_errstack->push( "SECMAN", SECMAN_ERR_ATTRIBUTE_MISSING,
						"Protocol Error: Action attribute missing.");
				return StartCommandFailed;
			}


			KeyInfo* ki  = NULL;
			if (m_enc_key->key()) {
				KeyInfo* key_to_use;
				KeyInfo* blowfish_key;

				key_to_use = m_enc_key->key();
				blowfish_key = m_enc_key->key(CONDOR_BLOWFISH);

				dprintf(D_SECURITY|D_VERBOSE, "UDP: client normal key (proto %i): %p\n", key_to_use->getProtocol(), key_to_use);
				dprintf(D_SECURITY|D_VERBOSE, "UDP: client BF key (proto %i): %p\n", (blowfish_key ? blowfish_key->getProtocol() : 0), blowfish_key);
				dprintf(D_SECURITY|D_VERBOSE, "UDP: client m_is_tcp: %i\n", m_is_tcp);

				// if UDP, and we were going to use AES, use BLOWFISH instead (if it exists)
				if(!m_is_tcp && (key_to_use->getProtocol() == CONDOR_AESGCM)) {
					if(blowfish_key) {
						dprintf(D_SECURITY, "UDP: SWITCHING CRYPTO FROM AES TO BLOWFISH.\n");
						key_to_use = blowfish_key;
					} else {
						// Fail now since this isn't going to work.
						dprintf(D_ALWAYS, "UDP: ERROR: AES not supported for UDP.\n");
						m_errstack->push( "SECMAN", SECMAN_ERR_NO_KEY, "AES not supported for UDP" );
						return StartCommandFailed;
					}
				}
				ki  = new KeyInfo(*(key_to_use));
			}

			if (will_enable_mac == SecMan::SEC_FEAT_ACT_YES) {

				if (!ki) {
					dprintf ( D_ALWAYS, "SECMAN: enable_mac has no key to use, failing...\n");
					m_errstack->push( "SECMAN", SECMAN_ERR_NO_KEY,
							"Failed to establish a crypto key." );
					return StartCommandFailed;
				}

				if (IsDebugVerbose(D_SECURITY)) {
					dprintf (D_SECURITY, "SECMAN: about to enable message authenticator with key type %i\n",
								ki->getProtocol());
					m_sec_man.key_printf(D_SECURITY, ki);
				}

				// prepare the buffer to pass in udp header
				MyString key_id = m_enc_key->id();

				// stick our command socket sinful string in there
				char const* dcsss = global_dc_sinful();
				if (dcsss) {
					key_id += ",";
					key_id += dcsss;
				}

				m_sock->encode();
<<<<<<< HEAD
				m_sock->set_MD_mode(MD_ALWAYS_ON, ki, key_id.c_str());
=======

				// if the encryption method is AES, we don't actually want to enable the MAC
				// here as that instantiates an MD5 object which will cause FIPS to blow up.
				if(ki->getProtocol() != CONDOR_AESGCM) {
					m_sock->set_MD_mode(MD_ALWAYS_ON, ki, key_id.Value());
				} else {
					dprintf(D_SECURITY|D_VERBOSE, "SECMAN: because protocal is AES, not using other MAC.\n");
					m_sock->set_MD_mode(MD_OFF, ki, key_id.Value());
				}
>>>>>>> 90d50db7

				dprintf ( D_SECURITY, "SECMAN: successfully enabled message authenticator!\n");
			} // if (will_enable_mac)

			bool turn_encryption_on = will_enable_enc == SecMan::SEC_FEAT_ACT_YES;
			if (turn_encryption_on && !ki) {
				dprintf ( D_ALWAYS, "SECMAN: enable_enc no key to use, failing...\n");
				m_errstack->push( "SECMAN", SECMAN_ERR_NO_KEY,
						"Failed to establish a crypto key." );
				return StartCommandFailed;
			}

			if( ki ) {
				if (IsDebugVerbose(D_SECURITY)) {
					dprintf (D_SECURITY, "SECMAN: about to enable encryption.\n");
					m_sec_man.key_printf(D_SECURITY, ki);
				}

					// prepare the buffer to pass in udp header
				MyString key_id = m_enc_key->id();

					// stick our command socket sinful string in there
				char const* dcsss = global_dc_sinful();
				if (dcsss) {
					key_id += ",";
					key_id += dcsss;
				}


				m_sock->encode();
				m_sock->set_crypto_key(turn_encryption_on, ki, key_id.c_str());

				dprintf ( D_SECURITY,
						  "SECMAN: successfully enabled encryption%s.\n",
						  turn_encryption_on ? "" : " (but encryption mode is off by default for this packet)");

				delete ki;
			}
		} else {
			// UDP the old way...  who knows if they get it, we'll just assume they do.
			m_sock->encode();
			if( !m_sock->code(m_cmd) ) {
				m_errstack->pushf( "SECMAN", SECMAN_ERR_COMMUNICATIONS_ERROR,
								   "Failed to send raw UDP command to %s.",
								   m_sock->peer_description() );
				return StartCommandFailed;
			}
			return StartCommandSucceeded;
		}
	}


	// now send the actual DC_AUTHENTICATE command
	if (IsDebugVerbose(D_SECURITY)) {
		dprintf ( D_SECURITY, "SECMAN: sending DC_AUTHENTICATE command\n");
	}
	int authcmd = DC_AUTHENTICATE;
    m_sock->encode();
	if (! m_sock->code(authcmd)) {
		dprintf ( D_ALWAYS, "SECMAN: failed to send DC_AUTHENTICATE\n");
		m_errstack->push( "SECMAN", SECMAN_ERR_COMMUNICATIONS_ERROR,
						"Failed to send DC_AUTHENTICATE message." );
		return StartCommandFailed;
	}


	if (IsDebugVerbose(D_SECURITY)) {
		dprintf ( D_SECURITY, "SECMAN: sending following classad:\n");
		dPrintAd ( D_SECURITY, m_auth_info );
	}

	// send the classad
	// if we are resuming, use the projection so we send the minimum number of attributes
	if (! putClassAd(m_sock, m_auth_info, 0, m_have_session ? SecMan::getResumeProj() : NULL)) {
		dprintf ( D_ALWAYS, "SECMAN: failed to send auth_info (resume was %i)\n", m_have_session);
		m_errstack->push( "SECMAN", SECMAN_ERR_COMMUNICATIONS_ERROR,
						"Failed to send auth_info." );
		return StartCommandFailed;
	}


	if (m_is_tcp) {

		if (! m_sock->end_of_message()) {
			dprintf ( D_ALWAYS, "SECMAN: failed to end classad message\n");
			m_errstack->push( "SECMAN", SECMAN_ERR_COMMUNICATIONS_ERROR,
						"Failed to end classad message." );
			return StartCommandFailed;
		}
	}

	m_state = ReceiveAuthInfo;
	return StartCommandContinue;
}

StartCommandResult
SecManStartCommand::receiveAuthInfo_inner()
{
	if (m_is_tcp) {
		if (m_sec_man.sec_lookup_feat_act(m_auth_info, ATTR_SEC_ENACT) != SecMan::SEC_FEAT_ACT_YES) {

			// if we asked them what to do, get their response

			if( m_nonblocking && !m_sock->readReady() ) {
				return WaitForSocketCallback();
			}

			ClassAd auth_response;
			m_sock->decode();

			if (!getClassAd(m_sock, auth_response) ||
				!m_sock->end_of_message() ) {

				// if we get here, it means the serve accepted our connection
				// but dropped it after we sent the DC_AUTHENTICATE.

				// We used to conclude from this that our peer must be
				// too old to understand DC_AUTHENTICATE, so we would
				// reconnect and try sending a raw command (unless our
				// config required negotiation).  However, this is no
				// longer considered worth doing, because the most
				// likely case is not that our peer doesn't understand
				// but that something else caused us to fail to get a
				// response. Trying to reconnect can just make things
				// worse in this case.

				dprintf ( D_ALWAYS, "SECMAN: no classad from server, failing\n");
				m_errstack->push( "SECMAN", SECMAN_ERR_COMMUNICATIONS_ERROR,
						"Failed to end classad message." );
				return StartCommandFailed;
			}


			if (IsDebugVerbose(D_SECURITY)) {
				dprintf ( D_SECURITY, "SECMAN: server responded with:\n");
				dPrintAd( D_SECURITY, auth_response );
			}

				// Record the remote trust domain, if present
			std::string trust_domain;
			if (auth_response.EvaluateAttrString(ATTR_SEC_TRUST_DOMAIN, trust_domain)) {
				m_sock->setTrustDomain(trust_domain);
			}

				// Get rid of our sinful address in what will become
				// the session policy ad.  It's there because we sent
				// it to our peer, but no need to keep it around in
				// our copy of the session.  In fact, if we did, this
				// would cause performance problems in the KeyCache
				// index, which would contain a lot of (useless) index
				// entries for our own sinful address.
			m_auth_info.Delete( ATTR_SEC_SERVER_COMMAND_SOCK );
				// Ditto for our pid info.
			m_auth_info.Delete( ATTR_SEC_SERVER_PID );
			m_auth_info.Delete( ATTR_SEC_PARENT_UNIQUE_ID );

			// it makes a difference if the version is empty, so we must
			// explicitly delete it before we copy it.
			m_auth_info.Delete(ATTR_SEC_REMOTE_VERSION);
			m_sec_man.sec_copy_attribute( m_auth_info, auth_response, ATTR_SEC_REMOTE_VERSION );
			m_auth_info.LookupString(ATTR_SEC_REMOTE_VERSION,m_remote_version);
			if( !m_remote_version.empty() ) {
				CondorVersionInfo ver_info(m_remote_version.c_str());
				m_sock->set_peer_version(&ver_info);
			}
			m_sec_man.sec_copy_attribute( m_auth_info, auth_response, ATTR_SEC_ENACT );
			m_sec_man.sec_copy_attribute( m_auth_info, auth_response, ATTR_SEC_AUTHENTICATION_METHODS_LIST );
			m_sec_man.sec_copy_attribute( m_auth_info, auth_response, ATTR_SEC_AUTHENTICATION_METHODS );
			m_sec_man.sec_copy_attribute( m_auth_info, auth_response, ATTR_SEC_CRYPTO_METHODS );
			m_sec_man.sec_copy_attribute( m_auth_info, auth_response, ATTR_SEC_CRYPTO_METHODS_LIST );
			m_sec_man.sec_copy_attribute( m_auth_info, auth_response, ATTR_SEC_AUTHENTICATION );
			m_sec_man.sec_copy_attribute( m_auth_info, auth_response, ATTR_SEC_AUTH_REQUIRED );
			m_sec_man.sec_copy_attribute( m_auth_info, auth_response, ATTR_SEC_ENCRYPTION );
			m_sec_man.sec_copy_attribute( m_auth_info, auth_response, ATTR_SEC_INTEGRITY );
			m_sec_man.sec_copy_attribute( m_auth_info, auth_response, ATTR_SEC_SESSION_DURATION );
			m_sec_man.sec_copy_attribute( m_auth_info, auth_response, ATTR_SEC_SESSION_LEASE );

			m_sec_man.sec_copy_attribute( m_auth_info, auth_response, ATTR_SEC_ISSUER_KEYS);
			m_sec_man.sec_copy_attribute( m_auth_info, auth_response, ATTR_SEC_TRUST_DOMAIN);
			m_sec_man.sec_copy_attribute( m_auth_info, auth_response, ATTR_SEC_LIMIT_AUTHORIZATION);

			m_auth_info.Delete(ATTR_SEC_NEW_SESSION);

			m_auth_info.Assign(ATTR_SEC_USE_SESSION, "YES");

			std::string encryption;
			if (auth_response.EvaluateAttrString(ATTR_SEC_ENCRYPTION, encryption) && encryption == "YES") {
				std::string crypto_method_list;
				if (!auth_response.EvaluateAttrString(ATTR_SEC_CRYPTO_METHODS, crypto_method_list) ||
					crypto_method_list.empty())
				{
					dprintf(D_ALWAYS, "SECMAN: Remote server requires encryption but provided no crypto method to use.\n");
					m_errstack->push( "SECMAN", SECMAN_ERR_INVALID_POLICY, "Remote server requires encryption but provided no crypto method to use; potentially there were no mutually-compatible methods enabled between client and server." );
					return StartCommandFailed;
				}
				std::string crypto_method = crypto_method_list.substr(0, crypto_method_list.find(','));
				if (SecMan::filterCryptoMethods(crypto_method).empty()) {
					dprintf(D_ALWAYS, "SECMAN: Remote server suggested a crypto method (%s) we don't support.\n", crypto_method.c_str());
					m_errstack->pushf( "SECMAN", SECMAN_ERR_INVALID_POLICY, "Remote server suggested a crypto method (%s) we don't support", crypto_method.c_str());
					return StartCommandFailed;
				}
			}

			m_sock->encode();

		}

	}

	m_state = Authenticate;
	return StartCommandContinue;
}

StartCommandResult
SecManStartCommand::authenticate_inner()
{
	if( m_is_tcp ) {
		SecMan::sec_feat_act will_authenticate = m_sec_man.sec_lookup_feat_act( m_auth_info, ATTR_SEC_AUTHENTICATION );
		SecMan::sec_feat_act will_enable_enc   = m_sec_man.sec_lookup_feat_act( m_auth_info, ATTR_SEC_ENCRYPTION );
		SecMan::sec_feat_act will_enable_mac   = m_sec_man.sec_lookup_feat_act( m_auth_info, ATTR_SEC_INTEGRITY );

		if (will_authenticate == SecMan::SEC_FEAT_ACT_UNDEFINED || 
			will_authenticate == SecMan::SEC_FEAT_ACT_INVALID || 
			will_enable_enc == SecMan::SEC_FEAT_ACT_UNDEFINED || 
			will_enable_enc == SecMan::SEC_FEAT_ACT_INVALID || 
			will_enable_mac == SecMan::SEC_FEAT_ACT_UNDEFINED || 
			will_enable_mac == SecMan::SEC_FEAT_ACT_INVALID ) {

			// missing some essential info.

			dprintf ( D_SECURITY, "SECMAN: action attribute missing from classad, failing!\n");
			dPrintAd( D_SECURITY, m_auth_info );
			m_errstack->push( "SECMAN", SECMAN_ERR_ATTRIBUTE_MISSING,
						"Protocol Error: Action attribute missing.");
			return StartCommandFailed;
		}

		// protocol fix:
		//
		// up to and including 6.6.0, will_authenticate would be set to true
		// if we are resuming a session that was authenticated.  this is not
		// necessary.
		//
		// so, as of 6.6.1, if we are resuming a session (as determined
		// by the expression (!m_new_session), AND the other side is 6.6.1
		// or higher, we will force will_authenticate to SEC_FEAT_ACT_NO.
		//
		// we can tell easily if the other side is 6.6.1 or higher by the
		// mere presence of the version, since that is when it was added.

		if ( will_authenticate == SecMan::SEC_FEAT_ACT_YES ) {
			if ((!m_new_session)) {
				if( !m_remote_version.empty() ) {
					dprintf( D_SECURITY, "SECMAN: resume, other side is %s, NOT reauthenticating.\n", m_remote_version.c_str() );
					will_authenticate = SecMan::SEC_FEAT_ACT_NO;
				} else {
					dprintf( D_SECURITY, "SECMAN: resume, other side is pre 6.6.1, reauthenticating.\n");
				}
			} else {
				dprintf( D_SECURITY, "SECMAN: new session, doing initial authentication.\n" );
			}
		}

		

		// at this point, we know exactly what needs to happen.  if we asked
		// the other side, their choice is in will_authenticate.  if we
		// didn't ask, then our choice is in will_authenticate.



		if (will_authenticate == SecMan::SEC_FEAT_ACT_YES) {

			ASSERT (m_sock->type() == Stream::reli_sock);

			if (IsDebugVerbose(D_SECURITY)) {
				dprintf ( D_SECURITY, "SECMAN: authenticating RIGHT NOW.\n");
			}
			char * auth_methods = NULL;
			m_auth_info.LookupString( ATTR_SEC_AUTHENTICATION_METHODS_LIST, &auth_methods );
			if (auth_methods) {
				if (IsDebugVerbose(D_SECURITY)) {
					dprintf (D_SECURITY, "SECMAN: AuthMethodsList: %s\n", auth_methods);
				}
			} else {
				// lookup the 6.4 attribute name
				m_auth_info.LookupString( ATTR_SEC_AUTHENTICATION_METHODS, &auth_methods );
				if (IsDebugVerbose(D_SECURITY)) {
					dprintf (D_SECURITY, "SECMAN: AuthMethods: %s\n", auth_methods);
				}
			}

			if (!auth_methods) {
				// there's no auth methods.
				dprintf ( D_ALWAYS, "SECMAN: no auth method!, failing.\n");
				m_errstack->push( "SECMAN", SECMAN_ERR_ATTRIBUTE_MISSING,
						"Protocol Error: No auth methods.");
				return StartCommandFailed;
			} else {
				dprintf ( D_SECURITY, "SECMAN: Auth methods: %s\n", auth_methods);
			}

			m_sock->setPolicyAd(m_auth_info);
			int auth_timeout = m_sec_man.getSecTimeout( CLIENT_PERM );
			int auth_result = m_sock->authenticate(m_private_key, auth_methods, m_errstack, auth_timeout, m_nonblocking, NULL);

			if (auth_methods) {
				free(auth_methods);
			}

			if( auth_result == 2 ) {
				m_state = AuthenticateContinue;
				return WaitForSocketCallback();
			} else if( !auth_result ) {
				bool auth_required = true;
				m_auth_info.LookupBool(ATTR_SEC_AUTH_REQUIRED,auth_required);

				if( auth_required ) {
					dprintf( D_ALWAYS,
							"SECMAN: required authentication with %s failed, so aborting command %s.\n",
							m_sock->peer_description(),
							m_cmd_description.c_str());
					return StartCommandFailed;
				}
				dprintf( D_SECURITY|D_FULLDEBUG,
						"SECMAN: authentication with %s failed but was not required, so continuing.\n",
						m_sock->peer_description() );
			}

		} else {
			// !m_new_session is equivalent to use_session in this client.
			if (!m_new_session) {
				// we are using this key
				if (m_enc_key && m_enc_key->key()) {
					m_private_key = new KeyInfo(*(m_enc_key->key()));
				} else {
					ASSERT (m_private_key == NULL);
				}
			}
		}
	}
        m_state = AuthenticateFinish;
        return StartCommandContinue;

}

StartCommandResult
SecManStartCommand::authenticate_inner_continue()
{
	int auth_result = m_sock->authenticate_continue(m_errstack, true, NULL);

	if( auth_result == 2 ) {
		return WaitForSocketCallback();
	} else if( !auth_result ) {
		bool auth_required = true;
		m_auth_info.LookupBool(ATTR_SEC_AUTH_REQUIRED,auth_required);

		if( auth_required ) {
			dprintf( D_ALWAYS,
				"SECMAN: required authentication with %s failed, so aborting command %s.\n",
                                                         m_sock->peer_description(),
                                                         m_cmd_description.c_str());
			return StartCommandFailed;
		}
		dprintf( D_SECURITY|D_FULLDEBUG,
			"SECMAN: authentication with %s failed but was not required, so continuing.\n",
			m_sock->peer_description() );
	}

	m_state = AuthenticateFinish;
	return StartCommandContinue;
}

StartCommandResult
SecManStartCommand::authenticate_inner_finish()
{
	if( m_is_tcp ) {
		SecMan::sec_feat_act will_enable_enc   = m_sec_man.sec_lookup_feat_act( m_auth_info, ATTR_SEC_ENCRYPTION );
		SecMan::sec_feat_act will_enable_mac   = m_sec_man.sec_lookup_feat_act( m_auth_info, ATTR_SEC_INTEGRITY );

			// We've successfully authenticated; clear out any prior authentication errors
			// so they don't affect future messages in the stack.
		m_errstack->clear();

		// We must configure encryption before integrity on the socket
		// when using AES over TCP. If we do integrity first, then ReliSock
		// will initialize an MD5 context and then tear it down when it
		// learns it's doing AES. This breaks FIPS compliance.
		if (will_enable_enc == SecMan::SEC_FEAT_ACT_YES) {

			if (!m_private_key) {
				dprintf ( D_ALWAYS, "SECMAN: enable_enc no key to use, failing...\n");
				m_errstack->push ("SECMAN", SECMAN_ERR_NO_KEY,
							"Failed to establish a crypto key." );
				return StartCommandFailed;
			}

			if (IsDebugVerbose(D_SECURITY)) {
				dprintf (D_SECURITY, "SECMAN: about to enable encryption.\n");
				m_sec_man.key_printf(D_SECURITY, m_private_key);
			}

			m_sock->encode();
			m_sock->set_crypto_key(true, m_private_key);

			dprintf ( D_SECURITY, "SECMAN: successfully enabled encryption!\n");
		} else {
			// we aren't going to enable encryption for everything.  but we should
			// still have a secret key ready to go in case someone decides to turn
			// it on later.
			m_sock->encode();
			m_sock->set_crypto_key(false, m_private_key);
		}

		if (will_enable_mac == SecMan::SEC_FEAT_ACT_YES) {

			if (!m_private_key) {
				dprintf ( D_ALWAYS, "SECMAN: enable_mac has no key to use, failing...\n");
				m_errstack->push ("SECMAN", SECMAN_ERR_NO_KEY,
							"Failed to establish a crypto key." );
				return StartCommandFailed;
			}

			if (IsDebugVerbose(D_SECURITY)) {
				dprintf (D_SECURITY, "SECMAN: about to enable message authenticator with key type %i\n",
							m_private_key->getProtocol());
				m_sec_man.key_printf(D_SECURITY, m_private_key);
			}

			m_sock->encode();

			// if the encryption method is AES, we don't actually want to enable the MAC
			// here as that instantiates an MD5 object which will cause FIPS to blow up.
			if(m_private_key->getProtocol() != CONDOR_AESGCM) {
				m_sock->set_MD_mode(MD_ALWAYS_ON, m_private_key);
			} else {
				dprintf(D_SECURITY|D_VERBOSE, "SECMAN: because protocal is AES, not using other MAC.\n");
				m_sock->set_MD_mode(MD_OFF, m_private_key);
			}

			dprintf ( D_SECURITY, "SECMAN: successfully enabled message authenticator!\n");
		} else {
			// we aren't going to enable hasing.  but we should still set the secret key
			// in case we decide to turn it on later.
			m_sock->encode();
			m_sock->set_MD_mode(MD_OFF, m_private_key);
		}

	}

	m_state = ReceivePostAuthInfo;
	return StartCommandContinue;
}

StartCommandResult
SecManStartCommand::receivePostAuthInfo_inner()
{
	if( m_is_tcp ) {
		if (m_new_session) {
			// There is no pending data to send, so the following is a no-op.
			// Why is it being done?  Perhaps to ensure clean state of the
			// socket?
			m_sock->encode();
			m_sock->end_of_message();

			if( m_nonblocking && !m_sock->readReady() ) {
				return WaitForSocketCallback();
			}

			// receive a classAd containing info about new session.
			ClassAd post_auth_info;
			m_sock->decode();
			if (!getClassAd(m_sock, post_auth_info) || !m_sock->end_of_message()) {
				std::string errmsg;
				formatstr(errmsg, "Failed to received post-auth ClassAd");
				dprintf (D_ALWAYS, "SECMAN: FAILED: %s\n", errmsg.c_str());
				m_errstack->push ("SECMAN", SECMAN_ERR_COMMUNICATIONS_ERROR, errmsg.c_str());
				return StartCommandFailed;
			} else {
				if (IsDebugVerbose(D_SECURITY)) {
					dprintf (D_SECURITY, "SECMAN: received post-auth classad:\n");
					dPrintAd (D_SECURITY, post_auth_info);
				}
			}

				// Mark the session as having state-tracking enabled.
				// When combined with AES-GCM, this will cause the ReliSock to
				// store the state of the encryption in the session cache.
			if (!m_auth_info.InsertAttr("TrackState", true)) {
				dprintf(D_SECURITY, "SECMAN: Failed to enable state tracking.\n");
				return StartCommandFailed;
			}

			// Starting in 8.3.6, there is a ReturnCode attribute which tells us if the
			// other side authorized, denied, or was unaware of the command we sent.
			//
			// Inspect the return code in the reponse ad to see what we should do.
			// If it is blank, we must assume success, since that was what 8.3.5 and
			// earlier would send.
			std::string response_rc;
			post_auth_info.LookupString(ATTR_SEC_RETURN_CODE,response_rc);
			if((response_rc != "") && (response_rc != "AUTHORIZED")) {
				// gather some additional data for useful error reporting
				std::string response_user;
				MyString response_method = m_sock->getAuthenticationMethodUsed();
				post_auth_info.LookupString(ATTR_SEC_USER,response_user);

				// push error message on the stack and print to the log
				std::string errmsg;
				if (response_method == "") {
					response_method = "(no authentication)";
					formatstr( errmsg, "Received \"%s\" from server for user %s using no authentication method, which may imply host-based security.  Our address was '%s', and server's address was '%s'.  Check your ALLOW settings and IP protocols.",
						response_rc.c_str(), response_user.c_str(),
						m_sock->my_addr().to_ip_string().c_str(),
						m_sock->peer_addr().to_ip_string().c_str()
						);
				} else {
					m_sock->setShouldTryTokenRequest(true);
					formatstr(errmsg, "Received \"%s\" from server for user %s using method %s.",
						response_rc.c_str(), response_user.c_str(), response_method.c_str());
				}
				dprintf (D_ALWAYS, "SECMAN: FAILED: %s\n", errmsg.c_str());
				m_errstack->push ("SECMAN", SECMAN_ERR_AUTHORIZATION_FAILED, errmsg.c_str());
				return StartCommandFailed;
			} else {
				// Hey, it worked!  Make sure we don't request a new token.
				m_sock->setShouldTryTokenRequest(false);
			}

			// if we made it here, we're going to proceed as if the server authorized
			// our command and we will cache this session for future use.  we know this
			// for sure in 8.3.6 and beyond, but for 8.3.5 and earlier we must assume
			// success because this information was not transmitted explicitly.

			// bring in the session ID
			m_sec_man.sec_copy_attribute( m_auth_info, post_auth_info, ATTR_SEC_SID );

			// other attributes
			// Copy "User" to "MyRemoteUserName", since this is _not_ the name
			// of our peer; it is our name as determined by our peer.
			// We reserve "User" for the name of our peer so that an
			// incoming/outgoing security session can be reversed and
			// used as a full-duplex session if desired.
			m_sec_man.sec_copy_attribute( m_auth_info, ATTR_SEC_MY_REMOTE_USER_NAME, post_auth_info, ATTR_SEC_USER );
			m_sec_man.sec_copy_attribute( m_auth_info, post_auth_info, ATTR_SEC_VALID_COMMANDS );

			if( m_sock->getFullyQualifiedUser() ) {
				m_auth_info.Assign( ATTR_SEC_USER, m_sock->getFullyQualifiedUser() );
			}
			else {
					// we did not authenticate peer, so this attribute
					// should not be defined
				ASSERT( !m_auth_info.LookupExpr( ATTR_SEC_USER ) );
			}
			m_sec_man.sec_copy_attribute( m_auth_info, post_auth_info, ATTR_SEC_TRIED_AUTHENTICATION );

			// update the ad with the auth method actually used
			if( m_sock->getAuthenticationMethodUsed() ) {
				m_auth_info.Assign( ATTR_SEC_AUTHENTICATION_METHODS, m_sock->getAuthenticationMethodUsed() );
			}

			// update the ad with the crypto method actually used
			if( m_sock->getCryptoMethodUsed() ) {
				m_auth_info.Assign( ATTR_SEC_CRYPTO_METHODS, m_sock->getCryptoMethodUsed() );
			} else {
				m_auth_info.Delete( ATTR_SEC_CRYPTO_METHODS );
			}

			if (IsDebugVerbose(D_SECURITY)) {
				dprintf (D_SECURITY, "SECMAN: policy to be cached:\n");
				dPrintAd(D_SECURITY, m_auth_info);
			}

			char *sesid = NULL;
			m_auth_info.LookupString(ATTR_SEC_SID, &sesid);
			if (sesid == NULL) {
				dprintf (D_ALWAYS, "SECMAN: session id is NULL, failing\n");
				m_errstack->push( "SECMAN", SECMAN_ERR_ATTRIBUTE_MISSING,
						"Failed to lookup session id.");
				return StartCommandFailed;
			}

			char *cmd_list = NULL;
			m_auth_info.LookupString(ATTR_SEC_VALID_COMMANDS, &cmd_list);
			if (cmd_list == NULL) {
				dprintf (D_ALWAYS, "SECMAN: valid commands is NULL, failing\n");
				m_errstack->push( "SECMAN", SECMAN_ERR_ATTRIBUTE_MISSING,
						"Protocol Failure: Unable to lookup valid commands.");
				free(sesid);
				return StartCommandFailed;
			}


			ASSERT (m_enc_key == NULL);


			// extract the session duration
			char *dur = NULL;
			m_auth_info.LookupString(ATTR_SEC_SESSION_DURATION, &dur);

			int expiration_time = 0;
			time_t now = time(0);
			if( dur ) {
				expiration_time = now + atoi(dur);
			}

			int session_lease = 0;
			m_auth_info.LookupInteger(ATTR_SEC_SESSION_LEASE, session_lease );

			std::vector<KeyInfo*> keyvec;
			dprintf(D_SECURITY|D_VERBOSE, "SESSION: client checking key type: %i\n", (m_private_key ? m_private_key->getProtocol() : -1));
			if (m_private_key) {
				// put the normal key into the vector
				keyvec.push_back(new KeyInfo(*m_private_key));

				// now see if we want to (and are allowed) to add a BLOWFISH key in addition to AES
				if (m_private_key->getProtocol() == CONDOR_AESGCM) {
					std::string all_methods;
					if (m_auth_info.LookupString(ATTR_SEC_CRYPTO_METHODS_LIST, all_methods)) {
						dprintf(D_SECURITY|D_VERBOSE, "SESSION: found list: %s.\n", all_methods.c_str());
						StringList sl(all_methods.c_str());
						if (sl.contains_anycase("BLOWFISH")) {
							keyvec.push_back(new KeyInfo(m_private_key->getKeyData(), 24, CONDOR_BLOWFISH, 0));
							dprintf(D_SECURITY, "SESSION: client duplicated AES to BLOWFISH key for UDP.\n");
						} else {
							dprintf(D_SECURITY, "SESSION: BLOWFISH not allowed.  UDP will not work.\n");
						}
					} else {
						dprintf(D_ALWAYS, "SESSION: no crypto methods list\n");
					}
				}
			}

				// This makes a copy of the policy ad, so we don't
				// have to. 
			condor_sockaddr peer_addr = m_sock->peer_addr();
			KeyCacheEntry tmp_key( sesid, &peer_addr, keyvec,
								   &m_auth_info, expiration_time,
								   session_lease ); 
			dprintf (D_SECURITY, "SECMAN: added session %s to cache for %s seconds (%ds lease).\n", sesid, dur, session_lease);

            if (dur) {
                free(dur);
				dur = NULL;
            }

			// stick the key in the cache
			m_sec_man.session_cache->insert(tmp_key);


			// now add entrys which map all the {<sinful_string>,<command>} pairs
			// to the same key id (which is in the variable sesid)

			StringList coms(cmd_list);
			char *p;

			coms.rewind();
			while ( (p = coms.next()) ) {
				std::string keybuf;
				const std::string &tag = SecMan::getTag();
				if (tag.size()) {
					formatstr (keybuf, "{%s,%s,<%s>}", tag.c_str(), m_sock->get_connect_addr(), p);
				} else {
					formatstr (keybuf, "{%s,<%s>}", m_sock->get_connect_addr(), p);
				}

				// NOTE: HashTable returns ZERO on SUCCESS!!!
				if (m_sec_man.command_map.insert(keybuf, sesid, true) == 0) {
					// success
					if (IsDebugVerbose(D_SECURITY)) {
						dprintf (D_SECURITY, "SECMAN: command %s mapped to session %s.\n", keybuf.c_str(), sesid);
					}
				} else {
					dprintf (D_ALWAYS, "SECMAN: command %s NOT mapped (insert failed!)\n", keybuf.c_str());
				}
			}
			
			m_sock->setSessionID(sesid);
			free( sesid );
            free( cmd_list );

		} // if (m_new_session)

	} // if (m_is_tcp)

	if( !m_new_session && m_have_session ) {
		char *fqu = NULL;
		if( m_auth_info.LookupString(ATTR_SEC_USER,&fqu) && fqu ) {
			if( IsDebugVerbose(D_SECURITY) ) {
				dprintf( D_SECURITY, "Getting authenticated user from cached session: %s\n", fqu );
			}
			m_sock->setFullyQualifiedUser( fqu );
			free( fqu );
		}

		bool tried_authentication = false;
		m_auth_info.LookupBool(ATTR_SEC_TRIED_AUTHENTICATION,tried_authentication);
		m_sock->setTriedAuthentication(tried_authentication);
	}

	m_sock->encode();
	m_sock->allow_one_empty_message();
	dprintf ( D_SECURITY, "SECMAN: startCommand succeeded.\n");

	return StartCommandSucceeded;
}

StartCommandResult
SecManStartCommand::DoTCPAuth_inner()
{
	ASSERT( !m_already_tried_TCP_auth );
	m_already_tried_TCP_auth = true;

	if(m_nonblocking) {
			// Make daemonCore aware that we are holding onto this
			// UDP socket while waiting for other events to complete.
		incrementPendingSockets();

			// Check if there is already a non-blocking TCP auth in progress
		classy_counted_ptr<SecManStartCommand> sc;
		if(m_sec_man.tcp_auth_in_progress.lookup(m_session_key,sc) == 0) {
				// Rather than starting yet another TCP session for
				// this session key, simply add ourselves to the list
				// of things waiting for the pending session to be
				// ready for use.

			if(m_nonblocking && !m_callback_fn) {
					// Caller wanted us to get a session key but did
					// not want to bother about handling a
					// callback. Since somebody else is already
					// getting a session, we are done.
				return StartCommandWouldBlock;
			}

			sc->m_waiting_for_tcp_auth.Append(this);

			if(IsDebugVerbose(D_SECURITY)) {
				dprintf(D_SECURITY,
						"SECMAN: waiting for pending session %s to be ready\n",
						m_session_key.c_str());
			}

			return StartCommandInProgress;
		}
	}

	if (IsDebugVerbose(D_SECURITY)) {
		dprintf ( D_SECURITY, "SECMAN: need to start a session via TCP\n");
	}

		// we'll have to authenticate via TCP
	ReliSock *tcp_auth_sock = new ReliSock;

	ASSERT(tcp_auth_sock);

		// timeout on individual socket operations
	int TCP_SOCK_TIMEOUT = param_integer("SEC_TCP_SESSION_TIMEOUT", 20);
	tcp_auth_sock->timeout(TCP_SOCK_TIMEOUT);

		// we already know the address - condor uses the same TCP port as it does UDP port.
	MyString tcp_addr = m_sock->get_connect_addr();
	if (!tcp_auth_sock->connect(tcp_addr.c_str(),0,m_nonblocking)) {
		dprintf ( D_SECURITY, "SECMAN: couldn't connect via TCP to %s, failing...\n", tcp_addr.c_str());
		m_errstack->pushf("SECMAN", SECMAN_ERR_CONNECT_FAILED,
						  "TCP auth connection to %s failed.", tcp_addr.c_str());
		delete tcp_auth_sock;
		return StartCommandFailed;
	}

		// Make note that this operation to do the TCP
		// auth operation is in progress, so others
		// wanting the same session key can wait for it.
	SecMan::tcp_auth_in_progress.insert(m_session_key,this);

	m_tcp_auth_command = new SecManStartCommand(
		DC_AUTHENTICATE,
		tcp_auth_sock,
		m_raw_protocol,
		m_errstack,
		m_cmd,
		m_nonblocking ? SecManStartCommand::TCPAuthCallback : NULL,
		m_nonblocking ? this : NULL,
		m_nonblocking,
		m_cmd_description.c_str(),
		m_sec_session_id_hint.c_str(),
		m_owner,
		m_methods,
		&m_sec_man);

	StartCommandResult auth_result = m_tcp_auth_command->startCommand();

	if( !m_nonblocking ) {
			// We did not pass a callback function to the TCP
			// startCommand(), because we need to pass back the final
			// result to the caller directly.

		return TCPAuthCallback_inner(
			auth_result == StartCommandSucceeded,
			tcp_auth_sock );
	}

	return StartCommandInProgress;
}

void
SecManStartCommand::TCPAuthCallback(bool success,Sock *sock,CondorError * /*errstack*/, const std::string & /* trust_domain */, bool /* should_try_token_request */, void * misc_data)
{
	classy_counted_ptr<SecManStartCommand> self = (SecManStartCommand *)misc_data;

	self->doCallback( self->TCPAuthCallback_inner(success,sock) );
}

StartCommandResult
SecManStartCommand::TCPAuthCallback_inner( bool auth_succeeded, Sock *tcp_auth_sock )
{
	m_tcp_auth_command = NULL;

		// close the TCP socket, the rest will be UDP.
	tcp_auth_sock->end_of_message();
	tcp_auth_sock->close();
	delete tcp_auth_sock;
	tcp_auth_sock = NULL;

	StartCommandResult rc;

	if(m_nonblocking && !m_callback_fn) {
		// Caller wanted us to get a session key but did not
		// want to bother about handling a callback.  Therefore,
		// we are done.  No need to start the command again.
		rc = StartCommandWouldBlock;

		// NOTE: m_sock is expected to be NULL, because caller may
		// have deleted it by now.
		ASSERT( m_sock == NULL );
	}
	else if( !auth_succeeded ) {
		dprintf ( D_SECURITY,
				  "SECMAN: unable to create security session to %s via TCP, "
		          "failing.\n", m_sock->get_sinful_peer() );
		m_errstack->pushf("SECMAN", SECMAN_ERR_NO_SESSION,
		                 "Failed to create security session to %s with TCP.",
		                 m_sock->get_sinful_peer());
		rc = StartCommandFailed;
	}
	else {
		if( (IsDebugVerbose(D_SECURITY)) ) {
			dprintf ( D_SECURITY,
					  "SECMAN: succesfully created security session to %s via "
					  "TCP!\n", m_sock->get_sinful_peer() );
		}
		rc = startCommand_inner();
	}

		// Remove ourselves from SecMan's list of pending TCP auth sessions.
	classy_counted_ptr<SecManStartCommand> sc;
	if( SecMan::tcp_auth_in_progress.lookup(m_session_key,sc) == 0 &&
	    sc.get() == this )
	{
		ASSERT(SecMan::tcp_auth_in_progress.remove(m_session_key) == 0);
	}

		// Iterate through the list of objects waiting for our TCP auth session
		// to be done.
	m_waiting_for_tcp_auth.Rewind();
	while( m_waiting_for_tcp_auth.Next(sc) ) {
		sc->ResumeAfterTCPAuth(auth_succeeded);
	}
	m_waiting_for_tcp_auth.Clear();

	return rc;
}

void
SecManStartCommand::ResumeAfterTCPAuth(bool auth_succeeded)
{
		// We get here when we needed a session, and some other
		// instance of SecManStartCommand() was already in the process
		// of getting one that we could use.  When that object
		// finished getting the session, it called us here.

	if( IsDebugVerbose(D_SECURITY) ) {
		dprintf(D_SECURITY,"SECMAN: done waiting for TCP auth to %s (%s)\n",
		        m_sock->get_sinful_peer(),
				auth_succeeded ? "succeeded" : "failed");
	}
	if(!auth_succeeded) {
		m_errstack->pushf("SECMAN", SECMAN_ERR_NO_SESSION,
						  "Was waiting for TCP auth session to %s, "
						  "but it failed.",
						  m_sock->get_sinful_peer());
	}

	StartCommandResult rc;
	if(auth_succeeded) {
		rc = startCommand_inner();
	}
	else {
		rc = StartCommandFailed;
	}

	doCallback( rc );
}

StartCommandResult
SecManStartCommand::WaitForSocketCallback()
{

	if( m_sock->get_deadline() == 0 ) {
			// Set a deadline for completion of this non-blocking operation
			// and any that follow until StartCommand is done with it.
			// One reason to do this here rather than once at the beginning
			// of StartCommand is because m_sock->get_deadline() may return
			// non-zero while the non-blocking connect is happening and then
			// revert to 0 later.  Best to always check before Register_Socket.
		int TCP_SESSION_DEADLINE = param_integer("SEC_TCP_SESSION_DEADLINE",120);
		m_sock->set_deadline_timeout(TCP_SESSION_DEADLINE);
		m_sock_had_no_deadline = true; // so we restore deadline to 0 when done
	}

	std::string req_description;
	formatstr(req_description, "SecManStartCommand::WaitForSocketCallback %s",
							m_cmd_description.c_str());
	int reg_rc = daemonCore->Register_Socket(
		m_sock,
		m_sock->peer_description(),
		(SocketHandlercpp)&SecManStartCommand::SocketCallback,
		req_description.c_str(),
		this,
		ALLOW);

	if(reg_rc < 0) {
		std::string msg;
		formatstr(msg, "StartCommand to %s failed because "
					"Register_Socket returned %d.",
					m_sock->get_sinful_peer(),
					reg_rc);
		dprintf(D_SECURITY, "SECMAN: %s\n", msg.c_str());
		m_errstack->pushf("SECMAN", SECMAN_ERR_CONNECT_FAILED,
						  "%s", msg.c_str());

		return StartCommandFailed;
	}

		// Do not allow ourselves to be deleted until after
		// SocketCallback is called.
	incRefCount();

	return StartCommandInProgress;
}

int
SecManStartCommand::SocketCallback( Stream *stream )
{
	daemonCore->Cancel_Socket( stream );

		// NOTE: startCommand_inner() is responsible for checking
		// if our deadline had expired.
	doCallback( startCommand_inner() );

		// get rid of ref counted when callback was registered
	decRefCount();

	return KEEP_STREAM;
}


// Given a sinful string, clear out any associated sessions (incoming or outgoing)
void
SecMan::invalidateHost(const char * sin)
{
	StringList *keyids = session_cache->getKeysForPeerAddress(sin);
	if( !keyids ) {
		return;
	}

	keyids->rewind();
	char const *keyid;
	while( (keyid=keyids->next()) ) {
		if (IsDebugVerbose(D_SECURITY)) {
			dprintf (D_SECURITY, "KEYCACHE: removing session %s for %s\n", keyid, sin);
		}
		invalidateKey(keyid);
	}
	delete keyids;
}

void
SecMan::invalidateByParentAndPid(const char * parent, int pid) {
	StringList *keyids = session_cache->getKeysForProcess(parent,pid);
	if( !keyids ) {
		return;
	}

	keyids->rewind();
	char const *keyid;
	while( (keyid=keyids->next()) ) {
		if (IsDebugVerbose(D_SECURITY)) {
			dprintf (D_SECURITY, "KEYCACHE: removing session %s for %s pid %d\n", keyid, parent, pid);
		}
		invalidateKey(keyid);
	}
	delete keyids;
}

bool SecMan :: invalidateKey(const char * key_id)
{
    bool removed = true;
    KeyCacheEntry * keyEntry = NULL;

	int r = session_cache->lookup(key_id, keyEntry);
	if (!r) {
		dprintf( D_SECURITY,
				 "DC_INVALIDATE_KEY: security session %s not found in cache.\n",
				 key_id);
	}

	if ( keyEntry && keyEntry->expiration() <= time(NULL) && keyEntry->expiration() > 0 ) {
		dprintf( D_SECURITY,
				 "DC_INVALIDATE_KEY: security session %s %s expired.\n",
				 key_id, keyEntry->expirationType() );
	}

	remove_commands(keyEntry);

	// Now, remove session id
	if (daemonCore && !strcmp(daemonCore->m_family_session_id.c_str(), key_id) ) {
		dprintf ( D_SECURITY, "DC_INVALIDATE_KEY: ignoring request to invalidate family security key.\n" );
	} else
	if (session_cache->remove(key_id)) {
		dprintf ( D_SECURITY, 
				  "DC_INVALIDATE_KEY: removed key id %s.\n", 
				  key_id);
	} else {
		dprintf ( D_SECURITY, 
				  "DC_INVALIDATE_KEY: ignoring request to invalidate non-existant key %s.\n", 
				  key_id);
	}

    return removed;
}

void SecMan :: remove_commands(KeyCacheEntry * keyEntry)
{
    if (keyEntry) {
        char * commands = NULL;
        keyEntry->policy()->LookupString(ATTR_SEC_VALID_COMMANDS, &commands);
		std::string addr;
		if (keyEntry->addr())
			addr = keyEntry->addr()->to_sinful();
    
        // Remove all commands from the command map
        if (commands) {
            char keybuf[128];
            StringList cmd_list(commands);
            free(commands);
        
            cmd_list.rewind();
            char * cmd = NULL;
            while ( (cmd = cmd_list.next()) ) {
                memset(keybuf, 0, 128);
                sprintf (keybuf, "{%s,<%s>}", addr.c_str(), cmd);
                command_map.remove(keybuf);
            }
        }
    }
}

int
SecMan::sec_char_to_auth_method( const char* method ) {
    if (!strcasecmp( method, "SSL" )  ) {
        return CAUTH_SSL;
    } else if (!strcasecmp( method, "GSI" )  ) {
		return CAUTH_GSI;
	} else if ( !strcasecmp( method, "NTSSPI" ) ) {
		return CAUTH_NTSSPI;
	} else if ( !strcasecmp( method, "PASSWORD" ) ) {
		return CAUTH_PASSWORD;
	} else if ( !strcasecmp( method, "TOKENS" ) ) {
		return CAUTH_TOKEN;
	} else if ( !strcasecmp( method, "TOKEN" ) ) {
		return CAUTH_TOKEN;
	} else if ( !strcasecmp( method, "IDTOKENS" ) ) {
		return CAUTH_TOKEN;
	} else if ( !strcasecmp( method, "IDTOKEN" ) ) {
		return CAUTH_TOKEN;
	} else if ( !strcasecmp( method, "SCITOKENS" ) ) {
		return CAUTH_SCITOKENS;
	} else if ( !strcasecmp( method, "SCITOKEN" ) ) {
		return CAUTH_SCITOKENS;
	} else if ( !strcasecmp( method, "FS" ) ) {
		return CAUTH_FILESYSTEM;
	} else if ( !strcasecmp( method, "FS_REMOTE" ) ) {
		return CAUTH_FILESYSTEM_REMOTE;
	} else if ( !strcasecmp( method, "KERBEROS" ) ) {
		return CAUTH_KERBEROS;
	} else if ( !strcasecmp( method, "CLAIMTOBE" ) ) {
		return CAUTH_CLAIMTOBE;
	} else if ( !strcasecmp( method, "MUNGE" ) ) {
		return CAUTH_MUNGE;
	} else if ( !strcasecmp( method, "ANONYMOUS" ) ) {
		return CAUTH_ANONYMOUS;
	}
	return 0;
}


int
SecMan::getAuthBitmask ( const char * methods ) {

	if (!methods || !*methods) {
		return 0;
	}

	StringList server( methods );
	char *tmp = NULL;
	int retval = 0;

	server.rewind();
	while ( (tmp = server.next()) ) {
		retval |= sec_char_to_auth_method(tmp);
	}

	return retval;
}



std::string
SecMan::ReconcileMethodLists( char * cli_methods, char * srv_methods ) {

	// algorithm:
	// step through the server's methods in order.  if the method is
	// present in the clients list, then append it to the results.
	// the output will be a list of methods supported by both, in the
	// order that the server prefers.

	StringList server_methods( srv_methods );
	StringList client_methods( cli_methods );
	const char *sm = NULL;
	const char *cm = NULL;

	std::string results;
	int match = 0;

	// server methods, one at a time
	server_methods.rewind();
	while ( (sm = server_methods.next()) ) {
		client_methods.rewind();
		if (!strcasecmp("TOKENS", sm) || !strcasecmp("IDTOKENS", sm) || !strcasecmp("IDTOKEN", sm)) {
			sm = "TOKEN";
		}
		while ( (cm = client_methods.next()) ) {
			if (!strcasecmp("TOKENS", cm) || !strcasecmp("IDTOKENS", cm) || !strcasecmp("IDTOKEN", cm)) {
				cm = "TOKEN";
			}
			if (!strcasecmp(sm, cm)) {
				// add a comma if it isn't the first match
				if (match) {
					results += ",";
				} else {
					match = 1;
				}

				// and of course, append the common method
				results += cm;
			}
		}
	}

	return results;
}


SecMan::SecMan() :
	m_cached_auth_level(UNSET_PERM),
	m_cached_raw_protocol(false),
	m_cached_use_tmp_sec_session(false),
	m_cached_force_authentication(false),
	m_cached_return_value(-1) {

	// the list of ClassAd attributes we need to resume a session
	if (m_resume_proj.empty()) {
		m_resume_proj.insert(ATTR_SEC_USE_SESSION);
		m_resume_proj.insert(ATTR_SEC_SID);
		m_resume_proj.insert(ATTR_SEC_COMMAND);
		m_resume_proj.insert(ATTR_SEC_AUTH_COMMAND);
		m_resume_proj.insert(ATTR_SEC_SERVER_COMMAND_SOCK);
		m_resume_proj.insert(ATTR_SEC_CONNECT_SINFUL);
		m_resume_proj.insert(ATTR_SEC_COOKIE);
		m_resume_proj.insert(ATTR_SEC_CRYPTO_METHODS);
	}

	if ( NULL == m_ipverify ) {
		m_ipverify = new IpVerify( );
	}
	sec_man_ref_count++;
}


SecMan::SecMan(const SecMan & rhs/* copy */) : 
	m_cached_auth_level(rhs.m_cached_auth_level), 
	m_cached_raw_protocol(rhs.m_cached_raw_protocol), 
	m_cached_use_tmp_sec_session(rhs.m_cached_use_tmp_sec_session), 
	m_cached_force_authentication(rhs.m_cached_force_authentication),
	m_cached_return_value(rhs.m_cached_return_value) {

	sec_man_ref_count++;
}

const SecMan & SecMan::operator=(const SecMan & /* copy */) {
	return *this;
}

SecMan &
SecMan::operator=(SecMan && rhs)  noexcept {
	this->m_cached_auth_level   = rhs.m_cached_auth_level;
	this->m_cached_raw_protocol = rhs.m_cached_raw_protocol;
	this->m_cached_use_tmp_sec_session = rhs.m_cached_use_tmp_sec_session;
	this->m_cached_force_authentication = rhs.m_cached_force_authentication;
	this->m_cached_policy_ad = std::move(rhs.m_cached_policy_ad);
	this->m_cached_return_value = rhs.m_cached_return_value;
	return *this;
}



SecMan::~SecMan() {
	sec_man_ref_count--;
}

void
SecMan::reconfig()
{
	m_ipverify->reconfig();
	Authentication::reconfigMapFile();
}

IpVerify *
SecMan::getIpVerify()
{
	return m_ipverify;
}

int
SecMan::Verify(DCpermission perm, const condor_sockaddr& addr, const char * fqu, std::string &allow_reason, std::string &deny_reason )
{
	IpVerify *ipverify = getIpVerify();
	ASSERT( ipverify );
	return ipverify->Verify(perm,addr,fqu,allow_reason,deny_reason);
}


bool
SecMan::sec_copy_attribute( classad::ClassAd &dest, const ClassAd &source, const char* attr ) {
	ExprTree *e = source.LookupExpr(attr);
	if (e) {
		ExprTree *cp = e->Copy();
		dest.Insert(attr,cp);
		return true;
	} else {
		return false;
	}
}

bool
SecMan::sec_copy_attribute( ClassAd &dest, const char *to_attr, const ClassAd &source, const char *from_attr ) {
	ExprTree *e = source.LookupExpr(from_attr);
	if (!e) {
		return false;
	}

	e = e->Copy();
	bool retval = dest.Insert(to_attr, e) != 0;
	return retval;
}


void
SecMan::invalidateAllCache() {
	session_cache->clear();

	command_map.clear();
}

void 
SecMan::invalidateOneExpiredCache(KeyCache *cache)
{
    // Go through all cache and invalide the ones that are expired
    StringList * list = cache->getExpiredKeys();

    // The current session cache, command map does not allow
    // easy random access based on host direcly. Therefore,
    // we need to decide which list to be the outerloop
    // In this case, I assume the command map will be bigger
    // so, outloop will be command map, inner loop will be host

    list->rewind();
    char * p;
    while ( (p = list->next()) ) {
        invalidateKey(p);
    }
    delete list;
}

void
SecMan::invalidateExpiredCache()
{
	invalidateOneExpiredCache(&m_default_session_cache);
	if (!m_tagged_session_cache) {return;}
	std::map<std::string,KeyCache*>::iterator session_cache_iter;
	for (session_cache_iter = m_tagged_session_cache->begin();
		session_cache_iter != m_tagged_session_cache->end();
		session_cache_iter++)
	{
		if (session_cache_iter->second) {
			invalidateOneExpiredCache(session_cache_iter->second);
		}
	}
}

std::string SecMan::filterCryptoMethods(const std::string &input_methods)
{
	StringList meth_iter(input_methods.c_str());
	meth_iter.rewind();
	const char *tmp = nullptr;
	bool first = true;
	std::string result;
	while ((tmp = meth_iter.next())) {
		if (strcmp(tmp, "AES") && strcmp(tmp, "3DES") && strcmp(tmp, "TRIPLEDES") && strcmp(tmp, "BLOWFISH")) {
			continue;
		}
		if (first) {first = false;}
		else {result += ",";}
		result += tmp;
	}
	return result;
}

	// Iterate through all the methods in a list;
	// - Canonicalize the name of the method (IDTOKENS -> TOKENS)
	// - Remove any invalid names.
	// - Remove any valid names not supported by this build.
	// - Remove any methods that cannot work in the current setup (e.g.,
	//   SSL auth for daemons if there is no host certificate).
	// Issues warnings as appropriate to D_SECURITY.
std::string SecMan::filterAuthenticationMethods(DCpermission perm, const std::string &input_methods)
{
	StringList meth_iter(input_methods.c_str());
	meth_iter.rewind();
	const char *tmp = NULL;
	bool first = true;
	std::string result;
	dprintf(D_FULLDEBUG|D_SECURITY, "Filtering authentication methods (%s) prior to offering them remotely.\n",
		input_methods.c_str());
	while ((tmp = meth_iter.next())) {
		int method = sec_char_to_auth_method(tmp);
		switch (method) {
			case CAUTH_TOKEN: {
				if (!Condor_Auth_Passwd::should_try_auth()) {
					continue;
				}
				dprintf(D_FULLDEBUG|D_SECURITY, "Will try IDTOKENS auth.\n");
					// For wire compatibility with older versions, we
					// actually say 'TOKEN' instead of the canonical 'TOKENS'.
				tmp = "TOKEN";
				break;
			}
#ifndef WIN32
			case CAUTH_NTSSPI: {
				dprintf(D_SECURITY, "Ignoring NTSSPI method because it is not"
					" available to this build of HTCondor.\n");
				continue;
			}
#endif
#ifndef HAVE_EXT_MUNGE
			case CAUTH_MUNGE: {
				dprintf(D_SECURITY, "Ignoring MUNGE method because it is not"
					" available to this build of HTCondor.\n");
				continue;
			}
#endif
#ifndef HAVE_EXT_GLOBUS
			case CAUTH_GSI: {
				dprintf(D_SECURITY, "Ignoring GSI method because it is not"
					" available to this build of HTCondor.\n");
				continue;
			}
#endif
#ifndef HAVE_EXT_KRB5
			case CAUTH_KERBEROS: {
				dprintf(D_SECURITY, "Ignoring KERBEROS method because it is not"
					" available to this build of HTCondor.\n");
				continue;
			}
#endif
			case CAUTH_SCITOKENS: // fallthrough
#ifdef HAVE_EXT_SCITOKENS
			{
					// Ensure we use the canonical 'SCITOKENS' on the wire
					// for compatibility with older HTCondor versions.
				tmp = "SCITOKENS";
				break;
			}
#else
			{
				dprintf(D_SECURITY, "Ignoring SCITOKENS method because it is not"
					" available to this build of HTCondor.\n");
				continue;
			}
#endif
			case CAUTH_SSL: {
					// Client auth doesn't require a SSL cert, so
					// we always will try this
				if (CLIENT_PERM == perm) {break;}
				if (!Condor_Auth_SSL::should_try_auth()) {
					dprintf(D_SECURITY|D_FULLDEBUG, "Not trying SSL auth; server is not ready.\n");
					continue;
				}
				break;
			}
			case 0: {
				dprintf(D_SECURITY, "Requested configured authentication method "
					"%s not known or supported by HTCondor.\n", tmp);
				continue;
			}
			// As additional filters are made, we can add them here.
			default:
				break;
		};
		if (first) {first = false;}
		else {result += ",";}
		result += tmp;
	}
	return result;
}


	// Given a known permission level, determine the default authentication
	// methods we should use (as a string list) if the sysadmin provides
	// no input.
	//
	// NOTE: this does *not* filter the authentication methods; some might
	// not be valid for the current build of HTCondor
static std::string
getDefaultAuthenticationMethods(DCpermission perm) {
	std::string methods;
#if defined(WIN32)
	// default windows method
	methods = "NTSSPI";
#else
	// default unix method
	methods = "FS";
#endif

	methods += ",TOKEN";

#if defined(HAVE_EXT_KRB5)
	methods += ",KERBEROS";
#endif

#if defined(HAVE_EXT_GLOBUS)
	methods += ",GSI";
#endif

#if defined(HAVE_EXT_SCITOKENS)
	methods += ",SCITOKENS";
#endif

	// SSL is last as this may cause the client to be anonymous.
	methods += ",SSL";

	if (perm == READ) {
		methods += ",CLAIMTOBE";
	} else if (perm == CLIENT_PERM) {
		methods += ",CLAIMTOBE";
	}

	return methods;
}


std::string SecMan::getDefaultCryptoMethods() {
	return "AES,BLOWFISH,3DES";
}

char* SecMan::my_unique_id() {

    if (!_my_unique_id) {
        // first time we were called, construct the unique ID
        // in member variable _my_unique_id

        int    mypid = 0;

#ifdef WIN32
        mypid = ::GetCurrentProcessId();
#else
        mypid = ::getpid();
#endif

		std::string tid;
        formatstr( tid, "%s:%i:%i", get_local_hostname().c_str(), mypid, 
					 (int)time(0));

        _my_unique_id = strdup(tid.c_str());
    }

    return _my_unique_id;

}

bool SecMan::set_parent_unique_id(const char* value) {
	if (_my_parent_unique_id) {
		free (_my_parent_unique_id);
		_my_parent_unique_id = NULL;
	}

	// if the value is explicitly set using this method,
	// do not check the environment for it, even if we
	// set it to NULL
	_should_check_env_for_unique_id = false;

	if (value && value[0]) {
		_my_parent_unique_id = strdup(value);
	}

	return (_my_parent_unique_id != NULL);
}

char* SecMan::my_parent_unique_id() {
	if (_should_check_env_for_unique_id) {
		// we only check in the environment once
		_should_check_env_for_unique_id = false;

		// look in the env for ENV_PARENT_ID
		const char* envName = EnvGetName ( ENV_PARENT_ID );
		MyString value;
		GetEnv( envName, value );

		if (value.length()) {
			set_parent_unique_id(value.c_str());
		}
	}

	return _my_parent_unique_id;
}

int
SecMan::authenticate_sock(Sock *s,DCpermission perm, CondorError* errstack)
{
	auto methods = getAuthenticationMethods( perm );
	ASSERT(s);
	int auth_timeout = getSecTimeout(perm);
	return s->authenticate( methods.c_str(), errstack, auth_timeout, false );
}

int
SecMan::authenticate_sock(Sock *s,KeyInfo *&ki, DCpermission perm, CondorError* errstack)
{
	auto methods = getAuthenticationMethods( perm );
	ASSERT(s);
	int auth_timeout = getSecTimeout(perm);
	return s->authenticate( ki, methods.c_str(), errstack, auth_timeout, false, NULL );
}

int
SecMan::getSecTimeout(DCpermission perm)
{
	int auth_timeout = -1;
	getIntSecSetting(auth_timeout,"SEC_%s_AUTHENTICATION_TIMEOUT",perm);
	return auth_timeout;
}

Protocol
SecMan::getCryptProtocolNameToEnum(char const *name) {
	if (!name) return CONDOR_NO_PROTOCOL;

	StringList list(name);
	list.rewind();
	char *tmp;
	while ((tmp = list.next())) {
		dprintf(D_NETWORK|D_VERBOSE, "Considering crypto protocol %s.\n", tmp);
		if (!strcasecmp(tmp, "BLOWFISH")) {
			dprintf(D_NETWORK|D_VERBOSE, "Decided on crypto protocol %s.\n", tmp);
			return CONDOR_BLOWFISH;
		} else if (!strcasecmp(tmp, "3DES") || !strcasecmp(tmp, "TRIPLEDES")) {
			dprintf(D_NETWORK|D_VERBOSE, "Decided on crypto protocol %s.\n", tmp);
			return CONDOR_3DES;
		} else if (!strcasecmp(tmp, "AES")) {
			dprintf(D_NETWORK|D_VERBOSE, "Decided on crypto protocol %s.\n", tmp);
			return CONDOR_AESGCM;
		}
	}
	dprintf(D_NETWORK, "Could not decide on crypto protocol from list %s, return CONDOR_NO_PROTOCOL.\n", name);
	return CONDOR_NO_PROTOCOL;
}

const char *
SecMan::getCryptProtocolEnumToName(Protocol proto)
{
	switch(proto) {
	case CONDOR_NO_PROTOCOL:
		return "";
	case CONDOR_BLOWFISH:
		return "BLOWFISH";
	case CONDOR_3DES:
		return "3DES";
	case CONDOR_AESGCM:
		return "AES";
	default:
		return "";
	}
}

std::string
SecMan::getPreferredOldCryptProtocol(const std::string &name)
{
	std::string answer;
	StringList list(name.c_str());
	list.rewind();
	char *tmp;
	while ((tmp = list.next())) {
		dprintf(D_NETWORK|D_VERBOSE, "Considering crypto protocol %s.\n", tmp);
		if (!strcasecmp(tmp, "BLOWFISH")) {
			dprintf(D_NETWORK|D_VERBOSE, "Decided on crypto protocol %s.\n", tmp);
			return "BLOWFISH";
		} else if (!strcasecmp(tmp, "3DES") || !strcasecmp(tmp, "TRIPLEDES")) {
			dprintf(D_NETWORK|D_VERBOSE, "Decided on crypto protocol %s.\n", tmp);
			return "3DES";
		} else if (!strcasecmp(tmp, "AES")) {
			dprintf(D_NETWORK|D_VERBOSE, "Decided on crypto protocol %s.\n", tmp);
			answer = tmp;
		}
	}
	if (answer.empty()) {
		dprintf(D_NETWORK, "Could not decide on crypto protocol from list %s, return CONDOR_NO_PROTOCOL.\n", name.c_str());
	} else {
		dprintf(D_NETWORK|D_VERBOSE, "Decided on crypto protocol %s.\n", answer.c_str());
	}
	return answer;
}

bool
SecMan::CreateNonNegotiatedSecuritySession(DCpermission auth_level, char const *sesid,char const *private_key,char const *exported_session_info,const char *auth_method,char const *peer_fqu, char const *peer_sinful, int duration, classad::ClassAd *policy_input, bool allow_multiple_methods)
{
	if (policy_input) {
		dprintf(D_SECURITY|D_VERBOSE, "NONNEGOTIATEDSESSION: policy_input ad is:\n");
		dPrintAd(D_SECURITY|D_VERBOSE, *policy_input);
	} else {
		dprintf(D_SECURITY|D_VERBOSE, "NONNEGOTIATEDSESSION: policy_input ad is NULL\n");
	}

	ClassAd policy;
	if (policy_input) {
		policy.CopyFrom(*policy_input);
	}

	ASSERT(sesid);

	condor_sockaddr peer_addr;
	if(peer_sinful && !peer_addr.from_sinful(peer_sinful)) {
		dprintf(D_ALWAYS,"SECMAN: failed to create non-negotiated security session %s because "
				"sock_sockaddr::from_sinful(%s) failed\n",sesid,peer_sinful);
		return false;
	}

	FillInSecurityPolicyAd( auth_level, &policy, false );

		// Make sure security negotiation is turned on within this
		// security session.  If it is not, we will just use the raw
		// CEDAR command protocol, which defeats the whole purpose of
		// having a security session.
	policy.Assign(ATTR_SEC_NEGOTIATION,SecMan::sec_req_rev[SEC_REQ_REQUIRED]);

	ClassAd *auth_info = ReconcileSecurityPolicyAds(policy,policy);
	if(!auth_info) {
		dprintf(D_ALWAYS,"SECMAN: failed to create non-negotiated security session %s because "
				"ReconcileSecurityPolicyAds() failed.\n",sesid);
		return false;
	}
	sec_copy_attribute(policy,*auth_info,ATTR_SEC_AUTHENTICATION);
	sec_copy_attribute(policy,*auth_info,ATTR_SEC_INTEGRITY);
	sec_copy_attribute(policy,*auth_info,ATTR_SEC_ENCRYPTION);
	sec_copy_attribute(policy,*auth_info,ATTR_SEC_CRYPTO_METHODS);

	delete auth_info;
	auth_info = NULL;

	if( !ImportSecSessionInfo(exported_session_info,policy) ) {
		return false;
	}

	std::string crypto_methods;
	policy.LookupString(ATTR_SEC_CRYPTO_METHODS, crypto_methods);

	// preserve full list
	policy.Assign(ATTR_SEC_CRYPTO_METHODS_LIST, crypto_methods);

	// ZKM FIXME TODO:
	// why would we disallow multiple methods?
	allow_multiple_methods = true;

	// remove all but the first crypto method, if multiple methods
	// aren't allowed
	if (!allow_multiple_methods) {
		size_t pos = crypto_methods.find(',');
		if( pos != std::string::npos ) {
			crypto_methods.erase(pos);
			policy.Assign(ATTR_SEC_CRYPTO_METHODS, crypto_methods);
		}
	}

	policy.Assign(ATTR_SEC_USE_SESSION, "YES");
	policy.Assign(ATTR_SEC_SID, sesid);
	policy.Assign(ATTR_SEC_ENACT, "YES");

	if( auth_method ) {
		policy.Assign(ATTR_SEC_AUTHENTICATION_METHODS, auth_method);

	}
	if( peer_fqu ) {
		policy.Assign(ATTR_SEC_AUTHENTICATION, SecMan::sec_feat_act_rev[SEC_FEAT_ACT_NO]);
		policy.Assign(ATTR_SEC_TRIED_AUTHENTICATION,true);
		policy.Assign(ATTR_SEC_USER,peer_fqu);
	}

		// extract the session duration from the (imported) policy
	int expiration_time = 0;

	if( policy.LookupInteger(ATTR_SEC_SESSION_EXPIRES,expiration_time) ) {
		duration = expiration_time ? expiration_time - time(NULL) : 0;
		if( duration < 0 ) {
			dprintf(D_ALWAYS,"SECMAN: failed to create non-negotiated security session %s because duration = %d\n",sesid,duration);
			return false;
		}
	}
	else if( duration > 0 ) {
		expiration_time = time(NULL) + duration;
			// store this in the policy so that when we export session info,
			// it is there
		policy.Assign(ATTR_SEC_SESSION_EXPIRES,expiration_time);
	}

	// TODO What happens if we don't support any of the methods in the list?
	//   The old code creates a KeyInfo with CONDOR_NO_PROTOCOL.
	std::vector<KeyInfo*> keys_list;
	Tokenize(crypto_methods);
	const char *next_crypto;
	while ((next_crypto = GetNextToken(",", true))) {
		Protocol crypt_protocol = getCryptProtocolNameToEnum(next_crypto);

		unsigned char* keybuf;
		if (crypt_protocol != CONDOR_AESGCM) {
			keybuf = Condor_Crypt_Base::oneWayHashKey(private_key);
		} else {
			keybuf = Condor_Crypt_Base::hkdf(reinterpret_cast<const unsigned char *>(private_key), strlen(private_key), 32);
		}
		if(!keybuf) {
			dprintf(D_ALWAYS,"SECMAN: failed to create non-negotiated security session %s because"
				" key generation failed.\n",sesid);
			return false;
		}
		KeyInfo *keyinfo;
		if (crypt_protocol == CONDOR_AESGCM) {
			keyinfo = new KeyInfo(keybuf, 32, crypt_protocol, 0);
		} else {
			// should this be MAC_SIZE?
			keyinfo = new KeyInfo(keybuf,MAC_SIZE,crypt_protocol, 0);
		}
		keys_list.push_back(keyinfo);
		free( keybuf );
		keybuf = NULL;
	}

	KeyCacheEntry key(sesid,peer_sinful ? &peer_addr : NULL,keys_list,&policy,expiration_time,0);

	if( !session_cache->insert(key) ) {
		KeyCacheEntry *existing = NULL;
		bool fixed = false;
		if( !session_cache->lookup(sesid,existing) ) {
			existing = NULL;
		}
		if( existing ) {
			if( !LookupNonExpiredSession(sesid,existing) ) {
					// the existing session must have expired, so try again
				existing = NULL;
				if( session_cache->insert(key) ) {
					fixed = true;
				}
			}
			else if( existing && existing->getLingerFlag() ) {
				dprintf(D_ALWAYS,"SECMAN: removing lingering non-negotiated security session %s because it conflicts with new request\n",sesid);
				session_cache->expire(existing);
				existing = NULL;
				if( session_cache->insert(key) ) {
					fixed = true;
				}
			}
		}

		if( !fixed ) {
			ClassAd *existing_policy = existing ? existing->policy() : NULL;
			if( existing_policy ) {
				dprintf(D_SECURITY,"SECMAN: not creating new session, found existing session %s\n", sesid);
				dPrintAd(D_SECURITY | D_FULLDEBUG, *existing_policy);
			} else {
				dprintf(D_ALWAYS, "SECMAN: failed to create session %s.\n", sesid);
			}
			return false;
		}
	}

	dprintf(D_SECURITY, "SECMAN: created non-negotiated security session %s for %d %sseconds."
			"\n", sesid, duration, expiration_time == 0 ? "(inf) " : "");

	// now add entrys which map all the {<sinful_string>,<command>} pairs
	// to the same key id (which is in the variable sesid)
	dprintf(D_SECURITY, "SECMAN: now creating non-negotiated command mappings\n");

	std::string valid_coms;
	policy.LookupString(ATTR_SEC_VALID_COMMANDS, valid_coms);
	StringList coms(valid_coms.c_str());
	char *p;

	coms.rewind();
	while ( (p = coms.next()) ) {
		std::string keybuf;
		const std::string &tag = SecMan::getTag();
		if (tag.size()) {
			formatstr (keybuf, "{%s,%s,<%s>}", tag.c_str(), peer_sinful, p);
		} else {
			formatstr (keybuf, "{%s,<%s>}", peer_sinful, p);
		}

		// NOTE: HashTable returns ZERO on SUCCESS!!!
		if (command_map.insert(keybuf, sesid, true) == 0) {
			// success
			if (IsDebugVerbose(D_SECURITY)) {
				dprintf (D_SECURITY, "SECMAN: command %s mapped to session %s.\n", keybuf.c_str(), sesid);
			}
		} else {
			dprintf (D_ALWAYS, "SECMAN: command %s NOT mapped (insert failed!)\n", keybuf.c_str());
		}
	}

	if( IsDebugVerbose(D_SECURITY) ) {
		if( exported_session_info ) {
			dprintf(D_SECURITY,"Imported session attributes: %s\n",
					exported_session_info);
		}
		dprintf(D_SECURITY,"Caching non-negotiated security session ad:\n");
		dPrintAd(D_SECURITY, policy);
	}

	return true;
}

bool
SecMan::ImportSecSessionInfo(char const *session_info,ClassAd &policy) {
		// expected format for session_info is the format produced by
		// ExportSecSessionInfo()
		// [param1=val1; param2=val2; ... ]
		// To keep things simple, no parameters or values may contain ';'

	if( !session_info || !*session_info) {
		return true; // no exported session info
	}

	std::string buf = session_info+1;

		// verify that the string is contained in []'s
	if( session_info[0]!='[' || buf[buf.length()-1]!=']' ) {
		dprintf( D_ALWAYS, "ImportSecSessionInfo: invalid session info: %s\n",
				session_info );
		return false;
	}

		// get rid of final ']'
	buf.erase(buf.length()-1);

	StringList lines(buf.c_str(),";");
	lines.rewind();

	char const *line;
	ClassAd imp_policy;
	while( (line=lines.next()) ) {
		if( !imp_policy.Insert(line) ) {
			dprintf( D_ALWAYS, "ImportSecSessionInfo: invalid imported session info: '%s' in %s\n", line, session_info );
			return false;
		}
	}

	dprintf(D_SECURITY|D_VERBOSE, "IMPORT: Importing session attributes from ad:\n");
	dPrintAd(D_SECURITY|D_VERBOSE, imp_policy);

		// We could have just blindly inserted everything into our policy,
		// but for safety, we explicitly copy over specific attributes
		// from imp_policy to our policy.

	sec_copy_attribute(policy,imp_policy,ATTR_SEC_INTEGRITY);
	sec_copy_attribute(policy,imp_policy,ATTR_SEC_ENCRYPTION);
	sec_copy_attribute(policy,imp_policy,ATTR_SEC_CRYPTO_METHODS);
	sec_copy_attribute(policy,imp_policy,ATTR_SEC_SESSION_EXPIRES);
	sec_copy_attribute(policy,imp_policy,ATTR_SEC_VALID_COMMANDS);

	// If the import policy has CryptoMethodsList, that should override
	// CryptoMethods
	sec_copy_attribute(policy, ATTR_SEC_CRYPTO_METHODS, imp_policy, ATTR_SEC_CRYPTO_METHODS_LIST);

		// See comments in ExportSecSessionInfo; use a different delimiter as ','
		// is a significant character and not allowed in session IDs.
	std::string crypto_methods;
	if (policy.LookupString(ATTR_SEC_CRYPTO_METHODS, crypto_methods)) {
		std::replace(crypto_methods.begin(), crypto_methods.end(), '.', ',');
		policy.Assign(ATTR_SEC_CRYPTO_METHODS, crypto_methods.c_str());
	}

	// we need to convert the short version (e.g. "8.9.7") into a proper version string
	std::string short_version;
	if (imp_policy.LookupString(ATTR_SEC_SHORT_VERSION, short_version)) {
		int maj, min, sub;
		char *pos = NULL;
		maj = strtol(short_version.c_str(), &pos, 10);
		min = (pos[0] == '.') ? strtol(pos+1, &pos, 10) : 0;
		sub = (pos[0] == '.') ? strtol(pos+1, &pos, 10) : 0;

		CondorVersionInfo cvi(maj,min,sub, "ExportedSessionInfo");
		std::string full_version = cvi.get_version_stdstring();
		policy.Assign(ATTR_SEC_REMOTE_VERSION, full_version.c_str());
		dprintf (D_SECURITY|D_VERBOSE, "IMPORT: Version components are %i:%i:%i, set Version to %s\n", maj, min, sub, full_version.c_str());
	}

	return true;
}

bool
SecMan::getSessionPolicy(const char *session_id, classad::ClassAd &policy_ad)
{
	KeyCacheEntry *session_key = NULL;
	if (!session_cache->lookup(session_id, session_key)) {return false;}
	ClassAd *policy = session_key->policy();
	if (!policy) {return false;}

	sec_copy_attribute(policy_ad, *policy, ATTR_X509_USER_PROXY_SUBJECT);
	sec_copy_attribute(policy_ad, *policy, ATTR_X509_USER_PROXY_EXPIRATION);
	sec_copy_attribute(policy_ad, *policy, ATTR_X509_USER_PROXY_EMAIL);
	sec_copy_attribute(policy_ad, *policy, ATTR_X509_USER_PROXY_VONAME);
	sec_copy_attribute(policy_ad, *policy, ATTR_X509_USER_PROXY_FIRST_FQAN);
	sec_copy_attribute(policy_ad, *policy, ATTR_X509_USER_PROXY_FQAN);
	sec_copy_attribute(policy_ad, *policy, ATTR_TOKEN_SUBJECT);
	sec_copy_attribute(policy_ad, *policy, ATTR_TOKEN_ISSUER);
	sec_copy_attribute(policy_ad, *policy, ATTR_TOKEN_GROUPS);
	sec_copy_attribute(policy_ad, *policy, ATTR_TOKEN_SCOPES);
	sec_copy_attribute(policy_ad, *policy, ATTR_TOKEN_ID);
	sec_copy_attribute(policy_ad, *policy, ATTR_REMOTE_POOL);
	sec_copy_attribute(policy_ad, *policy, "ScheddSession");
	return true;
}

bool
SecMan::getSessionStringAttribute(const char *session_id, const char *attr_name, std::string &attr_value)
{
	KeyCacheEntry *session_key = NULL;
	if (!session_cache->lookup(session_id, session_key)) {return false;}
	ClassAd *policy = session_key->policy();
	if (!policy) {return false;}

	return policy->LookupString(attr_name,attr_value) ? true : false;
}

bool
SecMan::ExportSecSessionInfo(char const *session_id,std::string &session_info) {
    MyString ms;
    bool rv = ExportSecSessionInfo(session_id, ms);
    if(! ms.empty()) { session_info = ms; }
    return rv;
}

bool
SecMan::ExportSecSessionInfo(char const *session_id,MyString &session_info) {
	ASSERT( session_id );

	KeyCacheEntry *session_key = NULL;
	if(!session_cache->lookup(session_id,session_key)) {
		dprintf(D_ALWAYS,"SECMAN: ExportSecSessionInfo failed to find "
				"session %s\n",session_id);
		return false;
	}
	ClassAd *policy = session_key->policy();
	ASSERT( policy );

	dprintf(D_SECURITY|D_VERBOSE, "EXPORT: Exporting session attributes from ad:\n");
	dPrintAd(D_SECURITY|D_VERBOSE, *policy);

	ClassAd exp_policy;
	sec_copy_attribute(exp_policy,*policy,ATTR_SEC_INTEGRITY);
	sec_copy_attribute(exp_policy,*policy,ATTR_SEC_ENCRYPTION);
	sec_copy_attribute(exp_policy,*policy,ATTR_SEC_SESSION_EXPIRES);
	sec_copy_attribute(exp_policy,*policy,ATTR_SEC_VALID_COMMANDS);

	std::string crypto_methods;
	policy->LookupString(ATTR_SEC_CRYPTO_METHODS, crypto_methods);
	size_t pos = crypto_methods.find(',');
	if( pos != std::string::npos ) {
		std::string preferred = getPreferredOldCryptProtocol(crypto_methods);
		if (preferred.empty()) {
			preferred = crypto_methods.substr(0, pos);
		}
		exp_policy.Assign(ATTR_SEC_CRYPTO_METHODS, preferred);

		// ',' is not a permissible character in claim IDs.
		// Convert it to a different delimiter...
		std::replace(crypto_methods.begin(), crypto_methods.end(), ',', '.');
		exp_policy.Assign(ATTR_SEC_CRYPTO_METHODS_LIST, crypto_methods);
	} else if (!crypto_methods.empty()) {
		exp_policy.Assign(ATTR_SEC_CRYPTO_METHODS, crypto_methods);
	}

	// we want to export "RemoteVersion" but the spaces in the full version
	// string screw up parsing when importing.  so we have to extract just
	// the numeric version (e.g. "8.9.7")
	std::string full_version;
	if (policy->LookupString(ATTR_SEC_REMOTE_VERSION, full_version)) {
		CondorVersionInfo cvi(full_version.c_str());
		std::string short_version;
		short_version = std::to_string(cvi.getMajorVer());
		short_version += ".";
		short_version += std::to_string(cvi.getMinorVer());
		short_version += ".";
		short_version += std::to_string(cvi.getSubMinorVer());
		dprintf (D_SECURITY|D_VERBOSE, "EXPORT: Setting short version to %s\n", short_version.c_str());
		exp_policy.Assign(ATTR_SEC_SHORT_VERSION, short_version.c_str());
	}

	session_info += "[";
	for ( auto itr = exp_policy.begin(); itr != exp_policy.end(); itr++ ) {
			// In the following, we attempt to avoid any spaces in the
			// result string.  However, no code should depend on this.
		session_info += itr->first;
		session_info += "=";

        const char *line = ExprTreeToString(itr->second);

			// none of the ClassAd values should ever contain ';'
			// that makes things easier in ImportSecSessionInfo()
		ASSERT( strchr(line,';') == NULL );

		session_info += line;
		session_info += ";";
    }
	session_info += "]";

	dprintf(D_SECURITY,"SECMAN: exporting session info for %s: %s\n",
			session_id, session_info.c_str());
	return true;
}

bool
SecMan::SetSessionExpiration(char const *session_id,time_t expiration_time) {
	ASSERT( session_id );

	KeyCacheEntry *session_key = NULL;
	if(!session_cache->lookup(session_id,session_key)) {
		dprintf(D_ALWAYS,"SECMAN: SetSessionExpiration failed to find "
				"session %s\n",session_id);
		return false;
	}
	session_key->setExpiration(expiration_time);

	dprintf(D_SECURITY,"Set expiration time for security session %s to %ds\n",session_id,(int)(expiration_time-time(NULL)));

	return true;
}

bool
SecMan::SetSessionLingerFlag(char const *session_id) {
	ASSERT( session_id );

	KeyCacheEntry *session_key = NULL;
	if(!session_cache->lookup(session_id,session_key)) {
		dprintf(D_ALWAYS,"SECMAN: SetSessionLingerFlag failed to find "
				"session %s\n",session_id);
		return false;
	}
	session_key->setLingerFlag(true);

	return true;
}<|MERGE_RESOLUTION|>--- conflicted
+++ resolved
@@ -1821,9 +1821,6 @@
 				}
 
 				m_sock->encode();
-<<<<<<< HEAD
-				m_sock->set_MD_mode(MD_ALWAYS_ON, ki, key_id.c_str());
-=======
 
 				// if the encryption method is AES, we don't actually want to enable the MAC
 				// here as that instantiates an MD5 object which will cause FIPS to blow up.
@@ -1833,7 +1830,6 @@
 					dprintf(D_SECURITY|D_VERBOSE, "SECMAN: because protocal is AES, not using other MAC.\n");
 					m_sock->set_MD_mode(MD_OFF, ki, key_id.Value());
 				}
->>>>>>> 90d50db7
 
 				dprintf ( D_SECURITY, "SECMAN: successfully enabled message authenticator!\n");
 			} // if (will_enable_mac)
