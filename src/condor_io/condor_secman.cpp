/***************************************************************
 *
 * Copyright (C) 1990-2007, Condor Team, Computer Sciences Department,
 * University of Wisconsin-Madison, WI.
 * 
 * Licensed under the Apache License, Version 2.0 (the "License"); you
 * may not use this file except in compliance with the License.  You may
 * obtain a copy of the License at
 * 
 *    http://www.apache.org/licenses/LICENSE-2.0
 * 
 * Unless required by applicable law or agreed to in writing, software
 * distributed under the License is distributed on an "AS IS" BASIS,
 * WITHOUT WARRANTIES OR CONDITIONS OF ANY KIND, either express or implied.
 * See the License for the specific language governing permissions and
 * limitations under the License.
 *
 ***************************************************************/


#include "condor_common.h"
#include "condor_debug.h"
#include "condor_config.h"
#include "condor_ver_info.h"
#include "condor_version.h"
#include "condor_environ.h"

#include "authentication.h"
#include "condor_attributes.h"
#include "condor_adtypes.h"
#include "my_hostname.h"
#include "internet.h"
#include "HashTable.h"
#include "KeyCache.h"
#include "condor_daemon_core.h"
#include "condor_ipverify.h"
#include "condor_secman.h"
#include "classad_merge.h"
#include "daemon.h"
#include "subsystem_info.h"
#include "setenv.h"
#include "ipv6_hostname.h"
#include "condor_auth_passwd.h"
#include "condor_auth_ssl.h"
<<<<<<< HEAD
#include "condor_base64.h"
=======
#include "globus_utils.h" // for warn_on_gsi_config()
>>>>>>> 873d1d01

#include <sstream>
#include <algorithm>
#include <string>

// For AES (and newer).
#define GENERATED_KEY_LENGTH_V9  32

// For BLOWFISH and 3DES
#define GENERATED_KEY_LENGTH_OLD 24

extern bool global_dc_get_cookie(int &len, unsigned char* &data);

// special security session "hint" used to specify that a new
// security session should be used
char const *USE_TMP_SEC_SESSION = "USE_TMP_SEC_SESSION";

void SecMan::key_printf(int debug_levels, KeyInfo *k) {
	if (param_boolean("SEC_DEBUG_PRINT_KEYS", false)) {
		if (k) {
			char hexout[260];  // holds (at least) a 128 byte key.
			const unsigned char* dataptr = k->getKeyData();
			int   length  =  k->getKeyLength();

			for (int i = 0; (i < length) && (i < 24); i++) {
				sprintf (&hexout[i*2], "%02x", *dataptr++);
			}

			dprintf (debug_levels, "KEYPRINTF: [%i] %s\n", length, hexout);
		} else {
			dprintf (debug_levels, "KEYPRINTF: [NULL]\n");
		}
	}
}



const char SecMan::sec_feat_act_rev[][10] = {
	"UNDEFINED",
	"INVALID",
	"FAIL",
	"YES",
	"NO"
};


const char SecMan::sec_req_rev[][10] = {
	"UNDEFINED",
	"INVALID",
	"NEVER",
	"OPTIONAL",
	"PREFERRED",
	"REQUIRED"
};

KeyCache SecMan::m_default_session_cache;
std::map<std::string,KeyCache*> *SecMan::m_tagged_session_cache = NULL;
std::string SecMan::m_tag;
std::string SecMan::m_token;
std::map<DCpermission, std::string> SecMan::m_tag_methods;
std::string SecMan::m_tag_token_owner;
KeyCache *SecMan::session_cache = &SecMan::m_default_session_cache;
std::string SecMan::m_pool_password;
HashTable<std::string,std::string> SecMan::command_map(hashFunction);
HashTable<std::string,classy_counted_ptr<SecManStartCommand> > SecMan::tcp_auth_in_progress(hashFunction);
int SecMan::sec_man_ref_count = 0;
std::set<std::string> SecMan::m_not_my_family;
char* SecMan::_my_unique_id = 0;
char* SecMan::_my_parent_unique_id = 0;
bool SecMan::_should_check_env_for_unique_id = true;
IpVerify *SecMan::m_ipverify = NULL;
classad::References SecMan::m_resume_proj;

// Forward dec'l; this was previously a SecMan method but not hidden here to discourage
// its use; in all cases, an external caller should use SecMan::getAuthenticationMethods
// instead.
static std::string getDefaultAuthenticationMethods(DCpermission perm);

void
SecMan::setTag(const std::string &tag) {

	if (tag != m_tag) {
		m_tag_token_owner = "";
		m_tag_methods.clear();
	}

        m_tag = tag;
	if (tag.size() == 0) {
		session_cache = &m_default_session_cache;
		return;
	}
	if (m_tagged_session_cache == NULL) {
		m_tagged_session_cache = new std::map<std::string, KeyCache*>();
	}
	std::map<std::string, KeyCache*>::const_iterator iter = m_tagged_session_cache->find(tag);
	KeyCache *tmp = NULL;
	if (iter == m_tagged_session_cache->end()) {
		tmp = new KeyCache();
		m_tagged_session_cache->insert(std::make_pair(tag, tmp));
	} else {
		tmp = iter->second;
	}
	session_cache = tmp;
}


void
SecMan::setTagAuthenticationMethods(DCpermission perm, const std::vector<std::string> &methods)
{
	std::stringstream ss;
	bool first = true;
	for (const auto &method : methods) {
		if (first) first = false;
		else ss << ",";
		ss << method;
	}
	m_tag_methods[perm] = ss.str();
}


const std::string
SecMan::getTagAuthenticationMethods(DCpermission perm)
{
	const auto iter = m_tag_methods.find(perm);
	if (iter == m_tag_methods.end()) {
		return "";
	}
	return iter->second;
}


SecMan::sec_req
SecMan::sec_alpha_to_sec_req(char *b) {
	if (!b || !*b) {  
		// ... that is the question :)
		return SEC_REQ_INVALID;
	}

	switch (toupper(b[0])) {
		case 'R':  // required
		case 'Y':  // yes
		case 'T':  // true
			return SEC_REQ_REQUIRED;
		case 'P':  // preferred
			return SEC_REQ_PREFERRED;
		case 'O':  // optional
			return SEC_REQ_OPTIONAL;
		case 'F':  // false
		case 'N':  // never
			return SEC_REQ_NEVER;
	}

	return SEC_REQ_INVALID;
}


SecMan::sec_feat_act
SecMan::sec_lookup_feat_act( const ClassAd &ad, const char* pname ) {

	char* res = NULL;
	ad.LookupString(pname, &res);

	if (res) {
		char buf[2];
		strncpy (buf, res, 1);
		buf[1] = 0;
		free (res);

		return sec_alpha_to_sec_feat_act(buf);
	}

	return SEC_FEAT_ACT_UNDEFINED;

}

SecMan::sec_feat_act
SecMan::sec_alpha_to_sec_feat_act(char *b) {
	if (!b || !*b) {  
		// ... that is the question :)
		return SEC_FEAT_ACT_INVALID;
	}

	switch (toupper(b[0])) {
		case 'F':  // enact
			return SEC_FEAT_ACT_FAIL;
		case 'Y':  // yes
			return SEC_FEAT_ACT_YES;
		case 'N':  // no
			return SEC_FEAT_ACT_NO;
	}

	return SEC_FEAT_ACT_INVALID;
}


/*
SecMan::sec_act
SecMan::sec_alpha_to_sec_act(char *b) {
	if (!b || !*b) {  
		// ... that is the question :)
		return SEC_ACT_INVALID;
	}

	switch (toupper(b[0])) {
		case 'A':  // ask
			return SEC_REQ_ASK;
		case 'E':  // enact
			return SEC_ENACT;
		case 'U':  // usekey
			return SEC_USEKEY;
		case 'N':  // none
			return SEC_NONE;
	}

	return SEC_INVALID;
}
*/

/*
SecMan::sec_act
SecMan::sec_lookup_act( const ClassAd &ad, const char* pname ) {

	char* res = NULL;
	ad.LookupString(pname, &res);

	if (res) {
		char buf[2];
		strncpy (buf, res, 1);
		buf[1] = 0;
		free (res);

		return sec_alpha_to_sec_act(buf);
	}

	return SEC_UNDEFINED;
}
*/


SecMan::sec_req
SecMan::sec_lookup_req( const ClassAd &ad, const char* pname ) {

	char* res = NULL;
	ad.LookupString(pname, &res);

	if (res) {
		char buf[2];
		strncpy (buf, res, 1);
		buf[1] = 0;
		free (res);

		return sec_alpha_to_sec_req(buf);
	}

	return SEC_REQ_UNDEFINED;
}

SecMan::sec_feat_act
SecMan::sec_req_to_feat_act (sec_req r) {
	if ( (r == SEC_REQ_REQUIRED) || (r == SEC_REQ_PREFERRED) ) {
		return SEC_FEAT_ACT_YES;
	} else {
		return SEC_FEAT_ACT_NO;
	}
}


bool
SecMan::sec_is_negotiable (sec_req r) {
	if ( (r == SEC_REQ_REQUIRED) || (r == SEC_REQ_NEVER) ) {
		return false;
	} else {
		return true;
	}
}


SecMan::sec_req
SecMan::sec_req_param( const char* fmt, DCpermission auth_level, sec_req def ) {
	char *config_value = getSecSetting( fmt, auth_level );

	if (config_value) {
		char buf[2];
		strncpy (buf, config_value, 1);
		buf[1] = 0;
		free (config_value);

		sec_req res = sec_alpha_to_sec_req(buf);

		if (res == SEC_REQ_UNDEFINED || res == SEC_REQ_INVALID) {
			MyString param_name;
			char *value = getSecSetting( fmt, auth_level, &param_name );
			if( res == SEC_REQ_INVALID ) {
				EXCEPT( "SECMAN: %s=%s is invalid!",
				        param_name.c_str(), value ? value : "(null)" );
			}
			if( IsDebugVerbose(D_SECURITY) ) {
				dprintf (D_SECURITY,
				         "SECMAN: %s is undefined; using %s.\n",
				         param_name.c_str(), SecMan::sec_req_rev[def]);
			}
			free(value);

			return def;
		}

		return res;
	}

	return def;
}


	// Determine the valid authentication methods for the current process.  Order of
	// preference is:
	// 1. Methods explicitly set in the current security tag (typically a developer
	//    override of settings).
	// 2. The setting in SEC_<perm>_AUTHENTICATION_METHODS.
	// 3. The default parameters for the permission level.
	// Additionally, (2) and (3) are filtered to ensure they are valid.
std::string
SecMan::getAuthenticationMethods(DCpermission perm) {

	auto methods = getTagAuthenticationMethods(perm);
	if (!methods.empty()) {
		return methods;
	}

	std::unique_ptr<char, decltype(&free)> config_methods(getSecSetting ("SEC_%s_AUTHENTICATION_METHODS", perm), free);

	if (!config_methods) {
		methods = getDefaultAuthenticationMethods(perm);
	} else {
		methods = std::string(config_methods.get());
	}
	if (strstr(methods.c_str(), "GSI")) {
		warn_on_gsi_config();
	}

	return filterAuthenticationMethods(perm, methods);
}

bool
SecMan::getIntSecSetting( int &result, const char* fmt, DCpermissionHierarchy const &auth_level, MyString *param_name /* = NULL */, char const *check_subsystem /* = NULL */ )
{
	return getSecSetting_implementation(&result,NULL,fmt,auth_level,param_name,check_subsystem);
}

char* 
SecMan::getSecSetting( const char* fmt, DCpermissionHierarchy const &auth_level, MyString *param_name /* = NULL */, char const *check_subsystem /* = NULL */ )
{
	char *result = NULL;
	getSecSetting_implementation(NULL,&result,fmt,auth_level,param_name,check_subsystem);
	return result;
}

bool
SecMan::getSecSetting_implementation( int *int_result,char **str_result, const char* fmt, DCpermissionHierarchy const &auth_level, MyString *param_name, char const *check_subsystem )
{
	DCpermission const *perms = auth_level.getConfigPerms();
	bool found;

		// Now march through the list of config settings to look for.  The
		// last one in the list will be DEFAULT_PERM, which we only use
		// if nothing else is found first.

	for( ; *perms != LAST_PERM; perms++ ) {
		MyString buf;
		if( check_subsystem ) {
				// First see if there is a specific config entry for the
				// specified condor subsystem.
			buf.formatstr( fmt, PermString(*perms) );
			buf.formatstr_cat("_%s",check_subsystem);
			if( int_result ) {
				found = param_integer( buf.c_str(), *int_result, false, 0, false, 0, 0 );
			}
			else {
				*str_result = param( buf.c_str() );
				found = *str_result;
			}
			if( found ) {
				if( param_name ) {
						// Caller wants to know the param name.
					param_name->append_to_list(buf);
				}
				return true;
			}
		}

		buf.formatstr( fmt, PermString(*perms) );
		if( int_result ) {
			found = param_integer( buf.c_str(), *int_result, false, 0, false, 0, 0 );
		}
		else {
			*str_result = param( buf.c_str() );
			found = *str_result;
		}
		if( found ) {
			if( param_name ) {
					// Caller wants to know the param name.
				param_name->append_to_list(buf);
			}
			return true;
		}
	}

	return false;
}


void
SecMan::UpdateAuthenticationMetadata(ClassAd &ad)
{
	// We need the trust domain for TOKEN auto-request, but auto-request
	// happens if and only if TOKEN isn't in the method list (indicating
	// that we didn't have one).
	std::string issuer;
	if (param(issuer, "TRUST_DOMAIN")) {
		issuer = issuer.substr(0, issuer.find_first_of(", \t"));
		ad.InsertAttr(ATTR_SEC_TRUST_DOMAIN, issuer);
	}

	std::string method_list_str;
	if (!ad.EvaluateAttrString(ATTR_SEC_AUTHENTICATION_METHODS, method_list_str)) {
		return;
	}
	StringList  method_list( method_list_str.c_str() );
	const char *method;

	method_list.rewind();
	while ( (method = method_list.next()) ) {
		if (!strcmp(method, "TOKEN") || !strcmp(method, "TOKENS") ||
			!strcmp(method, "IDTOKEN") || !strcmp(method, "IDTOKENS"))
		{
			Condor_Auth_Passwd::preauth_metadata(ad);
		}
	}
}


// params() for a bunch of stuff and sets up a class ad describing our security
// preferences/requirements.  returns true if the security policy is valid, and
// false otherwise.

// there are many ways to end up with and 'invalid' security policy.  here are a
// couple:
//
// 6.3-style negotiation is disabled and one of AUTH, ENC, or INTEG were required.
//
// either ENC or INTEG are supposed to happen but AUTH is NEVER (can't exchange
// private key if we don't authenticate)

bool
SecMan::FillInSecurityPolicyAd( DCpermission auth_level, ClassAd* ad, 
								bool raw_protocol,
								bool use_tmp_sec_session,
								bool force_authentication )
{
	if( ! ad ) {
		EXCEPT( "SecMan::FillInSecurityPolicyAd called with NULL ad!" );
	}

	// get values from config file, trying each auth level in the
	// list in turn.  The final level in the list will be "DEFAULT".
	// if that fails, the default value (OPTIONAL) is used.

	sec_req sec_authentication = force_authentication ? SEC_REQ_REQUIRED :
		sec_req_param("SEC_%s_AUTHENTICATION", auth_level, SEC_REQ_OPTIONAL);

	sec_req sec_encryption = sec_req_param(
		"SEC_%s_ENCRYPTION", auth_level, SEC_REQ_OPTIONAL);

	sec_req sec_integrity = sec_req_param(
		 "SEC_%s_INTEGRITY", auth_level, SEC_REQ_OPTIONAL);

	sec_req sec_replay = sec_req_param(
		"SEC_%s_REPLAY_PROTECTION", auth_level, SEC_REQ_OPTIONAL);

	// regarding SEC_NEGOTIATE values:
	// REQUIRED- outgoing will always negotiate, and incoming must
	//           be negotiated as well.
	// PREFERRED- outgoing will try to negotiate but fall back to
	//            6.2 method if necessary.  incoming will allow
	//            negotiated & unnegotiated commands.
	// OPTIONAL- outgoing will be 6.2 style.  incoming will allow
	//           negotiated and unnegotiated commands.
	// NEVER- everything will be 6.2 style

	// as of 6.5.0, the default is PREFERRED

	sec_req sec_negotiation = sec_req_param ("SEC_%s_NEGOTIATION", auth_level, SEC_REQ_PREFERRED);

	if( raw_protocol ) {
		sec_negotiation = SEC_REQ_NEVER;
		sec_authentication = SEC_REQ_NEVER;
		sec_encryption = SEC_REQ_NEVER;
		sec_integrity = SEC_REQ_NEVER;
	}


	if (!ReconcileSecurityDependency(sec_encryption, sec_replay) ||
		!ReconcileSecurityDependency (sec_authentication, sec_encryption) ||
		!ReconcileSecurityDependency (sec_authentication, sec_integrity) ||
	    !ReconcileSecurityDependency (sec_negotiation, sec_authentication) ||
	    !ReconcileSecurityDependency (sec_negotiation, sec_encryption) ||
		!ReconcileSecurityDependency (sec_negotiation, sec_integrity)) {

		// houston, we have a problem.  
		dprintf (D_SECURITY, "SECMAN: failure! can't resolve security policy:\n");
		dprintf (D_SECURITY, "SECMAN:   SEC_NEGOTIATION=\"%s\"\n",
				SecMan::sec_req_rev[sec_negotiation]);
		dprintf (D_SECURITY, "SECMAN:   SEC_AUTHENTICATION=\"%s\"\n",
				SecMan::sec_req_rev[sec_authentication]);
		dprintf (D_SECURITY, "SECMAN:   SEC_ENCRYPTION=\"%s\"\n", 
				SecMan::sec_req_rev[sec_encryption]);
		dprintf (D_SECURITY, "SECMAN:   SEC_INTEGRITY=\"%s\"\n", 
				SecMan::sec_req_rev[sec_integrity]);
		return false;
	}

	// auth methods
	auto methods = getAuthenticationMethods(auth_level);
	if (!methods.empty()) {
		ad->Assign (ATTR_SEC_AUTHENTICATION_METHODS, methods.c_str());

		// Some methods may need to insert additional metadata into this ad
		// in order for the client & server to determine if they can be used.
		UpdateAuthenticationMetadata(*ad);
	} else {
		if( sec_authentication == SEC_REQ_REQUIRED ) {
			dprintf( D_SECURITY, "SECMAN: no auth methods, "
					 "but a feature was required! failing...\n" );
			return false;
		} else {
			// disable auth, which disables crypto and integrity.
			// if any of these were required, auth would be required
			// too after calling ReconcileSecurityDependency.
			dprintf( D_SECURITY, "SECMAN: no auth methods, "
			 	"disabling authentication, crypto, and integrity.\n" );
			sec_authentication = SEC_REQ_NEVER;
			sec_encryption = SEC_REQ_NEVER;
			sec_integrity = SEC_REQ_NEVER;
		}
	}

	// crypto methods
	auto crypto_method_raw = SecMan::getSecSetting("SEC_%s_CRYPTO_METHODS", auth_level);
	std::string crypto_method = crypto_method_raw ? crypto_method_raw : SecMan::getDefaultCryptoMethods();
	free(crypto_method_raw);

	crypto_method = SecMan::filterCryptoMethods(crypto_method);

	if (!crypto_method.empty()) {
		ad->Assign (ATTR_SEC_CRYPTO_METHODS, crypto_method);
	} else {
		if( sec_encryption == SEC_REQ_REQUIRED || 
			sec_integrity == SEC_REQ_REQUIRED ) {
			dprintf( D_SECURITY, "SECMAN: no crypto methods, "
					 "but it was required! failing...\n" );
			return false;
		} else {
			dprintf( D_SECURITY, "SECMAN: no crypto methods, "
					 "disabling crypto.\n" );
			sec_encryption = SEC_REQ_NEVER;
			sec_integrity = SEC_REQ_NEVER;
		}
	}


	ad->Assign( ATTR_SEC_NEGOTIATION, SecMan::sec_req_rev[sec_negotiation] );

	ad->Assign ( ATTR_SEC_AUTHENTICATION, SecMan::sec_req_rev[sec_authentication] );

	ad->Assign (ATTR_SEC_ENCRYPTION, SecMan::sec_req_rev[sec_encryption] );

	ad->Assign ( ATTR_SEC_INTEGRITY, SecMan::sec_req_rev[sec_integrity] );

	ad->Assign(ATTR_SEC_REPLAY_PROTECTION, SecMan::sec_req_rev[sec_replay]);

	ad->Assign ( ATTR_SEC_ENACT, "NO" );


	// subsystem
	ad->Assign ( ATTR_SEC_SUBSYSTEM, get_mySubSystem()->getName() );

    char * parent_id = my_parent_unique_id();
    if (parent_id) {
		ad->Assign ( ATTR_SEC_PARENT_UNIQUE_ID, parent_id );
	}

	// pid
	int    mypid = 0;
#ifdef WIN32
	mypid = ::GetCurrentProcessId();
#else
	mypid = ::getpid();
#endif
	ad->Assign ( ATTR_SEC_SERVER_PID, mypid );

	// key duration
	// ZKM TODO HACK
	// need to check kerb expiry.

	// first try the form SEC_<subsys>_<authlev>_SESSION_DURATION
	// if that does not exist, fall back to old form of
	// SEC_<authlev>_SESSION_DURATION.
	int session_duration;

		// set default session duration
	if ( get_mySubSystem()->isType(SUBSYSTEM_TYPE_TOOL) ||
		 get_mySubSystem()->isType(SUBSYSTEM_TYPE_SUBMIT) ) {
			// default for tools is 1 minute.
		session_duration = 60;
	} else {
			// default for daemons is one day.

			// Note that pre 6.6 condors have bugs with re-negotiation
			// of security sessions, so we used to set this to 100 days.
			// That caused memory bloating for dynamic pools.  

		session_duration = 86400;
	}

	char fmt[128];
	sprintf(fmt, "SEC_%s_%%s_SESSION_DURATION", get_mySubSystem()->getName() );
	if( !SecMan::getIntSecSetting(session_duration, fmt, auth_level) ) {
		SecMan::getIntSecSetting(session_duration, "SEC_%s_SESSION_DURATION", auth_level);
	}

	if( use_tmp_sec_session ) {
		// expire this session soon
		session_duration = 60;
	}

		// For historical reasons, session duration is inserted as a string
		// in the ClassAd
	ad->Assign ( ATTR_SEC_SESSION_DURATION, std::to_string(session_duration) );

	int session_lease = 3600;
	SecMan::getIntSecSetting(session_lease, "SEC_%s_SESSION_LEASE", auth_level);
	ad->Assign( ATTR_SEC_SESSION_LEASE, session_lease );

	return true;
}

// Fill'ing in the security policy ad is very expensive, sometimes requiring
// 400 param calls.  Usually, we call it with the same parameters over and over,
// so keep track of the last set of parameters, and cache the last one returned.

bool
SecMan::FillInSecurityPolicyAdFromCache(DCpermission auth_level, ClassAd* &ad, 
								bool raw_protocol,
								bool use_tmp_sec_session,
								bool force_authentication )
{
	if ((m_cached_auth_level == auth_level) &&
		(m_cached_raw_protocol == raw_protocol) &&
		(m_cached_use_tmp_sec_session == use_tmp_sec_session) &&
		(m_cached_force_authentication == force_authentication)) {

			// A Hit!
		if (m_cached_return_value) {
			ad = &m_cached_policy_ad;

		}
		return m_cached_return_value;
	}	

		// Miss...
	m_cached_auth_level = auth_level;
	m_cached_raw_protocol = raw_protocol;
	m_cached_use_tmp_sec_session = use_tmp_sec_session;
	m_cached_force_authentication = force_authentication;
	
	m_cached_policy_ad.Clear(); 
	m_cached_return_value = FillInSecurityPolicyAd(auth_level, &m_cached_policy_ad, raw_protocol, use_tmp_sec_session, force_authentication);
	ad = & m_cached_policy_ad;
	return m_cached_return_value;
}

bool
SecMan::ReconcileSecurityDependency (sec_req &a, sec_req &b) {
	if (a == SEC_REQ_NEVER) {
		if (b == SEC_REQ_REQUIRED) {
			return false;
		} else {
			b = SEC_REQ_NEVER;
		}
	}

	if (b > a) {
		a = b;
	}
	return true;
}


SecMan::sec_feat_act
SecMan::ReconcileSecurityAttribute(const char* attr,
								   const ClassAd &cli_ad, const ClassAd &srv_ad,
								   bool *required ) {

	// extract the values from the classads

	// pointers to string values
	char* cli_buf = NULL;
	char* srv_buf = NULL;

	// enums of the values
	sec_req cli_req;
	sec_req srv_req;


	// get the attribute from each
	cli_ad.LookupString(attr, &cli_buf);
	srv_ad.LookupString(attr, &srv_buf);

		// If some attribute is missing (perhaps because it was part of an old
		// condor version that doesn't support something like ReplayProtection),
		// we assume that it means the other side doesn't support it and we
		// assume that's equivalent to NEVER.
	if (!cli_buf) {
		cli_buf = strdup("NEVER");
	}
	if (!srv_buf) {
		srv_buf = strdup("NEVER");
	}

	// convert it to an enum
	cli_req = sec_alpha_to_sec_req(cli_buf);
	srv_req = sec_alpha_to_sec_req(srv_buf);

	// free the buffers
	if (cli_buf) {
		free (cli_buf);
	}

	if (srv_buf) {
		free (srv_buf);
	}

	if( required ) {
		// if either party requires this feature, indicate that
		*required = (cli_req == SEC_REQ_REQUIRED || srv_req == SEC_REQ_REQUIRED);
	}

	// this policy is moderately complicated.  make sure you know
	// the implications if you monkey with the below code.  -zach

	// basically, there is a chart of the desired input and output.
	// you can implement this in a number of different ways that are
	// all logically equivelant.  make a karnough map if you really
	// want to find the minimal solution :)

	// right now, the results are symmetric across client and server
	// (i.e. client and server can be switched with the same result)
	// i've marked the redundant rules with (*)

	// Client  Server  Result
	// R       R       YES
	// R       P       YES
	// R       O       YES
	// R       N       FAIL

	// P       R       YES  (*)
	// P       P       YES
	// P       O       YES
	// P       N       NO

	// O       R       YES  (*)
	// O       P       YES  (*)
	// O       O       NO
	// O       N       NO

	// N       R       FAIL (*)
	// N       P       NO   (*)
	// N       O       NO   (*)
	// N       N       NO


	if (cli_req == SEC_REQ_REQUIRED) {
		if (srv_req == SEC_REQ_NEVER) {
			return SEC_FEAT_ACT_FAIL;
		} else {
			return SEC_FEAT_ACT_YES;
		}
	}

	if (cli_req == SEC_REQ_PREFERRED) {
		if (srv_req == SEC_REQ_NEVER) {
			return SEC_FEAT_ACT_NO;
		} else {
			return SEC_FEAT_ACT_YES;
		}
	}

	if (cli_req == SEC_REQ_OPTIONAL) {
		if (srv_req == SEC_REQ_REQUIRED || srv_req == SEC_REQ_PREFERRED) {
			return SEC_FEAT_ACT_YES;
		} else {
			return SEC_FEAT_ACT_NO;
		}
	}

	if (cli_req == SEC_REQ_NEVER) {
		if (srv_req == SEC_REQ_REQUIRED) {
			return SEC_FEAT_ACT_FAIL;
		} else {
			return SEC_FEAT_ACT_NO;
		}
	}

	// cli_req is not in {REQUIRED, PREFERRED, OPTIONAL, NEVER} for some reason.
	return SEC_FEAT_ACT_FAIL;
}


ClassAd *
SecMan::ReconcileSecurityPolicyAds(const ClassAd &cli_ad, const ClassAd &srv_ad) {

	// figure out what to do
	sec_feat_act authentication_action;
	sec_feat_act encryption_action;
	sec_feat_act integrity_action;
	sec_feat_act replay_action;

	bool auth_required = false;


	authentication_action = ReconcileSecurityAttribute(
								ATTR_SEC_AUTHENTICATION,
								cli_ad, srv_ad, &auth_required );

	encryption_action = ReconcileSecurityAttribute(
								ATTR_SEC_ENCRYPTION,
								cli_ad, srv_ad );

	integrity_action = ReconcileSecurityAttribute(
								ATTR_SEC_INTEGRITY,
								cli_ad, srv_ad );

	replay_action = ReconcileSecurityAttribute(
								ATTR_SEC_REPLAY_PROTECTION,
								cli_ad, srv_ad );

	if ( (authentication_action == SEC_FEAT_ACT_FAIL) ||
	     (encryption_action == SEC_FEAT_ACT_FAIL) ||
	     (integrity_action == SEC_FEAT_ACT_FAIL) ||
	     (replay_action == SEC_FEAT_ACT_FAIL)) {

		// one or more decisions could not be agreed upon, so
		// we fail.

		return NULL;
	}

	// make a classad with the results
	ClassAd * action_ad = new ClassAd();

	action_ad->Assign(ATTR_SEC_AUTHENTICATION, SecMan::sec_feat_act_rev[authentication_action]);

	if( authentication_action == SecMan::SEC_FEAT_ACT_YES ) {
			// record whether the authentication is required or not, so
			// both parties know what to expect if authentication fails
		if( !auth_required ) {
				// this is assumed to be true if not set
			action_ad->Assign(ATTR_SEC_AUTH_REQUIRED,false);
		}
	}

	action_ad->Assign(ATTR_SEC_ENCRYPTION, SecMan::sec_feat_act_rev[encryption_action]);

	action_ad->Assign(ATTR_SEC_INTEGRITY, SecMan::sec_feat_act_rev[integrity_action]);

	action_ad->Assign(ATTR_SEC_REPLAY_PROTECTION, SecMan::sec_feat_act_rev[replay_action]);

	char* cli_methods = NULL;
	char* srv_methods = NULL;
	if (cli_ad.LookupString( ATTR_SEC_AUTHENTICATION_METHODS, &cli_methods) &&
		srv_ad.LookupString( ATTR_SEC_AUTHENTICATION_METHODS, &srv_methods)) {

		// send the list for 6.5.0 and higher
		std::string the_methods = ReconcileMethodLists( cli_methods, srv_methods );
		action_ad->Assign(ATTR_SEC_AUTHENTICATION_METHODS_LIST, the_methods);

		// send the single method for pre 6.5.0
		StringList  tmpmethodlist( the_methods.c_str() );
		char* first;
		tmpmethodlist.rewind();
		first = tmpmethodlist.next();
		if (first) {
			action_ad->Assign(ATTR_SEC_AUTHENTICATION_METHODS, first);
		}
	}

	if (cli_methods) {
        free(cli_methods);
    }
	if (srv_methods) {
        free(srv_methods);
    }

	cli_methods = NULL;
	srv_methods = NULL;
	if (cli_ad.LookupString( ATTR_SEC_CRYPTO_METHODS, &cli_methods) &&
		srv_ad.LookupString( ATTR_SEC_CRYPTO_METHODS, &srv_methods)) {

		std::string the_methods = ReconcileMethodLists( cli_methods, srv_methods );
		action_ad->Assign(ATTR_SEC_CRYPTO_METHODS, the_methods);
		action_ad->Assign(ATTR_SEC_CRYPTO_METHODS_LIST, the_methods);
			// AES-GCM will always internally encrypt and do integrity-checking,
			// regardless of what was negotiated.  Might as well say that in the
			// ad so the user is aware!
		if (SEC_FEAT_ACT_YES == authentication_action && "AES" == the_methods.substr(0, the_methods.find(','))) {
			action_ad->Assign(ATTR_SEC_ENCRYPTION, "YES");
			action_ad->Assign(ATTR_SEC_INTEGRITY, "YES");
		}
	}

	if (cli_methods) {
        free( cli_methods );
    }
	if (srv_methods) {
        free( srv_methods );
    }

	// reconcile the session expiration.  it is the SHORTER of
	// client's and server's value.

	int cli_duration = 0;
	int srv_duration = 0;

	char *dur = NULL;
	cli_ad.LookupString(ATTR_SEC_SESSION_DURATION, &dur);
	if (dur) {
		cli_duration = atoi(dur);
		free(dur);
	}

	dur = NULL;
	srv_ad.LookupString(ATTR_SEC_SESSION_DURATION, &dur);
	if (dur) {
		srv_duration = atoi(dur);
		free(dur);
	}

	action_ad->Assign(ATTR_SEC_SESSION_DURATION, std::to_string((cli_duration < srv_duration) ? cli_duration : srv_duration));


		// Session lease time (max unused time) is the shorter of the
		// server's and client's values.  Note that a value of 0 means
		// no lease.  For compatibility with older versions that do not
		// support leases, we choose no lease if either side does not
		// specify one.
	int cli_lease = 0;
	int srv_lease = 0;

	if( cli_ad.LookupInteger(ATTR_SEC_SESSION_LEASE, cli_lease) &&
		srv_ad.LookupInteger(ATTR_SEC_SESSION_LEASE, srv_lease) )
	{
		if( cli_lease == 0 ) {
			cli_lease = srv_lease;
		}
		if( srv_lease == 0 ) {
			srv_lease = cli_lease;
		}
		action_ad->Assign( ATTR_SEC_SESSION_LEASE,
						   cli_lease < srv_lease ? cli_lease : srv_lease );
	}


	action_ad->Assign(ATTR_SEC_ENACT, "YES");

	UpdateAuthenticationMetadata(*action_ad);
	std::string trust_domain;
	if (srv_ad.EvaluateAttrString(ATTR_SEC_TRUST_DOMAIN, trust_domain)) {
		action_ad->InsertAttr(ATTR_SEC_TRUST_DOMAIN, trust_domain);
	}
	std::string issuer_keys;
	if (srv_ad.EvaluateAttrString(ATTR_SEC_ISSUER_KEYS, issuer_keys)) {
		action_ad->InsertAttr(ATTR_SEC_ISSUER_KEYS, issuer_keys);
	}

	return action_ad;

}

class SecManStartCommand: Service, public ClassyCountedPtr {
 public:
	SecManStartCommand (
		int cmd,Sock *sock,bool raw_protocol,
		CondorError *errstack,int subcmd,StartCommandCallbackType *callback_fn,
		void *misc_data,bool nonblocking,char const *cmd_description,char const *sec_session_id_hint,
		const std::string &owner, const std::vector<std::string> &methods, SecMan *sec_man):

		m_cmd(cmd),
		m_subcmd(subcmd),
		m_sock(sock),
		m_raw_protocol(raw_protocol),
		m_errstack(errstack),
		m_callback_fn(callback_fn),
		m_misc_data(misc_data),
		m_nonblocking(nonblocking),
		m_pending_socket_registered(false),
		m_sec_man(*sec_man),
		m_use_tmp_sec_session(false),
		m_owner(owner),
		m_methods(methods)
	{
		m_sec_session_id_hint = sec_session_id_hint ? sec_session_id_hint : "";
		if( m_sec_session_id_hint == USE_TMP_SEC_SESSION ) {
			m_use_tmp_sec_session = true;
		}
		m_already_tried_TCP_auth = false;
		if( !m_errstack ) {
			m_errstack = &m_internal_errstack;
		}
		m_is_tcp = (m_sock->type() == Stream::reli_sock);
		m_have_session = false;
		m_new_session = false;
		m_state = SendAuthInfo;
		m_enc_key = NULL;
		m_private_key = NULL;
		if(cmd_description) {
			m_cmd_description = cmd_description;
		}
		else {
			cmd_description = getCommandString(m_cmd);
			if(cmd_description) {
				m_cmd_description = cmd_description;
			}
			else {
				formatstr(m_cmd_description,"command %d",m_cmd);
			}
		}
		m_already_logged_startcommand = false;
		m_negotiation = SecMan::SEC_REQ_UNDEFINED;

		m_sock_had_no_deadline = false;
	}

	~SecManStartCommand() {
		if( m_private_key ) {
			delete m_private_key;
			m_private_key = NULL;
		}

			// we may be called after the daemonCore object
			// has been destructed and nulled out in a 
			// shutdown.  If so, just return now.

		if (!daemonCore) {
			return;
		}

		if( m_pending_socket_registered ) {
			m_pending_socket_registered = false;
			daemonCore->decrementPendingSockets();
		}
			// The callback function _must_ have been called
			// (and set to NULL) by now.
		ASSERT( !m_callback_fn );
	}

		// This function starts a command, as specified by the data
		// passed into the constructor.  The real work is done in
		// startCommand_inner(), but this function exists to guarantee
		// correct cleanup (e.g. calling callback etc.)
	StartCommandResult startCommand();

	void incrementPendingSockets() {
			// This is called to let daemonCore know that we are holding
			// onto a socket which is waiting for some callback other than
			// the obvious Register_Socket() callback, which handles this
			// case automatically.
		if( !m_pending_socket_registered ) {
			m_pending_socket_registered = true;
			daemonCore->incrementPendingSockets();
		}
	}

	int operator== (const SecManStartCommand &other) {
			// We do not care about a deep comparison.
			// This is just to make the compiler happy on
			// SimpleList< classy_counted_ptr< SecManStartCommand > >
		return this == &other;
	}

 private:
	int m_cmd;
	int m_subcmd;
	std::string m_cmd_description;
	Sock *m_sock;
	bool m_raw_protocol;
	CondorError* m_errstack; // caller's errstack, if any, o.w. internal
	CondorError m_internal_errstack;
	StartCommandCallbackType *m_callback_fn;
	void *m_misc_data;
	bool m_nonblocking;
	bool m_pending_socket_registered;
	SecMan m_sec_man; // We create a copy of the original sec_man, so we
	                  // don't have to worry about longevity of it.  It's
	                  // all static data anyway, so this is no big deal.

	std::string m_session_key; // "addr,<cmd>"
	bool m_already_tried_TCP_auth;
	SimpleList<classy_counted_ptr<SecManStartCommand> > m_waiting_for_tcp_auth;
	classy_counted_ptr<SecManStartCommand> m_tcp_auth_command;

	bool m_is_tcp;
	bool m_have_session;
	bool m_new_session;
	bool m_use_tmp_sec_session;
	bool m_already_logged_startcommand;
	bool m_sock_had_no_deadline;
	ClassAd m_auth_info;
	SecMan::sec_req m_negotiation;
	std::string m_remote_version;
	KeyCacheEntry *m_enc_key;
	KeyInfo* m_private_key;
	std::string m_sec_session_id_hint;
	std::string m_owner;
	std::vector<std::string> m_methods;

		// The generated (and received) keys for ECDH (key exchange).
	std::unique_ptr<EVP_PKEY, decltype(&EVP_PKEY_free)> m_keyexchange{nullptr, &EVP_PKEY_free};
	std::string m_server_pubkey;

	enum StartCommandState {
		SendAuthInfo,
		ReceiveAuthInfo,
		Authenticate,
		AuthenticateContinue,
		AuthenticateFinish,
		ReceivePostAuthInfo,
	} m_state;

		// All functions that call _inner() functions must
		// pass the result of the _inner() function to doCallback().
		// This ensures that when SecManStartCommand is done, the
		// registered callback function will be called in all cases.
	StartCommandResult doCallback( StartCommandResult result );

		// This does most of the work of the startCommand() protocol.
		// It is called from within a wrapper function that guarantees
		// correct cleanup (e.g. callback function being called etc.)
	StartCommandResult startCommand_inner();

		// When trying to start a UDP command, this is called to first
		// get a security session via TCP.  It will continue with the
		// rest of the startCommand protocol once the TCP auth attempt
		// is completed.
	StartCommandResult DoTCPAuth_inner();

		// These functions are called at successive stages in the protocol.
	StartCommandResult sendAuthInfo_inner();
	StartCommandResult receiveAuthInfo_inner();
	StartCommandResult authenticate_inner();
	StartCommandResult authenticate_inner_continue();
	StartCommandResult authenticate_inner_finish();
	StartCommandResult receivePostAuthInfo_inner();

		// This is called when the TCP auth attempt completes.
	static void TCPAuthCallback(bool success,Sock *sock,CondorError *errstack, const std::string &trust_domain, bool should_try_token_request, void *misc_data);

		// This is the _inner() function for TCPAuthCallback().
	StartCommandResult TCPAuthCallback_inner( bool auth_succeeded, Sock *tcp_auth_sock );

		// This is called when we were waiting for another
		// instance to finish a TCP auth session.
	void ResumeAfterTCPAuth(bool auth_succeeded);

		// This is called when we want to wait for a
		// non-blocking socket operation to complete.
	StartCommandResult WaitForSocketCallback();

		// This is where we get called back when a
		// non-blocking socket operation finishes.
	int SocketCallback( Stream *stream );

		// Populate the security ad with information necessary for key exchange.
	bool PopulateKeyExchange();
};

StartCommandResult
SecMan::startCommand(const StartCommandRequest &req)
{
	// This function is simply a convenient wrapper around the
	// SecManStartCommand class, which does the actual work.

	// Initialize IpVerify, if necessary, before starting any network
	// communications.
	m_ipverify->Init();

	// If this is nonblocking, we must create the following on the heap.
	// The blocking case could avoid use of the heap, but for simplicity,
	// we just do the same in both cases.

	classy_counted_ptr<SecManStartCommand> sc = new SecManStartCommand(
		req.m_cmd,
		req.m_sock,
		req.m_raw_protocol,
		req.m_errstack,
		req.m_subcmd,
		req.m_callback_fn,
		req.m_misc_data,
		req.m_nonblocking,
		req.m_cmd_description,
		req.m_sec_session_id,
		req.m_owner,
		req.m_methods,
		this);

	ASSERT(sc.get());

	return sc->startCommand();
}

StartCommandResult
SecManStartCommand::doCallback( StartCommandResult result )
{
		// StartCommandContinue is for internal use and should never be the
		// final status returned to the caller.
	ASSERT( result != StartCommandContinue );

	if( result == StartCommandSucceeded ) {
			// Check our policy to make sure the server we have just
			// connected to is authorized.

		char const *server_fqu = m_sock->getFullyQualifiedUser();

		if( IsDebugVerbose(D_SECURITY) ) {
			dprintf(D_SECURITY,
			        "Authorizing server '%s/%s'.\n",
			        server_fqu ? server_fqu : "*",
					m_sock->peer_ip_str() );
		}

		std::string allow_reason;
		std::string deny_reason;

		int authorized = m_sec_man.Verify(
			CLIENT_PERM,
			m_sock->peer_addr(),
			server_fqu,
			allow_reason,
			deny_reason );

		if( authorized != USER_AUTH_SUCCESS ) {
			m_errstack->pushf("SECMAN", SECMAN_ERR_CLIENT_AUTH_FAILED,
			         "DENIED authorization of server '%s/%s' (I am acting as "
			         "the client): reason: %s.",
					 server_fqu ? server_fqu : "*",
					 m_sock->peer_ip_str(), deny_reason.c_str() );
			result = StartCommandFailed;
		}
	}

	if( result == StartCommandFailed && m_errstack == &m_internal_errstack ) {
			// caller did not provide an errstack, so print out the
			// internal one

		dprintf(D_ALWAYS, "ERROR: %s\n", m_internal_errstack.getFullText().c_str());
	}

	if(result != StartCommandInProgress) {
		if( m_sock_had_no_deadline ) {
				// There was no deadline on this socket, so restore
				// it to that state.
			m_sock->set_deadline( 0 );
		}
	}

	if(result == StartCommandInProgress) {
			// Do nothing.
			// We will (MUST) be called again in the future
			// once the final result is known.

		if(!m_callback_fn) {
				// Caller wants us to go ahead and get a session key,
				// but caller will try sending the UDP command later,
				// rather than dealing with a callback.
			result = StartCommandWouldBlock;
		}
	}
	else if(m_callback_fn) {
		bool success = result == StartCommandSucceeded;
		CondorError *cb_errstack = m_errstack == &m_internal_errstack ?
		                           NULL : m_errstack;
		(*m_callback_fn)(success,m_sock,cb_errstack, m_sock->getTrustDomain(),
			m_sock->shouldTryTokenRequest(), m_misc_data);

		m_callback_fn = NULL;
		m_misc_data = NULL;

			// Caller is responsible for deallocating the following
			// in the callback, so do not point to them anymore.
		m_errstack = &m_internal_errstack;
		m_sock = NULL;

			// We just called back with the success/failure code.
			// Therefore, we simply return success to indicate that we
			// successfully called back.
		result = StartCommandSucceeded;
	}

	if( result == StartCommandWouldBlock ) {
			// It is caller's responsibility to delete socket when we
			// return StartCommandWouldBlock, so ensure that we never
			// reference the socket again from now on.
		m_sock = NULL;
	}

	return result;
}

StartCommandResult
SecManStartCommand::startCommand()
{
	// NOTE: if there is a callback function, we _must_ guarantee that it is
	// eventually called in all code paths leading from here.

	// prevent *this from being deleted while this function is executing
	classy_counted_ptr<SecManStartCommand> self = this;

	return doCallback( startCommand_inner() );
}

StartCommandResult
SecManStartCommand::startCommand_inner()
{
	// NOTE: like all _inner() functions, the caller of this function
	// must ensure that the m_callback_fn is called (if there is one).
	std::string old_owner;
		// Reset tag on function exit.
	std::shared_ptr<int> x(nullptr,
		[&](int *){ if (!m_owner.empty()) SecMan::setTag(old_owner); });
	if (!m_owner.empty()) {
		old_owner = SecMan::getTag();
		SecMan::setTag(m_owner);
		if (!m_methods.empty()) {
			SecMan::setTagAuthenticationMethods(CLIENT_PERM, m_methods);
		}
		SecMan::setTagCredentialOwner(m_owner);
	}

	ASSERT(m_sock);
	ASSERT(m_errstack);

	dprintf ( D_SECURITY, "SECMAN: %scommand %i %s to %s from %s port %i (%s%s).\n",
			  m_already_logged_startcommand ? "resuming " : "",
			  m_cmd,
			  m_cmd_description.c_str(),
			  m_sock->peer_description(),
			  m_is_tcp ? "TCP" : "UDP",
			  m_sock->get_port(),
			  m_nonblocking ?  "non-blocking" : "blocking",
			  m_raw_protocol ? ", raw" : "");

	m_already_logged_startcommand = true;


	if( m_sock->deadline_expired() ) {
		std::string msg;
		formatstr(msg, "deadline for %s %s has expired.",
					m_is_tcp && !m_sock->is_connected() ?
					"connection to" : "security handshake with",
					m_sock->peer_description());
		dprintf(D_SECURITY,"SECMAN: %s\n", msg.c_str());
		m_errstack->pushf("SECMAN", SECMAN_ERR_CONNECT_FAILED,
						  "%s", msg.c_str());

		return StartCommandFailed;
	}
	else if( m_nonblocking && m_sock->is_connect_pending() ) {
		dprintf(D_SECURITY,"SECMAN: waiting for TCP connection to %s.\n",
				m_sock->peer_description());
		return WaitForSocketCallback();
	}
	else if( m_is_tcp && !m_sock->is_connected()) {
		std::string msg;
		formatstr(msg, "TCP connection to %s failed.",
					m_sock->peer_description());
		dprintf(D_SECURITY,"SECMAN: %s\n", msg.c_str());
		m_errstack->pushf("SECMAN", SECMAN_ERR_CONNECT_FAILED,
						  "%s", msg.c_str());

		return StartCommandFailed;
	}

		// The following loop executes each part of the protocol in the
		// correct order.  In non-blocking mode, one of the functions
		// may return StartCommandInProgress, in which case we return
		// and wait to be called back to resume where we left off.

	StartCommandResult result = StartCommandSucceeded;
	do {
		switch( m_state ) {
		case SendAuthInfo:
			result = sendAuthInfo_inner();
			break;
		case ReceiveAuthInfo:
			result = receiveAuthInfo_inner();
			break;
		case Authenticate:
			result = authenticate_inner();
			break;
		case AuthenticateContinue:
			result = authenticate_inner_continue();
			break;
		case AuthenticateFinish:
			result = authenticate_inner_finish();
			break;
		case ReceivePostAuthInfo:
			result = receivePostAuthInfo_inner();
			break;
		default:
			EXCEPT("Unexpected state in SecManStartCommand: %d",m_state);
		}
	} while( result == StartCommandContinue );

	return result;
}

bool
SecMan::LookupNonExpiredSession(char const *session_id, KeyCacheEntry *&session_key)
{
	if(!session_cache->lookup(session_id,session_key)) {
		return false;
	}

		// check the expiration.
	time_t cutoff_time = time(0);
	time_t expiration = session_key->expiration();
	if (expiration && expiration <= cutoff_time) {
		session_cache->expire(session_key);
		session_key = NULL;
		return false;
	}
	return true;
}

StartCommandResult
SecManStartCommand::sendAuthInfo_inner()
{
	Sinful destsinful( m_sock->get_connect_addr() );
	Sinful oursinful( global_dc_sinful() );

	// find out if we have a session id to use for this command

	std::string sid;

	sid = m_sec_session_id_hint;
	if( sid.c_str()[0] && !m_raw_protocol && !m_use_tmp_sec_session ) {
		m_have_session = m_sec_man.LookupNonExpiredSession(sid.c_str(), m_enc_key);
		if( m_have_session ) {
			dprintf(D_SECURITY,"Using requested session %s.\n",sid.c_str());
		}
		else {
			dprintf(D_SECURITY,"Ignoring requested session, because it does not exist: %s\n",sid.c_str());
		}
	}

	const std::string &tag = SecMan::getTag();
	if (tag.size()) {
		formatstr(m_session_key, "{%s,%s,<%i>}", tag.c_str(), m_sock->get_connect_addr(), m_cmd);
	} else {
		formatstr(m_session_key, "{%s,<%i>}", m_sock->get_connect_addr(), m_cmd);
	}
	bool found_map_ent = false;
	if( !m_have_session && !m_raw_protocol && !m_use_tmp_sec_session ) {
		found_map_ent = (m_sec_man.command_map.lookup(m_session_key, sid) == 0);
	}
	if (found_map_ent) {
		dprintf (D_SECURITY, "SECMAN: using session %s for %s.\n", sid.c_str(), m_session_key.c_str());
		// we have the session id, now get the session from the cache
		m_have_session = m_sec_man.LookupNonExpiredSession(sid.c_str(), m_enc_key);

		if(!m_have_session) {
			// the session is no longer in the cache... might as well
			// delete this mapping to it.  (we could delete them all, but
			// it requires iterating through the hash table)
			if (m_sec_man.command_map.remove(m_session_key.c_str()) == 0) {
				dprintf (D_SECURITY, "SECMAN: session id %s not found, removed %s from map.\n", sid.c_str(), m_session_key.c_str());
			} else {
				dprintf (D_SECURITY, "SECMAN: session id %s not found and failed to removed %s from map!\n", sid.c_str(), m_session_key.c_str());
			}
		}
	}
	if( !m_have_session && !m_raw_protocol && !m_use_tmp_sec_session && daemonCore && !daemonCore->m_family_session_id.empty() ) {
		// We have a process family security session.
		// Try using it if the following are all true:
		// 1) Peer is on a local network interface
		// 2) If we're using shared port, peer is using same command port as us
		// 3) Peer isn't in m_not_my_family
		if ( m_sock->peer_is_local() && (oursinful.getSharedPortID() == NULL || oursinful.getPortNum() == destsinful.getPortNum()) && m_sec_man.m_not_my_family.count(m_sock->get_connect_addr()) == 0 ) {
			dprintf(D_SECURITY, "Trying family security session for local peer\n");
			m_have_session = m_sec_man.LookupNonExpiredSession(daemonCore->m_family_session_id.c_str(), m_enc_key);
			ASSERT(m_have_session);
		}
	}

	// if we have a private key, we will use the same security policy that
	// was decided on when the key was issued.
	// otherwise, get our security policy and work it out with the server.
	if (m_have_session) {
		MergeClassAds( &m_auth_info, m_enc_key->policy(), true );

		if (IsDebugVerbose(D_SECURITY)) {
			dprintf (D_SECURITY, "SECMAN: found cached session id %s for %s.\n",
					m_enc_key->id(), m_session_key.c_str());
			m_sec_man.key_printf(D_SECURITY, m_enc_key->key());
			dPrintAd( D_SECURITY, m_auth_info );
		}

		// Ensure that CryptoMethods in the resume session ad that we
		// send to the server matches the method and key we plan to use
		// for this connection.
		// Some sessions support a set of possible methods/keys, and
		// some have no method/key.
		if (m_enc_key->key()) {
			Protocol crypto_type = m_enc_key->key()->getProtocol();
			const char *crypto_name = SecMan::getCryptProtocolEnumToName(crypto_type);
			if (crypto_name && crypto_name[0]) {
				m_auth_info.Assign(ATTR_SEC_CRYPTO_METHODS, crypto_name);
			}
		} else {
			m_auth_info.Delete(ATTR_SEC_CRYPTO_METHODS);
		}

			// When resuming, always send a nonce; this helps prevent replay attacks.
		std::unique_ptr<unsigned char, decltype(&free)> random_bytes(Condor_Crypt_Base::randomKey(33), &free);
		std::unique_ptr<char, decltype(&free)> encoded_bytes(
			condor_base64_encode(random_bytes.get(), 33, false),
			&free);
		m_auth_info.InsertAttr(ATTR_SEC_NONCE, encoded_bytes.get());

			// Ideally, we would only increment our lease expiration time after
			// verifying that the server renewed the lease on its side.  However,
			// there is no ACK in the protocol, so we just do it here.  Worst case,
			// we may end up trying to use a session that the server threw out,
			// which has the same error-handling as a restart of the server.
		m_enc_key->renewLease();

		// tweak the session if it's UDP
		if(!m_is_tcp) {
			// There's no AES support for UDP, so fall back to
			// BLOWFISH (default) or 3DES if specified.  3DES would
			// be preferred in FIPS mode.
			std::string fallback_method_str = "BLOWFISH";
			if (param_boolean("FIPS", false)) {
				fallback_method_str = "3DES";
			}
			dprintf(D_SECURITY|D_VERBOSE, "SESSION: fallback crypto method would be %s.\n", fallback_method_str.c_str());

			dprintf(D_SECURITY, "SESSION: for outgoing UDP, forcing %s, no MD5\n", fallback_method_str.c_str());
			m_auth_info.Assign(ATTR_SEC_CRYPTO_METHODS, fallback_method_str.c_str());
			// Integrity not needed since these packets are assumed
			// not to be leaving the local host.  Leaving it on
			// might use MD5 and make us non-FIPS compliant.
			m_auth_info.Assign(ATTR_SEC_INTEGRITY, "NO");
		}

		m_new_session = false;
	} else {
		if( !m_sec_man.FillInSecurityPolicyAd(
				CLIENT_PERM, &m_auth_info,
				m_raw_protocol,	m_use_tmp_sec_session) )
		{
				// security policy was invalid.  bummer.
			dprintf( D_ALWAYS, 
					 "SECMAN: ERROR: The security policy is invalid.\n" );
			m_errstack->push("SECMAN", SECMAN_ERR_INVALID_POLICY,
				"Configuration Problem: The security policy is invalid." );
			return StartCommandFailed;
		}

		if (!PopulateKeyExchange()) {
			return StartCommandFailed;
		}

		if (IsDebugVerbose(D_SECURITY)) {
			if( m_use_tmp_sec_session ) {
				dprintf (D_SECURITY, "SECMAN: using temporary security session for %s.\n", m_session_key.c_str() );
			}
			else {
				dprintf (D_SECURITY, "SECMAN: no cached key for %s.\n", m_session_key.c_str());
			}
		}

		// no sessions in udp
		if (m_is_tcp) {
			// for now, always open a session for tcp.
			m_new_session = true;
			m_auth_info.Assign(ATTR_SEC_NEW_SESSION,"YES");
		}
	}

	
	if (IsDebugVerbose(D_SECURITY)) {
		dprintf (D_SECURITY, "SECMAN: Security Policy:\n");
		dPrintAd( D_SECURITY, m_auth_info );
	}


	// find out our negotiation policy.
	m_negotiation = m_sec_man.sec_lookup_req( m_auth_info, ATTR_SEC_NEGOTIATION );
	if (m_negotiation == SecMan::SEC_REQ_UNDEFINED) {
		// this code never executes, as a default was already stuck into the
		// classad.
		m_negotiation = SecMan::SEC_REQ_PREFERRED;
		dprintf(D_SECURITY, "SECMAN: missing negotiation attribute, assuming PREFERRED.\n");
	}

	SecMan::sec_feat_act negotiate = m_sec_man.sec_req_to_feat_act(m_negotiation);
	if (negotiate == SecMan::SEC_FEAT_ACT_NO) {
		// old way:
		// code the int and be done.  there is no easy way to try the
		// new way if the old way fails, since it will fail outside
		// the scope of this function.

		if (IsDebugVerbose(D_SECURITY)) {
			dprintf(D_SECURITY, "SECMAN: not negotiating, just sending command (%i)\n", m_cmd);
		}

		// just code the command and be done
		m_sock->encode();
		if(!m_sock->code(m_cmd)) {
			m_errstack->pushf( "SECMAN", SECMAN_ERR_COMMUNICATIONS_ERROR,
							   "Failed to send raw command to %s.",
							   m_sock->peer_description());
			return StartCommandFailed;
		}

		// we must _NOT_ do an end_of_message() here!  Ques?  See Todd or Zach 9/01

		return StartCommandSucceeded;
	}

	// once we have reached this point:
	// we are going to send them a DC_SEC_NEGOTIATE command followed
	// by an auth_info ClassAd.  auth_info tells the server what to
	// do, which is usually to negotiate security options.  in this
	// case, the server will then send back a ClassAd telling us what
	// to do.
	// auth_info could also be a one-way "quickie" authentication,
	// using the security key.  this cannot be done unless there IS
	// a security key of course.

	// so, we know we will do it the new way, but there's a few
	// different kinds of classad we may send.



	// now take action.

	// if we've made it here, we need to talk with the other side
	// to either tell them what to do or ask what they want to do.

	if (IsDebugVerbose(D_SECURITY)) {
		dprintf ( D_SECURITY, "SECMAN: negotiating security for command %i.\n", m_cmd);
	}


	// special case for UDP: we can't actually authenticate via UDP.
	// so, we send a DC_AUTHENTICATE via TCP.  this will get us authenticated
	// and get us a key, which is what needs to happen.

	// however, we cannot do this if the UDP message is addressed to
	// our own daemoncore process, as we are NOT multithreaded and
	// cannot hold a TCP conversation with ourself. so, in this case,
	// we set a cookie in daemoncore and put the cookie in the classad
	// as proof that the message came from ourself.

	bool using_cookie = false;

	if (oursinful.addressPointsToMe(destsinful)) {
		// use a cookie.
		int len = 0;
		unsigned char* randomjunk = NULL;

		global_dc_get_cookie (len, randomjunk);
		
		m_auth_info.Assign(ATTR_SEC_COOKIE,randomjunk);
		dprintf (D_SECURITY, "SECMAN: %s=\"%s\"\n", ATTR_SEC_COOKIE,randomjunk);

		free(randomjunk);
		randomjunk = NULL;

		using_cookie = true;

	} else if ((!m_have_session) && (!m_is_tcp) && (!m_already_tried_TCP_auth)) {
		// can't use a cookie, so try to start a session.
		return DoTCPAuth_inner();
	} else if ((!m_have_session) && (!m_is_tcp) && m_already_tried_TCP_auth) {
			// there still is no session.
			//
			// this means when i sent them the NOP, no session was started.
			// maybe it means their security policy doesn't negotiate.
			// we'll send them this packet either way... if they don't like
			// it, they won't listen.
		if (IsDebugVerbose(D_SECURITY)) {
			dprintf ( D_SECURITY, "SECMAN: UDP has no session to use!\n");
		}

		ASSERT (m_enc_key == NULL);
	}

	// extract the version attribute current in the classad - it is
	// the version of the remote side.
	if(m_auth_info.LookupString( ATTR_SEC_REMOTE_VERSION, m_remote_version )) {
		CondorVersionInfo ver_info(m_remote_version.c_str());
		m_sock->set_peer_version(&ver_info);
	}

	// fill in our version
	m_auth_info.Assign(ATTR_SEC_REMOTE_VERSION,CondorVersion());

	// fill in return address, if we are a daemon
	char const* dcss = global_dc_sinful();
	if (dcss) {
		m_auth_info.Assign(ATTR_SEC_SERVER_COMMAND_SOCK, dcss);
	}

	// Tell the server the sinful string we used to contact it
	m_auth_info.Assign(ATTR_SEC_CONNECT_SINFUL, m_sock->get_connect_addr());

	// fill in command
	m_auth_info.Assign(ATTR_SEC_COMMAND, m_cmd);

	if ((m_cmd == DC_AUTHENTICATE) || (m_cmd == DC_SEC_QUERY)) {
		// fill in sub-command
		m_auth_info.Assign(ATTR_SEC_AUTH_COMMAND, m_subcmd);
	}


	/*
	if (send_replay_info) {
		// in some future version,
		// fill in the following:
		//   ServerTime
		//   PID
		//   Counter
		//   MyEndpoint
	}
	*/


	if (!using_cookie && !m_is_tcp) {

		// udp works only with an already established session (gotten from a
		// tcp connection).  if there's no session, there's no way to enable
		// any features.  it could just be that this is a 6.2 daemon we are
		// talking to.  in that case, send the command the old way, as long
		// as that is permitted

		dprintf ( D_SECURITY, "SECMAN: UDP, m_have_session == %i\n",
				(m_have_session?1:0) );

		if (m_have_session) {
			// UDP w/ session
			if (IsDebugVerbose(D_SECURITY)) {
				dprintf ( D_SECURITY, "SECMAN: UDP has session %s.\n", m_enc_key->id());
			}

			SecMan::sec_feat_act will_authenticate = m_sec_man.sec_lookup_feat_act( m_auth_info, ATTR_SEC_AUTHENTICATION );
			SecMan::sec_feat_act will_enable_enc   = m_sec_man.sec_lookup_feat_act( m_auth_info, ATTR_SEC_ENCRYPTION );
			SecMan::sec_feat_act will_enable_mac   = m_sec_man.sec_lookup_feat_act( m_auth_info, ATTR_SEC_INTEGRITY );

			if (will_authenticate == SecMan::SEC_FEAT_ACT_UNDEFINED || 
				will_authenticate == SecMan::SEC_FEAT_ACT_INVALID || 
				will_enable_enc == SecMan::SEC_FEAT_ACT_UNDEFINED || 
				will_enable_enc == SecMan::SEC_FEAT_ACT_INVALID || 
				will_enable_mac == SecMan::SEC_FEAT_ACT_UNDEFINED || 
				will_enable_mac == SecMan::SEC_FEAT_ACT_INVALID ) {

				// suck.

				dprintf ( D_ALWAYS, "SECMAN: action attribute missing from classad\n");
				dPrintAd( D_SECURITY, m_auth_info );
				m_errstack->push( "SECMAN", SECMAN_ERR_ATTRIBUTE_MISSING,
						"Protocol Error: Action attribute missing.");
				return StartCommandFailed;
			}


			KeyInfo* ki  = NULL;
			if (m_enc_key->key()) {
				KeyInfo* key_to_use;
				KeyInfo* fallback_key;

				// There's no AES support for UDP, so fall back to
				// BLOWFISH (default) or 3DES if specified.  3DES would
				// be preferred in FIPS mode.
				std::string fallback_method_str = "BLOWFISH";
				Protocol fallback_method = CONDOR_BLOWFISH;
				if (param_boolean("FIPS", false)) {
					fallback_method_str = "3DES";
					fallback_method = CONDOR_3DES;
				}
				dprintf(D_SECURITY|D_VERBOSE, "SESSION: fallback crypto method would be %s.\n", fallback_method_str.c_str());

				key_to_use = m_enc_key->key();
				fallback_key = m_enc_key->key(fallback_method);

				dprintf(D_SECURITY|D_VERBOSE, "UDP: client normal key (proto %i): %p\n", key_to_use->getProtocol(), key_to_use);
				dprintf(D_SECURITY|D_VERBOSE, "UDP: client fallback key (proto %i): %p\n", (fallback_key ? fallback_key->getProtocol() : 0), fallback_key);
				dprintf(D_SECURITY|D_VERBOSE, "UDP: client m_is_tcp: %i\n", m_is_tcp);

				// if UDP, and we were going to use AES, use fallback instead (if it exists)
				if(!m_is_tcp && (key_to_use->getProtocol() == CONDOR_AESGCM)) {
					if(fallback_key) {
						dprintf(D_SECURITY, "UDP: SWITCHING CRYPTO FROM AES TO %s.\n", fallback_method_str.c_str());
						key_to_use = fallback_key;
					} else {
						// Fail now since this isn't going to work.
						dprintf(D_ALWAYS, "UDP: ERROR: AES not supported for UDP.\n");
						m_errstack->push( "SECMAN", SECMAN_ERR_NO_KEY, "AES not supported for UDP" );
						return StartCommandFailed;
					}
				}
				ki  = new KeyInfo(*(key_to_use));
			}

			if (will_enable_mac == SecMan::SEC_FEAT_ACT_YES) {

				if (!ki) {
					dprintf ( D_ALWAYS, "SECMAN: enable_mac has no key to use, failing...\n");
					m_errstack->push( "SECMAN", SECMAN_ERR_NO_KEY,
							"Failed to establish a crypto key." );
					return StartCommandFailed;
				}

				if (IsDebugVerbose(D_SECURITY)) {
					dprintf (D_SECURITY, "SECMAN: about to enable message authenticator with key type %i\n",
								ki->getProtocol());
					m_sec_man.key_printf(D_SECURITY, ki);
				}

				// prepare the buffer to pass in udp header
				MyString key_id = m_enc_key->id();

				// stick our command socket sinful string in there
				char const* dcsss = global_dc_sinful();
				if (dcsss) {
					key_id += ",";
					key_id += dcsss;
				}

				m_sock->encode();

				// if the encryption method is AES, we don't actually want to enable the MAC
				// here as that instantiates an MD5 object which will cause FIPS to blow up.
				if(ki->getProtocol() != CONDOR_AESGCM) {
					m_sock->set_MD_mode(MD_ALWAYS_ON, ki, key_id.Value());
				} else {
					dprintf(D_SECURITY|D_VERBOSE, "SECMAN: because protocal is AES, not using other MAC.\n");
					m_sock->set_MD_mode(MD_OFF, ki, key_id.Value());
				}

				dprintf ( D_SECURITY, "SECMAN: successfully enabled message authenticator!\n");
			} // if (will_enable_mac)

			bool turn_encryption_on = will_enable_enc == SecMan::SEC_FEAT_ACT_YES;
			if (turn_encryption_on && !ki) {
				dprintf ( D_ALWAYS, "SECMAN: enable_enc no key to use, failing...\n");
				m_errstack->push( "SECMAN", SECMAN_ERR_NO_KEY,
						"Failed to establish a crypto key." );
				return StartCommandFailed;
			}

			if( ki ) {
				if (IsDebugVerbose(D_SECURITY)) {
					dprintf (D_SECURITY, "SECMAN: about to enable encryption.\n");
					m_sec_man.key_printf(D_SECURITY, ki);
				}

					// prepare the buffer to pass in udp header
				MyString key_id = m_enc_key->id();

					// stick our command socket sinful string in there
				char const* dcsss = global_dc_sinful();
				if (dcsss) {
					key_id += ",";
					key_id += dcsss;
				}


				m_sock->encode();
				m_sock->set_crypto_key(turn_encryption_on, ki, key_id.c_str());

				dprintf ( D_SECURITY,
						  "SECMAN: successfully enabled encryption%s.\n",
						  turn_encryption_on ? "" : " (but encryption mode is off by default for this packet)");

				delete ki;
			}
		} else {
			// UDP the old way...  who knows if they get it, we'll just assume they do.
			m_sock->encode();
			if( !m_sock->code(m_cmd) ) {
				m_errstack->pushf( "SECMAN", SECMAN_ERR_COMMUNICATIONS_ERROR,
								   "Failed to send raw UDP command to %s.",
								   m_sock->peer_description() );
				return StartCommandFailed;
			}
			return StartCommandSucceeded;
		}
	}


	// now send the actual DC_AUTHENTICATE command
	if (IsDebugVerbose(D_SECURITY)) {
		dprintf ( D_SECURITY, "SECMAN: sending DC_AUTHENTICATE command\n");
	}
	int authcmd = DC_AUTHENTICATE;
    m_sock->encode();
	if (! m_sock->code(authcmd)) {
		dprintf ( D_ALWAYS, "SECMAN: failed to send DC_AUTHENTICATE\n");
		m_errstack->push( "SECMAN", SECMAN_ERR_COMMUNICATIONS_ERROR,
						"Failed to send DC_AUTHENTICATE message." );
		return StartCommandFailed;
	}


	if (IsDebugVerbose(D_SECURITY)) {
		dprintf ( D_SECURITY, "SECMAN: sending following classad:\n");
		dPrintAd ( D_SECURITY, m_auth_info );
	}

	// send the classad
	// if we are resuming, use the projection so we send the minimum number of attributes
	if (! putClassAd(m_sock, m_auth_info, 0, m_have_session ? SecMan::getResumeProj() : NULL)) {
		dprintf ( D_ALWAYS, "SECMAN: failed to send auth_info (resume was %i)\n", m_have_session);
		m_errstack->push( "SECMAN", SECMAN_ERR_COMMUNICATIONS_ERROR,
						"Failed to send auth_info." );
		return StartCommandFailed;
	}
		// Remove ECDH key; we don't need it in the policy.
	m_auth_info.Delete("ECP256pub");

		// No need to keep the nonce around as it's never used again.
	m_auth_info.Delete("nonce");

	if (m_is_tcp) {

		if (! m_sock->end_of_message()) {
			dprintf ( D_ALWAYS, "SECMAN: failed to end classad message\n");
			m_errstack->push( "SECMAN", SECMAN_ERR_COMMUNICATIONS_ERROR,
						"Failed to end classad message." );
			return StartCommandFailed;
		}
	}

	m_state = ReceiveAuthInfo;
	return StartCommandContinue;
}

StartCommandResult
SecManStartCommand::receiveAuthInfo_inner()
{
	if (m_is_tcp) {
		if (m_sec_man.sec_lookup_feat_act(m_auth_info, ATTR_SEC_ENACT) != SecMan::SEC_FEAT_ACT_YES) {

			// if we asked them what to do, get their response

			if( m_nonblocking && !m_sock->readReady() ) {
				return WaitForSocketCallback();
			}

			ClassAd auth_response;
			m_sock->decode();

			if (!getClassAd(m_sock, auth_response) ||
				!m_sock->end_of_message() ) {

				// if we get here, it means the serve accepted our connection
				// but dropped it after we sent the DC_AUTHENTICATE.

				// We used to conclude from this that our peer must be
				// too old to understand DC_AUTHENTICATE, so we would
				// reconnect and try sending a raw command (unless our
				// config required negotiation).  However, this is no
				// longer considered worth doing, because the most
				// likely case is not that our peer doesn't understand
				// but that something else caused us to fail to get a
				// response. Trying to reconnect can just make things
				// worse in this case.

				dprintf ( D_ALWAYS, "SECMAN: no classad from server, failing\n");
				m_errstack->push( "SECMAN", SECMAN_ERR_COMMUNICATIONS_ERROR,
						"Failed to end classad message." );
				return StartCommandFailed;
			}


			if (IsDebugVerbose(D_SECURITY)) {
				dprintf ( D_SECURITY, "SECMAN: server responded with:\n");
				dPrintAd( D_SECURITY, auth_response );
			}

				// Record the remote trust domain, if present
			std::string trust_domain;
			if (auth_response.EvaluateAttrString(ATTR_SEC_TRUST_DOMAIN, trust_domain)) {
				m_sock->setTrustDomain(trust_domain);
			}

				// Record any pubkeys; will be used later for key derivation.
			auth_response.EvaluateAttrString("ECP256pub", m_server_pubkey);

				// Get rid of our sinful address in what will become
				// the session policy ad.  It's there because we sent
				// it to our peer, but no need to keep it around in
				// our copy of the session.  In fact, if we did, this
				// would cause performance problems in the KeyCache
				// index, which would contain a lot of (useless) index
				// entries for our own sinful address.
			m_auth_info.Delete( ATTR_SEC_SERVER_COMMAND_SOCK );
				// Ditto for our pid info.
			m_auth_info.Delete( ATTR_SEC_SERVER_PID );
			m_auth_info.Delete( ATTR_SEC_PARENT_UNIQUE_ID );

			// it makes a difference if the version is empty, so we must
			// explicitly delete it before we copy it.
			m_auth_info.Delete(ATTR_SEC_REMOTE_VERSION);
			m_sec_man.sec_copy_attribute( m_auth_info, auth_response, ATTR_SEC_REMOTE_VERSION );
			m_auth_info.LookupString(ATTR_SEC_REMOTE_VERSION,m_remote_version);
			if( !m_remote_version.empty() ) {
				CondorVersionInfo ver_info(m_remote_version.c_str());
				m_sock->set_peer_version(&ver_info);
			}
			m_sec_man.sec_copy_attribute( m_auth_info, auth_response, ATTR_SEC_ENACT );
			m_sec_man.sec_copy_attribute( m_auth_info, auth_response, ATTR_SEC_AUTHENTICATION_METHODS_LIST );
			m_sec_man.sec_copy_attribute( m_auth_info, auth_response, ATTR_SEC_AUTHENTICATION_METHODS );
			m_sec_man.sec_copy_attribute( m_auth_info, auth_response, ATTR_SEC_CRYPTO_METHODS );
			m_sec_man.sec_copy_attribute( m_auth_info, auth_response, ATTR_SEC_CRYPTO_METHODS_LIST );
			m_sec_man.sec_copy_attribute( m_auth_info, auth_response, ATTR_SEC_AUTHENTICATION );
			m_sec_man.sec_copy_attribute( m_auth_info, auth_response, ATTR_SEC_AUTH_REQUIRED );
			m_sec_man.sec_copy_attribute( m_auth_info, auth_response, ATTR_SEC_ENCRYPTION );
			m_sec_man.sec_copy_attribute( m_auth_info, auth_response, ATTR_SEC_INTEGRITY );
			m_sec_man.sec_copy_attribute( m_auth_info, auth_response, ATTR_SEC_REPLAY_PROTECTION );
			m_sec_man.sec_copy_attribute( m_auth_info, auth_response, ATTR_SEC_SESSION_DURATION );
			m_sec_man.sec_copy_attribute( m_auth_info, auth_response, ATTR_SEC_SESSION_LEASE );

			m_sec_man.sec_copy_attribute( m_auth_info, auth_response, ATTR_SEC_ISSUER_KEYS);
			m_sec_man.sec_copy_attribute( m_auth_info, auth_response, ATTR_SEC_TRUST_DOMAIN);
			m_sec_man.sec_copy_attribute( m_auth_info, auth_response, ATTR_SEC_LIMIT_AUTHORIZATION);

			m_auth_info.Delete(ATTR_SEC_NEW_SESSION);

			m_auth_info.Assign(ATTR_SEC_USE_SESSION, "YES");

			std::string encryption;
			if (auth_response.EvaluateAttrString(ATTR_SEC_ENCRYPTION, encryption) && encryption == "YES") {
				std::string crypto_method_list;
				if (!auth_response.EvaluateAttrString(ATTR_SEC_CRYPTO_METHODS, crypto_method_list) ||
					crypto_method_list.empty())
				{
					dprintf(D_ALWAYS, "SECMAN: Remote server requires encryption but provided no crypto method to use.\n");
					m_errstack->push( "SECMAN", SECMAN_ERR_INVALID_POLICY, "Remote server requires encryption but provided no crypto method to use; potentially there were no mutually-compatible methods enabled between client and server." );
					return StartCommandFailed;
				}
				std::string crypto_method = crypto_method_list.substr(0, crypto_method_list.find(','));
				if (SecMan::filterCryptoMethods(crypto_method).empty()) {
					dprintf(D_ALWAYS, "SECMAN: Remote server suggested a crypto method (%s) we don't support.\n", crypto_method.c_str());
					m_errstack->pushf( "SECMAN", SECMAN_ERR_INVALID_POLICY, "Remote server suggested a crypto method (%s) we don't support", crypto_method.c_str());
					return StartCommandFailed;
				}
			}

			m_sock->encode();

		}

	}

	m_state = Authenticate;
	return StartCommandContinue;
}

StartCommandResult
SecManStartCommand::authenticate_inner()
{
	if( m_is_tcp ) {
		SecMan::sec_feat_act will_authenticate = m_sec_man.sec_lookup_feat_act( m_auth_info, ATTR_SEC_AUTHENTICATION );
		SecMan::sec_feat_act will_enable_enc   = m_sec_man.sec_lookup_feat_act( m_auth_info, ATTR_SEC_ENCRYPTION );
		SecMan::sec_feat_act will_enable_mac   = m_sec_man.sec_lookup_feat_act( m_auth_info, ATTR_SEC_INTEGRITY );

		if (will_authenticate == SecMan::SEC_FEAT_ACT_UNDEFINED || 
			will_authenticate == SecMan::SEC_FEAT_ACT_INVALID || 
			will_enable_enc == SecMan::SEC_FEAT_ACT_UNDEFINED || 
			will_enable_enc == SecMan::SEC_FEAT_ACT_INVALID || 
			will_enable_mac == SecMan::SEC_FEAT_ACT_UNDEFINED || 
			will_enable_mac == SecMan::SEC_FEAT_ACT_INVALID ) {

			// missing some essential info.

			dprintf ( D_SECURITY, "SECMAN: action attribute missing from classad, failing!\n");
			dPrintAd( D_SECURITY, m_auth_info );
			m_errstack->push( "SECMAN", SECMAN_ERR_ATTRIBUTE_MISSING,
						"Protocol Error: Action attribute missing.");
			return StartCommandFailed;
		}

		// protocol fix:
		//
		// up to and including 6.6.0, will_authenticate would be set to true
		// if we are resuming a session that was authenticated.  this is not
		// necessary.
		//
		// so, as of 6.6.1, if we are resuming a session (as determined
		// by the expression (!m_new_session), AND the other side is 6.6.1
		// or higher, we will force will_authenticate to SEC_FEAT_ACT_NO.
		//
		// we can tell easily if the other side is 6.6.1 or higher by the
		// mere presence of the version, since that is when it was added.

		if ( will_authenticate == SecMan::SEC_FEAT_ACT_YES ) {
			if ((!m_new_session)) {
				if( !m_remote_version.empty() ) {
					dprintf( D_SECURITY, "SECMAN: resume, other side is %s, NOT reauthenticating.\n", m_remote_version.c_str() );
					will_authenticate = SecMan::SEC_FEAT_ACT_NO;
				} else {
					dprintf( D_SECURITY, "SECMAN: resume, other side is pre 6.6.1, reauthenticating.\n");
				}
			} else {
				dprintf( D_SECURITY, "SECMAN: new session, doing initial authentication.\n" );
			}
		}

		

		// at this point, we know exactly what needs to happen.  if we asked
		// the other side, their choice is in will_authenticate.  if we
		// didn't ask, then our choice is in will_authenticate.



		if (will_authenticate == SecMan::SEC_FEAT_ACT_YES) {

			ASSERT (m_sock->type() == Stream::reli_sock);

			if (IsDebugVerbose(D_SECURITY)) {
				dprintf ( D_SECURITY, "SECMAN: authenticating RIGHT NOW.\n");
			}
			char * auth_methods = NULL;
			m_auth_info.LookupString( ATTR_SEC_AUTHENTICATION_METHODS_LIST, &auth_methods );
			if (auth_methods) {
				if (IsDebugVerbose(D_SECURITY)) {
					dprintf (D_SECURITY, "SECMAN: AuthMethodsList: %s\n", auth_methods);
				}
			} else {
				// lookup the 6.4 attribute name
				m_auth_info.LookupString( ATTR_SEC_AUTHENTICATION_METHODS, &auth_methods );
				if (IsDebugVerbose(D_SECURITY)) {
					dprintf (D_SECURITY, "SECMAN: AuthMethods: %s\n", auth_methods);
				}
			}

			if (!auth_methods) {
				// there's no auth methods.
				dprintf ( D_ALWAYS, "SECMAN: no auth method!, failing.\n");
				m_errstack->push( "SECMAN", SECMAN_ERR_ATTRIBUTE_MISSING,
						"Protocol Error: No auth methods.");
				return StartCommandFailed;
			} else {
				dprintf ( D_SECURITY, "SECMAN: Auth methods: %s\n", auth_methods);
			}

			m_sock->setPolicyAd(m_auth_info);
			int auth_timeout = m_sec_man.getSecTimeout( CLIENT_PERM );
			int auth_result = m_sock->authenticate(m_private_key, auth_methods, m_errstack, auth_timeout, m_nonblocking, NULL);

			if (auth_methods) {
				free(auth_methods);
			}

			if( auth_result == 2 ) {
				m_state = AuthenticateContinue;
				return WaitForSocketCallback();
			} else if( !auth_result ) {
				bool auth_required = true;
				m_auth_info.LookupBool(ATTR_SEC_AUTH_REQUIRED,auth_required);

				if( auth_required ) {
					dprintf( D_ALWAYS,
							"SECMAN: required authentication with %s failed, so aborting command %s.\n",
							m_sock->peer_description(),
							m_cmd_description.c_str());
					return StartCommandFailed;
				}
				dprintf( D_SECURITY|D_FULLDEBUG,
						"SECMAN: authentication with %s failed but was not required, so continuing.\n",
						m_sock->peer_description() );
			}

			// !m_new_session is equivalent to use_session in this client.
		} else if (!m_new_session) {

				// AES-GCM mode keeps a checksum of the security handshake; by having
				// a random nonce in the client and server side, each connection has
				// a unique header, meaning any attempted replay will fail due to the
				// incorrect checksum.
			std::string want_replay;
			if (m_auth_info.EvaluateAttrString(ATTR_SEC_REPLAY_PROTECTION, want_replay) && want_replay == "YES") {

				if (m_nonblocking && !m_sock->readReady()) {
					return WaitForSocketCallback();
				}
				ClassAd auth_response;
				m_sock->decode();

				if (!getClassAd(m_sock, auth_response) ||
					!m_sock->end_of_message()) {

					dprintf (D_ALWAYS, "SECMAN: Failed to read replay protection classad from server.\n");
					m_errstack->push( "SECMAN", SECMAN_ERR_COMMUNICATIONS_ERROR,
						"Failed to read replay protection classad from server." );
					return StartCommandFailed;
				}
					// We otherwise ignore the contents of this ClassAd; we are simply relying
					// on the side-effect of it changing the connection's chec; we are simply relying
					// on the side-effect of it changing the connection's checksum.
				if (IsDebugVerbose(D_SECURITY)) {
					dprintf(D_SECURITY, "SECMAN: server replay protection responded with:\n");
					dPrintAd(D_SECURITY, auth_response);
				}
			}

			// we are using this key
			if (m_enc_key && m_enc_key->key()) {
				m_private_key = new KeyInfo(*(m_enc_key->key()));
			} else {
				ASSERT (m_private_key == NULL);
			}
		}
	}
        m_state = AuthenticateFinish;
        return StartCommandContinue;

}

StartCommandResult
SecManStartCommand::authenticate_inner_continue()
{
	int auth_result = m_sock->authenticate_continue(m_errstack, true, NULL);

	if( auth_result == 2 ) {
		return WaitForSocketCallback();
	} else if( !auth_result ) {
		bool auth_required = true;
		m_auth_info.LookupBool(ATTR_SEC_AUTH_REQUIRED,auth_required);

		if( auth_required ) {
			dprintf( D_ALWAYS,
				"SECMAN: required authentication with %s failed, so aborting command %s.\n",
                                                         m_sock->peer_description(),
                                                         m_cmd_description.c_str());
			return StartCommandFailed;
		}
		dprintf( D_SECURITY|D_FULLDEBUG,
			"SECMAN: authentication with %s failed but was not required, so continuing.\n",
			m_sock->peer_description() );
	}

	m_state = AuthenticateFinish;
	return StartCommandContinue;
}

StartCommandResult
SecManStartCommand::authenticate_inner_finish()
{
	if( m_is_tcp ) {
		SecMan::sec_feat_act will_enable_enc   = m_sec_man.sec_lookup_feat_act( m_auth_info, ATTR_SEC_ENCRYPTION );
		SecMan::sec_feat_act will_enable_mac   = m_sec_man.sec_lookup_feat_act( m_auth_info, ATTR_SEC_INTEGRITY );

			// We've successfully authenticated; clear out any prior authentication errors
			// so they don't affect future messages in the stack.
		m_errstack->clear();

<<<<<<< HEAD
		if (!m_server_pubkey.empty()) {
			std::string crypto_method;
			if (!m_auth_info.EvaluateAttrString(ATTR_SEC_CRYPTO_METHODS, crypto_method)) {
				dprintf(D_SECURITY, "SECMAN: No crypto methods enabled for request from %s.\n", m_sock->peer_description() );
				return StartCommandFailed;
			}
			Protocol method = SecMan::getCryptProtocolNameToEnum(crypto_method.c_str());

			size_t keylen = method == CONDOR_AESGCM ? GENERATED_KEY_LENGTH_V9 : GENERATED_KEY_LENGTH_OLD;
			std::unique_ptr<unsigned char, decltype(&free)> rbuf(static_cast<unsigned char*>(malloc(keylen)), &free);
			if (!SecMan::FinishKeyExchange(std::move(m_keyexchange), m_server_pubkey.c_str(), rbuf.get(), keylen, m_errstack)) {
				dprintf(D_SECURITY, "SECMAN: Failed to generate a symmetric key for session with %s: %s.\n", m_sock->peer_description(), m_errstack->getFullText().c_str());
				return StartCommandFailed;
			}

			dprintf (D_SECURITY, "SECMAN: generating %s key for session with %s...\n", crypto_method.c_str(), m_sock->peer_description());
			m_private_key = new KeyInfo(rbuf.get(), keylen, method, 0);
		}

		if (will_enable_mac == SecMan::SEC_FEAT_ACT_YES) {
=======
		// We must configure encryption before integrity on the socket
		// when using AES over TCP. If we do integrity first, then ReliSock
		// will initialize an MD5 context and then tear it down when it
		// learns it's doing AES. This breaks FIPS compliance.
		if (will_enable_enc == SecMan::SEC_FEAT_ACT_YES) {
>>>>>>> 873d1d01

			if (!m_private_key) {
				dprintf ( D_ALWAYS, "SECMAN: enable_enc no key to use, failing...\n");
				m_errstack->push ("SECMAN", SECMAN_ERR_NO_KEY,
							"Failed to establish a crypto key." );
				return StartCommandFailed;
			}

			if (IsDebugVerbose(D_SECURITY)) {
				dprintf (D_SECURITY, "SECMAN: about to enable encryption.\n");
				m_sec_man.key_printf(D_SECURITY, m_private_key);
			}

			m_sock->encode();
			m_sock->set_crypto_key(true, m_private_key);

			dprintf ( D_SECURITY, "SECMAN: successfully enabled encryption!\n");
		} else {
			// we aren't going to enable encryption for everything.  but we should
			// still have a secret key ready to go in case someone decides to turn
			// it on later.
			m_sock->encode();
			m_sock->set_crypto_key(false, m_private_key);
		}

		if (will_enable_mac == SecMan::SEC_FEAT_ACT_YES) {

			if (!m_private_key) {
				dprintf ( D_ALWAYS, "SECMAN: enable_mac has no key to use, failing...\n");
				m_errstack->push ("SECMAN", SECMAN_ERR_NO_KEY,
							"Failed to establish a crypto key." );
				return StartCommandFailed;
			}

			if (IsDebugVerbose(D_SECURITY)) {
				dprintf (D_SECURITY, "SECMAN: about to enable message authenticator with key type %i\n",
							m_private_key->getProtocol());
				m_sec_man.key_printf(D_SECURITY, m_private_key);
			}

			m_sock->encode();

			// if the encryption method is AES, we don't actually want to enable the MAC
			// here as that instantiates an MD5 object which will cause FIPS to blow up.
			if(m_private_key->getProtocol() != CONDOR_AESGCM) {
				m_sock->set_MD_mode(MD_ALWAYS_ON, m_private_key);
			} else {
				dprintf(D_SECURITY|D_VERBOSE, "SECMAN: because protocal is AES, not using other MAC.\n");
				m_sock->set_MD_mode(MD_OFF, m_private_key);
			}

			dprintf ( D_SECURITY, "SECMAN: successfully enabled message authenticator!\n");
		} else {
			// we aren't going to enable hasing.  but we should still set the secret key
			// in case we decide to turn it on later.
			m_sock->encode();
			m_sock->set_MD_mode(MD_OFF, m_private_key);
		}

	}

	m_state = ReceivePostAuthInfo;
	return StartCommandContinue;
}

StartCommandResult
SecManStartCommand::receivePostAuthInfo_inner()
{
	if( m_is_tcp ) {
		if (m_new_session) {
			// There is no pending data to send, so the following is a no-op.
			// Why is it being done?  Perhaps to ensure clean state of the
			// socket?
			m_sock->encode();
			m_sock->end_of_message();

			if( m_nonblocking && !m_sock->readReady() ) {
				return WaitForSocketCallback();
			}

			// receive a classAd containing info about new session.
			ClassAd post_auth_info;
			m_sock->decode();
			if (!getClassAd(m_sock, post_auth_info) || !m_sock->end_of_message()) {
				std::string errmsg;
				formatstr(errmsg, "Failed to received post-auth ClassAd");
				dprintf (D_ALWAYS, "SECMAN: FAILED: %s\n", errmsg.c_str());
				m_errstack->push ("SECMAN", SECMAN_ERR_COMMUNICATIONS_ERROR, errmsg.c_str());
				return StartCommandFailed;
			} else {
				if (IsDebugVerbose(D_SECURITY)) {
					dprintf (D_SECURITY, "SECMAN: received post-auth classad:\n");
					dPrintAd (D_SECURITY, post_auth_info);
				}
			}

				// Mark the session as having state-tracking enabled.
				// When combined with AES-GCM, this will cause the ReliSock to
				// store the state of the encryption in the session cache.
			if (!m_auth_info.InsertAttr("TrackState", true)) {
				dprintf(D_SECURITY, "SECMAN: Failed to enable state tracking.\n");
				return StartCommandFailed;
			}

			// Starting in 8.3.6, there is a ReturnCode attribute which tells us if the
			// other side authorized, denied, or was unaware of the command we sent.
			//
			// Inspect the return code in the reponse ad to see what we should do.
			// If it is blank, we must assume success, since that was what 8.3.5 and
			// earlier would send.
			std::string response_rc;
			post_auth_info.LookupString(ATTR_SEC_RETURN_CODE,response_rc);
			if((response_rc != "") && (response_rc != "AUTHORIZED")) {
				// gather some additional data for useful error reporting
				std::string response_user;
				MyString response_method = m_sock->getAuthenticationMethodUsed();
				post_auth_info.LookupString(ATTR_SEC_USER,response_user);

				// push error message on the stack and print to the log
				std::string errmsg;
				if (response_method == "") {
					response_method = "(no authentication)";
					formatstr( errmsg, "Received \"%s\" from server for user %s using no authentication method, which may imply host-based security.  Our address was '%s', and server's address was '%s'.  Check your ALLOW settings and IP protocols.",
						response_rc.c_str(), response_user.c_str(),
						m_sock->my_addr().to_ip_string().c_str(),
						m_sock->peer_addr().to_ip_string().c_str()
						);
				} else {
					m_sock->setShouldTryTokenRequest(true);
					formatstr(errmsg, "Received \"%s\" from server for user %s using method %s.",
						response_rc.c_str(), response_user.c_str(), response_method.c_str());
				}
				dprintf (D_ALWAYS, "SECMAN: FAILED: %s\n", errmsg.c_str());
				m_errstack->push ("SECMAN", SECMAN_ERR_AUTHORIZATION_FAILED, errmsg.c_str());
				return StartCommandFailed;
			} else {
				// Hey, it worked!  Make sure we don't request a new token.
				m_sock->setShouldTryTokenRequest(false);
			}

			// if we made it here, we're going to proceed as if the server authorized
			// our command and we will cache this session for future use.  we know this
			// for sure in 8.3.6 and beyond, but for 8.3.5 and earlier we must assume
			// success because this information was not transmitted explicitly.

			// bring in the session ID
			m_sec_man.sec_copy_attribute( m_auth_info, post_auth_info, ATTR_SEC_SID );

			// other attributes
			// Copy "User" to "MyRemoteUserName", since this is _not_ the name
			// of our peer; it is our name as determined by our peer.
			// We reserve "User" for the name of our peer so that an
			// incoming/outgoing security session can be reversed and
			// used as a full-duplex session if desired.
			m_sec_man.sec_copy_attribute( m_auth_info, ATTR_SEC_MY_REMOTE_USER_NAME, post_auth_info, ATTR_SEC_USER );
			m_sec_man.sec_copy_attribute( m_auth_info, post_auth_info, ATTR_SEC_VALID_COMMANDS );

			if( m_sock->getFullyQualifiedUser() ) {
				m_auth_info.Assign( ATTR_SEC_USER, m_sock->getFullyQualifiedUser() );
			}
			else {
					// we did not authenticate peer, so this attribute
					// should not be defined
				ASSERT( !m_auth_info.LookupExpr( ATTR_SEC_USER ) );
			}
			m_sec_man.sec_copy_attribute( m_auth_info, post_auth_info, ATTR_SEC_TRIED_AUTHENTICATION );

			// update the ad with the auth method actually used
			if( m_sock->getAuthenticationMethodUsed() ) {
				m_auth_info.Assign( ATTR_SEC_AUTHENTICATION_METHODS, m_sock->getAuthenticationMethodUsed() );
			}

			// update the ad with the crypto method actually used
			if( m_sock->getCryptoMethodUsed() ) {
				m_auth_info.Assign( ATTR_SEC_CRYPTO_METHODS, m_sock->getCryptoMethodUsed() );
			} else {
				m_auth_info.Delete( ATTR_SEC_CRYPTO_METHODS );
			}

			if (IsDebugVerbose(D_SECURITY)) {
				dprintf (D_SECURITY, "SECMAN: policy to be cached:\n");
				dPrintAd(D_SECURITY, m_auth_info);
			}

			char *sesid = NULL;
			m_auth_info.LookupString(ATTR_SEC_SID, &sesid);
			if (sesid == NULL) {
				dprintf (D_ALWAYS, "SECMAN: session id is NULL, failing\n");
				m_errstack->push( "SECMAN", SECMAN_ERR_ATTRIBUTE_MISSING,
						"Failed to lookup session id.");
				return StartCommandFailed;
			}

			char *cmd_list = NULL;
			m_auth_info.LookupString(ATTR_SEC_VALID_COMMANDS, &cmd_list);
			if (cmd_list == NULL) {
				dprintf (D_ALWAYS, "SECMAN: valid commands is NULL, failing\n");
				m_errstack->push( "SECMAN", SECMAN_ERR_ATTRIBUTE_MISSING,
						"Protocol Failure: Unable to lookup valid commands.");
				free(sesid);
				return StartCommandFailed;
			}


			ASSERT (m_enc_key == NULL);


			// extract the session duration
			char *dur = NULL;
			m_auth_info.LookupString(ATTR_SEC_SESSION_DURATION, &dur);

			int expiration_time = 0;
			time_t now = time(0);
			if( dur ) {
				expiration_time = now + atoi(dur);
			}

			int session_lease = 0;
			m_auth_info.LookupInteger(ATTR_SEC_SESSION_LEASE, session_lease );

			std::vector<KeyInfo*> keyvec;
			dprintf(D_SECURITY|D_VERBOSE, "SESSION: client checking key type: %i\n", (m_private_key ? m_private_key->getProtocol() : -1));
			if (m_private_key) {
				// put the normal key into the vector
				keyvec.push_back(new KeyInfo(*m_private_key));

				// now see if we want to (and are allowed) to add a BLOWFISH key in addition to AES
				if (m_private_key->getProtocol() == CONDOR_AESGCM) {
					// There's no AES support for UDP, so fall back to
					// BLOWFISH (default) or 3DES if specified.  3DES would
					// be preferred in FIPS mode.
					std::string fallback_method_str = "BLOWFISH";
					Protocol fallback_method = CONDOR_BLOWFISH;
					if (param_boolean("FIPS", false)) {
						fallback_method_str = "3DES";
						fallback_method = CONDOR_3DES;
					}
					dprintf(D_SECURITY|D_VERBOSE, "SESSION: fallback crypto method would be %s.\n", fallback_method_str.c_str());

					std::string all_methods;
					if (m_auth_info.LookupString(ATTR_SEC_CRYPTO_METHODS_LIST, all_methods)) {
						dprintf(D_SECURITY|D_VERBOSE, "SESSION: found list: %s.\n", all_methods.c_str());
						StringList sl(all_methods.c_str());
						if (sl.contains_anycase(fallback_method_str.c_str())) {
							keyvec.push_back(new KeyInfo(m_private_key->getKeyData(), 24, fallback_method, 0));
							dprintf(D_SECURITY, "SESSION: client duplicated AES to %s key for UDP.\n", fallback_method_str.c_str());
						} else {
							dprintf(D_SECURITY, "SESSION: %s not allowed.  UDP will not work.\n", fallback_method_str.c_str());
						}
					} else {
						dprintf(D_ALWAYS, "SESSION: no crypto methods list\n");
					}
				}
			}

				// This makes a copy of the policy ad, so we don't
				// have to. 
			condor_sockaddr peer_addr = m_sock->peer_addr();
			KeyCacheEntry tmp_key( sesid, &peer_addr, keyvec,
								   &m_auth_info, expiration_time,
								   session_lease ); 
			dprintf (D_SECURITY, "SECMAN: added session %s to cache for %s seconds (%ds lease).\n", sesid, dur, session_lease);

            if (dur) {
                free(dur);
				dur = NULL;
            }

			// stick the key in the cache
			m_sec_man.session_cache->insert(tmp_key);


			// now add entrys which map all the {<sinful_string>,<command>} pairs
			// to the same key id (which is in the variable sesid)

			StringList coms(cmd_list);
			char *p;

			coms.rewind();
			while ( (p = coms.next()) ) {
				std::string keybuf;
				const std::string &tag = SecMan::getTag();
				if (tag.size()) {
					formatstr (keybuf, "{%s,%s,<%s>}", tag.c_str(), m_sock->get_connect_addr(), p);
				} else {
					formatstr (keybuf, "{%s,<%s>}", m_sock->get_connect_addr(), p);
				}

				// NOTE: HashTable returns ZERO on SUCCESS!!!
				if (m_sec_man.command_map.insert(keybuf, sesid, true) == 0) {
					// success
					if (IsDebugVerbose(D_SECURITY)) {
						dprintf (D_SECURITY, "SECMAN: command %s mapped to session %s.\n", keybuf.c_str(), sesid);
					}
				} else {
					dprintf (D_ALWAYS, "SECMAN: command %s NOT mapped (insert failed!)\n", keybuf.c_str());
				}
			}
			
			m_sock->setSessionID(sesid);
			free( sesid );
            free( cmd_list );

		} // if (m_new_session)

	} // if (m_is_tcp)

	if( !m_new_session && m_have_session ) {
		char *fqu = NULL;
		if( m_auth_info.LookupString(ATTR_SEC_USER,&fqu) && fqu ) {
			if( IsDebugVerbose(D_SECURITY) ) {
				dprintf( D_SECURITY, "Getting authenticated user from cached session: %s\n", fqu );
			}
			m_sock->setFullyQualifiedUser( fqu );
			free( fqu );
		}

		bool tried_authentication = false;
		m_auth_info.LookupBool(ATTR_SEC_TRIED_AUTHENTICATION,tried_authentication);
		m_sock->setTriedAuthentication(tried_authentication);
	}

	m_sock->encode();
	m_sock->allow_one_empty_message();
	dprintf ( D_SECURITY, "SECMAN: startCommand succeeded.\n");

	return StartCommandSucceeded;
}

StartCommandResult
SecManStartCommand::DoTCPAuth_inner()
{
	ASSERT( !m_already_tried_TCP_auth );
	m_already_tried_TCP_auth = true;

	if(m_nonblocking) {
			// Make daemonCore aware that we are holding onto this
			// UDP socket while waiting for other events to complete.
		incrementPendingSockets();

			// Check if there is already a non-blocking TCP auth in progress
		classy_counted_ptr<SecManStartCommand> sc;
		if(m_sec_man.tcp_auth_in_progress.lookup(m_session_key,sc) == 0) {
				// Rather than starting yet another TCP session for
				// this session key, simply add ourselves to the list
				// of things waiting for the pending session to be
				// ready for use.

			if(m_nonblocking && !m_callback_fn) {
					// Caller wanted us to get a session key but did
					// not want to bother about handling a
					// callback. Since somebody else is already
					// getting a session, we are done.
				return StartCommandWouldBlock;
			}

			sc->m_waiting_for_tcp_auth.Append(this);

			if(IsDebugVerbose(D_SECURITY)) {
				dprintf(D_SECURITY,
						"SECMAN: waiting for pending session %s to be ready\n",
						m_session_key.c_str());
			}

			return StartCommandInProgress;
		}
	}

	if (IsDebugVerbose(D_SECURITY)) {
		dprintf ( D_SECURITY, "SECMAN: need to start a session via TCP\n");
	}

		// we'll have to authenticate via TCP
	ReliSock *tcp_auth_sock = new ReliSock;

	ASSERT(tcp_auth_sock);

		// timeout on individual socket operations
	int TCP_SOCK_TIMEOUT = param_integer("SEC_TCP_SESSION_TIMEOUT", 20);
	tcp_auth_sock->timeout(TCP_SOCK_TIMEOUT);

		// we already know the address - condor uses the same TCP port as it does UDP port.
	MyString tcp_addr = m_sock->get_connect_addr();
	if (!tcp_auth_sock->connect(tcp_addr.c_str(),0,m_nonblocking)) {
		dprintf ( D_SECURITY, "SECMAN: couldn't connect via TCP to %s, failing...\n", tcp_addr.c_str());
		m_errstack->pushf("SECMAN", SECMAN_ERR_CONNECT_FAILED,
						  "TCP auth connection to %s failed.", tcp_addr.c_str());
		delete tcp_auth_sock;
		return StartCommandFailed;
	}

		// Make note that this operation to do the TCP
		// auth operation is in progress, so others
		// wanting the same session key can wait for it.
	SecMan::tcp_auth_in_progress.insert(m_session_key,this);

	m_tcp_auth_command = new SecManStartCommand(
		DC_AUTHENTICATE,
		tcp_auth_sock,
		m_raw_protocol,
		m_errstack,
		m_cmd,
		m_nonblocking ? SecManStartCommand::TCPAuthCallback : NULL,
		m_nonblocking ? this : NULL,
		m_nonblocking,
		m_cmd_description.c_str(),
		m_sec_session_id_hint.c_str(),
		m_owner,
		m_methods,
		&m_sec_man);

	StartCommandResult auth_result = m_tcp_auth_command->startCommand();

	if( !m_nonblocking ) {
			// We did not pass a callback function to the TCP
			// startCommand(), because we need to pass back the final
			// result to the caller directly.

		return TCPAuthCallback_inner(
			auth_result == StartCommandSucceeded,
			tcp_auth_sock );
	}

	return StartCommandInProgress;
}

void
SecManStartCommand::TCPAuthCallback(bool success,Sock *sock,CondorError * /*errstack*/, const std::string & /* trust_domain */, bool /* should_try_token_request */, void * misc_data)
{
	classy_counted_ptr<SecManStartCommand> self = (SecManStartCommand *)misc_data;

	self->doCallback( self->TCPAuthCallback_inner(success,sock) );
}

StartCommandResult
SecManStartCommand::TCPAuthCallback_inner( bool auth_succeeded, Sock *tcp_auth_sock )
{
	m_tcp_auth_command = NULL;

		// close the TCP socket, the rest will be UDP.
	tcp_auth_sock->end_of_message();
	tcp_auth_sock->close();
	delete tcp_auth_sock;
	tcp_auth_sock = NULL;

	StartCommandResult rc;

	if(m_nonblocking && !m_callback_fn) {
		// Caller wanted us to get a session key but did not
		// want to bother about handling a callback.  Therefore,
		// we are done.  No need to start the command again.
		rc = StartCommandWouldBlock;

		// NOTE: m_sock is expected to be NULL, because caller may
		// have deleted it by now.
		ASSERT( m_sock == NULL );
	}
	else if( !auth_succeeded ) {
		dprintf ( D_SECURITY,
				  "SECMAN: unable to create security session to %s via TCP, "
		          "failing.\n", m_sock->get_sinful_peer() );
		m_errstack->pushf("SECMAN", SECMAN_ERR_NO_SESSION,
		                 "Failed to create security session to %s with TCP.",
		                 m_sock->get_sinful_peer());
		rc = StartCommandFailed;
	}
	else {
		if( (IsDebugVerbose(D_SECURITY)) ) {
			dprintf ( D_SECURITY,
					  "SECMAN: succesfully created security session to %s via "
					  "TCP!\n", m_sock->get_sinful_peer() );
		}
		rc = startCommand_inner();
	}

		// Remove ourselves from SecMan's list of pending TCP auth sessions.
	classy_counted_ptr<SecManStartCommand> sc;
	if( SecMan::tcp_auth_in_progress.lookup(m_session_key,sc) == 0 &&
	    sc.get() == this )
	{
		ASSERT(SecMan::tcp_auth_in_progress.remove(m_session_key) == 0);
	}

		// Iterate through the list of objects waiting for our TCP auth session
		// to be done.
	m_waiting_for_tcp_auth.Rewind();
	while( m_waiting_for_tcp_auth.Next(sc) ) {
		sc->ResumeAfterTCPAuth(auth_succeeded);
	}
	m_waiting_for_tcp_auth.Clear();

	return rc;
}

void
SecManStartCommand::ResumeAfterTCPAuth(bool auth_succeeded)
{
		// We get here when we needed a session, and some other
		// instance of SecManStartCommand() was already in the process
		// of getting one that we could use.  When that object
		// finished getting the session, it called us here.

	if( IsDebugVerbose(D_SECURITY) ) {
		dprintf(D_SECURITY,"SECMAN: done waiting for TCP auth to %s (%s)\n",
		        m_sock->get_sinful_peer(),
				auth_succeeded ? "succeeded" : "failed");
	}
	if(!auth_succeeded) {
		m_errstack->pushf("SECMAN", SECMAN_ERR_NO_SESSION,
						  "Was waiting for TCP auth session to %s, "
						  "but it failed.",
						  m_sock->get_sinful_peer());
	}

	StartCommandResult rc;
	if(auth_succeeded) {
		rc = startCommand_inner();
	}
	else {
		rc = StartCommandFailed;
	}

	doCallback( rc );
}

StartCommandResult
SecManStartCommand::WaitForSocketCallback()
{

	if( m_sock->get_deadline() == 0 ) {
			// Set a deadline for completion of this non-blocking operation
			// and any that follow until StartCommand is done with it.
			// One reason to do this here rather than once at the beginning
			// of StartCommand is because m_sock->get_deadline() may return
			// non-zero while the non-blocking connect is happening and then
			// revert to 0 later.  Best to always check before Register_Socket.
		int TCP_SESSION_DEADLINE = param_integer("SEC_TCP_SESSION_DEADLINE",120);
		m_sock->set_deadline_timeout(TCP_SESSION_DEADLINE);
		m_sock_had_no_deadline = true; // so we restore deadline to 0 when done
	}

	std::string req_description;
	formatstr(req_description, "SecManStartCommand::WaitForSocketCallback %s",
							m_cmd_description.c_str());
	int reg_rc = daemonCore->Register_Socket(
		m_sock,
		m_sock->peer_description(),
		(SocketHandlercpp)&SecManStartCommand::SocketCallback,
		req_description.c_str(),
		this,
		ALLOW);

	if(reg_rc < 0) {
		std::string msg;
		formatstr(msg, "StartCommand to %s failed because "
					"Register_Socket returned %d.",
					m_sock->get_sinful_peer(),
					reg_rc);
		dprintf(D_SECURITY, "SECMAN: %s\n", msg.c_str());
		m_errstack->pushf("SECMAN", SECMAN_ERR_CONNECT_FAILED,
						  "%s", msg.c_str());

		return StartCommandFailed;
	}

		// Do not allow ourselves to be deleted until after
		// SocketCallback is called.
	incRefCount();

	return StartCommandInProgress;
}

int
SecManStartCommand::SocketCallback( Stream *stream )
{
	daemonCore->Cancel_Socket( stream );

		// NOTE: startCommand_inner() is responsible for checking
		// if our deadline had expired.
	doCallback( startCommand_inner() );

		// get rid of ref counted when callback was registered
	decRefCount();

	return KEEP_STREAM;
}


std::unique_ptr<EVP_PKEY, decltype(&EVP_PKEY_free)>
SecMan::GenerateKeyExchange(CondorError *errstack)
{
	std::unique_ptr<EVP_PKEY_CTX, decltype(&EVP_PKEY_CTX_free)> pctx(nullptr, &EVP_PKEY_CTX_free);
	std::unique_ptr<EVP_PKEY_CTX, decltype(&EVP_PKEY_CTX_free)> kctx(nullptr, &EVP_PKEY_CTX_free);
	std::unique_ptr<EVP_PKEY, decltype(&EVP_PKEY_free)> params(nullptr, &EVP_PKEY_free);
	std::unique_ptr<EVP_PKEY, decltype(&EVP_PKEY_free)> pkey(nullptr, &EVP_PKEY_free);

	pctx.reset(EVP_PKEY_CTX_new_id(EVP_PKEY_EC, nullptr));
	if (!pctx ||
		1 != EVP_PKEY_paramgen_init(pctx.get()) ||
		1 != EVP_PKEY_CTX_set_ec_paramgen_curve_nid(pctx.get(), NID_X9_62_prime256v1))
	{
		errstack->push("SECMAN", SECMAN_ERR_INTERNAL,
			"Failed to allocate a new param context for key exchange.");
		return pkey;
	}

	EVP_PKEY *params_raw = nullptr;
	if (!EVP_PKEY_paramgen(pctx.get(), &params_raw)) {
		errstack->push("SECMAN", SECMAN_ERR_INTERNAL,
			"Failed to allocate a new parameter object for key exchange.");
		return pkey;
	}
	params.reset(params_raw);

	kctx.reset(EVP_PKEY_CTX_new(params.get(), nullptr));
	if (!kctx || !EVP_PKEY_keygen_init(kctx.get())) {
		errstack->push("SECMAN", SECMAN_ERR_INTERNAL,
			"Failed to setup new key context for key exchange.");
		return pkey;
	}

	EVP_PKEY *pkey_raw = nullptr;
	if (1 != EVP_PKEY_keygen(kctx.get(), &pkey_raw)) {
		errstack->push("SECMAN", SECMAN_ERR_INTERNAL,
			"Failed to generate new key for key exchange.");
		return pkey;
	}
	pkey.reset(pkey_raw);
	return pkey;
}


bool
SecMan::FinishKeyExchange(std::unique_ptr<EVP_PKEY, decltype(&EVP_PKEY_free)> mykey,
	const char *encoded_peerkey, unsigned char *outkey, size_t outlen, CondorError *errstack)
{
		// Decode the peer key
	unsigned char *der_peerkey_raw = nullptr;
	int peerkey_length = 0;
	condor_base64_decode(encoded_peerkey, &der_peerkey_raw, &peerkey_length, false);
	std::unique_ptr<unsigned char, decltype(&free)> der_peerkey(der_peerkey_raw, &free);

		// We must feed d2i_PublicKey a valid EVP_PKEY with the right curve setup.

	std::unique_ptr<EC_KEY, decltype(&EC_KEY_free)> ec_key(EC_KEY_new_by_curve_name(NID_X9_62_prime256v1), &EC_KEY_free);
	if (!ec_key) {
		errstack->push("SECMAN", SECMAN_ERR_INTERNAL,
			"Failed to create EC key object for deserialization");
		return false;
	}
	EVP_PKEY *peerkey_raw = EVP_PKEY_new();
	if (!peerkey_raw) {
		errstack->push("SECMAN", SECMAN_ERR_INTERNAL,
			"Failed to create pubkey object for deserialization");
		return false;
	}
	// Note: due to the following bug:
	// 	https://github.com/openssl/openssl/commit/2aa2beb06cc25c1f8accdc3d87b946205becfd86
	// d2i_PublicKey is broken until OpenSSL 3.0.  Hence, we use the low-level deserialize...
#if OPENSSL_VERSION_NUMBER >= 0x30000000L
	EVP_PKEY_set1_EC_KEY(peerkey_raw, ec_key.get());
	if (!(peerkey_raw = d2i_PublicKey(EVP_PKEY_base_id(mykey.get()), &peerkey_raw,
		const_cast<const unsigned char**>(&der_peerkey_raw), peerkey_length))) {
		errstack->push("SECMAN", SECMAN_ERR_INTERNAL,
			"Failed to deserialize peer's encoded key");
		return false;
	}
#else
	EC_KEY *ec_key_copy = ec_key.get();
	if (!o2i_ECPublicKey(&ec_key_copy, const_cast<const unsigned char**>(&der_peerkey_raw), peerkey_length)) {
		errstack->push("SECMAN", SECMAN_ERR_INTERNAL,
			"Failed to deserialize peer's encoded key");
		return false;
	}
	EVP_PKEY_set1_EC_KEY(peerkey_raw, ec_key.get());
#endif
	std::unique_ptr<EVP_PKEY, decltype(&EVP_PKEY_free)> peerkey(peerkey_raw, &EVP_PKEY_free);

		// Initialize the key generation context.
	std::unique_ptr<EVP_PKEY_CTX, decltype(&EVP_PKEY_CTX_free)> ctx(
		EVP_PKEY_CTX_new(mykey.get(), nullptr),
		&EVP_PKEY_CTX_free);
	if (!ctx ||
		1 != EVP_PKEY_derive_init(ctx.get()) ||
		1 != EVP_PKEY_derive_set_peer(ctx.get(), peerkey.get())) {
		errstack->push("SECMAN", SECMAN_ERR_INTERNAL,
			"Failed to initialize new key generation context.");
		return false;
	}

		// Allocate secret
	unsigned char *secret_raw = nullptr;
	size_t secret_len = 0;
	if (1 != EVP_PKEY_derive(ctx.get(), nullptr, &secret_len) ||
		nullptr == (secret_raw = (unsigned char *)OPENSSL_malloc(secret_len)))
	{
		errstack->push("SECMAN", SECMAN_ERR_INTERNAL,
			"Failed to allocate new secret buffer for key generation.");
		return false;
	}
	std::unique_ptr<unsigned char, decltype(&OPENSSL_freeFunc)> secret(secret_raw, &OPENSSL_freeFunc);

		// Derive shared secret
	if (1 != EVP_PKEY_derive(ctx.get(), secret.get(), &secret_len)) {
		errstack->push("SECMAN", SECMAN_ERR_INTERNAL,
			"Failed to derive new shared secret.");
		return false;
	}

		// Derive new key of given length
	std::unique_ptr<unsigned char, decltype(&free)> shared_key(
		Condor_Crypt_Base::hkdf(secret.get(), secret_len, outlen),
		&free
	);
	if (!shared_key) {
		errstack->push("SECMAN", SECMAN_ERR_INTERNAL,
			"Failed to generate new key from secret.");
		return false;
	}

		// Copy the new key to the user-provided buffer.
	memcpy(outkey, shared_key.get(), outlen);
	return true;
}


bool
SecMan::EncodePubkey(const EVP_PKEY *pkey, std::string &encoded_pkey, CondorError *errstack)
{
		// Serialize the public key to the DER format
	unsigned char *der_pubkey_raw = nullptr;
	int length = i2d_PublicKey(const_cast<EVP_PKEY *>(pkey), &der_pubkey_raw);
	if (length < 0) {
		errstack->push("SECMAN", SECMAN_ERR_INTERNAL,
			"Failed to serialize new key for key exchange.");
		return false;
	}
	std::unique_ptr<unsigned char, decltype(&free)> der_pubkey(der_pubkey_raw, &free);

		// Encode the DER bytes into base64
	std::unique_ptr<char, decltype(&free)> encoded_pubkey(
		condor_base64_encode(der_pubkey.get(), length, false),
		&free);
	if (!encoded_pubkey) {
		errstack->push("SECMAN", SECMAN_ERR_INTERNAL,
			"Failed to base64 encode new key for key exchange.");
		return false;
	}
	encoded_pkey = std::string(encoded_pubkey.get());
	return true;
}


bool
SecManStartCommand::PopulateKeyExchange()
{
	auto pkey = m_sec_man.GenerateKeyExchange(m_errstack);
	if (!pkey) {
		return false;
	}

	std::string encoded_pubkey;
	if (!m_sec_man.EncodePubkey(pkey.get(), encoded_pubkey, m_errstack)) return false;

		// Add to the outgoing ClassAd
	if (!m_auth_info.InsertAttr("ECP256pub", encoded_pubkey)) {
		m_errstack->push("SECMAN", SECMAN_ERR_INTERNAL,
			"Failed to include pubkey in auth ad.");
		return false;
	}
	m_keyexchange = std::move(pkey);
	return true;
}


// Given a sinful string, clear out any associated sessions (incoming or outgoing)
void
SecMan::invalidateHost(const char * sin)
{
	StringList *keyids = session_cache->getKeysForPeerAddress(sin);
	if( !keyids ) {
		return;
	}

	keyids->rewind();
	char const *keyid;
	while( (keyid=keyids->next()) ) {
		if (IsDebugVerbose(D_SECURITY)) {
			dprintf (D_SECURITY, "KEYCACHE: removing session %s for %s\n", keyid, sin);
		}
		invalidateKey(keyid);
	}
	delete keyids;
}

void
SecMan::invalidateByParentAndPid(const char * parent, int pid) {
	StringList *keyids = session_cache->getKeysForProcess(parent,pid);
	if( !keyids ) {
		return;
	}

	keyids->rewind();
	char const *keyid;
	while( (keyid=keyids->next()) ) {
		if (IsDebugVerbose(D_SECURITY)) {
			dprintf (D_SECURITY, "KEYCACHE: removing session %s for %s pid %d\n", keyid, parent, pid);
		}
		invalidateKey(keyid);
	}
	delete keyids;
}

bool SecMan :: invalidateKey(const char * key_id)
{
    bool removed = true;
    KeyCacheEntry * keyEntry = NULL;

	int r = session_cache->lookup(key_id, keyEntry);
	if (!r) {
		dprintf( D_SECURITY,
				 "DC_INVALIDATE_KEY: security session %s not found in cache.\n",
				 key_id);
	}

	if ( keyEntry && keyEntry->expiration() <= time(NULL) && keyEntry->expiration() > 0 ) {
		dprintf( D_SECURITY,
				 "DC_INVALIDATE_KEY: security session %s %s expired.\n",
				 key_id, keyEntry->expirationType() );
	}

	remove_commands(keyEntry);

	// Now, remove session id
	if (daemonCore && !strcmp(daemonCore->m_family_session_id.c_str(), key_id) ) {
		dprintf ( D_SECURITY, "DC_INVALIDATE_KEY: ignoring request to invalidate family security key.\n" );
	} else
	if (session_cache->remove(key_id)) {
		dprintf ( D_SECURITY, 
				  "DC_INVALIDATE_KEY: removed key id %s.\n", 
				  key_id);
	} else {
		dprintf ( D_SECURITY, 
				  "DC_INVALIDATE_KEY: ignoring request to invalidate non-existant key %s.\n", 
				  key_id);
	}

    return removed;
}

void SecMan :: remove_commands(KeyCacheEntry * keyEntry)
{
    if (keyEntry) {
        char * commands = NULL;
        keyEntry->policy()->LookupString(ATTR_SEC_VALID_COMMANDS, &commands);
		std::string addr;
		if (keyEntry->addr())
			addr = keyEntry->addr()->to_sinful();
    
        // Remove all commands from the command map
        if (commands) {
            char keybuf[128];
            StringList cmd_list(commands);
            free(commands);
        
            cmd_list.rewind();
            char * cmd = NULL;
            while ( (cmd = cmd_list.next()) ) {
                memset(keybuf, 0, 128);
                sprintf (keybuf, "{%s,<%s>}", addr.c_str(), cmd);
                command_map.remove(keybuf);
            }
        }
    }
}

int
SecMan::sec_char_to_auth_method( const char* method ) {
    if (!strcasecmp( method, "SSL" )  ) {
        return CAUTH_SSL;
    } else if (!strcasecmp( method, "GSI" )  ) {
		return CAUTH_GSI;
	} else if ( !strcasecmp( method, "NTSSPI" ) ) {
		return CAUTH_NTSSPI;
	} else if ( !strcasecmp( method, "PASSWORD" ) ) {
		return CAUTH_PASSWORD;
	} else if ( !strcasecmp( method, "TOKENS" ) ) {
		return CAUTH_TOKEN;
	} else if ( !strcasecmp( method, "TOKEN" ) ) {
		return CAUTH_TOKEN;
	} else if ( !strcasecmp( method, "IDTOKENS" ) ) {
		return CAUTH_TOKEN;
	} else if ( !strcasecmp( method, "IDTOKEN" ) ) {
		return CAUTH_TOKEN;
	} else if ( !strcasecmp( method, "SCITOKENS" ) ) {
		return CAUTH_SCITOKENS;
	} else if ( !strcasecmp( method, "SCITOKEN" ) ) {
		return CAUTH_SCITOKENS;
	} else if ( !strcasecmp( method, "FS" ) ) {
		return CAUTH_FILESYSTEM;
	} else if ( !strcasecmp( method, "FS_REMOTE" ) ) {
		return CAUTH_FILESYSTEM_REMOTE;
	} else if ( !strcasecmp( method, "KERBEROS" ) ) {
		return CAUTH_KERBEROS;
	} else if ( !strcasecmp( method, "CLAIMTOBE" ) ) {
		return CAUTH_CLAIMTOBE;
	} else if ( !strcasecmp( method, "MUNGE" ) ) {
		return CAUTH_MUNGE;
	} else if ( !strcasecmp( method, "ANONYMOUS" ) ) {
		return CAUTH_ANONYMOUS;
	}
	return 0;
}


int
SecMan::getAuthBitmask ( const char * methods ) {

	if (!methods || !*methods) {
		return 0;
	}

	StringList server( methods );
	char *tmp = NULL;
	int retval = 0;

	server.rewind();
	while ( (tmp = server.next()) ) {
		retval |= sec_char_to_auth_method(tmp);
	}

	return retval;
}



std::string
SecMan::ReconcileMethodLists( char * cli_methods, char * srv_methods ) {

	// algorithm:
	// step through the server's methods in order.  if the method is
	// present in the clients list, then append it to the results.
	// the output will be a list of methods supported by both, in the
	// order that the server prefers.

	StringList server_methods( srv_methods );
	StringList client_methods( cli_methods );
	const char *sm = NULL;
	const char *cm = NULL;

	std::string results;
	int match = 0;

	// server methods, one at a time
	server_methods.rewind();
	while ( (sm = server_methods.next()) ) {
		client_methods.rewind();
		if (!strcasecmp("TOKENS", sm) || !strcasecmp("IDTOKENS", sm) || !strcasecmp("IDTOKEN", sm)) {
			sm = "TOKEN";
		}
		while ( (cm = client_methods.next()) ) {
			if (!strcasecmp("TOKENS", cm) || !strcasecmp("IDTOKENS", cm) || !strcasecmp("IDTOKEN", cm)) {
				cm = "TOKEN";
			}
			if (!strcasecmp(sm, cm)) {
				// add a comma if it isn't the first match
				if (match) {
					results += ",";
				} else {
					match = 1;
				}

				// and of course, append the common method
				results += cm;
			}
		}
	}

	return results;
}


SecMan::SecMan() :
	m_cached_auth_level(UNSET_PERM),
	m_cached_raw_protocol(false),
	m_cached_use_tmp_sec_session(false),
	m_cached_force_authentication(false),
	m_cached_return_value(-1) {

	// the list of ClassAd attributes we need to resume a session
	if (m_resume_proj.empty()) {
		m_resume_proj.insert(ATTR_SEC_USE_SESSION);
		m_resume_proj.insert(ATTR_SEC_SID);
		m_resume_proj.insert(ATTR_SEC_COMMAND);
		m_resume_proj.insert(ATTR_SEC_AUTH_COMMAND);
		m_resume_proj.insert(ATTR_SEC_SERVER_COMMAND_SOCK);
		m_resume_proj.insert(ATTR_SEC_CONNECT_SINFUL);
		m_resume_proj.insert(ATTR_SEC_COOKIE);
		m_resume_proj.insert(ATTR_SEC_CRYPTO_METHODS);
		m_resume_proj.insert(ATTR_SEC_NONCE);
	}

	if ( NULL == m_ipverify ) {
		m_ipverify = new IpVerify( );
	}
	sec_man_ref_count++;
}


SecMan::SecMan(const SecMan & rhs/* copy */) : 
	m_cached_auth_level(rhs.m_cached_auth_level), 
	m_cached_raw_protocol(rhs.m_cached_raw_protocol), 
	m_cached_use_tmp_sec_session(rhs.m_cached_use_tmp_sec_session), 
	m_cached_force_authentication(rhs.m_cached_force_authentication),
	m_cached_return_value(rhs.m_cached_return_value) {

	sec_man_ref_count++;
}

const SecMan & SecMan::operator=(const SecMan & /* copy */) {
	return *this;
}

SecMan &
SecMan::operator=(SecMan && rhs)  noexcept {
	this->m_cached_auth_level   = rhs.m_cached_auth_level;
	this->m_cached_raw_protocol = rhs.m_cached_raw_protocol;
	this->m_cached_use_tmp_sec_session = rhs.m_cached_use_tmp_sec_session;
	this->m_cached_force_authentication = rhs.m_cached_force_authentication;
	this->m_cached_policy_ad = std::move(rhs.m_cached_policy_ad);
	this->m_cached_return_value = rhs.m_cached_return_value;
	return *this;
}



SecMan::~SecMan() {
	sec_man_ref_count--;
}

void
SecMan::reconfig()
{
	m_ipverify->reconfig();
	Authentication::reconfigMapFile();
}

IpVerify *
SecMan::getIpVerify()
{
	return m_ipverify;
}

int
SecMan::Verify(DCpermission perm, const condor_sockaddr& addr, const char * fqu, std::string &allow_reason, std::string &deny_reason )
{
	IpVerify *ipverify = getIpVerify();
	ASSERT( ipverify );
	return ipverify->Verify(perm,addr,fqu,allow_reason,deny_reason);
}


bool
SecMan::sec_copy_attribute( classad::ClassAd &dest, const ClassAd &source, const char* attr ) {
	ExprTree *e = source.LookupExpr(attr);
	if (e) {
		ExprTree *cp = e->Copy();
		dest.Insert(attr,cp);
		return true;
	} else {
		return false;
	}
}

bool
SecMan::sec_copy_attribute( ClassAd &dest, const char *to_attr, const ClassAd &source, const char *from_attr ) {
	ExprTree *e = source.LookupExpr(from_attr);
	if (!e) {
		return false;
	}

	e = e->Copy();
	bool retval = dest.Insert(to_attr, e) != 0;
	return retval;
}


void
SecMan::invalidateAllCache() {
	session_cache->clear();

	command_map.clear();
}

void 
SecMan::invalidateOneExpiredCache(KeyCache *cache)
{
    // Go through all cache and invalide the ones that are expired
    StringList * list = cache->getExpiredKeys();

    // The current session cache, command map does not allow
    // easy random access based on host direcly. Therefore,
    // we need to decide which list to be the outerloop
    // In this case, I assume the command map will be bigger
    // so, outloop will be command map, inner loop will be host

    list->rewind();
    char * p;
    while ( (p = list->next()) ) {
        invalidateKey(p);
    }
    delete list;
}

void
SecMan::invalidateExpiredCache()
{
	invalidateOneExpiredCache(&m_default_session_cache);
	if (!m_tagged_session_cache) {return;}
	std::map<std::string,KeyCache*>::iterator session_cache_iter;
	for (session_cache_iter = m_tagged_session_cache->begin();
		session_cache_iter != m_tagged_session_cache->end();
		session_cache_iter++)
	{
		if (session_cache_iter->second) {
			invalidateOneExpiredCache(session_cache_iter->second);
		}
	}
}

std::string SecMan::filterCryptoMethods(const std::string &input_methods)
{
	StringList meth_iter(input_methods.c_str());
	meth_iter.rewind();
	const char *tmp = nullptr;
	bool first = true;
	std::string result;
	while ((tmp = meth_iter.next())) {
		if (strcmp(tmp, "AES") && strcmp(tmp, "3DES") && strcmp(tmp, "TRIPLEDES") && strcmp(tmp, "BLOWFISH")) {
			continue;
		}
		if (first) {first = false;}
		else {result += ",";}
		result += tmp;
	}
	return result;
}

	// Iterate through all the methods in a list;
	// - Canonicalize the name of the method (IDTOKENS -> TOKENS)
	// - Remove any invalid names.
	// - Remove any valid names not supported by this build.
	// - Remove any methods that cannot work in the current setup (e.g.,
	//   SSL auth for daemons if there is no host certificate).
	// Issues warnings as appropriate to D_SECURITY.
std::string SecMan::filterAuthenticationMethods(DCpermission perm, const std::string &input_methods)
{
	StringList meth_iter(input_methods.c_str());
	meth_iter.rewind();
	const char *tmp = NULL;
	bool first = true;
	std::string result;
	dprintf(D_FULLDEBUG|D_SECURITY, "Filtering authentication methods (%s) prior to offering them remotely.\n",
		input_methods.c_str());
	while ((tmp = meth_iter.next())) {
		int method = sec_char_to_auth_method(tmp);
		switch (method) {
			case CAUTH_TOKEN: {
				if (!Condor_Auth_Passwd::should_try_auth()) {
					continue;
				}
				dprintf(D_FULLDEBUG|D_SECURITY, "Will try IDTOKENS auth.\n");
					// For wire compatibility with older versions, we
					// actually say 'TOKEN' instead of the canonical 'TOKENS'.
				tmp = "TOKEN";
				break;
			}
#ifndef WIN32
			case CAUTH_NTSSPI: {
				dprintf(D_SECURITY, "Ignoring NTSSPI method because it is not"
					" available to this build of HTCondor.\n");
				continue;
			}
#endif
#ifndef HAVE_EXT_MUNGE
			case CAUTH_MUNGE: {
				dprintf(D_SECURITY, "Ignoring MUNGE method because it is not"
					" available to this build of HTCondor.\n");
				continue;
			}
#endif
#ifndef HAVE_EXT_GLOBUS
			case CAUTH_GSI: {
				dprintf(D_SECURITY, "Ignoring GSI method because it is not"
					" available to this build of HTCondor.\n");
				continue;
			}
#endif
#ifndef HAVE_EXT_KRB5
			case CAUTH_KERBEROS: {
				dprintf(D_SECURITY, "Ignoring KERBEROS method because it is not"
					" available to this build of HTCondor.\n");
				continue;
			}
#endif
			case CAUTH_SCITOKENS: // fallthrough
#ifdef HAVE_EXT_SCITOKENS
			{
					// Ensure we use the canonical 'SCITOKENS' on the wire
					// for compatibility with older HTCondor versions.
				tmp = "SCITOKENS";
				break;
			}
#else
			{
				dprintf(D_SECURITY, "Ignoring SCITOKENS method because it is not"
					" available to this build of HTCondor.\n");
				continue;
			}
#endif
			case CAUTH_SSL: {
					// Client auth doesn't require a SSL cert, so
					// we always will try this
				if (CLIENT_PERM == perm) {break;}
				if (!Condor_Auth_SSL::should_try_auth()) {
					dprintf(D_SECURITY|D_FULLDEBUG, "Not trying SSL auth; server is not ready.\n");
					continue;
				}
				break;
			}
			case 0: {
				dprintf(D_SECURITY, "Requested configured authentication method "
					"%s not known or supported by HTCondor.\n", tmp);
				continue;
			}
			// As additional filters are made, we can add them here.
			default:
				break;
		};
		if (first) {first = false;}
		else {result += ",";}
		result += tmp;
	}
	return result;
}


	// Given a known permission level, determine the default authentication
	// methods we should use (as a string list) if the sysadmin provides
	// no input.
	//
	// NOTE: this does *not* filter the authentication methods; some might
	// not be valid for the current build of HTCondor
static std::string
getDefaultAuthenticationMethods(DCpermission perm) {
	std::string methods;
#if defined(WIN32)
	// default windows method
	methods = "NTSSPI";
#else
	// default unix method
	methods = "FS";
#endif

	methods += ",TOKEN";

#if defined(HAVE_EXT_KRB5)
	methods += ",KERBEROS";
#endif

#if defined(HAVE_EXT_SCITOKENS)
	methods += ",SCITOKENS";
#endif

	// SSL is last as this may cause the client to be anonymous.
	methods += ",SSL";

	if (perm == READ) {
		methods += ",CLAIMTOBE";
	} else if (perm == CLIENT_PERM) {
		methods += ",CLAIMTOBE";
	}

	return methods;
}


std::string SecMan::getDefaultCryptoMethods() {
	return "AES,BLOWFISH,3DES";
}

char* SecMan::my_unique_id() {

    if (!_my_unique_id) {
        // first time we were called, construct the unique ID
        // in member variable _my_unique_id

        int    mypid = 0;

#ifdef WIN32
        mypid = ::GetCurrentProcessId();
#else
        mypid = ::getpid();
#endif

		std::string tid;
        formatstr( tid, "%s:%i:%i", get_local_hostname().c_str(), mypid, 
					 (int)time(0));

        _my_unique_id = strdup(tid.c_str());
    }

    return _my_unique_id;

}

bool SecMan::set_parent_unique_id(const char* value) {
	if (_my_parent_unique_id) {
		free (_my_parent_unique_id);
		_my_parent_unique_id = NULL;
	}

	// if the value is explicitly set using this method,
	// do not check the environment for it, even if we
	// set it to NULL
	_should_check_env_for_unique_id = false;

	if (value && value[0]) {
		_my_parent_unique_id = strdup(value);
	}

	return (_my_parent_unique_id != NULL);
}

char* SecMan::my_parent_unique_id() {
	if (_should_check_env_for_unique_id) {
		// we only check in the environment once
		_should_check_env_for_unique_id = false;

		// look in the env for ENV_PARENT_ID
		const char* envName = EnvGetName ( ENV_PARENT_ID );
		MyString value;
		GetEnv( envName, value );

		if (value.length()) {
			set_parent_unique_id(value.c_str());
		}
	}

	return _my_parent_unique_id;
}

int
SecMan::authenticate_sock(Sock *s,DCpermission perm, CondorError* errstack)
{
	auto methods = getAuthenticationMethods( perm );
	ASSERT(s);
	int auth_timeout = getSecTimeout(perm);
	return s->authenticate( methods.c_str(), errstack, auth_timeout, false );
}

int
SecMan::authenticate_sock(Sock *s,KeyInfo *&ki, DCpermission perm, CondorError* errstack)
{
	auto methods = getAuthenticationMethods( perm );
	ASSERT(s);
	int auth_timeout = getSecTimeout(perm);
	return s->authenticate( ki, methods.c_str(), errstack, auth_timeout, false, NULL );
}

int
SecMan::getSecTimeout(DCpermission perm)
{
	int auth_timeout = -1;
	getIntSecSetting(auth_timeout,"SEC_%s_AUTHENTICATION_TIMEOUT",perm);
	return auth_timeout;
}

Protocol
SecMan::getCryptProtocolNameToEnum(char const *name) {
	if (!name) return CONDOR_NO_PROTOCOL;

	StringList list(name);
	list.rewind();
	char *tmp;
	while ((tmp = list.next())) {
		dprintf(D_NETWORK|D_VERBOSE, "Considering crypto protocol %s.\n", tmp);
		if (!strcasecmp(tmp, "BLOWFISH")) {
			dprintf(D_NETWORK|D_VERBOSE, "Decided on crypto protocol %s.\n", tmp);
			return CONDOR_BLOWFISH;
		} else if (!strcasecmp(tmp, "3DES") || !strcasecmp(tmp, "TRIPLEDES")) {
			dprintf(D_NETWORK|D_VERBOSE, "Decided on crypto protocol %s.\n", tmp);
			return CONDOR_3DES;
		} else if (!strcasecmp(tmp, "AES")) {
			dprintf(D_NETWORK|D_VERBOSE, "Decided on crypto protocol %s.\n", tmp);
			return CONDOR_AESGCM;
		}
	}
	dprintf(D_NETWORK, "Could not decide on crypto protocol from list %s, return CONDOR_NO_PROTOCOL.\n", name);
	return CONDOR_NO_PROTOCOL;
}

const char *
SecMan::getCryptProtocolEnumToName(Protocol proto)
{
	switch(proto) {
	case CONDOR_NO_PROTOCOL:
		return "";
	case CONDOR_BLOWFISH:
		return "BLOWFISH";
	case CONDOR_3DES:
		return "3DES";
	case CONDOR_AESGCM:
		return "AES";
	default:
		return "";
	}
}

std::string
SecMan::getPreferredOldCryptProtocol(const std::string &name)
{
	std::string answer;
	StringList list(name.c_str());
	list.rewind();
	char *tmp;
	while ((tmp = list.next())) {
		dprintf(D_NETWORK|D_VERBOSE, "Considering crypto protocol %s.\n", tmp);
		if (!strcasecmp(tmp, "BLOWFISH")) {
			dprintf(D_NETWORK|D_VERBOSE, "Decided on crypto protocol %s.\n", tmp);
			return "BLOWFISH";
		} else if (!strcasecmp(tmp, "3DES") || !strcasecmp(tmp, "TRIPLEDES")) {
			dprintf(D_NETWORK|D_VERBOSE, "Decided on crypto protocol %s.\n", tmp);
			return "3DES";
		} else if (!strcasecmp(tmp, "AES")) {
			dprintf(D_NETWORK|D_VERBOSE, "Decided on crypto protocol %s.\n", tmp);
			answer = tmp;
		}
	}
	if (answer.empty()) {
		dprintf(D_NETWORK, "Could not decide on crypto protocol from list %s, return CONDOR_NO_PROTOCOL.\n", name.c_str());
	} else {
		dprintf(D_NETWORK|D_VERBOSE, "Decided on crypto protocol %s.\n", answer.c_str());
	}
	return answer;
}

bool
SecMan::CreateNonNegotiatedSecuritySession(DCpermission auth_level, char const *sesid,char const *private_key,char const *exported_session_info,const char *auth_method,char const *peer_fqu, char const *peer_sinful, int duration, classad::ClassAd *policy_input, bool allow_multiple_methods)
{
	if (policy_input) {
		dprintf(D_SECURITY|D_VERBOSE, "NONNEGOTIATEDSESSION: policy_input ad is:\n");
		dPrintAd(D_SECURITY|D_VERBOSE, *policy_input);
	} else {
		dprintf(D_SECURITY|D_VERBOSE, "NONNEGOTIATEDSESSION: policy_input ad is NULL\n");
	}

	ClassAd policy;
	if (policy_input) {
		policy.CopyFrom(*policy_input);
	}

	ASSERT(sesid);

	condor_sockaddr peer_addr;
	if(peer_sinful && !peer_addr.from_sinful(peer_sinful)) {
		dprintf(D_ALWAYS,"SECMAN: failed to create non-negotiated security session %s because "
				"sock_sockaddr::from_sinful(%s) failed\n",sesid,peer_sinful);
		return false;
	}

	FillInSecurityPolicyAd( auth_level, &policy, false );

		// Make sure security negotiation is turned on within this
		// security session.  If it is not, we will just use the raw
		// CEDAR command protocol, which defeats the whole purpose of
		// having a security session.
	policy.Assign(ATTR_SEC_NEGOTIATION,SecMan::sec_req_rev[SEC_REQ_REQUIRED]);

	ClassAd *auth_info = ReconcileSecurityPolicyAds(policy,policy);
	if(!auth_info) {
		dprintf(D_ALWAYS,"SECMAN: failed to create non-negotiated security session %s because "
				"ReconcileSecurityPolicyAds() failed.\n",sesid);
		return false;
	}
	sec_copy_attribute(policy,*auth_info,ATTR_SEC_AUTHENTICATION);
	sec_copy_attribute(policy,*auth_info,ATTR_SEC_INTEGRITY);
	sec_copy_attribute(policy,*auth_info,ATTR_SEC_ENCRYPTION);
	sec_copy_attribute(policy,*auth_info,ATTR_SEC_CRYPTO_METHODS);

	delete auth_info;
	auth_info = NULL;

	if( !ImportSecSessionInfo(exported_session_info,policy) ) {
		return false;
	}

	std::string crypto_methods;
	policy.LookupString(ATTR_SEC_CRYPTO_METHODS, crypto_methods);

	// preserve full list
	policy.Assign(ATTR_SEC_CRYPTO_METHODS_LIST, crypto_methods);

	// ZKM FIXME TODO:
	// why would we disallow multiple methods?
	allow_multiple_methods = true;

	// remove all but the first crypto method, if multiple methods
	// aren't allowed
	if (!allow_multiple_methods) {
		size_t pos = crypto_methods.find(',');
		if( pos != std::string::npos ) {
			crypto_methods.erase(pos);
			policy.Assign(ATTR_SEC_CRYPTO_METHODS, crypto_methods);
		}
	}

	policy.Assign(ATTR_SEC_USE_SESSION, "YES");
	policy.Assign(ATTR_SEC_SID, sesid);
	policy.Assign(ATTR_SEC_ENACT, "YES");

	if( auth_method ) {
		policy.Assign(ATTR_SEC_AUTHENTICATION_METHODS, auth_method);

	}
	if( peer_fqu ) {
		policy.Assign(ATTR_SEC_AUTHENTICATION, SecMan::sec_feat_act_rev[SEC_FEAT_ACT_NO]);
		policy.Assign(ATTR_SEC_TRIED_AUTHENTICATION,true);
		policy.Assign(ATTR_SEC_USER,peer_fqu);
	}

		// extract the session duration from the (imported) policy
	int expiration_time = 0;

	if( policy.LookupInteger(ATTR_SEC_SESSION_EXPIRES,expiration_time) ) {
		duration = expiration_time ? expiration_time - time(NULL) : 0;
		if( duration < 0 ) {
			dprintf(D_ALWAYS,"SECMAN: failed to create non-negotiated security session %s because duration = %d\n",sesid,duration);
			return false;
		}
	}
	else if( duration > 0 ) {
		expiration_time = time(NULL) + duration;
			// store this in the policy so that when we export session info,
			// it is there
		policy.Assign(ATTR_SEC_SESSION_EXPIRES,expiration_time);
	}

	// TODO What happens if we don't support any of the methods in the list?
	//   The old code creates a KeyInfo with CONDOR_NO_PROTOCOL.
	std::vector<KeyInfo*> keys_list;
	Tokenize(crypto_methods);
	const char *next_crypto;
	while ((next_crypto = GetNextToken(",", true))) {
		Protocol crypt_protocol = getCryptProtocolNameToEnum(next_crypto);

		unsigned char* keybuf;
		if (crypt_protocol != CONDOR_AESGCM) {
			if(param_boolean("FIPS", false)) {
				// if operating in FIPS mode, we can't use
				// oneWayHashKey since that is MD5.
				keybuf = Condor_Crypt_Base::hkdf(reinterpret_cast<const unsigned char *>(private_key), strlen(private_key), 24);
				dprintf(D_SECURITY, "SECMAN: in FIPS mode, used used hkdf for key protocol %i.\n", crypt_protocol);
			} else {
				keybuf = Condor_Crypt_Base::oneWayHashKey(private_key);
			}
		} else {
			keybuf = Condor_Crypt_Base::hkdf(reinterpret_cast<const unsigned char *>(private_key), strlen(private_key), 32);
		}
		if(!keybuf) {
			dprintf(D_ALWAYS,"SECMAN: failed to create non-negotiated security session %s because"
				" key generation failed.\n",sesid);
			return false;
		}
		KeyInfo *keyinfo;
		if (crypt_protocol == CONDOR_AESGCM) {
			keyinfo = new KeyInfo(keybuf, 32, crypt_protocol, 0);
		} else {
			// should this be MAC_SIZE?
			keyinfo = new KeyInfo(keybuf,MAC_SIZE,crypt_protocol, 0);
		}
		keys_list.push_back(keyinfo);
		free( keybuf );
		keybuf = NULL;
	}

	KeyCacheEntry key(sesid,peer_sinful ? &peer_addr : NULL,keys_list,&policy,expiration_time,0);

	if( !session_cache->insert(key) ) {
		KeyCacheEntry *existing = NULL;
		bool fixed = false;
		if( !session_cache->lookup(sesid,existing) ) {
			existing = NULL;
		}
		if( existing ) {
			if( !LookupNonExpiredSession(sesid,existing) ) {
					// the existing session must have expired, so try again
				existing = NULL;
				if( session_cache->insert(key) ) {
					fixed = true;
				}
			}
			else if( existing && existing->getLingerFlag() ) {
				dprintf(D_ALWAYS,"SECMAN: removing lingering non-negotiated security session %s because it conflicts with new request\n",sesid);
				session_cache->expire(existing);
				existing = NULL;
				if( session_cache->insert(key) ) {
					fixed = true;
				}
			}
		}

		if( !fixed ) {
			ClassAd *existing_policy = existing ? existing->policy() : NULL;
			if( existing_policy ) {
				dprintf(D_SECURITY,"SECMAN: not creating new session, found existing session %s\n", sesid);
				dPrintAd(D_SECURITY | D_FULLDEBUG, *existing_policy);
			} else {
				dprintf(D_ALWAYS, "SECMAN: failed to create session %s.\n", sesid);
			}
			return false;
		}
	}

	dprintf(D_SECURITY, "SECMAN: created non-negotiated security session %s for %d %sseconds."
			"\n", sesid, duration, expiration_time == 0 ? "(inf) " : "");

	// now add entrys which map all the {<sinful_string>,<command>} pairs
	// to the same key id (which is in the variable sesid)
	dprintf(D_SECURITY, "SECMAN: now creating non-negotiated command mappings\n");

	std::string valid_coms;
	policy.LookupString(ATTR_SEC_VALID_COMMANDS, valid_coms);
	StringList coms(valid_coms.c_str());
	char *p;

	coms.rewind();
	while ( (p = coms.next()) ) {
		std::string keybuf;
		const std::string &tag = SecMan::getTag();
		if (tag.size()) {
			formatstr (keybuf, "{%s,%s,<%s>}", tag.c_str(), peer_sinful, p);
		} else {
			formatstr (keybuf, "{%s,<%s>}", peer_sinful, p);
		}

		// NOTE: HashTable returns ZERO on SUCCESS!!!
		if (command_map.insert(keybuf, sesid, true) == 0) {
			// success
			if (IsDebugVerbose(D_SECURITY)) {
				dprintf (D_SECURITY, "SECMAN: command %s mapped to session %s.\n", keybuf.c_str(), sesid);
			}
		} else {
			dprintf (D_ALWAYS, "SECMAN: command %s NOT mapped (insert failed!)\n", keybuf.c_str());
		}
	}

	if( IsDebugVerbose(D_SECURITY) ) {
		if( exported_session_info ) {
			dprintf(D_SECURITY,"Imported session attributes: %s\n",
					exported_session_info);
		}
		dprintf(D_SECURITY,"Caching non-negotiated security session ad:\n");
		dPrintAd(D_SECURITY, policy);
	}

	return true;
}

bool
SecMan::ImportSecSessionInfo(char const *session_info,ClassAd &policy) {
		// expected format for session_info is the format produced by
		// ExportSecSessionInfo()
		// [param1=val1; param2=val2; ... ]
		// To keep things simple, no parameters or values may contain ';'

	if( !session_info || !*session_info) {
		return true; // no exported session info
	}

	std::string buf = session_info+1;

		// verify that the string is contained in []'s
	if( session_info[0]!='[' || buf[buf.length()-1]!=']' ) {
		dprintf( D_ALWAYS, "ImportSecSessionInfo: invalid session info: %s\n",
				session_info );
		return false;
	}

		// get rid of final ']'
	buf.erase(buf.length()-1);

	StringList lines(buf.c_str(),";");
	lines.rewind();

	char const *line;
	ClassAd imp_policy;
	while( (line=lines.next()) ) {
		if( !imp_policy.Insert(line) ) {
			dprintf( D_ALWAYS, "ImportSecSessionInfo: invalid imported session info: '%s' in %s\n", line, session_info );
			return false;
		}
	}

	dprintf(D_SECURITY|D_VERBOSE, "IMPORT: Importing session attributes from ad:\n");
	dPrintAd(D_SECURITY|D_VERBOSE, imp_policy);

		// We could have just blindly inserted everything into our policy,
		// but for safety, we explicitly copy over specific attributes
		// from imp_policy to our policy.

	sec_copy_attribute(policy,imp_policy,ATTR_SEC_INTEGRITY);
	sec_copy_attribute(policy,imp_policy,ATTR_SEC_ENCRYPTION);
	sec_copy_attribute(policy,imp_policy,ATTR_SEC_CRYPTO_METHODS);
	sec_copy_attribute(policy,imp_policy,ATTR_SEC_SESSION_EXPIRES);
	sec_copy_attribute(policy,imp_policy,ATTR_SEC_VALID_COMMANDS);

	// If the import policy has CryptoMethodsList, that should override
	// CryptoMethods
	sec_copy_attribute(policy, ATTR_SEC_CRYPTO_METHODS, imp_policy, ATTR_SEC_CRYPTO_METHODS_LIST);

		// See comments in ExportSecSessionInfo; use a different delimiter as ','
		// is a significant character and not allowed in session IDs.
	std::string crypto_methods;
	if (policy.LookupString(ATTR_SEC_CRYPTO_METHODS, crypto_methods)) {
		std::replace(crypto_methods.begin(), crypto_methods.end(), '.', ',');
		policy.Assign(ATTR_SEC_CRYPTO_METHODS, crypto_methods.c_str());
	}

	// we need to convert the short version (e.g. "8.9.7") into a proper version string
	std::string short_version;
	if (imp_policy.LookupString(ATTR_SEC_SHORT_VERSION, short_version)) {
		int maj, min, sub;
		char *pos = NULL;
		maj = strtol(short_version.c_str(), &pos, 10);
		min = (pos[0] == '.') ? strtol(pos+1, &pos, 10) : 0;
		sub = (pos[0] == '.') ? strtol(pos+1, &pos, 10) : 0;

		CondorVersionInfo cvi(maj,min,sub, "ExportedSessionInfo");
		std::string full_version = cvi.get_version_stdstring();
		policy.Assign(ATTR_SEC_REMOTE_VERSION, full_version.c_str());
		dprintf (D_SECURITY|D_VERBOSE, "IMPORT: Version components are %i:%i:%i, set Version to %s\n", maj, min, sub, full_version.c_str());
	}

	return true;
}

bool
SecMan::getSessionPolicy(const char *session_id, classad::ClassAd &policy_ad)
{
	KeyCacheEntry *session_key = NULL;
	if (!session_cache->lookup(session_id, session_key)) {return false;}
	ClassAd *policy = session_key->policy();
	if (!policy) {return false;}

	sec_copy_attribute(policy_ad, *policy, ATTR_X509_USER_PROXY_SUBJECT);
	sec_copy_attribute(policy_ad, *policy, ATTR_X509_USER_PROXY_EXPIRATION);
	sec_copy_attribute(policy_ad, *policy, ATTR_X509_USER_PROXY_EMAIL);
	sec_copy_attribute(policy_ad, *policy, ATTR_X509_USER_PROXY_VONAME);
	sec_copy_attribute(policy_ad, *policy, ATTR_X509_USER_PROXY_FIRST_FQAN);
	sec_copy_attribute(policy_ad, *policy, ATTR_X509_USER_PROXY_FQAN);
	sec_copy_attribute(policy_ad, *policy, ATTR_TOKEN_SUBJECT);
	sec_copy_attribute(policy_ad, *policy, ATTR_TOKEN_ISSUER);
	sec_copy_attribute(policy_ad, *policy, ATTR_TOKEN_GROUPS);
	sec_copy_attribute(policy_ad, *policy, ATTR_TOKEN_SCOPES);
	sec_copy_attribute(policy_ad, *policy, ATTR_TOKEN_ID);
	sec_copy_attribute(policy_ad, *policy, ATTR_REMOTE_POOL);
	sec_copy_attribute(policy_ad, *policy, "ScheddSession");
	return true;
}

bool
SecMan::getSessionStringAttribute(const char *session_id, const char *attr_name, std::string &attr_value)
{
	KeyCacheEntry *session_key = NULL;
	if (!session_cache->lookup(session_id, session_key)) {return false;}
	ClassAd *policy = session_key->policy();
	if (!policy) {return false;}

	return policy->LookupString(attr_name,attr_value) ? true : false;
}

bool
SecMan::ExportSecSessionInfo(char const *session_id,std::string &session_info) {
    MyString ms;
    bool rv = ExportSecSessionInfo(session_id, ms);
    if(! ms.empty()) { session_info = ms; }
    return rv;
}

bool
SecMan::ExportSecSessionInfo(char const *session_id,MyString &session_info) {
	ASSERT( session_id );

	KeyCacheEntry *session_key = NULL;
	if(!session_cache->lookup(session_id,session_key)) {
		dprintf(D_ALWAYS,"SECMAN: ExportSecSessionInfo failed to find "
				"session %s\n",session_id);
		return false;
	}
	ClassAd *policy = session_key->policy();
	ASSERT( policy );

	dprintf(D_SECURITY|D_VERBOSE, "EXPORT: Exporting session attributes from ad:\n");
	dPrintAd(D_SECURITY|D_VERBOSE, *policy);

	ClassAd exp_policy;
	sec_copy_attribute(exp_policy,*policy,ATTR_SEC_INTEGRITY);
	sec_copy_attribute(exp_policy,*policy,ATTR_SEC_ENCRYPTION);
	sec_copy_attribute(exp_policy,*policy,ATTR_SEC_SESSION_EXPIRES);
	sec_copy_attribute(exp_policy,*policy,ATTR_SEC_VALID_COMMANDS);

	std::string crypto_methods;
	policy->LookupString(ATTR_SEC_CRYPTO_METHODS, crypto_methods);
	size_t pos = crypto_methods.find(',');
	if( pos != std::string::npos ) {
		std::string preferred = getPreferredOldCryptProtocol(crypto_methods);
		if (preferred.empty()) {
			preferred = crypto_methods.substr(0, pos);
		}
		exp_policy.Assign(ATTR_SEC_CRYPTO_METHODS, preferred);

		// ',' is not a permissible character in claim IDs.
		// Convert it to a different delimiter...
		std::replace(crypto_methods.begin(), crypto_methods.end(), ',', '.');
		exp_policy.Assign(ATTR_SEC_CRYPTO_METHODS_LIST, crypto_methods);
	} else if (!crypto_methods.empty()) {
		exp_policy.Assign(ATTR_SEC_CRYPTO_METHODS, crypto_methods);
	}

	// we want to export "RemoteVersion" but the spaces in the full version
	// string screw up parsing when importing.  so we have to extract just
	// the numeric version (e.g. "8.9.7")
	std::string full_version;
	if (policy->LookupString(ATTR_SEC_REMOTE_VERSION, full_version)) {
		CondorVersionInfo cvi(full_version.c_str());
		std::string short_version;
		short_version = std::to_string(cvi.getMajorVer());
		short_version += ".";
		short_version += std::to_string(cvi.getMinorVer());
		short_version += ".";
		short_version += std::to_string(cvi.getSubMinorVer());
		dprintf (D_SECURITY|D_VERBOSE, "EXPORT: Setting short version to %s\n", short_version.c_str());
		exp_policy.Assign(ATTR_SEC_SHORT_VERSION, short_version.c_str());
	}

	session_info += "[";
	for ( auto itr = exp_policy.begin(); itr != exp_policy.end(); itr++ ) {
			// In the following, we attempt to avoid any spaces in the
			// result string.  However, no code should depend on this.
		session_info += itr->first;
		session_info += "=";

        const char *line = ExprTreeToString(itr->second);

			// none of the ClassAd values should ever contain ';'
			// that makes things easier in ImportSecSessionInfo()
		ASSERT( strchr(line,';') == NULL );

		session_info += line;
		session_info += ";";
    }
	session_info += "]";

	dprintf(D_SECURITY,"SECMAN: exporting session info for %s: %s\n",
			session_id, session_info.c_str());
	return true;
}

bool
SecMan::SetSessionExpiration(char const *session_id,time_t expiration_time) {
	ASSERT( session_id );

	KeyCacheEntry *session_key = NULL;
	if(!session_cache->lookup(session_id,session_key)) {
		dprintf(D_ALWAYS,"SECMAN: SetSessionExpiration failed to find "
				"session %s\n",session_id);
		return false;
	}
	session_key->setExpiration(expiration_time);

	dprintf(D_SECURITY,"Set expiration time for security session %s to %ds\n",session_id,(int)(expiration_time-time(NULL)));

	return true;
}

bool
SecMan::SetSessionLingerFlag(char const *session_id) {
	ASSERT( session_id );

	KeyCacheEntry *session_key = NULL;
	if(!session_cache->lookup(session_id,session_key)) {
		dprintf(D_ALWAYS,"SECMAN: SetSessionLingerFlag failed to find "
				"session %s\n",session_id);
		return false;
	}
	session_key->setLingerFlag(true);

	return true;
}<|MERGE_RESOLUTION|>--- conflicted
+++ resolved
@@ -42,11 +42,8 @@
 #include "ipv6_hostname.h"
 #include "condor_auth_passwd.h"
 #include "condor_auth_ssl.h"
-<<<<<<< HEAD
 #include "condor_base64.h"
-=======
 #include "globus_utils.h" // for warn_on_gsi_config()
->>>>>>> 873d1d01
 
 #include <sstream>
 #include <algorithm>
@@ -2327,7 +2324,6 @@
 			// so they don't affect future messages in the stack.
 		m_errstack->clear();
 
-<<<<<<< HEAD
 		if (!m_server_pubkey.empty()) {
 			std::string crypto_method;
 			if (!m_auth_info.EvaluateAttrString(ATTR_SEC_CRYPTO_METHODS, crypto_method)) {
@@ -2347,14 +2343,11 @@
 			m_private_key = new KeyInfo(rbuf.get(), keylen, method, 0);
 		}
 
-		if (will_enable_mac == SecMan::SEC_FEAT_ACT_YES) {
-=======
 		// We must configure encryption before integrity on the socket
 		// when using AES over TCP. If we do integrity first, then ReliSock
 		// will initialize an MD5 context and then tear it down when it
 		// learns it's doing AES. This breaks FIPS compliance.
 		if (will_enable_enc == SecMan::SEC_FEAT_ACT_YES) {
->>>>>>> 873d1d01
 
 			if (!m_private_key) {
 				dprintf ( D_ALWAYS, "SECMAN: enable_enc no key to use, failing...\n");
