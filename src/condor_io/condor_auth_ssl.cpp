/***************************************************************
 *
 * Copyright (C) 1990-2007, Condor Team, Computer Sciences Department,
 * University of Wisconsin-Madison, WI.
 * 
 * Licensed under the Apache License, Version 2.0 (the "License"); you
 * may not use this file except in compliance with the License.  You may
 * obtain a copy of the License at
 * 
 *    http://www.apache.org/licenses/LICENSE-2.0
 * 
 * Unless required by applicable law or agreed to in writing, software
 * distributed under the License is distributed on an "AS IS" BASIS,
 * WITHOUT WARRANTIES OR CONDITIONS OF ANY KIND, either express or implied.
 * See the License for the specific language governing permissions and
 * limitations under the License.
 *
 ***************************************************************/


#include "condor_common.h"

#if !defined(SKIP_AUTHENTICATION) && defined(HAVE_EXT_OPENSSL)
#define ouch(x) dprintf(D_SECURITY,"SSL Auth: %s",x)
#include "authentication.h"
#include "condor_auth_ssl.h"
#include "condor_config.h"
#include "condor_environ.h"
#include "CondorError.h"
#include "openssl/rand.h"
#include "condor_netdb.h"
#include "condor_sinful.h"

#if defined(DLOPEN_SECURITY_LIBS)
#include <dlfcn.h>
#include "condor_auth_kerberos.h"
#endif

<<<<<<< HEAD
#if defined(HAVE_EXT_SCITOKENS)
#include "condor_attributes.h"
#include <scitokens/scitokens.h>
#endif

#include <algorithm>
#include <sstream>
=======
#include <algorithm>
#include <sstream>
#include <string.h>

namespace {

bool hostname_match(const char *match_pattern, const char *hostname)
{
    char match_copy[256], host_copy[256];
    char *tok1, *tok2;
    char *run1, *run2;
    int idx;

    // Basic input sanity checks.
    if ((match_pattern == NULL || hostname == NULL) ||
       ((strlen(match_pattern) > 255) || strlen(hostname) > 255))
        return false;

    // All matching on hostnames must be case insensitive.
    for (idx = 0; match_pattern[idx]; idx++) {
        match_copy[idx] = tolower(match_pattern[idx]);
    }
    match_copy[idx] = '\0';
    for (idx = 0; hostname[idx]; idx++) {
        host_copy[idx] = tolower(hostname[idx]);
    }

    host_copy[idx] = '\0';

	// This is the same trick as done in condor_startd.V6/ResAttributes.cpp; as
	// noted there, it's not the exact same function but "close enough"
#ifdef WIN32
#define strtok_r strtok_s
#endif

    // Split the strings by '.' character, iterate through each sub-component.
    run1 = nullptr;
    run2 = nullptr;
    for (tok1 = strtok_r(match_copy, ".", &run1), tok2 = strtok_r(host_copy, ".", &run2);
         tok1 && tok2;
         tok1 = strtok_r(NULL, ".", &run1), tok2 = strtok_r(NULL, ".", &run2))
    {
        // Match non-wildcard bits
        while (*tok1 && *tok2 && *tok1 == *tok2) {
            if (*tok2 == '*')
               return false;
            if (*tok1 == '*')
                break;
            tok1++;
            tok2++;
        }

        /**
         * At this point, one of the following must be true:
         * - We hit a wildcard.  In this case, we accept the match as
         *   long as there is no non-wildcard after it.
         * - We hit a character that doesn't match.
         * - We hit the of at least one string.
         */
        if (*tok1 == '*') {
            tok1++;
            // Non-wildcard after wildcard -- not acceptable.
            if (*tok1 != '\0')
                return false;
        }
        // Only accept the match if both components are at their end.
        else if (*tok1 || *tok2) {
            return false;
        }
    }
    return !tok1 && !tok2;
}

}
>>>>>>> ad6a5a5a

// Symbols from libssl
#if OPENSSL_VERSION_NUMBER < 0x10100000L || defined(LIBRESSL_VERSION_NUMBER)
static long (*SSL_CTX_ctrl_ptr)(SSL_CTX *, int, long, void *) = NULL;
#endif
static int (*SSL_peek_ptr)(SSL *ssl, void *buf, int num) = NULL;
static void (*SSL_CTX_free_ptr)(SSL_CTX *) = NULL;
static int (*SSL_CTX_load_verify_locations_ptr)(SSL_CTX *, const char *, const char *) = NULL;
#if OPENSSL_VERSION_NUMBER < 0x10000000L
static SSL_CTX *(*SSL_CTX_new_ptr)(SSL_METHOD *) = NULL;
#else
static SSL_CTX *(*SSL_CTX_new_ptr)(const SSL_METHOD *) = NULL;
#endif
static int (*SSL_CTX_set_cipher_list_ptr)(SSL_CTX *, const char *) = NULL;
static void (*SSL_CTX_set_verify_ptr)(SSL_CTX *, int, int (*)(int, X509_STORE_CTX *)) = NULL;
static void (*SSL_CTX_set_verify_depth_ptr)(SSL_CTX *, int) = NULL;
static int (*SSL_CTX_use_PrivateKey_file_ptr)(SSL_CTX *, const char *, int) = NULL;
static int (*SSL_CTX_use_certificate_chain_file_ptr)(SSL_CTX *, const char *) = NULL;
static int (*SSL_accept_ptr)(SSL *) = NULL;
static int (*SSL_connect_ptr)(SSL *) = NULL;
static void (*SSL_free_ptr)(SSL *) = NULL;
static int (*SSL_get_error_ptr)(const SSL *, int) = NULL;
static X509 *(*SSL_get_peer_certificate_ptr)(const SSL *) = NULL;
static long (*SSL_get_verify_result_ptr)(const SSL *) = NULL;
#if OPENSSL_VERSION_NUMBER < 0x10100000L || defined(LIBRESSL_VERSION_NUMBER)
static int (*SSL_library_init_ptr)() = NULL;
static void (*SSL_load_error_strings_ptr)() = NULL;
#else
static int (*OPENSSL_init_ssl_ptr)(uint64_t, const OPENSSL_INIT_SETTINGS *) = NULL;
#endif
static SSL *(*SSL_new_ptr)(SSL_CTX *) = NULL;
static int (*SSL_read_ptr)(SSL *, void *, int) = NULL;
static void (*SSL_set_bio_ptr)(SSL *, BIO *, BIO *) = NULL;
static int (*SSL_write_ptr)(SSL *, const void *, int) = NULL;
#if OPENSSL_VERSION_NUMBER < 0x10000000L
static SSL_METHOD *(*SSL_method_ptr)() = NULL;
#else
static const SSL_METHOD *(*SSL_method_ptr)() = NULL;
#endif
#ifdef HAVE_EXT_SCITOKENS
static int (*scitoken_deserialize_ptr)(const char *value, SciToken *token, const char **allowed_issuers, char **err_msg) = nullptr;
static int (*scitoken_get_claim_string_ptr)(const SciToken token, const char *key, char **value, char **err_msg) = nullptr;
static void (*scitoken_destroy_ptr)(SciToken token) = nullptr;
static Enforcer (*enforcer_create_ptr)(const char *issuer, const char **audience, char **err_msg) = nullptr;
static void (*enforcer_destroy_ptr)(Enforcer) = nullptr;
static int (*enforcer_generate_acls_ptr)(const Enforcer enf, const SciToken scitokens, Acl **acls, char **err_msg) = nullptr;
static void (*enforcer_acl_free_ptr)(Acl *acls) = nullptr;
#endif

#define LIBSCITOKENS_SO "libSciTokens.so.0"

bool Condor_Auth_SSL::m_initTried = false;
bool Condor_Auth_SSL::m_initSuccess = false;

Condor_Auth_SSL::AuthState::~AuthState() {
	if (m_ctx) {(*SSL_CTX_free_ptr)(m_ctx); m_ctx = nullptr;}
	if (m_ssl) {
		(*SSL_free_ptr)(m_ssl); m_ssl = nullptr;
	} else {
		if (m_conn_in) {BIO_free( m_conn_in );}
		if (m_conn_out) {BIO_free( m_conn_out );}
	}
}

Condor_Auth_SSL :: Condor_Auth_SSL(ReliSock * sock, int /* remote */, bool scitokens_mode)
    : Condor_Auth_Base    ( sock, CAUTH_SSL ),
	m_scitokens_mode(scitokens_mode)
{
	m_crypto = NULL;
	ASSERT( Initialize() == true );
}

Condor_Auth_SSL :: ~Condor_Auth_SSL()
{
#if OPENSSL_VERSION_NUMBER < 0x10000000L
    ERR_remove_state( 0 );
#elif OPENSSL_VERSION_NUMBER < 0x10100000L || defined(LIBRESSL_VERSION_NUMBER)
    ERR_remove_thread_state( 0 );
#endif
	if(m_crypto) delete(m_crypto);
}

bool Condor_Auth_SSL::Initialize()
{
	if ( m_initTried ) {
		return m_initSuccess;
	}

#if defined(DLOPEN_SECURITY_LIBS)
	void *dl_hdl;

	dlerror();

	if (
#if defined(HAVE_EXT_KRB5)
		Condor_Auth_Kerberos::Initialize() == false ||
#endif
		 (dl_hdl = dlopen(LIBSSL_SO, RTLD_LAZY)) == NULL ||
#if OPENSSL_VERSION_NUMBER < 0x10100000L || defined(LIBRESSL_VERSION_NUMBER)
		 !(SSL_CTX_ctrl_ptr = (long (*)(SSL_CTX *, int, long, void *))dlsym(dl_hdl, "SSL_CTX_ctrl")) ||
#endif
		 !(SSL_peek_ptr = (int (*)(SSL *ssl, void *buf, int num))dlsym(dl_hdl, "SSL_peek")) ||
		 !(SSL_CTX_free_ptr = (void (*)(SSL_CTX *))dlsym(dl_hdl, "SSL_CTX_free")) ||
		 !(SSL_CTX_load_verify_locations_ptr = (int (*)(SSL_CTX *, const char *, const char *))dlsym(dl_hdl, "SSL_CTX_load_verify_locations")) ||
#if OPENSSL_VERSION_NUMBER < 0x10000000L
		 !(SSL_CTX_new_ptr = (SSL_CTX *(*)(SSL_METHOD *))dlsym(dl_hdl, "SSL_CTX_new")) ||
#else
		 !(SSL_CTX_new_ptr = (SSL_CTX *(*)(const SSL_METHOD *))dlsym(dl_hdl, "SSL_CTX_new")) ||
#endif
		 !(SSL_CTX_set_cipher_list_ptr = (int (*)(SSL_CTX *, const char *))dlsym(dl_hdl, "SSL_CTX_set_cipher_list")) ||
		 !(SSL_CTX_set_verify_ptr = (void (*)(SSL_CTX *, int, int (*)(int, X509_STORE_CTX *)))dlsym(dl_hdl, "SSL_CTX_set_verify")) ||
		 !(SSL_CTX_set_verify_depth_ptr = (void (*)(SSL_CTX *, int))dlsym(dl_hdl, "SSL_CTX_set_verify_depth")) ||
		 !(SSL_CTX_use_PrivateKey_file_ptr = (int (*)(SSL_CTX *, const char *, int))dlsym(dl_hdl, "SSL_CTX_use_PrivateKey_file")) ||
		 !(SSL_CTX_use_certificate_chain_file_ptr = (int (*)(SSL_CTX *, const char *))dlsym(dl_hdl, "SSL_CTX_use_certificate_chain_file")) ||
		 !(SSL_accept_ptr = (int (*)(SSL *))dlsym(dl_hdl, "SSL_accept")) ||
		 !(SSL_connect_ptr = (int (*)(SSL *))dlsym(dl_hdl, "SSL_connect")) ||
		 !(SSL_free_ptr = (void (*)(SSL *))dlsym(dl_hdl, "SSL_free")) ||
		 !(SSL_get_error_ptr = (int (*)(const SSL *, int))dlsym(dl_hdl, "SSL_get_error")) ||
		 !(SSL_get_peer_certificate_ptr = (X509 *(*)(const SSL *))dlsym(dl_hdl, "SSL_get_peer_certificate")) ||
		 !(SSL_get_verify_result_ptr = (long (*)(const SSL *))dlsym(dl_hdl, "SSL_get_verify_result")) ||
#if OPENSSL_VERSION_NUMBER < 0x10100000L || defined(LIBRESSL_VERSION_NUMBER)
		 !(SSL_library_init_ptr = (int (*)())dlsym(dl_hdl, "SSL_library_init")) ||
		 !(SSL_load_error_strings_ptr = (void (*)())dlsym(dl_hdl, "SSL_load_error_strings")) ||
#else
		 !(OPENSSL_init_ssl_ptr = (int (*)(uint64_t, const OPENSSL_INIT_SETTINGS *))dlsym(dl_hdl, "OPENSSL_init_ssl")) ||
#endif
		 !(SSL_new_ptr = (SSL *(*)(SSL_CTX *))dlsym(dl_hdl, "SSL_new")) ||
		 !(SSL_read_ptr = (int (*)(SSL *, void *, int))dlsym(dl_hdl, "SSL_read")) ||
		 !(SSL_set_bio_ptr = (void (*)(SSL *, BIO *, BIO *))dlsym(dl_hdl, "SSL_set_bio")) ||
		 !(SSL_write_ptr = (int (*)(SSL *, const void *, int))dlsym(dl_hdl, "SSL_write")) ||
#if OPENSSL_VERSION_NUMBER < 0x10000000L
		 !(SSL_method_ptr = (SSL_METHOD *(*)())dlsym(dl_hdl, "SSLv23_method"))
#elif OPENSSL_VERSION_NUMBER < 0x10100000L || defined(LIBRESSL_VERSION_NUMBER)
		 !(SSL_method_ptr = (const SSL_METHOD *(*)())dlsym(dl_hdl, "SSLv23_method"))
#else
		 !(SSL_method_ptr = (const SSL_METHOD *(*)())dlsym(dl_hdl, "TLS_method"))
#endif
		 ) {

		// Error in the dlopen/sym calls, return failure.
		// If dlerror() returns NULL, then assume the failure was in
		// Condor_Auth_Kerberos::Initialize(), which already printed
		// an error message.
		 const char *err_msg = dlerror();
		if ( err_msg ) {
			dprintf( D_ALWAYS, "Failed to open OpenSSL library: %s\n", err_msg );
		}
		m_initSuccess = false;
	} else {
		m_initSuccess = true;
	}

#ifdef HAVE_EXT_SCITOKENS
	dlerror();
	dl_hdl = nullptr;
	if (
		!(dl_hdl = dlopen(LIBSCITOKENS_SO, RTLD_LAZY)) ||
		!(scitoken_deserialize_ptr = (int (*)(const char *value, SciToken *token, const char **allowed_issuers, char **err_msg))dlsym(dl_hdl, "scitoken_deserialize")) ||
		!(scitoken_get_claim_string_ptr = (int (*)(const SciToken token, const char *key, char **value, char **err_msg))dlsym(dl_hdl, "scitoken_get_claim_string")) ||
		!(scitoken_destroy_ptr = (void (*)(SciToken token))dlsym(dl_hdl, "scitoken_destroy")) ||
		!(enforcer_create_ptr = (Enforcer (*)(const char *issuer, const char **audience, char **err_msg))dlsym(dl_hdl, "enforcer_create")) ||
		!(enforcer_destroy_ptr = (void (*)(Enforcer))dlsym(dl_hdl, "enforcer_destroy")) ||
		!(enforcer_generate_acls_ptr = (int (*)(const Enforcer enf, const SciToken scitokens, Acl **acls, char **err_msg))dlsym(dl_hdl, "enforcer_generate_acls")) ||
		!(enforcer_acl_free_ptr = (void (*)(Acl *acls))dlsym(dl_hdl, "enforcer_acl_free"))

	) {
		const char *err_msg = dlerror();
		if ( err_msg ) {
			dprintf( D_ALWAYS, "Failed to open SciTokens library: %s\n", err_msg );
		} else {
			dprintf( D_ALWAYS, "Failed to initialize SciTokens (no error message available\n" );
		}
		m_initSuccess = false;
	}
#endif

#else
#if OPENSSL_VERSION_NUMBER < 0x10100000L || defined(LIBRESSL_VERSION_NUMBER)
	SSL_CTX_ctrl_ptr = SSL_CTX_ctrl;
#endif
	SSL_peek_ptr = SSL_peek;
	SSL_CTX_free_ptr = SSL_CTX_free;
	SSL_CTX_load_verify_locations_ptr = SSL_CTX_load_verify_locations;
	SSL_CTX_new_ptr = SSL_CTX_new;
	SSL_CTX_set_cipher_list_ptr = SSL_CTX_set_cipher_list;
	SSL_CTX_set_verify_ptr = SSL_CTX_set_verify;
	SSL_CTX_set_verify_depth_ptr = SSL_CTX_set_verify_depth;
	SSL_CTX_use_PrivateKey_file_ptr = SSL_CTX_use_PrivateKey_file;
	SSL_CTX_use_certificate_chain_file_ptr = SSL_CTX_use_certificate_chain_file;
	SSL_accept_ptr = SSL_accept;
	SSL_connect_ptr = SSL_connect;
	SSL_free_ptr = SSL_free;
	SSL_get_error_ptr = SSL_get_error;
	SSL_get_peer_certificate_ptr = SSL_get_peer_certificate;
	SSL_get_verify_result_ptr = SSL_get_verify_result;
#if OPENSSL_VERSION_NUMBER < 0x10100000L || defined(LIBRESSL_VERSION_NUMBER)
	SSL_library_init_ptr = SSL_library_init;
	SSL_load_error_strings_ptr = SSL_load_error_strings;
#else
	OPENSSL_init_ssl_ptr = OPENSSL_init_ssl;
#endif
	SSL_new_ptr = SSL_new;
	SSL_read_ptr = SSL_read;
	SSL_set_bio_ptr = SSL_set_bio;
	SSL_write_ptr = SSL_write;
#if OPENSSL_VERSION_NUMBER < 0x10100000L
	SSL_method_ptr = SSLv23_method;
#else
	SSL_method_ptr = TLS_method;
#endif

#ifdef HAVE_EXT_SCITOKENS
	scitoken_deserialize_ptr = scitoken_deserialize;
	scitoken_get_claim_string_ptr = scitoken_get_claim_string;
	scitoken_destroy_ptr = scitoken_destroy;
	enforcer_create_ptr = enforcer_create;
	enforcer_destroy_ptr = enforcer_destroy;
	enforcer_generate_acls_ptr = enforcer_generate_acls;
	enforcer_acl_free_ptr = enforcer_acl_free;
#endif
	m_initSuccess = true;
#endif

	m_initTried = true;
	return m_initSuccess;
}


int
Condor_Auth_SSL::authenticate_continue(CondorError *errstack, bool non_blocking)
{
	if (!m_auth_state.get()) {
		ouch("Trying to ontinue authentication after failure!\n");
		return static_cast<int>(CondorAuthSSLRetval::Fail);
	}
	switch (m_auth_state->m_phase) {
	case Phase::Startup:
		ouch("authenticate_continue called when authentication is in wrong state.\n");
		return static_cast<int>(CondorAuthSSLRetval::Fail);
	case Phase::PreConnect:
		return static_cast<int>(authenticate_server_pre(errstack, non_blocking));
	case Phase::Connect:
		return static_cast<int>(authenticate_server_connect(errstack, non_blocking));
	case Phase::KeyExchange:
		return static_cast<int>(authenticate_server_key(errstack, non_blocking));
	case Phase::SciToken:
		return static_cast<int>(authenticate_server_scitoken(errstack, non_blocking));
	};
	return static_cast<int>(CondorAuthSSLRetval::Fail);
}

int Condor_Auth_SSL::authenticate(const char * /* remoteHost */, CondorError* errstack,
	bool non_blocking)
{
	if (!m_auth_state.get()) {
		m_auth_state.reset(new AuthState);
	}

    if( mySock_->isClient() ) {
        if( init_OpenSSL( ) != AUTH_SSL_A_OK ) {
            ouch( "Error initializing OpenSSL for authentication\n" );
            m_auth_state->m_client_status = AUTH_SSL_ERROR;
        }
        if( !(m_auth_state->m_ctx = setup_ssl_ctx( false )) ) {
            ouch( "Error initializing client security context\n" );
            m_auth_state->m_client_status = AUTH_SSL_ERROR;
        }

		std::string scitoken;
		if (m_scitokens_mode) {
			if (m_scitokens_file.empty()) {
				ouch( "No SciToken file provided\n" );
				m_auth_state->m_client_status = AUTH_SSL_ERROR;
			} else {
				FILE * f = safe_fopen_no_create( m_scitokens_file.c_str(), "r" );
				if (f == nullptr) {
					dprintf(D_ALWAYS, "Failed to open scitoken file '%s': %d (%s)\n",
						m_scitokens_file.c_str(), errno, strerror(errno));
					m_auth_state->m_client_status = AUTH_SSL_ERROR;
				} else {
					for (std::string line; readLine(line, f, false); ) {
						// Strip out whitespace and ignore comments.
						line.erase( line.length() - 1, 1 );
						line.erase(line.begin(),
							std::find_if(line.begin(), line.end(),
								[](int ch) {return !isspace(ch);}));
							if (line.empty() || line[0] == '#') { continue; }

						scitoken = line;
						ouch( "Found a SciToken to use for authentication.\n" );
						break;
					}
				}
			}
		}

        if( !(m_auth_state->m_conn_in = BIO_new( BIO_s_mem( ) )) 
            || !(m_auth_state->m_conn_out = BIO_new( BIO_s_mem( ) )) ) {
            ouch( "Error creating buffer for SSL authentication\n" );
            m_auth_state->m_client_status = AUTH_SSL_ERROR;
        }
        if( !(m_auth_state->m_ssl = (*SSL_new_ptr)( m_auth_state->m_ctx )) ) {
            ouch( "Error creating SSL context\n" );
            m_auth_state->m_client_status = AUTH_SSL_ERROR;
        } else {
            (*SSL_set_bio_ptr)( m_auth_state->m_ssl, m_auth_state->m_conn_in,
				m_auth_state->m_conn_out );
        }
        m_auth_state->m_server_status = client_share_status( m_auth_state->m_client_status );
        if( m_auth_state->m_server_status != AUTH_SSL_A_OK ||
		m_auth_state->m_client_status != AUTH_SSL_A_OK ) {
            ouch( "SSL Authentication fails, terminating\n" );
            return static_cast<int>(CondorAuthSSLRetval::Fail);
        }

        m_auth_state->m_done = 0;
        m_auth_state->m_round_ctr = 0;

        while( !m_auth_state->m_done ) {
            if( m_auth_state->m_client_status != AUTH_SSL_HOLDING ) {
                ouch("Trying to connect.\n");
                m_auth_state->m_ssl_status = (*SSL_connect_ptr)( m_auth_state->m_ssl );
                dprintf(D_SECURITY, "Tried to connect: %d\n", m_auth_state->m_ssl_status);
            }
            if( m_auth_state->m_ssl_status < 1 ) {
                m_auth_state->m_client_status = AUTH_SSL_QUITTING;
                m_auth_state->m_done = 1;
                //ouch( "Error performing SSL authentication\n" );
                m_auth_state->m_err = (*SSL_get_error_ptr)( m_auth_state->m_ssl, m_auth_state->m_ssl_status );
                switch( m_auth_state->m_err ) {
                case SSL_ERROR_ZERO_RETURN:
                    ouch("SSL: connection has been closed.\n");
                    break;
                case SSL_ERROR_WANT_READ:
                    ouch("SSL: trying to continue reading.\n");
                    m_auth_state->m_client_status = AUTH_SSL_RECEIVING;
                    m_auth_state->m_done = 0;
                    break;
                case SSL_ERROR_WANT_WRITE:
                    ouch("SSL: trying to continue writing.\n");
                    m_auth_state->m_client_status = AUTH_SSL_SENDING;
                    m_auth_state->m_done = 0;
                    break;
                case SSL_ERROR_WANT_CONNECT:
                case SSL_ERROR_WANT_ACCEPT:
                    ouch("SSL: error want connect/accept.\n");
                    break;
                case SSL_ERROR_WANT_X509_LOOKUP:
                    ouch("SSL: X509_LOOKUP: callback incomplete.\n" );
                    break;
                case SSL_ERROR_SYSCALL:
                    ouch("SSL: Syscall.\n" );
                    break;
                case SSL_ERROR_SSL:
                    ouch("SSL: library failure.  see error queue?\n");
                    break;
                default:
                    ouch("SSL: unknown error?\n" );
                    break;
                }
            } else {
                m_auth_state->m_client_status = AUTH_SSL_HOLDING;
            }
            m_auth_state->m_round_ctr++;
            dprintf(D_SECURITY,"Round %d.\n", m_auth_state->m_round_ctr);            
            if(m_auth_state->m_round_ctr % 2 == 1) {
                if(AUTH_SSL_ERROR == client_send_message(
                       m_auth_state->m_client_status, m_auth_state->m_buffer,
						m_auth_state->m_conn_in, m_auth_state->m_conn_out )) {
                   m_auth_state->m_server_status = AUTH_SSL_QUITTING;
                }
            } else {
                m_auth_state->m_server_status = client_receive_message(
                    m_auth_state->m_client_status, m_auth_state->m_buffer,
			m_auth_state->m_conn_in, m_auth_state->m_conn_out );
            }
            dprintf(D_SECURITY,"Status (c: %d, s: %d)\n", m_auth_state->m_client_status,
			m_auth_state->m_server_status);
            /* server_status = client_exchange_messages( client_status,
             *  buffer, conn_in,
             *  conn_out );
             */
            if( m_auth_state->m_server_status == AUTH_SSL_ERROR ) {
                m_auth_state->m_server_status = AUTH_SSL_QUITTING;
            }
            if( m_auth_state->m_server_status == AUTH_SSL_HOLDING
                && m_auth_state->m_client_status == AUTH_SSL_HOLDING ) {
                m_auth_state->m_done = 1;
            }
            if( m_auth_state->m_client_status == AUTH_SSL_QUITTING
                || m_auth_state->m_server_status == AUTH_SSL_QUITTING ) {
                ouch( "SSL Authentication failed\n" );
                return static_cast<int>(CondorAuthSSLRetval::Fail);
            }
        }
        dprintf(D_SECURITY,"Client trying post connection check.\n");
        if((m_auth_state->m_err = post_connection_check(
                m_auth_state->m_ssl, AUTH_SSL_ROLE_CLIENT )) != X509_V_OK ) {
            ouch( "Error on check of peer certificate\n" );
            snprintf(m_auth_state->m_err_buf, 500, "%s\n",
                     X509_verify_cert_error_string( m_auth_state->m_err ));
            ouch( m_auth_state->m_err_buf );
            m_auth_state->m_client_status = AUTH_SSL_QUITTING;
        } else {
            m_auth_state->m_client_status = AUTH_SSL_A_OK;
        }

        dprintf(D_SECURITY,"Client performs one last exchange of messages.\n");

        if( m_auth_state->m_client_status == AUTH_SSL_QUITTING
            || m_auth_state->m_server_status == AUTH_SSL_QUITTING ) {
            ouch( "SSL Authentication failed\n" );
			// Read and ignore the session key from the server.
			// Then tell it we're bailing, if it still thinks
			// everything is ok.
			int dummy;
			if (CondorAuthSSLRetval::Success != receive_message(false,
				m_auth_state->m_server_status, dummy,
				m_auth_state->m_buffer))
			{
				m_auth_state->m_server_status = AUTH_SSL_QUITTING;
			}
			if (m_auth_state->m_server_status != AUTH_SSL_QUITTING) {
				send_message(AUTH_SSL_QUITTING, m_auth_state->m_buffer, 0);
			}
            return static_cast<int>(CondorAuthSSLRetval::Fail);
        }

        m_auth_state->m_client_status = m_auth_state->m_server_status = AUTH_SSL_RECEIVING;
        m_auth_state->m_done = 0;
        m_auth_state->m_round_ctr = 0;
			//unsigned char session_key[AUTH_SSL_SESSION_KEY_LEN];
        while(!m_auth_state->m_done) {
            dprintf(D_SECURITY,"Reading round %d.\n",++m_auth_state->m_round_ctr);
            if(m_auth_state->m_round_ctr > 256) {
                ouch("Too many rounds exchanging key: quitting.\n");
                m_auth_state->m_done = 1;
                m_auth_state->m_client_status = AUTH_SSL_QUITTING;
                break;
            }
            if( m_auth_state->m_client_status != AUTH_SSL_HOLDING) {
                m_auth_state->m_ssl_status = (*SSL_read_ptr)(m_auth_state->m_ssl, 
									  m_auth_state->m_session_key, AUTH_SSL_SESSION_KEY_LEN);
            }
            if(m_auth_state->m_ssl_status < 1) {
                m_auth_state->m_err = (*SSL_get_error_ptr)( m_auth_state->m_ssl,
					m_auth_state->m_ssl_status);
                switch( m_auth_state->m_err ) {
                case SSL_ERROR_WANT_READ:
                case SSL_ERROR_WANT_WRITE:
                    ouch("SSL: continue read/write.\n");
                    m_auth_state->m_done = 0;
                    m_auth_state->m_client_status = AUTH_SSL_RECEIVING;
                    break;
                default:
                    m_auth_state->m_client_status = AUTH_SSL_QUITTING;
                    m_auth_state->m_done = 1;
                    ouch("SSL: error on write.  Can't proceed.\n");
                    break;
                }
            } else {
                dprintf(D_SECURITY,"SSL read has succeeded.\n");
                m_auth_state->m_client_status = AUTH_SSL_HOLDING;
            }
            if(m_auth_state->m_round_ctr % 2 == 1) {
                m_auth_state->m_server_status = client_receive_message(
                    m_auth_state->m_client_status, m_auth_state->m_buffer,
					m_auth_state->m_conn_in, m_auth_state->m_conn_out );
            } else {
                if(AUTH_SSL_ERROR == client_send_message(
                       m_auth_state->m_client_status, m_auth_state->m_buffer,
						m_auth_state->m_conn_in, m_auth_state->m_conn_out )) {
                    m_auth_state->m_server_status = AUTH_SSL_QUITTING;
                }
            }
            dprintf(D_SECURITY, "Status: c: %d, s: %d\n", m_auth_state->m_client_status,
				m_auth_state->m_server_status);
            if(m_auth_state->m_server_status == AUTH_SSL_HOLDING
               && m_auth_state->m_client_status == AUTH_SSL_HOLDING) {
                m_auth_state->m_done = 1;
            }
            if(m_auth_state->m_server_status == AUTH_SSL_QUITTING) {
                m_auth_state->m_done = 1;
            }
        }
        if( m_auth_state->m_server_status == AUTH_SSL_QUITTING
            || m_auth_state->m_client_status == AUTH_SSL_QUITTING ) {
            ouch( "SSL Authentication failed at session key exchange.\n" );
            return static_cast<int>(CondorAuthSSLRetval::Fail);
        }
        //dprintf(D_SECURITY, "Got session key: '%s'.\n", session_key);
        setup_crypto( m_auth_state->m_session_key, AUTH_SSL_SESSION_KEY_LEN );

		if (m_scitokens_mode) {
			m_auth_state->m_client_status = m_auth_state->m_server_status = AUTH_SSL_RECEIVING;
			m_auth_state->m_done = 0;
			m_auth_state->m_round_ctr = 0;
			uint32_t network_size = htonl(scitoken.size());
			std::vector<unsigned char> network_bytes;
			network_bytes.reserve(sizeof(network_size) + scitoken.size());
			memcpy(&network_bytes[0], static_cast<void*>(&network_size), sizeof(network_size));
			memcpy(&network_bytes[0] + sizeof(network_size), scitoken.c_str(), scitoken.size());
			while(!m_auth_state->m_done) {
				dprintf(D_SECURITY,"Writing SciToken round %d.\n",++m_auth_state->m_round_ctr);

				// Abort if the exchange has gone on for too long.
				if(m_auth_state->m_round_ctr > 256) {
					ouch("Too many rounds exchanging key: quitting.\n");
					m_auth_state->m_done = 1;
					m_auth_state->m_client_status = AUTH_SSL_QUITTING;
					break;
				}

				if( m_auth_state->m_client_status != AUTH_SSL_HOLDING) {
					m_auth_state->m_ssl_status = (*SSL_write_ptr)(m_auth_state->m_ssl,
						&network_bytes[0], sizeof(network_size) + scitoken.size());
				}
				if(m_auth_state->m_ssl_status < 1) {
					m_auth_state->m_err = (*SSL_get_error_ptr)( m_auth_state->m_ssl,
						m_auth_state->m_ssl_status);
					switch( m_auth_state->m_err ) {
						case SSL_ERROR_WANT_READ:
						case SSL_ERROR_WANT_WRITE:
						ouch("SSL: continue read/write.\n");
						m_auth_state->m_done = 0;
						m_auth_state->m_client_status = AUTH_SSL_RECEIVING;
						break;
						default:
							m_auth_state->m_client_status = AUTH_SSL_QUITTING;
							m_auth_state->m_done = 1;
							ouch("SSL: error on write.  Can't proceed.\n");
							break;
					}
				} else {
					dprintf(D_SECURITY,"SSL write is successful.\n");
					m_auth_state->m_client_status = AUTH_SSL_HOLDING;
				}
				if(m_auth_state->m_round_ctr % 2 == 0) {
					m_auth_state->m_server_status = client_receive_message(
						m_auth_state->m_client_status, m_auth_state->m_buffer,
						m_auth_state->m_conn_in, m_auth_state->m_conn_out );
				} else {
					if(AUTH_SSL_ERROR == client_send_message(
						m_auth_state->m_client_status, m_auth_state->m_buffer,
						m_auth_state->m_conn_in, m_auth_state->m_conn_out ))
					{
						m_auth_state->m_server_status = AUTH_SSL_QUITTING;
					}
				}
				dprintf(D_SECURITY, "SciToken exchange status: c: %d, s: %d\n", m_auth_state->m_client_status,
					m_auth_state->m_server_status);
				if(m_auth_state->m_server_status == AUTH_SSL_HOLDING
					&& m_auth_state->m_client_status == AUTH_SSL_HOLDING)
				{
					m_auth_state->m_done = 1;
				}
				if(m_auth_state->m_server_status == AUTH_SSL_QUITTING) {
					m_auth_state->m_done = 1;
				}
			}
			if( m_auth_state->m_server_status == AUTH_SSL_QUITTING )
			{
				ouch ("Server has rejected our token!\n");
				return static_cast<int>(CondorAuthSSLRetval::Fail);
			}
			if (m_auth_state->m_client_status == AUTH_SSL_QUITTING)
			{
				ouch( "SciToken Authentication while client was sending the token.\n" );
				return static_cast<int>(CondorAuthSSLRetval::Fail);
			}
		}
    } else { // Server
        
        if( init_OpenSSL(  ) != AUTH_SSL_A_OK ) {
            ouch( "Error initializing OpenSSL for authentication\n" );
            m_auth_state->m_server_status = AUTH_SSL_ERROR;
        }
        if( !(m_auth_state->m_ctx = setup_ssl_ctx( true )) ) {
            ouch( "Error initializing server security context\n" );
            m_auth_state->m_server_status = AUTH_SSL_ERROR;
        }
        if( !(m_auth_state->m_conn_in = BIO_new( BIO_s_mem( ) ))
            || !(m_auth_state->m_conn_out = BIO_new( BIO_s_mem( ) )) ) {
            ouch( "Error creating buffer for SSL authentication\n" );
            m_auth_state->m_server_status = AUTH_SSL_ERROR;
        }
        if (!(m_auth_state->m_ssl = (*SSL_new_ptr)(m_auth_state->m_ctx))) {
            ouch("Error creating SSL context\n");
            m_auth_state->m_server_status = AUTH_SSL_ERROR;
        } else {
            // SSL_set_accept_state(ssl); // Do I really have to do this?
            (*SSL_set_bio_ptr)(m_auth_state->m_ssl, m_auth_state->m_conn_in,
				m_auth_state->m_conn_out);
        }
		if( send_status( m_auth_state->m_server_status ) == AUTH_SSL_ERROR ) {
			return static_cast<int>(CondorAuthSSLRetval::Fail);
		}
		CondorAuthSSLRetval tmp_status = authenticate_server_pre(errstack, non_blocking);
		if (tmp_status == CondorAuthSSLRetval::Fail) {
			return static_cast<int>(authenticate_fail());
		} else if (tmp_status != CondorAuthSSLRetval::Success) {
			return static_cast<int>(tmp_status);
		}
	}
	return static_cast<int>(authenticate_finish(errstack, non_blocking));
}


Condor_Auth_SSL::CondorAuthSSLRetval
Condor_Auth_SSL::authenticate_server_pre(CondorError *errstack, bool non_blocking) {
		m_auth_state->m_phase = Phase::PreConnect;
		auto retval = receive_status( non_blocking, m_auth_state->m_client_status );
		if (retval != CondorAuthSSLRetval::Success) {
			return retval == CondorAuthSSLRetval::Fail ? authenticate_fail() : retval;
		}

        if( m_auth_state->m_client_status != AUTH_SSL_A_OK
            || m_auth_state->m_server_status != AUTH_SSL_A_OK ) {
            dprintf(D_SECURITY, "SSL Auth: SSL Authentication fails; client status is %d; server status is %d; terminating\n", m_auth_state->m_client_status, m_auth_state->m_server_status );
            return authenticate_fail();
        }
        m_auth_state->m_done = 0;
        m_auth_state->m_round_ctr = 0;
		return authenticate_server_connect(errstack, non_blocking);
}


Condor_Auth_SSL::CondorAuthSSLRetval
Condor_Auth_SSL::authenticate_server_connect(CondorError *errstack, bool non_blocking) {
		m_auth_state->m_phase = Phase::Connect;
        while( !m_auth_state->m_done ) {
            if( m_auth_state->m_server_status != AUTH_SSL_HOLDING ) {
                ouch("Trying to accept.\n");
                m_auth_state->m_ssl_status = (*SSL_accept_ptr)( m_auth_state->m_ssl );
                dprintf(D_SECURITY, "Accept returned %d.\n", m_auth_state->m_ssl_status);
            }
            if( m_auth_state->m_ssl_status < 1 ) {
                m_auth_state->m_server_status = AUTH_SSL_QUITTING;
                m_auth_state->m_done = 1;
                m_auth_state->m_err = (*SSL_get_error_ptr)( m_auth_state->m_ssl,
					m_auth_state->m_ssl_status );
                switch( m_auth_state->m_err ) {
                case SSL_ERROR_ZERO_RETURN:
                    ouch("SSL: connection has been closed.\n");
                    break;
                case SSL_ERROR_WANT_READ:
                    ouch("SSL: trying to continue reading.\n");
                    m_auth_state->m_server_status = AUTH_SSL_RECEIVING;
                    m_auth_state->m_done = 0;
                    break;
                case SSL_ERROR_WANT_WRITE:
                    ouch("SSL: trying to continue writing.\n");
                    m_auth_state->m_server_status = AUTH_SSL_SENDING;
                    m_auth_state->m_done = 0;
                    break;
                case SSL_ERROR_WANT_CONNECT:
                case SSL_ERROR_WANT_ACCEPT:
                    ouch("SSL: error want connect/accept.\n");
                    break;
                case SSL_ERROR_WANT_X509_LOOKUP:
                    ouch("SSL: X509_LOOKUP: callback incomplete.\n" );
                    break;
                case SSL_ERROR_SYSCALL:
                    ouch("SSL: Syscall.\n" );
                    break;
                case SSL_ERROR_SSL:
                    ouch("SSL: library failure.  see error queue?\n");
                    break;
                default:
                    ouch("SSL: unknown error?\n" );
                    break;
                }
            } else {
                m_auth_state->m_server_status = AUTH_SSL_HOLDING;
            }
            dprintf(D_SECURITY,"Round %d.\n", m_auth_state->m_round_ctr);
            if(m_auth_state->m_round_ctr % 2 == 0) {
                auto retval = server_receive_message(non_blocking,
					m_auth_state->m_server_status, m_auth_state->m_buffer,
					m_auth_state->m_conn_in, m_auth_state->m_conn_out,
					m_auth_state->m_client_status );
				if (retval != CondorAuthSSLRetval::Success) {
					return retval == CondorAuthSSLRetval::Fail ? authenticate_fail() : retval;
				}
            } else {
                if(AUTH_SSL_ERROR == server_send_message(
                       m_auth_state->m_server_status, m_auth_state->m_buffer,
						m_auth_state->m_conn_in, m_auth_state->m_conn_out )) {
                    m_auth_state->m_client_status = AUTH_SSL_QUITTING;
                }
            }
            m_auth_state->m_round_ctr++;
            dprintf(D_SECURITY,"Status (c: %d, s: %d)\n", m_auth_state->m_client_status,
				m_auth_state->m_server_status);            
            /*
             * client_status = server_exchange_messages( server_status,
             * buffer,
             * conn_in, conn_out );
             */
            if (m_auth_state->m_client_status == AUTH_SSL_ERROR) {
                m_auth_state->m_client_status = AUTH_SSL_QUITTING;
            }
            if( m_auth_state->m_client_status == AUTH_SSL_HOLDING
                && m_auth_state->m_server_status == AUTH_SSL_HOLDING ) {
                m_auth_state->m_done = 1;
            }
            if( m_auth_state->m_client_status == AUTH_SSL_QUITTING
                || m_auth_state->m_server_status == AUTH_SSL_QUITTING ) {
                ouch( "SSL Authentication failed\n" );
                return authenticate_fail();
            }
        }
        ouch("Server trying post connection check.\n");
        if ((m_auth_state->m_err = post_connection_check(m_auth_state->m_ssl,
				AUTH_SSL_ROLE_SERVER)) != X509_V_OK) {
            ouch( "Error on check of peer certificate\n" );

            char errbuf[500];
            snprintf(errbuf, 500, "%s\n", X509_verify_cert_error_string(m_auth_state->m_err));
            ouch( errbuf );
            ouch( "Error checking SSL object after connection\n" );
            m_auth_state->m_server_status = AUTH_SSL_QUITTING;
        } else {
            m_auth_state->m_server_status = AUTH_SSL_A_OK;
        }

        if( m_auth_state->m_server_status == AUTH_SSL_QUITTING
            || m_auth_state->m_client_status == AUTH_SSL_QUITTING ) {
            ouch( "SSL Authentication failed\n" );
			// Tell the client that we're bailing
			send_message(AUTH_SSL_QUITTING, m_auth_state->m_buffer, 0);
            return authenticate_fail();
        }
        if(!RAND_bytes(m_auth_state->m_session_key, AUTH_SSL_SESSION_KEY_LEN)) {
            ouch("Couldn't generate session key.\n");
            m_auth_state->m_server_status = AUTH_SSL_QUITTING;
			// Tell the client that we're bailing
			send_message(AUTH_SSL_QUITTING, m_auth_state->m_buffer, 0);
			return authenticate_fail();
        }
        //dprintf(D_SECURITY,"Generated session key: '%s'\n", session_key);

        m_auth_state->m_client_status = m_auth_state->m_server_status = AUTH_SSL_RECEIVING;
        m_auth_state->m_done = 0;
        m_auth_state->m_round_ctr = 0;

		return authenticate_server_key(errstack, non_blocking);
}


Condor_Auth_SSL::CondorAuthSSLRetval
Condor_Auth_SSL::authenticate_server_key(CondorError *errstack, bool non_blocking)
{
		m_auth_state->m_phase = Phase::KeyExchange;
        while(!m_auth_state->m_done) {
            dprintf(D_SECURITY,"Writing round %d.\n", m_auth_state->m_round_ctr);
            if(m_auth_state->m_round_ctr > 256) {
                ouch("Too many rounds exchanging key: quitting.\n");
                m_auth_state->m_done = 1;
                m_auth_state->m_server_status = AUTH_SSL_QUITTING;
                break;
            }
            if( m_auth_state->m_server_status != AUTH_SSL_HOLDING ) {
                m_auth_state->m_ssl_status = (*SSL_write_ptr)(m_auth_state->m_ssl, 
									   m_auth_state->m_session_key, AUTH_SSL_SESSION_KEY_LEN);
            }
            if(m_auth_state->m_ssl_status < 1) {
                m_auth_state->m_err = (*SSL_get_error_ptr)( m_auth_state->m_ssl,
					m_auth_state->m_ssl_status);
                switch( m_auth_state->m_err ) {
                case SSL_ERROR_WANT_READ:
                case SSL_ERROR_WANT_WRITE:
                    ouch("SSL: continue read/write.\n");
                    m_auth_state->m_done = 0;
                    m_auth_state->m_server_status = AUTH_SSL_RECEIVING;
                    break;
                default:
                    m_auth_state->m_server_status = AUTH_SSL_QUITTING;
                    m_auth_state->m_done = 1;
                    ouch("SSL: error on write.  Can't proceed.\n");
                    break;
                }
            } else {
                dprintf(D_SECURITY, "SSL write has succeeded.\n");
                if(m_auth_state->m_client_status == AUTH_SSL_HOLDING) {
                    m_auth_state->m_done = 1;
                }
                m_auth_state->m_server_status = AUTH_SSL_HOLDING;
            }
            if(m_auth_state->m_round_ctr % 2 == 0) {
                if(AUTH_SSL_ERROR == server_send_message(
                       m_auth_state->m_server_status, m_auth_state->m_buffer,
						m_auth_state->m_conn_in, m_auth_state->m_conn_out )) {
                    m_auth_state->m_client_status = AUTH_SSL_QUITTING;
                }
            } else {
                auto retval = server_receive_message(non_blocking,
                    m_auth_state->m_server_status, m_auth_state->m_buffer,
					m_auth_state->m_conn_in, m_auth_state->m_conn_out,
					m_auth_state->m_client_status );
				if (retval != CondorAuthSSLRetval::Success) {
					return retval == CondorAuthSSLRetval::Fail ? authenticate_fail() : retval;
				}
            }
			m_auth_state->m_round_ctr++;
            dprintf(D_SECURITY, "Status: c: %d, s: %d\n", m_auth_state->m_client_status,
				m_auth_state->m_server_status);
            if(m_auth_state->m_server_status == AUTH_SSL_HOLDING
               && m_auth_state->m_client_status == AUTH_SSL_HOLDING) {
                m_auth_state->m_done = 1;
            }
            if(m_auth_state->m_client_status == AUTH_SSL_QUITTING) {
                m_auth_state->m_done = 1;
            }
        }
        if( m_auth_state->m_server_status == AUTH_SSL_QUITTING
            || m_auth_state->m_client_status == AUTH_SSL_QUITTING ) {
            ouch( "SSL Authentication failed at key exchange.\n" );
            return authenticate_fail();
        }
        setup_crypto( m_auth_state->m_session_key, AUTH_SSL_SESSION_KEY_LEN );
		if (m_scitokens_mode) {
			m_auth_state->m_client_status = m_auth_state->m_server_status = AUTH_SSL_RECEIVING;
			m_auth_state->m_done = 0;
			m_auth_state->m_round_ctr = 0;

			return authenticate_server_scitoken(errstack, non_blocking);
		}
		return authenticate_finish(errstack, non_blocking);
}


Condor_Auth_SSL::CondorAuthSSLRetval
Condor_Auth_SSL::authenticate_server_scitoken(CondorError *errstack, bool non_blocking)
{
	m_auth_state->m_phase = Phase::SciToken;
	std::vector<char> token_contents;
	while(!m_auth_state->m_done) {
		dprintf(D_SECURITY,"Reading SciTokens round %d.\n", m_auth_state->m_round_ctr);
		if(m_auth_state->m_round_ctr > 256) {
			ouch("Too many rounds exchanging SciToken: quitting.\n");
			m_auth_state->m_done = 1;
			m_auth_state->m_server_status = AUTH_SSL_QUITTING;
			break;
		}
		if( m_auth_state->m_server_status != AUTH_SSL_HOLDING ) {
			if (m_auth_state->m_token_length == -1) {
				uint32_t token_length = 0;
				m_auth_state->m_ssl_status = SSL_peek_ptr(m_auth_state->m_ssl,
					static_cast<void*>(&token_length), sizeof(token_length));
				if (m_auth_state->m_ssl_status >= 1) {
					m_auth_state->m_token_length = ntohl(token_length);
					dprintf(D_SECURITY|D_FULLDEBUG, "Peeked at the sent token; "
						"%u bytes long; SSL status %d.\n",
						m_auth_state->m_token_length, m_auth_state->m_ssl_status);
				}
			}
			if (m_auth_state->m_token_length >= 0) {
				token_contents.reserve(m_auth_state->m_token_length + sizeof(uint32_t));
				m_auth_state->m_ssl_status = (*SSL_read_ptr)(m_auth_state->m_ssl,
					static_cast<void*>(&token_contents[0]),
					m_auth_state->m_token_length + sizeof(uint32_t));
			}
		}
		if(m_auth_state->m_ssl_status < 1) {
			m_auth_state->m_err = (*SSL_get_error_ptr)( m_auth_state->m_ssl,
				m_auth_state->m_ssl_status);
			switch( m_auth_state->m_err ) {
			case SSL_ERROR_WANT_READ:
			case SSL_ERROR_WANT_WRITE:
				ouch("SciToken: continue read/write.\n");
				m_auth_state->m_done = 0;
				m_auth_state->m_server_status = AUTH_SSL_RECEIVING;
				break;
			default:
				m_auth_state->m_server_status = AUTH_SSL_QUITTING;
				m_auth_state->m_done = 1;
				dprintf(D_SECURITY, "SciToken: error on read (%ld).  Can't proceed.\n",
					m_auth_state->m_err);
				break;
			}
		} else {
			dprintf(D_SECURITY, "SciToken SSL read is successful.\n");
			m_client_scitoken =
				std::string(&token_contents[sizeof(uint32_t)], m_auth_state->m_token_length);
			if(m_auth_state->m_client_status == AUTH_SSL_HOLDING) {
				m_auth_state->m_done = 1;
			}
			if (server_verify_scitoken()) {
				m_auth_state->m_server_status = AUTH_SSL_HOLDING;
			} else {
				m_auth_state->m_server_status = AUTH_SSL_QUITTING;
			}
		}
		if(m_auth_state->m_round_ctr % 2 == 1) {
			if(AUTH_SSL_ERROR == server_send_message(
				m_auth_state->m_server_status, m_auth_state->m_buffer,
				m_auth_state->m_conn_in, m_auth_state->m_conn_out ))
			{
				m_auth_state->m_client_status = AUTH_SSL_QUITTING;
			}
		} else {
			auto retval = server_receive_message(non_blocking,
				m_auth_state->m_server_status, m_auth_state->m_buffer,
				m_auth_state->m_conn_in, m_auth_state->m_conn_out,
				m_auth_state->m_client_status );
			if (retval != CondorAuthSSLRetval::Success) {
				return retval == CondorAuthSSLRetval::Fail ? authenticate_fail() : retval;
			}
		}
		m_auth_state->m_round_ctr++;
		dprintf(D_SECURITY, "SciToken exchange server status: c: %d, s: %d\n", m_auth_state->m_client_status,
				m_auth_state->m_server_status);
		if(m_auth_state->m_server_status == AUTH_SSL_HOLDING
			&& m_auth_state->m_client_status == AUTH_SSL_HOLDING)
		{
			m_auth_state->m_done = 1;
		}
		if(m_auth_state->m_client_status == AUTH_SSL_QUITTING) {
			m_auth_state->m_done = 1;
		}
	}
	if( m_auth_state->m_server_status == AUTH_SSL_QUITTING
		|| m_auth_state->m_client_status == AUTH_SSL_QUITTING )
	{
		ouch( "SciToken Authentication failed at token exchange.\n" );
		return authenticate_fail();
	}
	return authenticate_finish(errstack, non_blocking);
}


bool
Condor_Auth_SSL::server_verify_scitoken()
{
#if defined(HAVE_EXT_SCITOKENS)
	SciToken token = nullptr;
	char *err_msg = nullptr;
	char *issuer = nullptr;
	char *sub = nullptr;
	Enforcer enf = nullptr;
	Acl *acls = nullptr;
	std::vector<std::string> audiences;
	std::vector<const char *> audience_ptr;
	std::string audience_string;
	if (param(audience_string, "SCITOKENS_SERVER_AUDIENCE")) {
		StringList audience_list(audience_string.c_str());
		audience_list.rewind();
		char *aud;
		while ( (aud = audience_list.next()) ) {
			audiences.emplace_back(aud);
			audience_ptr.push_back(audiences.back().c_str());
		}
	}
	if ((*scitoken_deserialize_ptr)(m_client_scitoken.c_str(), &token, nullptr, &err_msg)) {
		dprintf(D_SECURITY, "Failed to deserialize scitoken: %s\n",
			err_msg ? err_msg : "(unknown failure)");
		free(err_msg);
		return false;
	} else if ((*scitoken_get_claim_string_ptr)(token, "iss", &issuer, &err_msg)) {
		dprintf(D_SECURITY, "Unable to retrieve token issuer: %s\n",
			err_msg ? err_msg : "(unknown failure)");
		free(err_msg);
		(*scitoken_destroy_ptr)(token);
		token = nullptr;
		return false;
	} else if ((*scitoken_get_claim_string_ptr)(token, "sub", &sub, &err_msg) || !sub) {
		dprintf(D_SECURITY, "Unable to retrieve token subject: %s\n",
			err_msg ? err_msg : "(unknown failure)");
		free(err_msg);
		(*scitoken_destroy_ptr)(token);
		token = nullptr;
		free(issuer);
		return false;
	} else if (!(enf = (*enforcer_create_ptr)(issuer, &audience_ptr[0], &err_msg))) {
		dprintf(D_SECURITY, "Failed to create SciTokens enforcer: %s\n",
			err_msg ? err_msg : "(unknown failure)");
		free(err_msg);
		(*scitoken_destroy_ptr)(token);
		free(issuer);
		free(sub);
		return false;
	} else if ((*enforcer_generate_acls_ptr)(enf, token, &acls, &err_msg)) {
		dprintf(D_SECURITY, "Failed to verify token and generate ACLs: %s\n",
			err_msg ? err_msg : "(unknown failure)");
		free(err_msg);
		(*scitoken_destroy_ptr)(token);
		free(issuer);
		free(sub);
		(*enforcer_destroy_ptr)(enf);
		return false;
	} else {
		if (acls) {
			int idx = 0;
			Acl acl = acls[idx++];
			std::vector<std::string> authz;
			while ( (acl.authz && acl.resource) ) {
				if (!strcmp(acl.authz, "condor")) {
					const char * condor_authz = acl.resource;
					while (*condor_authz != '\0' && *condor_authz == '/') {condor_authz++;}
					if (strlen(condor_authz)) {authz.emplace_back(condor_authz);}
				}
				acl = acls[idx++];
			}
			if (!authz.empty()) {
				classad::ClassAd ad;
				std::stringstream ss;
				for (const auto &auth : authz) {
					dprintf(D_SECURITY|D_FULLDEBUG,
						"Found SciToken condor authorization: %s\n",
						auth.c_str());
					ss << auth << ",";
				}
				ad.InsertAttr(ATTR_SEC_LIMIT_AUTHORIZATION, ss.str());
				mySock_->setPolicyAd(ad);
			}

			(*enforcer_acl_free_ptr)(acls);
		}
		m_scitokens_auth_name = std::string(issuer) + "," + sub;
		dprintf(D_SECURITY, "SciToken is mapped to issuer '%s'\n", issuer);
		(*scitoken_destroy_ptr)(token);
		free(issuer);
		free(sub);
		(*enforcer_destroy_ptr)(enf);
		return true;
	}
	return false;
#else
	dprintf(D_ALWAYS, "SciTokens auth used but support is not available.\n");
	return false;
#endif
}

Condor_Auth_SSL::CondorAuthSSLRetval
Condor_Auth_SSL::authenticate_finish(CondorError * /*errstack*/, bool /*non_blocking*/)
{
	char subjectname[1024];
	Condor_Auth_SSL::CondorAuthSSLRetval retval = CondorAuthSSLRetval::Success;
	setRemoteDomain( UNMAPPED_DOMAIN );
	if (m_scitokens_mode) {
		setRemoteUser("scitokens");
		setAuthenticatedName( m_scitokens_auth_name.c_str() );
	} else {
    	X509 *peer = (*SSL_get_peer_certificate_ptr)(m_auth_state->m_ssl);
		if (peer) {
			X509_NAME_oneline(X509_get_subject_name(peer), subjectname, 1024);
			setRemoteUser( "ssl" );
		} else {
			strcpy(subjectname, "unauthenticated");
			setRemoteUser( "unauthenticated" );
		}
		setAuthenticatedName( subjectname );
	}

    dprintf(D_SECURITY,"SSL authentication succeeded to %s\n", getAuthenticatedName());
	m_auth_state.release();
    return retval;
}


Condor_Auth_SSL::CondorAuthSSLRetval
Condor_Auth_SSL::authenticate_fail()
{
	m_auth_state.release();
	return CondorAuthSSLRetval::Fail;
}


int Condor_Auth_SSL::isValid() const
{
	if ( m_crypto ) {
		return TRUE;
	} else {
		return FALSE;
	}
}

bool
Condor_Auth_SSL::setup_crypto(unsigned char* key, const int keylen)
{
		// get rid of any old crypto object
	if ( m_crypto ) delete m_crypto;
	m_crypto = NULL;

	if ( !key || !keylen ) {
		// cannot setup anything without a key
		return false;
	}

		// This could be 3des -- maybe we should use "best crypto" indirection.
	KeyInfo thekey(key,keylen,CONDOR_3DES);
	m_crypto = new Condor_Crypt_3des(thekey);
	return m_crypto ? true : false;
}

bool
Condor_Auth_SSL::encrypt(const unsigned char* input,
					int input_len, unsigned char* & output, int& output_len)
{
	return encrypt_or_decrypt(true,input,input_len,output,output_len);
}

bool
Condor_Auth_SSL::decrypt(const unsigned char* input, int input_len,
							unsigned char* & output, int& output_len)
{
	return encrypt_or_decrypt(false,input,input_len,output,output_len);
}

bool
Condor_Auth_SSL::encrypt_or_decrypt(bool want_encrypt, 
									   const unsigned char* input,
									   int input_len, 
									   unsigned char* &output, 
									   int &output_len)
{
	bool result;
	
		// clean up any old buffers that perhaps were left over
	if ( output ) free(output);
	output = NULL;
	output_len = 0;
	
		// check some intput params
	if (!input || input_len < 1) {
		return false;
	}
	
		// make certain we got a crypto object
	if (!m_crypto) {
		return false;
	}

		// do the work
	m_crypto->resetState();
	if (want_encrypt) {
		result = m_crypto->encrypt(input,input_len,output,output_len);
	} else {
		result = m_crypto->decrypt(input,input_len,output,output_len);
	}
	
		// mark output_len as zero upon failure
	if (!result) {
		output_len = 0;
	}

		// an output_len of zero means failure; cleanup and return
	if ( output_len == 0 ) {
		if ( output ) free(output);
		output = NULL;
		return false;
	} 
	
		// if we made it here, we're golden!
	return true;
}

int 
Condor_Auth_SSL::wrap(const char *   input,
						 int      input_len, 
						 char*&   output, 
						 int&     output_len)
{
	bool result;
	const unsigned char* in = (const unsigned char*)input;
	unsigned char* out = (unsigned char*)output;
	dprintf(D_SECURITY, "In wrap.\n");
	result = encrypt(in,input_len,out,output_len);
	
	output = (char *)out;
	
	return result ? TRUE : FALSE;
}

int 
Condor_Auth_SSL::unwrap(const char *   input,
						   int      input_len, 
						   char*&   output, 
						   int&     output_len)
{
	bool result;
	const unsigned char* in = (const unsigned char*)input;
	unsigned char* out = (unsigned char*)output;
	
	dprintf(D_SECURITY, "In unwrap.\n");
	result = decrypt(in,input_len,out,output_len);
	
	output = (char *)out;
	
	return result ? TRUE : FALSE;
}


/*
 * This works on Linux.
 */
/*int seed_pnrg(void)
{
    if (!RAND_load_file("/dev/urandom", 1024))
        return 0;
    return 1;
}*/

int Condor_Auth_SSL :: init_OpenSSL(void)
{
#if OPENSSL_VERSION_NUMBER < 0x10100000L || defined(LIBRESSL_VERSION_NUMBER)
    if (!(*SSL_library_init_ptr)()) {
        return AUTH_SSL_ERROR;
    }
    (*SSL_load_error_strings_ptr)();
#else
    if (!(*OPENSSL_init_ssl_ptr)(OPENSSL_INIT_LOAD_SSL_STRINGS \
                               | OPENSSL_INIT_LOAD_CRYPTO_STRINGS, NULL)) {
        return AUTH_SSL_ERROR;
    }
#endif
    // seed_pnrg(); TODO: 
    return AUTH_SSL_A_OK;
}

int verify_callback(int ok, X509_STORE_CTX *store)
{
    char data[256];
 
    if (!ok) {
        X509 *cert = X509_STORE_CTX_get_current_cert(store);
        int  depth = X509_STORE_CTX_get_error_depth(store);
        int  err = X509_STORE_CTX_get_error(store);

        dprintf( D_SECURITY, "-Error with certificate at depth: %i\n", depth );
        X509_NAME_oneline( X509_get_issuer_name( cert ), data, 256 );
        dprintf( D_SECURITY, "  issuer   = %s\n", data );
        X509_NAME_oneline( X509_get_subject_name( cert ), data, 256 );
        dprintf( D_SECURITY, "  subject  = %s\n", data );
        dprintf( D_SECURITY, "  err %i:%s\n", err, X509_verify_cert_error_string( err ) );
    }
 
    return ok;
}

int Condor_Auth_SSL :: send_status( int status )
{
    mySock_ ->encode( );
    if( !(mySock_ ->code( status ))
        || !(mySock_ ->end_of_message( )) ) {
        ouch( "Error communicating status\n" );
        return AUTH_SSL_ERROR;
    }
    return AUTH_SSL_A_OK;
}

Condor_Auth_SSL::CondorAuthSSLRetval
Condor_Auth_SSL :: receive_status( bool non_blocking, int &status )
{
	if (non_blocking && !mySock_->readReady()) {
		return CondorAuthSSLRetval::WouldBlock;
	}
    mySock_ ->decode( );
    if( !(mySock_ ->code( status ))
        || !(mySock_ ->end_of_message( )) ) {
        ouch( "Error communicating status\n" );
        return CondorAuthSSLRetval::Fail;
    }
    return CondorAuthSSLRetval::Success;
}
    

int Condor_Auth_SSL :: client_share_status( int client_status )
{
    int server_status;
	CondorAuthSSLRetval retval = receive_status( false,  server_status );
    if( retval != CondorAuthSSLRetval::Success ) {
        return static_cast<int>(retval);
    }
    if( send_status( client_status ) == AUTH_SSL_ERROR ) {
        return AUTH_SSL_ERROR;
    }
    return server_status;
}


int Condor_Auth_SSL :: send_message( int status, char *buf, int len )
{

    char *send = buf;

    dprintf(D_SECURITY, "Send message (%d).\n", status );
    mySock_ ->encode( );
    if( !(mySock_ ->code( status ))
        || !(mySock_ ->code( len ))
        || !(len == (mySock_ ->put_bytes( send, len )))
        || !(mySock_ ->end_of_message( )) ) {
        ouch( "Error communicating with peer.\n" );
        return AUTH_SSL_ERROR;
    }
    return AUTH_SSL_A_OK;
}

Condor_Auth_SSL::CondorAuthSSLRetval
Condor_Auth_SSL :: receive_message( bool non_blocking, int &status, int &len, char *buf )
{
	if (non_blocking && !mySock_->readReady()) {
		ouch("Would block when trying to receive message\n");
		return CondorAuthSSLRetval::WouldBlock;
	}
    ouch("Receive message.\n");
    mySock_ ->decode( );
    if( !(mySock_ ->code( status ))
        || !(mySock_ ->code( len ))
        || !(len <= AUTH_SSL_BUF_SIZE)
        || !(len == (mySock_ ->get_bytes( buf, len )))
        || !(mySock_ ->end_of_message( )) ) {
        ouch( "Error communicating with peer.\n" );
        return CondorAuthSSLRetval::Fail;
    }
    dprintf(D_SECURITY,"Received message (%d).\n", status );
    return CondorAuthSSLRetval::Success;
}

Condor_Auth_SSL::CondorAuthSSLRetval
Condor_Auth_SSL :: server_receive_message( bool non_blocking, int /* server_status */,
	char *buf, BIO *conn_in, BIO * /* conn_out */, int &client_status)
{
    int len;
    int rv;
    int written;
	auto retval = receive_message( non_blocking, client_status, len, buf );
    if( retval != CondorAuthSSLRetval::Success ) {
        return retval;
    }
//    if( client_status == AUTH_SSL_SENDING) {
        if( len > 0 ) {
            written = 0;
            while( written < len ) {
                rv =  BIO_write( conn_in, buf, len );
                if( rv <= 0 ) {
                    ouch( "Couldn't write connection data into bio\n" );
                    return CondorAuthSSLRetval::Fail;
                    break;
                }
                written += rv;
            }
        }
//    }
    return CondorAuthSSLRetval::Success;
}
int Condor_Auth_SSL :: server_send_message( int server_status, char *buf, BIO * /* conn_in */, BIO *conn_out )
{
    int len;
    // Read from server's conn_out into buffer to send to client.
    buf[0] = 0; // just in case we don't read anything
    len = BIO_read( conn_out, buf, AUTH_SSL_BUF_SIZE );
    if (len < 0) {
        len = 0;
    }
    if( send_message( server_status, buf, len ) == AUTH_SSL_ERROR ) {
        return AUTH_SSL_ERROR;
    }
    return AUTH_SSL_A_OK;
}


Condor_Auth_SSL::CondorAuthSSLRetval
Condor_Auth_SSL :: server_exchange_messages( bool non_blocking, int server_status, char *buf,
	BIO *conn_in, BIO *conn_out, int &client_status )
{
    ouch("Server exchange messages.\n");
    if(server_send_message( server_status, buf, conn_in, conn_out )
       == AUTH_SSL_ERROR ) {
        return CondorAuthSSLRetval::Fail;
    }
    return server_receive_message( non_blocking, server_status, buf, conn_in, conn_out,
		client_status );
}

int Condor_Auth_SSL :: client_send_message( int client_status, char *buf, BIO * /* conn_in */, BIO *conn_out )
{
    int len = 0;
    buf[0] = 0; // just in case we don't read anything
    len = BIO_read( conn_out, buf, AUTH_SSL_BUF_SIZE );
    if(len < 0) {
        len = 0;
    }
    if( send_message( client_status, buf, len ) == AUTH_SSL_ERROR ) {
        return AUTH_SSL_ERROR;
    }
    return AUTH_SSL_A_OK;
}
int Condor_Auth_SSL :: client_receive_message( int /* client_status */, char *buf, BIO *conn_in, BIO * /* conn_out */ )
{
    int server_status;
    int len = 0;
    int rv;
    int written;
	auto retval = receive_message( false, server_status, len, buf );
    if( retval != CondorAuthSSLRetval::Success ) {
        return static_cast<int>(retval);
    }

    if( len > 0 ) {
        written = 0;
        while( written < len ) {
            rv =  BIO_write( conn_in, buf, len );
            if( rv <= 0 ) {
                ouch( "Couldn't write connection data into bio\n" );
                return AUTH_SSL_ERROR;
                break;
            }
            written += rv;
        }
    }
    return server_status;   
}
int Condor_Auth_SSL :: client_exchange_messages( int client_status, char *buf, BIO *conn_in, BIO *conn_out )
{
    int server_status = AUTH_SSL_ERROR;
    ouch("Client exchange messages.\n");
    if(( server_status = client_receive_message(
             client_status, buf, conn_in, conn_out ))
       == AUTH_SSL_ERROR ) {
        return AUTH_SSL_ERROR;
    }
    if( client_send_message(
            client_status, buf, conn_in, conn_out )
        == AUTH_SSL_ERROR) {
        return AUTH_SSL_ERROR;
    }
    return server_status;
}


long Condor_Auth_SSL :: post_connection_check(SSL *ssl, int role )
{
	X509      *cert;
	bool success = false;
	std::string fqdn;
	ouch("post_connection_check.\n");

 
    /* Checking the return from SSL_get_peer_certificate here is not
     * strictly necessary.  With our example programs, it is not
     * possible for it to return NULL.  However, it is good form to
     * check the return since it can return NULL if the examples are
     * modified to enable anonymous ciphers or for the server to not
     * require a client certificate.
     * (Comment from book.  -Ian)
     */
<<<<<<< HEAD
    cert = (*SSL_get_peer_certificate_ptr)(ssl);
    if( cert == NULL ) {
=======
	cert = (*SSL_get_peer_certificate_ptr)(ssl);
	if( cert == NULL ) {
>>>>>>> ad6a5a5a
		if (mySock_->isClient()) {
			dprintf(D_SECURITY,"SSL_get_peer_certificate returned null.\n" );
			goto err_occured;
		} else {
			dprintf(D_SECURITY, "Peer is anonymous; not checking.\n");
			return X509_V_OK;
		}
	}
<<<<<<< HEAD
    dprintf(D_SECURITY,"SSL_get_peer_certificate returned data.\n" );
=======
	dprintf(D_SECURITY,"SSL_get_peer_certificate returned data.\n" );
>>>>>>> ad6a5a5a

    /* What follows is working code based on examples from the book
       "Network Programming with OpenSSL."  The point of this code
       is to determine that the certificate is a valid host certificate
       for the server side.  It's more complicated than simply extracting
       the CN and comparing it to the host name.

       -Ian
     */
       
	if(role == AUTH_SSL_ROLE_SERVER) {
		X509_free( cert );
		ouch("Server role: returning from post connection check.\n");
		return (*SSL_get_verify_result_ptr)( ssl );
	} // else ROLE_CLIENT: check dns (arg 2) against CN and the SAN

	if (param_boolean("SSL_SKIP_HOST_CHECK", false)) {
		success = true;
		goto success;
	}

	// Client must know what host it is trying to talk to in order for us to verify the SAN / CN.
	{
		char const *connect_addr = mySock_->get_connect_addr();
		if (connect_addr) {
			Sinful s(connect_addr);
			char const *alias = s.getAlias();
			if (alias) {
				dprintf(D_SECURITY|D_FULLDEBUG,"SSL host check: using host alias %s for peer %s\n", alias,
					mySock_->peer_ip_str());
				fqdn = alias;
			}
		}
	}
	if (fqdn.empty()) {
		dprintf(D_SECURITY, "No SSL host name specified.\n");
		goto err_occured;
	}
	{
			// First, look at the SAN; RFC 1035 limits each FQDN to 255 characters.
		char san_fqdn[256];

		auto gens = static_cast<GENERAL_NAMES *>(X509_get_ext_d2i(cert,
		NID_subject_alt_name, NULL, NULL));
		if (!gens) goto skip_san;

		for (int idx = 0; idx < sk_GENERAL_NAME_num(gens); idx++) {
			auto gen = sk_GENERAL_NAME_value(gens, idx);
			// We only consider alt names of type DNS
			if (gen->type != GEN_DNS) continue;
			auto cstr = gen->d.dNSName;
				// DNS names must be an IA5 string.
			if (ASN1_STRING_type(cstr) != V_ASN1_IA5STRING) continue;
			int san_fqdn_len = ASN1_STRING_length(cstr);
				// Suspiciously long FQDN; skip.
			if (san_fqdn_len > 255) continue;
				// ASN1_STRING_data is deprecated in newer SSLs due to an incorrect signature.
#if OPENSSL_VERSION_NUMBER < 0x10100000L || defined(LIBRESSL_VERSION_NUMBER)
			memcpy(san_fqdn, ASN1_STRING_data(cstr), san_fqdn_len);
#else
			memcpy(san_fqdn, ASN1_STRING_get0_data(cstr), san_fqdn_len);
#endif
<<<<<<< HEAD
                val = meth->i2v(meth, ext_str, NULL);
                for (j = 0;  j < sk_CONF_VALUE_num(val);  j++) {
                    nval = sk_CONF_VALUE_value(val, j);
                    if (!strcmp(nval->name, "DNS")
                        && !strcmp(nval->value, host)) {
                        ok = 1;
                        break;
                    }
                }
            }
            if (ok)
                break;
        }
    }
    
    if (!ok && (subj = X509_get_subject_name(cert)) &&
        X509_NAME_get_text_by_NID(subj, NID_commonName, data, 256) > 0)
    {
        data[255] = 0;
        dprintf(D_SECURITY, "Common Name: '%s'; host: '%s'\n", data, host);
        if (strcasecmp(data, host) != 0)
            goto err_occured;
    }
    if( cert != NULL ) {
        dprintf(D_SECURITY,"Client: Got non null cert.\n" );
    }
    */
	ouch("Returning SSL_get_verify_result.\n");
    
	X509_free(cert);
	return (*SSL_get_verify_result_ptr)(ssl);
 
=======
			san_fqdn[san_fqdn_len] = '\0';
			if (strlen(san_fqdn) != static_cast<size_t>(san_fqdn_len)) // Avoid embedded null's.
				continue;
			if (hostname_match(san_fqdn, fqdn.c_str())) {
				dprintf(D_SECURITY, "SSL host check: host alias %s matches certificate SAN %s.\n",
					fqdn.c_str(), san_fqdn);
				success = true;
				break;
			} else {
				dprintf(D_SECURITY|D_FULLDEBUG,
					"SSL host check: host alias %s DOES NOT match certificate SAN %s.\n",
					fqdn.c_str(), san_fqdn);
			}
		}
		sk_GENERAL_NAME_pop_free(gens, GENERAL_NAME_free);
		if (!success) {
			dprintf(D_SECURITY|D_FULLDEBUG, "Certificate subjectAltName does not match hostname %s.\n",
				fqdn.c_str());
		}
	}

skip_san:
	{
		char cn_fqdn[256];
		X509_NAME *subj = nullptr;
		if (!success && (subj = X509_get_subject_name(cert)) &&
			X509_NAME_get_text_by_NID(subj, NID_commonName, cn_fqdn, 256) > 0)
		{
		        cn_fqdn[255] = '\0';
			dprintf(D_SECURITY|D_FULLDEBUG, "Common Name: '%s'; host: '%s'\n", cn_fqdn, fqdn.c_str());
			if (strcasecmp(cn_fqdn, fqdn.c_str()) != 0) {
				dprintf(D_SECURITY, "Certificate common name (CN), %s, does not match host %s.\n",
					cn_fqdn, fqdn.c_str());
				goto err_occured;
			} else {
				success = true;
			}
		} else if (!success) {
			dprintf(D_SECURITY|D_FULLDEBUG, "Unable to extract CN from certificate.\n");
			goto err_occured;
		}
	}

success:
	if (success) {
		ouch("Server checks out; returning SSL_get_verify_result.\n");
    
		X509_free(cert);
		return (*SSL_get_verify_result_ptr)(ssl);
	}

>>>>>>> ad6a5a5a
err_occured:
    if (cert)
        X509_free(cert);
    return X509_V_ERR_APPLICATION_VERIFICATION;
}

SSL_CTX *Condor_Auth_SSL :: setup_ssl_ctx( bool is_server )
{
    SSL_CTX *ctx       = NULL;
    char *cafile       = NULL;
    char *cadir        = NULL;
    char *certfile     = NULL;
    char *keyfile      = NULL;
    char *cipherlist   = NULL;
    priv_state priv;

		// Not sure where we want to get these things from but this
		// will do for now.
	if( is_server ) {
		cafile     = param( AUTH_SSL_SERVER_CAFILE_STR );
		cadir      = param( AUTH_SSL_SERVER_CADIR_STR );
		certfile   = param( AUTH_SSL_SERVER_CERTFILE_STR );
		keyfile    = param( AUTH_SSL_SERVER_KEYFILE_STR );
	} else {
		cafile     = param( AUTH_SSL_CLIENT_CAFILE_STR );
		cadir      = param( AUTH_SSL_CLIENT_CADIR_STR );
		if (m_scitokens_mode) {
			param( m_scitokens_file, "SCITOKENS_FILE" );
		} else {
			certfile   = param( AUTH_SSL_CLIENT_CERTFILE_STR );
			keyfile    = param( AUTH_SSL_CLIENT_KEYFILE_STR );
		}
	}		
	cipherlist = param( AUTH_SSL_CIPHERLIST_STR );
    if( cipherlist == NULL ) {
		cipherlist = strdup(AUTH_SSL_DEFAULT_CIPHERLIST);
    }
    if( is_server && (!certfile || !keyfile) ) {
        ouch( "Please specify path to server certificate and key\n" );
        dprintf(D_SECURITY, "in config file : '%s' and '%s'.\n",
                AUTH_SSL_SERVER_CERTFILE_STR, AUTH_SSL_SERVER_KEYFILE_STR );
		ctx = NULL;
        goto setup_server_ctx_err;
    }
    if(cafile)     dprintf( D_SECURITY, "CAFILE:     '%s'\n", cafile     );
    if(cadir)      dprintf( D_SECURITY, "CADIR:      '%s'\n", cadir      );
    if(certfile)   dprintf( D_SECURITY, "CERTFILE:   '%s'\n", certfile   );
    if(keyfile)    dprintf( D_SECURITY, "KEYFILE:    '%s'\n", keyfile    );
    if(cipherlist) dprintf( D_SECURITY, "CIPHERLIST: '%s'\n", cipherlist );
    if (!m_scitokens_file.empty())
	dprintf( D_SECURITY, "SCITOKENSFILE:   '%s'\n", m_scitokens_file.c_str()   );
        
    ctx = (*SSL_CTX_new_ptr)( (*SSL_method_ptr)(  ) );
	if(!ctx) {
		ouch( "Error creating new SSL context.\n");
		goto setup_server_ctx_err;
	}

#if OPENSSL_VERSION_NUMBER < 0x10100000L || defined(LIBRESSL_VERSION_NUMBER)
	// disable SSLv2.  it has vulnerabilities.
	//SSL_CTX_set_options( ctx, SSL_OP_NO_SSLv2 );
	(*SSL_CTX_ctrl_ptr)( ctx, SSL_CTRL_OPTIONS, SSL_OP_NO_SSLv2, NULL );
#endif

    if( (*SSL_CTX_load_verify_locations_ptr)( ctx, cafile, cadir ) != 1 ) {
        dprintf(D_SECURITY, "SSL Auth: Error loading CA file (%s) and/or directory (%s) \n",
		 cafile, cadir);
	goto setup_server_ctx_err;
    }
    if( certfile && (*SSL_CTX_use_certificate_chain_file_ptr)( ctx, certfile ) != 1 ) {
        ouch( "Error loading certificate from file" );
        goto setup_server_ctx_err;
    }
    priv = set_root_priv();
    if( keyfile && (*SSL_CTX_use_PrivateKey_file_ptr)( ctx, keyfile, SSL_FILETYPE_PEM) != 1 ) {
        set_priv(priv);
        ouch( "Error loading private key from file" );
        goto setup_server_ctx_err;
    }
    set_priv(priv);
		// TODO where's this?
    (*SSL_CTX_set_verify_ptr)( ctx, SSL_VERIFY_PEER, verify_callback ); 
    (*SSL_CTX_set_verify_depth_ptr)( ctx, 4 ); // TODO arbitrary?
#if OPENSSL_VERSION_NUMBER < 0x10100000L || defined(LIBRESSL_VERSION_NUMBER)
    //SSL_CTX_set_options( ctx, SSL_OP_ALL|SSL_OP_NO_SSLv2 );
    (*SSL_CTX_ctrl_ptr)( ctx, SSL_CTRL_OPTIONS, SSL_OP_ALL|SSL_OP_NO_SSLv2, NULL );
#endif
    if((*SSL_CTX_set_cipher_list_ptr)( ctx, cipherlist ) != 1 ) {
        ouch( "Error setting cipher list (no valid ciphers)\n" );
        goto setup_server_ctx_err;
    }
    if(cafile)          free(cafile);
    if(cadir)           free(cadir);
    if(certfile)        free(certfile);
    if(keyfile)         free(keyfile);
    if(cipherlist)      free(cipherlist);
    return ctx;
  setup_server_ctx_err:
    if(cafile)          free(cafile);
    if(cadir)           free(cadir);
    if(certfile)        free(certfile);
    if(keyfile)         free(keyfile);
    if(cipherlist)      free(cipherlist);
	if(ctx)		        (*SSL_CTX_free_ptr)(ctx);
    return NULL;
}


 
#endif<|MERGE_RESOLUTION|>--- conflicted
+++ resolved
@@ -36,15 +36,11 @@
 #include "condor_auth_kerberos.h"
 #endif
 
-<<<<<<< HEAD
 #if defined(HAVE_EXT_SCITOKENS)
 #include "condor_attributes.h"
 #include <scitokens/scitokens.h>
 #endif
 
-#include <algorithm>
-#include <sstream>
-=======
 #include <algorithm>
 #include <sstream>
 #include <string.h>
@@ -119,7 +115,6 @@
 }
 
 }
->>>>>>> ad6a5a5a
 
 // Symbols from libssl
 #if OPENSSL_VERSION_NUMBER < 0x10100000L || defined(LIBRESSL_VERSION_NUMBER)
@@ -1568,13 +1563,8 @@
      * require a client certificate.
      * (Comment from book.  -Ian)
      */
-<<<<<<< HEAD
-    cert = (*SSL_get_peer_certificate_ptr)(ssl);
-    if( cert == NULL ) {
-=======
 	cert = (*SSL_get_peer_certificate_ptr)(ssl);
 	if( cert == NULL ) {
->>>>>>> ad6a5a5a
 		if (mySock_->isClient()) {
 			dprintf(D_SECURITY,"SSL_get_peer_certificate returned null.\n" );
 			goto err_occured;
@@ -1583,11 +1573,7 @@
 			return X509_V_OK;
 		}
 	}
-<<<<<<< HEAD
-    dprintf(D_SECURITY,"SSL_get_peer_certificate returned data.\n" );
-=======
 	dprintf(D_SECURITY,"SSL_get_peer_certificate returned data.\n" );
->>>>>>> ad6a5a5a
 
     /* What follows is working code based on examples from the book
        "Network Programming with OpenSSL."  The point of this code
@@ -1650,40 +1636,6 @@
 #else
 			memcpy(san_fqdn, ASN1_STRING_get0_data(cstr), san_fqdn_len);
 #endif
-<<<<<<< HEAD
-                val = meth->i2v(meth, ext_str, NULL);
-                for (j = 0;  j < sk_CONF_VALUE_num(val);  j++) {
-                    nval = sk_CONF_VALUE_value(val, j);
-                    if (!strcmp(nval->name, "DNS")
-                        && !strcmp(nval->value, host)) {
-                        ok = 1;
-                        break;
-                    }
-                }
-            }
-            if (ok)
-                break;
-        }
-    }
-    
-    if (!ok && (subj = X509_get_subject_name(cert)) &&
-        X509_NAME_get_text_by_NID(subj, NID_commonName, data, 256) > 0)
-    {
-        data[255] = 0;
-        dprintf(D_SECURITY, "Common Name: '%s'; host: '%s'\n", data, host);
-        if (strcasecmp(data, host) != 0)
-            goto err_occured;
-    }
-    if( cert != NULL ) {
-        dprintf(D_SECURITY,"Client: Got non null cert.\n" );
-    }
-    */
-	ouch("Returning SSL_get_verify_result.\n");
-    
-	X509_free(cert);
-	return (*SSL_get_verify_result_ptr)(ssl);
- 
-=======
 			san_fqdn[san_fqdn_len] = '\0';
 			if (strlen(san_fqdn) != static_cast<size_t>(san_fqdn_len)) // Avoid embedded null's.
 				continue;
@@ -1735,7 +1687,6 @@
 		return (*SSL_get_verify_result_ptr)(ssl);
 	}
 
->>>>>>> ad6a5a5a
 err_occured:
     if (cert)
         X509_free(cert);
