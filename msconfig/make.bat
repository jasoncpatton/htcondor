--- conflicted
+++ resolved
@@ -1,177 +1,169 @@
-@echo off & setlocal
-REM ======================================================================
-REM 
-REM  Copyright (C) 1990-2007, Condor Team, Computer Sciences Department,
-REM  University of Wisconsin-Madison, WI.
-REM  
-REM  Licensed under the Apache License, Version 2.0 (the "License"); you
-REM  may not use this file except in compliance with the License.  You may
-REM  obtain a copy of the License at
-REM  
-REM     http://www.apache.org/licenses/LICENSE-2.0
-REM  
-REM  Unless required by applicable law or agreed to in writing, software
-REM  distributed under the License is distributed on an "AS IS" BASIS,
-REM  WITHOUT WARRANTIES OR CONDITIONS OF ANY KIND, either express or implied.
-REM  See the License for the specific language governing permissions and
-REM  limitations under the License.
-REM 
-REM ======================================================================
-
-REM Build Condor from a batch file
-REM Todd Tannenbaum <tannenba@cs.wisc.edu> Feb 2002
-
-REM ======================================================================
-REM ======================================================================
-REM Main entry point
-REM ======================================================================
-REM ======================================================================
-
-REM We want to be able to make the build exit with an exit code
-REM instead of setting ERRORLEVEL, if, say, we're calling the bat file
-REM from Perl, which doesn't understand ERRORLEVEL.
-set INTERACTIVE=/b
-IF "%1" == "/exit" set INTERACTIVE=
-
-call :GENERATE_SYSCALL_NUMBERS
-if %ERRORLEVEL% NEQ 0 goto :FAIL
-
-REM Build the externals
-call :BUILD_EXTERNALS
-if %ERRORLEVEL% NEQ 0 goto :EXTERNALS_FAIL
-
-REM Copy any .dll files created by the externals in debug and release
-call copy_external_dlls.bat
-if %ERRORLEVEL% NEQ 0 goto :FAIL
-
-call :DETERMINE_CONFIGRATION
-if %ERRORLEVEL% NEQ 0 goto :FAIL
-
-REM Put our config.h file in the right place
-call configure.bat
-if %ERRORLEVEL% NEQ 0 goto :CONFIG_FAIL
-
-REM Copy the correct default library vsprops file into place. This 
-REM changes which libraries are inlcuded by default into projects
-call correct_libs.bat noinit >NUL
-if %ERRORLEVEL% NEQ 2 call correct_libs.bat noinit >NUL
-<<<<<<< HEAD
-=======
-set ERRORLEVEL=0
->>>>>>> 8be86630
-
-REM Make gsoap stubs, etc.
-call :MAKE_GSOAP
-if %ERRORLEVEL% NEQ 0 goto :GSOAP_FAIL
-
-REM ======================================================================
-REM NOTE: make_win32_externals.bat implicitly calls set_vars.bat, so just 
-REM run the build as long as the extenals built ok.
-REM ======================================================================
-
-REM Launch the Visual Studio IDE
-call :RUN_BUILD
-if %ERRORLEVEL% NEQ 0 goto :FAIL
-
-REM Restore the old libaries for other VS users
-call correct_libs.bat noinit >NUL
-if %ERRORLEVEL% NEQ 1 call correct_libs.bat noinit >NUL
-
-REM We're done, let's get out of here
-echo. & echo *** Done. Build is all happy. Congrats! Go drink beer.
-
-REM Restore the old libaries for other VS users
-call correct_libs.bat noinit >NUL
-if %ERRORLEVEL% NEQ 1 call correct_libs.bat noinit >NUL
-
-REM Clean up the environment.
-endlocal
-goto :EOF
-
-REM ======================================================================
-REM ======================================================================
-REM Functions
-REM ======================================================================
-REM ======================================================================
-
-REM ======================================================================
-:FAIL
-REM ======================================================================
-REM All the failure calls
-REM ======================================================================
-echo. & echo *** Build Stopped. Please fix errors and try again.
-exit %INTERACTIVE% 1
-:EXTERNALS_FAIL
-echo *** Failed to build externals ***
-exit %INTERACTIVE% 1
-:CONFIG_FALL
-echo *** Failed to make config.h ***
-exit %INTERACTIVE% 1
-:LIBS_FAIL
-echo *** Failed to put vsprops file in place ***
-exit %INTERACTIVE% 1
-:GSOAP_FAIL
-echo *** gsoap stub generator failed ***
-exit %INTERACTIVE% 1
-
-REM ======================================================================
-:GENERATE_SYSCALL_NUMBERS
-REM ======================================================================
-REM Although we have it as a rule in the .dsp files, somehow our prebuild 
-REM rule for syscall_numbers.h gets lost into the translation to .mak files, 
-REM so we deal with it here explicitly.
-REM ======================================================================
-if not exist ..\src\h\syscall_numbers.h awk -f ..\src\h\awk_prog.include_file ..\src\h\syscall_numbers.tmpl > ..\src\h\syscall_numbers.h
-exit /b 0
-
-REM ======================================================================
-:BUILD_EXTERNALS
-REM ======================================================================
-REM Build the externals and copy any .dll files created by the externals 
-REM in debug and release
-REM ======================================================================
-call make_win32_externals.bat
-if %ERRORLEVEL% NEQ 0 exit /b 1
-call copy_external_dlls.bat
-if %ERRORLEVEL% NEQ 0 exit /b 1
-exit /b 0
-
-REM ======================================================================
-:DETERMINE_CONFIGRATION
-REM ======================================================================
-REM Determine the build type
-REM ======================================================================
-set CONFIGURATION=Release
-if /i A%1==Arelease shift
-if /i A%1==Adebug (
-    set CONFIGURATION=Debug 
-    shift 
-)
-echo. & echo *** %CONFIGURATION% Build & echo.
-exit /b 0
-
-REM ======================================================================
-:MAKE_GSOAP
-REM ======================================================================
-REM Make gsoap stubs, etc.
-REM ======================================================================
-nmake /NOLOGO /f gsoap.mak
-if %ERRORLEVEL% NEQ 0 exit /b 1
-exit /b 0
-
-REM ======================================================================
-:RUN_BUILD
-REM ======================================================================
-REM Build condor (build order is now preserved in project)
-REM ======================================================================
-echo. & echo *** Current Environment... & echo.
-set
-<<<<<<< HEAD
-msbuild condor.sln /nologo /t:condor /p:Configuration=%CONFIGURATION%;VCBuildUseEnvironment="true";AdditionalDependencies=""
-REM devenv condor.sln /useenv /build "%CONFIGURATION%"
-=======
-echo. & echo *** Building Condor... & echo.
-msbuild condor.sln /nologo /t:condor /p:Configuration=%CONFIGURATION%;VCBuildUseEnvironment="true"
->>>>>>> 8be86630
-if %ERRORLEVEL% NEQ 0 exit /b 1
-exit /b 0
+@echo off & setlocal
+REM ======================================================================
+REM 
+REM  Copyright (C) 1990-2007, Condor Team, Computer Sciences Department,
+REM  University of Wisconsin-Madison, WI.
+REM  
+REM  Licensed under the Apache License, Version 2.0 (the "License"); you
+REM  may not use this file except in compliance with the License.  You may
+REM  obtain a copy of the License at
+REM  
+REM     http://www.apache.org/licenses/LICENSE-2.0
+REM  
+REM  Unless required by applicable law or agreed to in writing, software
+REM  distributed under the License is distributed on an "AS IS" BASIS,
+REM  WITHOUT WARRANTIES OR CONDITIONS OF ANY KIND, either express or implied.
+REM  See the License for the specific language governing permissions and
+REM  limitations under the License.
+REM 
+REM ======================================================================
+
+REM Build Condor from a batch file
+REM Todd Tannenbaum <tannenba@cs.wisc.edu> Feb 2002
+
+REM ======================================================================
+REM ======================================================================
+REM Main entry point
+REM ======================================================================
+REM ======================================================================
+
+REM We want to be able to make the build exit with an exit code
+REM instead of setting ERRORLEVEL, if, say, we're calling the bat file
+REM from Perl, which doesn't understand ERRORLEVEL.
+set INTERACTIVE=/b
+IF "%1" == "/exit" set INTERACTIVE=
+
+call :GENERATE_SYSCALL_NUMBERS
+if %ERRORLEVEL% NEQ 0 goto :FAIL
+
+REM Build the externals
+call :BUILD_EXTERNALS
+if %ERRORLEVEL% NEQ 0 goto :EXTERNALS_FAIL
+
+REM Copy any .dll files created by the externals in debug and release
+call copy_external_dlls.bat
+if %ERRORLEVEL% NEQ 0 goto :FAIL
+
+call :DETERMINE_CONFIGRATION
+if %ERRORLEVEL% NEQ 0 goto :FAIL
+
+REM Put our config.h file in the right place
+call configure.bat
+if %ERRORLEVEL% NEQ 0 goto :CONFIG_FAIL
+
+REM Copy the correct default library vsprops file into place. This 
+REM changes which libraries are inlcuded by default into projects
+call correct_libs.bat noinit >NUL
+if %ERRORLEVEL% NEQ 2 call correct_libs.bat noinit >NUL
+set ERRORLEVEL=0
+
+REM Make gsoap stubs, etc.
+call :MAKE_GSOAP
+if %ERRORLEVEL% NEQ 0 goto :GSOAP_FAIL
+
+REM ======================================================================
+REM NOTE: make_win32_externals.bat implicitly calls set_vars.bat, so just 
+REM run the build as long as the extenals built ok.
+REM ======================================================================
+
+REM Launch the Visual Studio IDE
+call :RUN_BUILD
+if %ERRORLEVEL% NEQ 0 goto :FAIL
+
+REM Restore the old libaries for other VS users
+call correct_libs.bat noinit >NUL
+if %ERRORLEVEL% NEQ 1 call correct_libs.bat noinit >NUL
+
+REM We're done, let's get out of here
+echo. & echo *** Done. Build is all happy. Congrats! Go drink beer.
+
+REM Restore the old libaries for other VS users
+call correct_libs.bat noinit >NUL
+if %ERRORLEVEL% NEQ 1 call correct_libs.bat noinit >NUL
+
+REM Clean up the environment.
+endlocal
+goto :EOF
+
+REM ======================================================================
+REM ======================================================================
+REM Functions
+REM ======================================================================
+REM ======================================================================
+
+REM ======================================================================
+:FAIL
+REM ======================================================================
+REM All the failure calls
+REM ======================================================================
+echo. & echo *** Build Stopped. Please fix errors and try again.
+exit %INTERACTIVE% 1
+:EXTERNALS_FAIL
+echo *** Failed to build externals ***
+exit %INTERACTIVE% 1
+:CONFIG_FALL
+echo *** Failed to make config.h ***
+exit %INTERACTIVE% 1
+:LIBS_FAIL
+echo *** Failed to put vsprops file in place ***
+exit %INTERACTIVE% 1
+:GSOAP_FAIL
+echo *** gsoap stub generator failed ***
+exit %INTERACTIVE% 1
+
+REM ======================================================================
+:GENERATE_SYSCALL_NUMBERS
+REM ======================================================================
+REM Although we have it as a rule in the .dsp files, somehow our prebuild 
+REM rule for syscall_numbers.h gets lost into the translation to .mak files, 
+REM so we deal with it here explicitly.
+REM ======================================================================
+if not exist ..\src\h\syscall_numbers.h awk -f ..\src\h\awk_prog.include_file ..\src\h\syscall_numbers.tmpl > ..\src\h\syscall_numbers.h
+exit /b 0
+
+REM ======================================================================
+:BUILD_EXTERNALS
+REM ======================================================================
+REM Build the externals and copy any .dll files created by the externals 
+REM in debug and release
+REM ======================================================================
+call make_win32_externals.bat
+if %ERRORLEVEL% NEQ 0 exit /b 1
+call copy_external_dlls.bat
+if %ERRORLEVEL% NEQ 0 exit /b 1
+exit /b 0
+
+REM ======================================================================
+:DETERMINE_CONFIGRATION
+REM ======================================================================
+REM Determine the build type
+REM ======================================================================
+set CONFIGURATION=Release
+if /i A%1==Arelease shift
+if /i A%1==Adebug (
+    set CONFIGURATION=Debug 
+    shift 
+)
+echo. & echo *** %CONFIGURATION% Build & echo.
+exit /b 0
+
+REM ======================================================================
+:MAKE_GSOAP
+REM ======================================================================
+REM Make gsoap stubs, etc.
+REM ======================================================================
+nmake /NOLOGO /f gsoap.mak
+if %ERRORLEVEL% NEQ 0 exit /b 1
+exit /b 0
+
+REM ======================================================================
+:RUN_BUILD
+REM ======================================================================
+REM Build condor (build order is now preserved in project)
+REM ======================================================================
+echo. & echo *** Current Environment... & echo.
+set
+echo. & echo *** Building Condor... & echo.
+msbuild condor.sln /nologo /t:condor /p:Configuration=%CONFIGURATION%;VCBuildUseEnvironment="true"
+if %ERRORLEVEL% NEQ 0 exit /b 1
+exit /b 0