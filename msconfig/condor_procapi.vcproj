<?xml version="1.0" encoding="Windows-1252"?>
<VisualStudioProject
	ProjectType="Visual C++"
	Version="9.00"
	Name="condor_procapi"
	ProjectGUID="{A28CC2E7-99DC-42BA-AAB4-3F576EFCFF8A}"
	TargetFrameworkVersion="0"
	>
	<Platforms>
		<Platform
			Name="Win32"
		/>
	</Platforms>
	<ToolFiles>
	</ToolFiles>
	<Configurations>
		<Configuration
			Name="Release|Win32"
			OutputDirectory=".\..\Release"
			IntermediateDirectory=".\..\Release"
			ConfigurationType="4"
			UseOfMFC="0"
			ATLMinimizesCRunTimeLibraryUsage="false"
			BuildLogFile="$(IntDir)\BuildLogs\$(InputName).log.htm"
			>
			<Tool
				Name="VCPreBuildEventTool"
			/>
			<Tool
				Name="VCCustomBuildTool"
			/>
			<Tool
				Name="VCXMLDataGeneratorTool"
			/>
			<Tool
				Name="VCWebServiceProxyGeneratorTool"
			/>
			<Tool
				Name="VCMIDLTool"
			/>
			<Tool
				Name="VCCLCompilerTool"
				AdditionalOptions="$(CONDOR_DEFINE) $(CONDOR_INCLUDE) $(CONDOR_GSOAP_INCLUDE) $(CONDOR_KERB_INCLUDE) $(CONDOR_PCRE_INCLUDE) $(CONDOR_OPENSSL_INCLUDE) $(CONDOR_POSTGRESQL_INCLUDE)"
				Optimization="1"
				InlineFunctionExpansion="1"
				PreprocessorDefinitions="WIN32;NDEBUG;_CONSOLE"
				StringPooling="true"
				RuntimeLibrary="0"
				EnableFunctionLevelLinking="true"
				UsePrecompiledHeader="2"
				PrecompiledHeaderThrough="condor_common.h"
				PrecompiledHeaderFile="..\Release\condor_common.pch"
				AssemblerListingLocation=".\..\Release/"
				ObjectFile=".\..\Release/"
				ProgramDataBaseFileName=".\..\Release/"
				WarningLevel="3"
				SuppressStartupBanner="true"
				DebugInformationFormat="1"
			/>
			<Tool
				Name="VCManagedResourceCompilerTool"
			/>
			<Tool
				Name="VCResourceCompilerTool"
				Culture="1033"
			/>
			<Tool
				Name="VCPreLinkEventTool"
			/>
			<Tool
				Name="VCLibrarianTool"
				OutputFile="$(OutDir)\$(ProjectName).lib"
				SuppressStartupBanner="true"
			/>
			<Tool
				Name="VCALinkTool"
			/>
			<Tool
				Name="VCXDCMakeTool"
			/>
			<Tool
				Name="VCBscMakeTool"
				SuppressStartupBanner="true"
				OutputFile=".\..\Release/condor_procapi.bsc"
			/>
			<Tool
				Name="VCFxCopTool"
			/>
			<Tool
				Name="VCPostBuildEventTool"
			/>
		</Configuration>
		<Configuration
			Name="Debug (Express)|Win32"
			OutputDirectory="$(ConfigurationName)"
			IntermediateDirectory="$(ConfigurationName)"
			ConfigurationType="4"
			UseOfMFC="0"
			ATLMinimizesCRunTimeLibraryUsage="false"
			BuildLogFile="$(IntDir)\BuildLogs\$(InputName).log.htm"
			>
			<Tool
				Name="VCPreBuildEventTool"
			/>
			<Tool
				Name="VCCustomBuildTool"
			/>
			<Tool
				Name="VCXMLDataGeneratorTool"
			/>
			<Tool
				Name="VCWebServiceProxyGeneratorTool"
			/>
			<Tool
				Name="VCMIDLTool"
			/>
			<Tool
				Name="VCCLCompilerTool"
				AdditionalOptions="$(CONDOR_DEFINE) $(CONDOR_INCLUDE) $(CONDOR_GSOAP_INCLUDE) $(CONDOR_KERB_INCLUDE) $(CONDOR_PCRE_INCLUDE) $(CONDOR_OPENSSL_INCLUDE) $(CONDOR_POSTGRESQL_INCLUDE)"
				Optimization="0"
				PreprocessorDefinitions="WIN32;_DEBUG;_CONSOLE"
				MinimalRebuild="true"
				RuntimeLibrary="1"
				UsePrecompiledHeader="2"
				PrecompiledHeaderThrough="condor_common.h"
				PrecompiledHeaderFile="..\Debug\condor_common.pch"
				AssemblerListingLocation=".\..\Debug/"
				ObjectFile=".\..\Debug/"
				ProgramDataBaseFileName=".\..\Debug/"
				WarningLevel="3"
				SuppressStartupBanner="true"
				DebugInformationFormat="4"
			/>
			<Tool
				Name="VCManagedResourceCompilerTool"
			/>
			<Tool
				Name="VCResourceCompilerTool"
				Culture="1033"
			/>
			<Tool
				Name="VCPreLinkEventTool"
			/>
			<Tool
				Name="VCLibrarianTool"
				OutputFile=".\..\Debug\condor_procapi.lib"
				SuppressStartupBanner="true"
			/>
			<Tool
				Name="VCALinkTool"
			/>
			<Tool
				Name="VCXDCMakeTool"
			/>
			<Tool
				Name="VCBscMakeTool"
				SuppressStartupBanner="true"
				OutputFile=".\..\Debug/condor_procapi.bsc"
			/>
			<Tool
				Name="VCFxCopTool"
			/>
			<Tool
				Name="VCPostBuildEventTool"
			/>
		</Configuration>
		<Configuration
			Name="Release (Express)|Win32"
			OutputDirectory="$(ConfigurationName)"
			IntermediateDirectory="$(ConfigurationName)"
			ConfigurationType="4"
			UseOfMFC="0"
			ATLMinimizesCRunTimeLibraryUsage="false"
			BuildLogFile="$(IntDir)\BuildLogs\$(InputName).log.htm"
			>
			<Tool
				Name="VCPreBuildEventTool"
			/>
			<Tool
				Name="VCCustomBuildTool"
			/>
			<Tool
				Name="VCXMLDataGeneratorTool"
			/>
			<Tool
				Name="VCWebServiceProxyGeneratorTool"
			/>
			<Tool
				Name="VCMIDLTool"
			/>
			<Tool
				Name="VCCLCompilerTool"
				AdditionalOptions="$(CONDOR_DEFINE) $(CONDOR_INCLUDE) $(CONDOR_GSOAP_INCLUDE) $(CONDOR_KERB_INCLUDE) $(CONDOR_PCRE_INCLUDE) $(CONDOR_OPENSSL_INCLUDE) $(CONDOR_POSTGRESQL_INCLUDE)"
				Optimization="1"
				InlineFunctionExpansion="1"
				PreprocessorDefinitions="WIN32;NDEBUG;_CONSOLE"
				StringPooling="true"
				RuntimeLibrary="0"
				EnableFunctionLevelLinking="true"
				UsePrecompiledHeader="2"
				PrecompiledHeaderThrough="condor_common.h"
				PrecompiledHeaderFile="..\Release\condor_common.pch"
				AssemblerListingLocation=".\..\Release/"
				ObjectFile=".\..\Release/"
				ProgramDataBaseFileName=".\..\Release/"
				WarningLevel="3"
				SuppressStartupBanner="true"
				DebugInformationFormat="1"
			/>
			<Tool
				Name="VCManagedResourceCompilerTool"
			/>
			<Tool
				Name="VCResourceCompilerTool"
				Culture="1033"
			/>
			<Tool
				Name="VCPreLinkEventTool"
			/>
			<Tool
				Name="VCLibrarianTool"
				OutputFile=".\..\Release\condor_procapi.lib"
				SuppressStartupBanner="true"
			/>
			<Tool
				Name="VCALinkTool"
			/>
			<Tool
				Name="VCXDCMakeTool"
			/>
			<Tool
				Name="VCBscMakeTool"
				SuppressStartupBanner="true"
				OutputFile=".\..\Release/condor_procapi.bsc"
			/>
			<Tool
				Name="VCFxCopTool"
			/>
			<Tool
				Name="VCPostBuildEventTool"
			/>
		</Configuration>
	</Configurations>
	<References>
	</References>
	<Files>
		<File
			RelativePath="..\src\condor_procapi\procapi.cpp"
			>
<<<<<<< HEAD
			<FileConfiguration
				Name="Debug|Win32"
				>
				<Tool
					Name="VCCLCompilerTool"
					PreprocessorDefinitions=""
					CompileAs="2"
				/>
			</FileConfiguration>
			<FileConfiguration
				Name="Release|Win32"
				>
				<Tool
					Name="VCCLCompilerTool"
					PreprocessorDefinitions=""
					CompileAs="2"
				/>
			</FileConfiguration>
			<FileConfiguration
				Name="Debug (Express)|Win32"
				>
				<Tool
					Name="VCCLCompilerTool"
					PreprocessorDefinitions=""
					CompileAs="2"
				/>
			</FileConfiguration>
			<FileConfiguration
				Name="Release (Express)|Win32"
				>
				<Tool
					Name="VCCLCompilerTool"
					PreprocessorDefinitions=""
					CompileAs="2"
				/>
			</FileConfiguration>
=======
>>>>>>> da0ec0e3
		</File>
		<File
			RelativePath="..\src\condor_procapi\procapi.h"
			>
		</File>
		<File
			RelativePath="..\src\condor_procapi\procapi_killfamily.cpp"
			>
<<<<<<< HEAD
			<FileConfiguration
				Name="Debug|Win32"
				>
				<Tool
					Name="VCCLCompilerTool"
					PreprocessorDefinitions=""
					CompileAs="2"
				/>
			</FileConfiguration>
			<FileConfiguration
				Name="Release|Win32"
				>
				<Tool
					Name="VCCLCompilerTool"
					PreprocessorDefinitions=""
					CompileAs="2"
				/>
			</FileConfiguration>
			<FileConfiguration
				Name="Debug (Express)|Win32"
				>
				<Tool
					Name="VCCLCompilerTool"
					PreprocessorDefinitions=""
					CompileAs="2"
				/>
			</FileConfiguration>
			<FileConfiguration
				Name="Release (Express)|Win32"
				>
				<Tool
					Name="VCCLCompilerTool"
					PreprocessorDefinitions=""
					CompileAs="2"
				/>
			</FileConfiguration>
=======
>>>>>>> da0ec0e3
		</File>
		<File
			RelativePath="..\src\condor_procapi\processid.cpp"
			>
<<<<<<< HEAD
			<FileConfiguration
				Name="Debug|Win32"
				>
				<Tool
					Name="VCCLCompilerTool"
					PreprocessorDefinitions=""
					CompileAs="2"
				/>
			</FileConfiguration>
			<FileConfiguration
				Name="Release|Win32"
				>
				<Tool
					Name="VCCLCompilerTool"
					PreprocessorDefinitions=""
					CompileAs="2"
				/>
			</FileConfiguration>
			<FileConfiguration
				Name="Debug (Express)|Win32"
				>
				<Tool
					Name="VCCLCompilerTool"
					PreprocessorDefinitions=""
					CompileAs="2"
				/>
			</FileConfiguration>
			<FileConfiguration
				Name="Release (Express)|Win32"
				>
				<Tool
					Name="VCCLCompilerTool"
					PreprocessorDefinitions=""
					CompileAs="2"
				/>
			</FileConfiguration>
=======
>>>>>>> da0ec0e3
		</File>
		<File
			RelativePath="..\src\condor_procapi\processid.h"
			>
		</File>
	</Files>
	<Globals>
	</Globals>
</VisualStudioProject>
<|MERGE_RESOLUTION|>--- conflicted
+++ resolved
@@ -1,387 +1,120 @@
-<?xml version="1.0" encoding="Windows-1252"?>
-<VisualStudioProject
-	ProjectType="Visual C++"
-	Version="9.00"
-	Name="condor_procapi"
-	ProjectGUID="{A28CC2E7-99DC-42BA-AAB4-3F576EFCFF8A}"
-	TargetFrameworkVersion="0"
-	>
-	<Platforms>
-		<Platform
-			Name="Win32"
-		/>
-	</Platforms>
-	<ToolFiles>
-	</ToolFiles>
-	<Configurations>
-		<Configuration
-			Name="Release|Win32"
-			OutputDirectory=".\..\Release"
-			IntermediateDirectory=".\..\Release"
-			ConfigurationType="4"
-			UseOfMFC="0"
-			ATLMinimizesCRunTimeLibraryUsage="false"
-			BuildLogFile="$(IntDir)\BuildLogs\$(InputName).log.htm"
-			>
-			<Tool
-				Name="VCPreBuildEventTool"
-			/>
-			<Tool
-				Name="VCCustomBuildTool"
-			/>
-			<Tool
-				Name="VCXMLDataGeneratorTool"
-			/>
-			<Tool
-				Name="VCWebServiceProxyGeneratorTool"
-			/>
-			<Tool
-				Name="VCMIDLTool"
-			/>
-			<Tool
-				Name="VCCLCompilerTool"
-				AdditionalOptions="$(CONDOR_DEFINE) $(CONDOR_INCLUDE) $(CONDOR_GSOAP_INCLUDE) $(CONDOR_KERB_INCLUDE) $(CONDOR_PCRE_INCLUDE) $(CONDOR_OPENSSL_INCLUDE) $(CONDOR_POSTGRESQL_INCLUDE)"
-				Optimization="1"
-				InlineFunctionExpansion="1"
-				PreprocessorDefinitions="WIN32;NDEBUG;_CONSOLE"
-				StringPooling="true"
-				RuntimeLibrary="0"
-				EnableFunctionLevelLinking="true"
-				UsePrecompiledHeader="2"
-				PrecompiledHeaderThrough="condor_common.h"
-				PrecompiledHeaderFile="..\Release\condor_common.pch"
-				AssemblerListingLocation=".\..\Release/"
-				ObjectFile=".\..\Release/"
-				ProgramDataBaseFileName=".\..\Release/"
-				WarningLevel="3"
-				SuppressStartupBanner="true"
-				DebugInformationFormat="1"
-			/>
-			<Tool
-				Name="VCManagedResourceCompilerTool"
-			/>
-			<Tool
-				Name="VCResourceCompilerTool"
-				Culture="1033"
-			/>
-			<Tool
-				Name="VCPreLinkEventTool"
-			/>
-			<Tool
-				Name="VCLibrarianTool"
-				OutputFile="$(OutDir)\$(ProjectName).lib"
-				SuppressStartupBanner="true"
-			/>
-			<Tool
-				Name="VCALinkTool"
-			/>
-			<Tool
-				Name="VCXDCMakeTool"
-			/>
-			<Tool
-				Name="VCBscMakeTool"
-				SuppressStartupBanner="true"
-				OutputFile=".\..\Release/condor_procapi.bsc"
-			/>
-			<Tool
-				Name="VCFxCopTool"
-			/>
-			<Tool
-				Name="VCPostBuildEventTool"
-			/>
-		</Configuration>
-		<Configuration
-			Name="Debug (Express)|Win32"
-			OutputDirectory="$(ConfigurationName)"
-			IntermediateDirectory="$(ConfigurationName)"
-			ConfigurationType="4"
-			UseOfMFC="0"
-			ATLMinimizesCRunTimeLibraryUsage="false"
-			BuildLogFile="$(IntDir)\BuildLogs\$(InputName).log.htm"
-			>
-			<Tool
-				Name="VCPreBuildEventTool"
-			/>
-			<Tool
-				Name="VCCustomBuildTool"
-			/>
-			<Tool
-				Name="VCXMLDataGeneratorTool"
-			/>
-			<Tool
-				Name="VCWebServiceProxyGeneratorTool"
-			/>
-			<Tool
-				Name="VCMIDLTool"
-			/>
-			<Tool
-				Name="VCCLCompilerTool"
-				AdditionalOptions="$(CONDOR_DEFINE) $(CONDOR_INCLUDE) $(CONDOR_GSOAP_INCLUDE) $(CONDOR_KERB_INCLUDE) $(CONDOR_PCRE_INCLUDE) $(CONDOR_OPENSSL_INCLUDE) $(CONDOR_POSTGRESQL_INCLUDE)"
-				Optimization="0"
-				PreprocessorDefinitions="WIN32;_DEBUG;_CONSOLE"
-				MinimalRebuild="true"
-				RuntimeLibrary="1"
-				UsePrecompiledHeader="2"
-				PrecompiledHeaderThrough="condor_common.h"
-				PrecompiledHeaderFile="..\Debug\condor_common.pch"
-				AssemblerListingLocation=".\..\Debug/"
-				ObjectFile=".\..\Debug/"
-				ProgramDataBaseFileName=".\..\Debug/"
-				WarningLevel="3"
-				SuppressStartupBanner="true"
-				DebugInformationFormat="4"
-			/>
-			<Tool
-				Name="VCManagedResourceCompilerTool"
-			/>
-			<Tool
-				Name="VCResourceCompilerTool"
-				Culture="1033"
-			/>
-			<Tool
-				Name="VCPreLinkEventTool"
-			/>
-			<Tool
-				Name="VCLibrarianTool"
-				OutputFile=".\..\Debug\condor_procapi.lib"
-				SuppressStartupBanner="true"
-			/>
-			<Tool
-				Name="VCALinkTool"
-			/>
-			<Tool
-				Name="VCXDCMakeTool"
-			/>
-			<Tool
-				Name="VCBscMakeTool"
-				SuppressStartupBanner="true"
-				OutputFile=".\..\Debug/condor_procapi.bsc"
-			/>
-			<Tool
-				Name="VCFxCopTool"
-			/>
-			<Tool
-				Name="VCPostBuildEventTool"
-			/>
-		</Configuration>
-		<Configuration
-			Name="Release (Express)|Win32"
-			OutputDirectory="$(ConfigurationName)"
-			IntermediateDirectory="$(ConfigurationName)"
-			ConfigurationType="4"
-			UseOfMFC="0"
-			ATLMinimizesCRunTimeLibraryUsage="false"
-			BuildLogFile="$(IntDir)\BuildLogs\$(InputName).log.htm"
-			>
-			<Tool
-				Name="VCPreBuildEventTool"
-			/>
-			<Tool
-				Name="VCCustomBuildTool"
-			/>
-			<Tool
-				Name="VCXMLDataGeneratorTool"
-			/>
-			<Tool
-				Name="VCWebServiceProxyGeneratorTool"
-			/>
-			<Tool
-				Name="VCMIDLTool"
-			/>
-			<Tool
-				Name="VCCLCompilerTool"
-				AdditionalOptions="$(CONDOR_DEFINE) $(CONDOR_INCLUDE) $(CONDOR_GSOAP_INCLUDE) $(CONDOR_KERB_INCLUDE) $(CONDOR_PCRE_INCLUDE) $(CONDOR_OPENSSL_INCLUDE) $(CONDOR_POSTGRESQL_INCLUDE)"
-				Optimization="1"
-				InlineFunctionExpansion="1"
-				PreprocessorDefinitions="WIN32;NDEBUG;_CONSOLE"
-				StringPooling="true"
-				RuntimeLibrary="0"
-				EnableFunctionLevelLinking="true"
-				UsePrecompiledHeader="2"
-				PrecompiledHeaderThrough="condor_common.h"
-				PrecompiledHeaderFile="..\Release\condor_common.pch"
-				AssemblerListingLocation=".\..\Release/"
-				ObjectFile=".\..\Release/"
-				ProgramDataBaseFileName=".\..\Release/"
-				WarningLevel="3"
-				SuppressStartupBanner="true"
-				DebugInformationFormat="1"
-			/>
-			<Tool
-				Name="VCManagedResourceCompilerTool"
-			/>
-			<Tool
-				Name="VCResourceCompilerTool"
-				Culture="1033"
-			/>
-			<Tool
-				Name="VCPreLinkEventTool"
-			/>
-			<Tool
-				Name="VCLibrarianTool"
-				OutputFile=".\..\Release\condor_procapi.lib"
-				SuppressStartupBanner="true"
-			/>
-			<Tool
-				Name="VCALinkTool"
-			/>
-			<Tool
-				Name="VCXDCMakeTool"
-			/>
-			<Tool
-				Name="VCBscMakeTool"
-				SuppressStartupBanner="true"
-				OutputFile=".\..\Release/condor_procapi.bsc"
-			/>
-			<Tool
-				Name="VCFxCopTool"
-			/>
-			<Tool
-				Name="VCPostBuildEventTool"
-			/>
-		</Configuration>
-	</Configurations>
-	<References>
-	</References>
-	<Files>
-		<File
-			RelativePath="..\src\condor_procapi\procapi.cpp"
-			>
-<<<<<<< HEAD
-			<FileConfiguration
-				Name="Debug|Win32"
-				>
-				<Tool
-					Name="VCCLCompilerTool"
-					PreprocessorDefinitions=""
-					CompileAs="2"
-				/>
-			</FileConfiguration>
-			<FileConfiguration
-				Name="Release|Win32"
-				>
-				<Tool
-					Name="VCCLCompilerTool"
-					PreprocessorDefinitions=""
-					CompileAs="2"
-				/>
-			</FileConfiguration>
-			<FileConfiguration
-				Name="Debug (Express)|Win32"
-				>
-				<Tool
-					Name="VCCLCompilerTool"
-					PreprocessorDefinitions=""
-					CompileAs="2"
-				/>
-			</FileConfiguration>
-			<FileConfiguration
-				Name="Release (Express)|Win32"
-				>
-				<Tool
-					Name="VCCLCompilerTool"
-					PreprocessorDefinitions=""
-					CompileAs="2"
-				/>
-			</FileConfiguration>
-=======
->>>>>>> da0ec0e3
-		</File>
-		<File
-			RelativePath="..\src\condor_procapi\procapi.h"
-			>
-		</File>
-		<File
-			RelativePath="..\src\condor_procapi\procapi_killfamily.cpp"
-			>
-<<<<<<< HEAD
-			<FileConfiguration
-				Name="Debug|Win32"
-				>
-				<Tool
-					Name="VCCLCompilerTool"
-					PreprocessorDefinitions=""
-					CompileAs="2"
-				/>
-			</FileConfiguration>
-			<FileConfiguration
-				Name="Release|Win32"
-				>
-				<Tool
-					Name="VCCLCompilerTool"
-					PreprocessorDefinitions=""
-					CompileAs="2"
-				/>
-			</FileConfiguration>
-			<FileConfiguration
-				Name="Debug (Express)|Win32"
-				>
-				<Tool
-					Name="VCCLCompilerTool"
-					PreprocessorDefinitions=""
-					CompileAs="2"
-				/>
-			</FileConfiguration>
-			<FileConfiguration
-				Name="Release (Express)|Win32"
-				>
-				<Tool
-					Name="VCCLCompilerTool"
-					PreprocessorDefinitions=""
-					CompileAs="2"
-				/>
-			</FileConfiguration>
-=======
->>>>>>> da0ec0e3
-		</File>
-		<File
-			RelativePath="..\src\condor_procapi\processid.cpp"
-			>
-<<<<<<< HEAD
-			<FileConfiguration
-				Name="Debug|Win32"
-				>
-				<Tool
-					Name="VCCLCompilerTool"
-					PreprocessorDefinitions=""
-					CompileAs="2"
-				/>
-			</FileConfiguration>
-			<FileConfiguration
-				Name="Release|Win32"
-				>
-				<Tool
-					Name="VCCLCompilerTool"
-					PreprocessorDefinitions=""
-					CompileAs="2"
-				/>
-			</FileConfiguration>
-			<FileConfiguration
-				Name="Debug (Express)|Win32"
-				>
-				<Tool
-					Name="VCCLCompilerTool"
-					PreprocessorDefinitions=""
-					CompileAs="2"
-				/>
-			</FileConfiguration>
-			<FileConfiguration
-				Name="Release (Express)|Win32"
-				>
-				<Tool
-					Name="VCCLCompilerTool"
-					PreprocessorDefinitions=""
-					CompileAs="2"
-				/>
-			</FileConfiguration>
-=======
->>>>>>> da0ec0e3
-		</File>
-		<File
-			RelativePath="..\src\condor_procapi\processid.h"
-			>
-		</File>
-	</Files>
-	<Globals>
-	</Globals>
-</VisualStudioProject>
+<?xml version="1.0" encoding="Windows-1252"?>
+<VisualStudioProject
+	ProjectType="Visual C++"
+	Version="9.00"
+	Name="condor_procapi"
+	ProjectGUID="{A28CC2E7-99DC-42BA-AAB4-3F576EFCFF8A}"
+	TargetFrameworkVersion="0"
+	>
+	<Platforms>
+		<Platform
+			Name="Win32"
+		/>
+	</Platforms>
+	<ToolFiles>
+	</ToolFiles>
+	<Configurations>
+		<Configuration
+			Name="Release|Win32"
+			OutputDirectory=".\..\Release"
+			IntermediateDirectory=".\..\Release"
+			ConfigurationType="4"
+			UseOfMFC="0"
+			ATLMinimizesCRunTimeLibraryUsage="false"
+			BuildLogFile="$(IntDir)\BuildLogs\$(InputName).log.htm"
+			>
+			<Tool
+				Name="VCPreBuildEventTool"
+			/>
+			<Tool
+				Name="VCCustomBuildTool"
+			/>
+			<Tool
+				Name="VCXMLDataGeneratorTool"
+			/>
+			<Tool
+				Name="VCWebServiceProxyGeneratorTool"
+			/>
+			<Tool
+				Name="VCMIDLTool"
+			/>
+			<Tool
+				Name="VCCLCompilerTool"
+				AdditionalOptions="$(CONDOR_DEFINE) $(CONDOR_INCLUDE) $(CONDOR_GSOAP_INCLUDE) $(CONDOR_KERB_INCLUDE) $(CONDOR_PCRE_INCLUDE) $(CONDOR_OPENSSL_INCLUDE) $(CONDOR_POSTGRESQL_INCLUDE)"
+				Optimization="1"
+				InlineFunctionExpansion="1"
+				PreprocessorDefinitions="WIN32;NDEBUG;_CONSOLE"
+				StringPooling="true"
+				RuntimeLibrary="0"
+				EnableFunctionLevelLinking="true"
+				UsePrecompiledHeader="2"
+				PrecompiledHeaderThrough="condor_common.h"
+				PrecompiledHeaderFile="..\Release\condor_common.pch"
+				AssemblerListingLocation=".\..\Release/"
+				ObjectFile=".\..\Release/"
+				ProgramDataBaseFileName=".\..\Release/"
+				WarningLevel="3"
+				SuppressStartupBanner="true"
+				DebugInformationFormat="1"
+			/>
+			<Tool
+				Name="VCManagedResourceCompilerTool"
+			/>
+			<Tool
+				Name="VCResourceCompilerTool"
+				Culture="1033"
+			/>
+			<Tool
+				Name="VCPreLinkEventTool"
+			/>
+			<Tool
+				Name="VCLibrarianTool"
+				OutputFile="$(OutDir)\$(ProjectName).lib"
+				SuppressStartupBanner="true"
+			/>
+			<Tool
+				Name="VCALinkTool"
+			/>
+			<Tool
+				Name="VCXDCMakeTool"
+			/>
+			<Tool
+				Name="VCBscMakeTool"
+				SuppressStartupBanner="true"
+				OutputFile=".\..\Release/condor_procapi.bsc"
+			/>
+			<Tool
+				Name="VCFxCopTool"
+			/>
+			<Tool
+				Name="VCPostBuildEventTool"
+			/>
+		</Configuration>
+	</Configurations>
+	<References>
+	</References>
+	<Files>
+		<File
+			RelativePath="..\src\condor_procapi\procapi.cpp"
+			>
+		</File>
+		<File
+			RelativePath="..\src\condor_procapi\procapi.h"
+			>
+		</File>
+		<File
+			RelativePath="..\src\condor_procapi\procapi_killfamily.cpp"
+			>
+		</File>
+		<File
+			RelativePath="..\src\condor_procapi\processid.cpp"
+			>
+		</File>
+		<File
+			RelativePath="..\src\condor_procapi\processid.h"
+			>
+		</File>
+	</Files>
+	<Globals>
+	</Globals>
+</VisualStudioProject>