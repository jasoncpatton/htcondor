--- conflicted
+++ resolved
@@ -1,59 +1,46 @@
-@echo on
-setlocal enableextensions enabledelayedexpansion
-
-REM note this script only works if it is in the parent directory
-REM of the wix xml files.
-REM
-
-<<<<<<< HEAD
-if "%~1"=="" goto useage
-if "%~2"=="" goto useage
-
-set _ARCH_ARG=
-if "%~3"=="x64" set _ARCH_ARG=-arch x64
-
-=======
-if "~%1"=="~" goto usage
-if "~%2"=="~" goto usage
->>>>>>> 65c8c9ac
-set RUNEVAL=-sval
-if "%USERNAME%" == "" goto noruneval
-if not "%_CONDOR_SLOT%" == "" goto noruneval
-set RUNEVAL=
-:noruneval
-
-set _condor_path=%~sdf1
-pushd %~sdp0
-
-set _WXS_FILES=
-for %%I in (xml\*.wxs) do set _WXS_FILES=!_WXS_FILES! %%I
-rem echo %_WXS_FILES%
-rem echo %_WXS_FILES:.wxs=.wixobj%
-set _WIXOBJ_FILES=%_WXS_FILES:xml\=%
-
-heat dir %_condor_path% -ke -g1 -srd -gg -var var.Source -t:xml\condor.xsl -out "%~n2.wxs"
-
-candle -ext WixFirewallExtension %_ARCH_ARG% -dSource=%_condor_path% "%~n2.wxs" %_WXS_FILES%
-
-light %RUNEVAL% -ext WixUIExtension -ext WixFirewallExtension -dWixUILicenseRtf=.\license.rtf -out "%2" "%~n2.wixobj" %_WIXOBJ_FILES:.wxs=.wixobj%
-popd
-goto finis
-
-<<<<<<< HEAD
-:useage
-@echo USEAGE: %0 {condor_path} {msi_fullpath} [x86^|x64]
-=======
-:usage
-@echo USAGE: %O {condor_path} {msi_fullpath}
->>>>>>> 65c8c9ac
-@echo  {condor_path} is the location of a properly laid out condor installation.
-@echo  This can created by unzipping Condor-X.Y.Z.zip to {condor_path}.
-@echo  .
-@echo  {msi_fullpath} is the full_path of the output package file
-@echo  for example {msi_fullpath} might be c:\scratch\temp\condor-7.5.5.msi
-<<<<<<< HEAD
-@echo  .
-@echo  The optional last argument indicates the platform architecture, x86 is the default
-=======
->>>>>>> 65c8c9ac
-:finis
+@echo on
+setlocal enableextensions enabledelayedexpansion
+
+REM note this script only works if it is in the parent directory
+REM of the wix xml files.
+REM
+
+if "%~1"=="" goto usage
+if "%~2"=="" goto usage
+
+set _ARCH_ARG=
+if "%~3"=="x64" set _ARCH_ARG=-arch x64
+
+set RUNEVAL=-sval
+if "%USERNAME%" == "" goto noruneval
+if not "%_CONDOR_SLOT%" == "" goto noruneval
+set RUNEVAL=
+:noruneval
+
+set _condor_path=%~sdf1
+pushd %~sdp0
+
+set _WXS_FILES=
+for %%I in (xml\*.wxs) do set _WXS_FILES=!_WXS_FILES! %%I
+rem echo %_WXS_FILES%
+rem echo %_WXS_FILES:.wxs=.wixobj%
+set _WIXOBJ_FILES=%_WXS_FILES:xml\=%
+
+heat dir %_condor_path% -ke -g1 -srd -gg -var var.Source -t:xml\condor.xsl -out "%~n2.wxs"
+
+candle -ext WixFirewallExtension %_ARCH_ARG% -dSource=%_condor_path% "%~n2.wxs" %_WXS_FILES%
+
+light %RUNEVAL% -ext WixUIExtension -ext WixFirewallExtension -dWixUILicenseRtf=.\license.rtf -out "%2" "%~n2.wixobj" %_WIXOBJ_FILES:.wxs=.wixobj%
+popd
+goto finis
+
+:usage
+@echo USAGE: %0 {condor_path} {msi_fullpath} [x86^|x64]
+@echo  {condor_path} is the location of a properly laid out condor installation.
+@echo  This can created by unzipping Condor-X.Y.Z.zip to {condor_path}.
+@echo  .
+@echo  {msi_fullpath} is the full_path of the output package file
+@echo  for example {msi_fullpath} might be c:\scratch\temp\condor-7.5.5.msi
+@echo  .
+@echo  The optional last argument indicates the platform architecture, x86 is the default
+:finis