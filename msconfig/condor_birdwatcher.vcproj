<?xml version="1.0" encoding="Windows-1252"?>
<VisualStudioProject
	ProjectType="Visual C++"
	Version="9.00"
	Name="condor_birdwatcher"
	ProjectGUID="{1202B142-53CA-495C-9983-D03DFF7ED762}"
	Keyword="MFCProj"
	TargetFrameworkVersion="0"
	>
	<Platforms>
		<Platform
			Name="Win32"
		/>
	</Platforms>
	<ToolFiles>
	</ToolFiles>
	<Configurations>
		<Configuration
			Name="Release|Win32"
			OutputDirectory=".\..\Release"
			IntermediateDirectory=".\..\Release"
			ConfigurationType="1"
			UseOfMFC="1"
			ATLMinimizesCRunTimeLibraryUsage="false"
			CharacterSet="2"
			BuildLogFile="$(IntDir)\BuildLogs\$(InputName).log.htm"
			>
			<Tool
				Name="VCPreBuildEventTool"
			/>
			<Tool
				Name="VCCustomBuildTool"
			/>
			<Tool
				Name="VCXMLDataGeneratorTool"
			/>
			<Tool
				Name="VCWebServiceProxyGeneratorTool"
			/>
			<Tool
				Name="VCMIDLTool"
				PreprocessorDefinitions="NDEBUG"
				MkTypLibCompatible="true"
				SuppressStartupBanner="true"
				TargetEnvironment="1"
				TypeLibraryName=".\..\Release/condor_birdwatcher.tlb"
				HeaderFileName=""
			/>
			<Tool
				Name="VCCLCompilerTool"
				AdditionalOptions="$(CONDOR_DEFINE) $(CONDOR_INCLUDE) $(CONDOR_GSOAP_INCLUDE) $(CONDOR_KERB_INCLUDE) $(CONDOR_PCRE_INCLUDE) $(CONDOR_OPENSSL_INCLUDE) $(CONDOR_POSTGRESQL_INCLUDE)"
				Optimization="1"
				InlineFunctionExpansion="1"
				PreprocessorDefinitions="WIN32;NDEBUG;_WINDOWS"
				StringPooling="true"
				RuntimeLibrary="0"
				EnableFunctionLevelLinking="true"
				UsePrecompiledHeader="2"
				PrecompiledHeaderThrough="stdafx.h"
				PrecompiledHeaderFile=".\..\Release/condor_birdwatcher.pch"
				AssemblerListingLocation=".\..\Release/"
				ObjectFile=".\..\Release/"
				ProgramDataBaseFileName=".\..\Release/"
				WarningLevel="3"
				SuppressStartupBanner="true"
			/>
			<Tool
				Name="VCManagedResourceCompilerTool"
			/>
			<Tool
				Name="VCResourceCompilerTool"
				PreprocessorDefinitions="NDEBUG"
				Culture="1033"
			/>
			<Tool
				Name="VCPreLinkEventTool"
			/>
			<Tool
				Name="VCLinkerTool"
				OutputFile=".\..\Release/condor_birdwatcher.exe"
				LinkIncremental="2"
				SuppressStartupBanner="true"
				IgnoreDefaultLibraryNames="odbc32.lib;odbccp32.lib"
				ProgramDatabaseFile=".\..\Release/condor_birdwatcher.pdb"
				SubSystem="2"
				RandomizedBaseAddress="1"
				DataExecutionPrevention="0"
				TargetMachine="1"
			/>
			<Tool
				Name="VCALinkTool"
			/>
			<Tool
				Name="VCManifestTool"
			/>
			<Tool
				Name="VCXDCMakeTool"
			/>
			<Tool
				Name="VCBscMakeTool"
				SuppressStartupBanner="true"
				OutputFile=".\..\Release/condor_birdwatcher.bsc"
			/>
			<Tool
				Name="VCFxCopTool"
			/>
			<Tool
				Name="VCAppVerifierTool"
			/>
			<Tool
				Name="VCPostBuildEventTool"
			/>
		</Configuration>
<<<<<<< HEAD
		<Configuration
			Name="Debug|Win32"
			OutputDirectory=".\..\Debug"
			IntermediateDirectory=".\..\Debug"
			ConfigurationType="1"
			UseOfMFC="1"
			ATLMinimizesCRunTimeLibraryUsage="false"
			CharacterSet="2"
			BuildLogFile="$(IntDir)\BuildLogs\$(InputName).log.htm"
			>
			<Tool
				Name="VCPreBuildEventTool"
			/>
			<Tool
				Name="VCCustomBuildTool"
			/>
			<Tool
				Name="VCXMLDataGeneratorTool"
			/>
			<Tool
				Name="VCWebServiceProxyGeneratorTool"
			/>
			<Tool
				Name="VCMIDLTool"
				PreprocessorDefinitions="_DEBUG"
				MkTypLibCompatible="true"
				SuppressStartupBanner="true"
				TargetEnvironment="1"
				TypeLibraryName=".\..\Debug/condor_birdwatcher.tlb"
				HeaderFileName=""
			/>
			<Tool
				Name="VCCLCompilerTool"
				AdditionalOptions="$(CONDOR_DEFINE) $(CONDOR_INCLUDE) $(CONDOR_GSOAP_INCLUDE) $(CONDOR_KERB_INCLUDE) $(CONDOR_PCRE_INCLUDE) $(CONDOR_OPENSSL_INCLUDE) $(CONDOR_POSTGRESQL_INCLUDE)"
				Optimization="0"
				PreprocessorDefinitions="WIN32;_DEBUG;_WINDOWS"
				MinimalRebuild="true"
				BasicRuntimeChecks="3"
				RuntimeLibrary="1"
				UsePrecompiledHeader="2"
				PrecompiledHeaderThrough="stdafx.h"
				PrecompiledHeaderFile=".\..\Debug/condor_birdwatcher.pch"
				AssemblerListingLocation=".\..\Debug/"
				ObjectFile=".\..\Debug/"
				ProgramDataBaseFileName=".\..\Debug/"
				WarningLevel="3"
				SuppressStartupBanner="true"
				DebugInformationFormat="4"
			/>
			<Tool
				Name="VCManagedResourceCompilerTool"
			/>
			<Tool
				Name="VCResourceCompilerTool"
				PreprocessorDefinitions="_DEBUG"
				Culture="1033"
			/>
			<Tool
				Name="VCPreLinkEventTool"
			/>
			<Tool
				Name="VCLinkerTool"
				OutputFile=".\..\Debug/condor_birdwatcher.exe"
				LinkIncremental="2"
				SuppressStartupBanner="true"
				IgnoreDefaultLibraryNames="odbc32.lib;odbccp32.lib"
				GenerateDebugInformation="true"
				ProgramDatabaseFile=".\..\Debug/condor_birdwatcher.pdb"
				SubSystem="2"
				RandomizedBaseAddress="1"
				DataExecutionPrevention="0"
				TargetMachine="1"
			/>
			<Tool
				Name="VCALinkTool"
			/>
			<Tool
				Name="VCManifestTool"
			/>
			<Tool
				Name="VCXDCMakeTool"
			/>
			<Tool
				Name="VCBscMakeTool"
				SuppressStartupBanner="true"
				OutputFile=".\..\Debug/condor_birdwatcher.bsc"
			/>
			<Tool
				Name="VCFxCopTool"
			/>
			<Tool
				Name="VCAppVerifierTool"
			/>
			<Tool
				Name="VCPostBuildEventTool"
			/>
		</Configuration>
		<Configuration
			Name="Debug (Express)|Win32"
			OutputDirectory="$(ConfigurationName)"
			IntermediateDirectory="$(ConfigurationName)"
			ConfigurationType="1"
			UseOfMFC="1"
			ATLMinimizesCRunTimeLibraryUsage="false"
			CharacterSet="2"
			BuildLogFile="$(IntDir)\BuildLogs\$(InputName).log.htm"
			>
			<Tool
				Name="VCPreBuildEventTool"
			/>
			<Tool
				Name="VCCustomBuildTool"
			/>
			<Tool
				Name="VCXMLDataGeneratorTool"
			/>
			<Tool
				Name="VCWebServiceProxyGeneratorTool"
			/>
			<Tool
				Name="VCMIDLTool"
				PreprocessorDefinitions="_DEBUG"
				MkTypLibCompatible="true"
				SuppressStartupBanner="true"
				TargetEnvironment="1"
				TypeLibraryName=".\..\Debug/condor_birdwatcher.tlb"
				HeaderFileName=""
			/>
			<Tool
				Name="VCCLCompilerTool"
				AdditionalOptions="$(CONDOR_DEFINE) $(CONDOR_INCLUDE) $(CONDOR_GSOAP_INCLUDE) $(CONDOR_KERB_INCLUDE) $(CONDOR_PCRE_INCLUDE) $(CONDOR_OPENSSL_INCLUDE) $(CONDOR_POSTGRESQL_INCLUDE)"
				Optimization="0"
				PreprocessorDefinitions="WIN32;_DEBUG;_WINDOWS"
				MinimalRebuild="true"
				BasicRuntimeChecks="3"
				RuntimeLibrary="1"
				UsePrecompiledHeader="2"
				PrecompiledHeaderThrough="stdafx.h"
				PrecompiledHeaderFile=".\..\Debug/condor_birdwatcher.pch"
				AssemblerListingLocation=".\..\Debug/"
				ObjectFile=".\..\Debug/"
				ProgramDataBaseFileName=".\..\Debug/"
				WarningLevel="3"
				SuppressStartupBanner="true"
				DebugInformationFormat="4"
			/>
			<Tool
				Name="VCManagedResourceCompilerTool"
			/>
			<Tool
				Name="VCResourceCompilerTool"
				PreprocessorDefinitions="_DEBUG"
				Culture="1033"
			/>
			<Tool
				Name="VCPreLinkEventTool"
			/>
			<Tool
				Name="VCLinkerTool"
				OutputFile=".\..\Debug/condor_birdwatcher.exe"
				LinkIncremental="2"
				SuppressStartupBanner="true"
				IgnoreDefaultLibraryNames="odbc32.lib;odbccp32.lib"
				GenerateDebugInformation="true"
				ProgramDatabaseFile=".\..\Debug/condor_birdwatcher.pdb"
				SubSystem="2"
				RandomizedBaseAddress="1"
				DataExecutionPrevention="0"
				TargetMachine="1"
			/>
			<Tool
				Name="VCALinkTool"
			/>
			<Tool
				Name="VCManifestTool"
			/>
			<Tool
				Name="VCXDCMakeTool"
			/>
			<Tool
				Name="VCBscMakeTool"
				SuppressStartupBanner="true"
				OutputFile=".\..\Debug/condor_birdwatcher.bsc"
			/>
			<Tool
				Name="VCFxCopTool"
			/>
			<Tool
				Name="VCAppVerifierTool"
			/>
			<Tool
				Name="VCPostBuildEventTool"
			/>
		</Configuration>
		<Configuration
			Name="Release (Express)|Win32"
			OutputDirectory="$(ConfigurationName)"
			IntermediateDirectory="$(ConfigurationName)"
			ConfigurationType="1"
			UseOfMFC="1"
			ATLMinimizesCRunTimeLibraryUsage="false"
			CharacterSet="2"
			BuildLogFile="$(IntDir)\BuildLogs\$(InputName).log.htm"
			>
			<Tool
				Name="VCPreBuildEventTool"
			/>
			<Tool
				Name="VCCustomBuildTool"
			/>
			<Tool
				Name="VCXMLDataGeneratorTool"
			/>
			<Tool
				Name="VCWebServiceProxyGeneratorTool"
			/>
			<Tool
				Name="VCMIDLTool"
				PreprocessorDefinitions="NDEBUG"
				MkTypLibCompatible="true"
				SuppressStartupBanner="true"
				TargetEnvironment="1"
				TypeLibraryName=".\..\Release/condor_birdwatcher.tlb"
				HeaderFileName=""
			/>
			<Tool
				Name="VCCLCompilerTool"
				AdditionalOptions="$(CONDOR_DEFINE) $(CONDOR_INCLUDE) $(CONDOR_GSOAP_INCLUDE) $(CONDOR_KERB_INCLUDE) $(CONDOR_PCRE_INCLUDE) $(CONDOR_OPENSSL_INCLUDE) $(CONDOR_POSTGRESQL_INCLUDE)"
				Optimization="1"
				InlineFunctionExpansion="1"
				PreprocessorDefinitions="WIN32;NDEBUG;_WINDOWS"
				StringPooling="true"
				RuntimeLibrary="0"
				EnableFunctionLevelLinking="true"
				UsePrecompiledHeader="2"
				PrecompiledHeaderThrough="stdafx.h"
				PrecompiledHeaderFile=".\..\Release/condor_birdwatcher.pch"
				AssemblerListingLocation=".\..\Release/"
				ObjectFile=".\..\Release/"
				ProgramDataBaseFileName=".\..\Release/"
				WarningLevel="3"
				SuppressStartupBanner="true"
			/>
			<Tool
				Name="VCManagedResourceCompilerTool"
			/>
			<Tool
				Name="VCResourceCompilerTool"
				PreprocessorDefinitions="NDEBUG"
				Culture="1033"
			/>
			<Tool
				Name="VCPreLinkEventTool"
			/>
			<Tool
				Name="VCLinkerTool"
				OutputFile=".\..\Release/condor_birdwatcher.exe"
				LinkIncremental="2"
				SuppressStartupBanner="true"
				IgnoreDefaultLibraryNames="odbc32.lib;odbccp32.lib"
				ProgramDatabaseFile=".\..\Release/condor_birdwatcher.pdb"
				SubSystem="2"
				RandomizedBaseAddress="1"
				DataExecutionPrevention="0"
				TargetMachine="1"
			/>
			<Tool
				Name="VCALinkTool"
			/>
			<Tool
				Name="VCManifestTool"
			/>
			<Tool
				Name="VCXDCMakeTool"
			/>
			<Tool
				Name="VCBscMakeTool"
				SuppressStartupBanner="true"
				OutputFile=".\..\Release/condor_birdwatcher.bsc"
			/>
			<Tool
				Name="VCFxCopTool"
			/>
			<Tool
				Name="VCAppVerifierTool"
			/>
			<Tool
				Name="VCPostBuildEventTool"
			/>
		</Configuration>
=======
>>>>>>> da0ec0e3
	</Configurations>
	<References>
	</References>
	<Files>
		<Filter
			Name="Source Files"
			Filter="cpp;c;cxx;rc;def;r;odl;idl;hpj;bat"
			>
			<File
				RelativePath="..\src\condor_birdwatcher\birdwatcher.cpp"
				>
<<<<<<< HEAD
				<FileConfiguration
					Name="Release|Win32"
					>
					<Tool
						Name="VCCLCompilerTool"
						PreprocessorDefinitions=""
					/>
				</FileConfiguration>
				<FileConfiguration
					Name="Debug|Win32"
					>
					<Tool
						Name="VCCLCompilerTool"
						PreprocessorDefinitions=""
					/>
				</FileConfiguration>
				<FileConfiguration
					Name="Debug (Express)|Win32"
					>
					<Tool
						Name="VCCLCompilerTool"
						PreprocessorDefinitions=""
					/>
				</FileConfiguration>
				<FileConfiguration
					Name="Release (Express)|Win32"
					>
					<Tool
						Name="VCCLCompilerTool"
						PreprocessorDefinitions=""
					/>
				</FileConfiguration>
=======
>>>>>>> da0ec0e3
			</File>
			<File
				RelativePath="..\src\condor_birdwatcher\birdwatcher.rc"
				>
<<<<<<< HEAD
				<FileConfiguration
					Name="Release|Win32"
					>
					<Tool
						Name="VCResourceCompilerTool"
						PreprocessorDefinitions=""
						AdditionalIncludeDirectories="\Workspaces\CONDOR_SRC\src\condor_birdwatcher"
					/>
				</FileConfiguration>
				<FileConfiguration
					Name="Debug|Win32"
					>
					<Tool
						Name="VCResourceCompilerTool"
						PreprocessorDefinitions=""
						AdditionalIncludeDirectories="\Workspaces\CONDOR_SRC\src\condor_birdwatcher"
					/>
				</FileConfiguration>
				<FileConfiguration
					Name="Debug (Express)|Win32"
					>
					<Tool
						Name="VCResourceCompilerTool"
						PreprocessorDefinitions=""
						AdditionalIncludeDirectories="\Workspaces\CONDOR_SRC\src\condor_birdwatcher"
					/>
				</FileConfiguration>
				<FileConfiguration
					Name="Release (Express)|Win32"
					>
					<Tool
						Name="VCResourceCompilerTool"
						PreprocessorDefinitions=""
						AdditionalIncludeDirectories="\Workspaces\CONDOR_SRC\src\condor_birdwatcher"
					/>
				</FileConfiguration>
=======
>>>>>>> da0ec0e3
			</File>
			<File
				RelativePath="..\src\condor_birdwatcher\birdWatcherDlg.cpp"
				>
<<<<<<< HEAD
				<FileConfiguration
					Name="Release|Win32"
					>
					<Tool
						Name="VCCLCompilerTool"
						PreprocessorDefinitions=""
					/>
				</FileConfiguration>
				<FileConfiguration
					Name="Debug|Win32"
					>
					<Tool
						Name="VCCLCompilerTool"
						PreprocessorDefinitions=""
					/>
				</FileConfiguration>
				<FileConfiguration
					Name="Debug (Express)|Win32"
					>
					<Tool
						Name="VCCLCompilerTool"
						PreprocessorDefinitions=""
					/>
				</FileConfiguration>
				<FileConfiguration
					Name="Release (Express)|Win32"
					>
					<Tool
						Name="VCCLCompilerTool"
						PreprocessorDefinitions=""
					/>
				</FileConfiguration>
=======
>>>>>>> da0ec0e3
			</File>
			<File
				RelativePath="..\src\condor_birdwatcher\StdAfx.cpp"
				>
<<<<<<< HEAD
				<FileConfiguration
					Name="Release|Win32"
					>
					<Tool
						Name="VCCLCompilerTool"
						PreprocessorDefinitions=""
						UsePrecompiledHeader="1"
					/>
				</FileConfiguration>
				<FileConfiguration
					Name="Debug|Win32"
					>
					<Tool
						Name="VCCLCompilerTool"
						PreprocessorDefinitions=""
						UsePrecompiledHeader="1"
					/>
				</FileConfiguration>
				<FileConfiguration
					Name="Debug (Express)|Win32"
					>
					<Tool
						Name="VCCLCompilerTool"
						PreprocessorDefinitions=""
						UsePrecompiledHeader="1"
					/>
				</FileConfiguration>
				<FileConfiguration
					Name="Release (Express)|Win32"
					>
					<Tool
						Name="VCCLCompilerTool"
						PreprocessorDefinitions=""
						UsePrecompiledHeader="1"
					/>
				</FileConfiguration>
=======
>>>>>>> da0ec0e3
			</File>
			<File
				RelativePath="..\src\condor_birdwatcher\SystrayManager.cpp"
				>
<<<<<<< HEAD
				<FileConfiguration
					Name="Release|Win32"
					>
					<Tool
						Name="VCCLCompilerTool"
						PreprocessorDefinitions=""
					/>
				</FileConfiguration>
				<FileConfiguration
					Name="Debug|Win32"
					>
					<Tool
						Name="VCCLCompilerTool"
						PreprocessorDefinitions=""
					/>
				</FileConfiguration>
				<FileConfiguration
					Name="Debug (Express)|Win32"
					>
					<Tool
						Name="VCCLCompilerTool"
						PreprocessorDefinitions=""
					/>
				</FileConfiguration>
				<FileConfiguration
					Name="Release (Express)|Win32"
					>
					<Tool
						Name="VCCLCompilerTool"
						PreprocessorDefinitions=""
					/>
				</FileConfiguration>
=======
>>>>>>> da0ec0e3
			</File>
			<File
				RelativePath="..\src\condor_birdwatcher\SystrayMinimize.cpp"
				>
<<<<<<< HEAD
				<FileConfiguration
					Name="Release|Win32"
					>
					<Tool
						Name="VCCLCompilerTool"
						PreprocessorDefinitions=""
					/>
				</FileConfiguration>
				<FileConfiguration
					Name="Debug|Win32"
					>
					<Tool
						Name="VCCLCompilerTool"
						PreprocessorDefinitions=""
					/>
				</FileConfiguration>
				<FileConfiguration
					Name="Debug (Express)|Win32"
					>
					<Tool
						Name="VCCLCompilerTool"
						PreprocessorDefinitions=""
					/>
				</FileConfiguration>
				<FileConfiguration
					Name="Release (Express)|Win32"
					>
					<Tool
						Name="VCCLCompilerTool"
						PreprocessorDefinitions=""
					/>
				</FileConfiguration>
=======
>>>>>>> da0ec0e3
			</File>
			<File
				RelativePath="..\src\condor_birdwatcher\WindowsMessageReceiver.cpp"
				>
<<<<<<< HEAD
				<FileConfiguration
					Name="Release|Win32"
					>
					<Tool
						Name="VCCLCompilerTool"
						PreprocessorDefinitions=""
					/>
				</FileConfiguration>
				<FileConfiguration
					Name="Debug|Win32"
					>
					<Tool
						Name="VCCLCompilerTool"
						PreprocessorDefinitions=""
					/>
				</FileConfiguration>
				<FileConfiguration
					Name="Debug (Express)|Win32"
					>
					<Tool
						Name="VCCLCompilerTool"
						PreprocessorDefinitions=""
					/>
				</FileConfiguration>
				<FileConfiguration
					Name="Release (Express)|Win32"
					>
					<Tool
						Name="VCCLCompilerTool"
						PreprocessorDefinitions=""
					/>
				</FileConfiguration>
=======
>>>>>>> da0ec0e3
			</File>
		</Filter>
		<Filter
			Name="Header Files"
			Filter="h;hpp;hxx;hm;inl"
			>
			<File
				RelativePath="..\src\condor_birdwatcher\birdwatcher.h"
				>
			</File>
			<File
				RelativePath="..\src\condor_birdwatcher\birdWatcherDlg.h"
				>
			</File>
			<File
				RelativePath="..\src\condor_birdwatcher\Resource.h"
				>
			</File>
			<File
				RelativePath="..\src\condor_birdwatcher\StdAfx.h"
				>
			</File>
			<File
				RelativePath="..\src\condor_birdwatcher\SystrayManager.h"
				>
			</File>
			<File
				RelativePath="..\src\condor_birdwatcher\SystrayMinimize.h"
				>
			</File>
			<File
				RelativePath="..\src\condor_birdwatcher\WindowsMessageReceiver.h"
				>
			</File>
		</Filter>
		<Filter
			Name="Resource Files"
			Filter="ico;cur;bmp;dlg;rc2;rct;bin;rgs;gif;jpg;jpeg;jpe"
			>
			<File
				RelativePath="..\src\condor_birdwatcher\res\birdwatcher.ico"
				>
			</File>
			<File
				RelativePath="..\src\condor_birdwatcher\res\birdwatcher.rc2"
				>
			</File>
			<File
				RelativePath="..\src\condor_birdwatcher\res\condor_f.ico"
				>
			</File>
			<File
				RelativePath="..\src\condor_birdwatcher\res\condor_s.ico"
				>
			</File>
			<File
				RelativePath="..\src\condor_birdwatcher\res\ico00001.ico"
				>
			</File>
			<File
				RelativePath="..\src\condor_birdwatcher\res\ico00002.ico"
				>
			</File>
			<File
				RelativePath="..\src\condor_birdwatcher\res\ico00003.ico"
				>
			</File>
			<File
				RelativePath="..\src\condor_birdwatcher\res\icon1.ico"
				>
			</File>
		</Filter>
	</Files>
	<Globals>
	</Globals>
</VisualStudioProject>
<|MERGE_RESOLUTION|>--- conflicted
+++ resolved
@@ -1,770 +1,224 @@
-<?xml version="1.0" encoding="Windows-1252"?>
-<VisualStudioProject
-	ProjectType="Visual C++"
-	Version="9.00"
-	Name="condor_birdwatcher"
-	ProjectGUID="{1202B142-53CA-495C-9983-D03DFF7ED762}"
-	Keyword="MFCProj"
-	TargetFrameworkVersion="0"
-	>
-	<Platforms>
-		<Platform
-			Name="Win32"
-		/>
-	</Platforms>
-	<ToolFiles>
-	</ToolFiles>
-	<Configurations>
-		<Configuration
-			Name="Release|Win32"
-			OutputDirectory=".\..\Release"
-			IntermediateDirectory=".\..\Release"
-			ConfigurationType="1"
-			UseOfMFC="1"
-			ATLMinimizesCRunTimeLibraryUsage="false"
-			CharacterSet="2"
-			BuildLogFile="$(IntDir)\BuildLogs\$(InputName).log.htm"
-			>
-			<Tool
-				Name="VCPreBuildEventTool"
-			/>
-			<Tool
-				Name="VCCustomBuildTool"
-			/>
-			<Tool
-				Name="VCXMLDataGeneratorTool"
-			/>
-			<Tool
-				Name="VCWebServiceProxyGeneratorTool"
-			/>
-			<Tool
-				Name="VCMIDLTool"
-				PreprocessorDefinitions="NDEBUG"
-				MkTypLibCompatible="true"
-				SuppressStartupBanner="true"
-				TargetEnvironment="1"
-				TypeLibraryName=".\..\Release/condor_birdwatcher.tlb"
-				HeaderFileName=""
-			/>
-			<Tool
-				Name="VCCLCompilerTool"
-				AdditionalOptions="$(CONDOR_DEFINE) $(CONDOR_INCLUDE) $(CONDOR_GSOAP_INCLUDE) $(CONDOR_KERB_INCLUDE) $(CONDOR_PCRE_INCLUDE) $(CONDOR_OPENSSL_INCLUDE) $(CONDOR_POSTGRESQL_INCLUDE)"
-				Optimization="1"
-				InlineFunctionExpansion="1"
-				PreprocessorDefinitions="WIN32;NDEBUG;_WINDOWS"
-				StringPooling="true"
-				RuntimeLibrary="0"
-				EnableFunctionLevelLinking="true"
-				UsePrecompiledHeader="2"
-				PrecompiledHeaderThrough="stdafx.h"
-				PrecompiledHeaderFile=".\..\Release/condor_birdwatcher.pch"
-				AssemblerListingLocation=".\..\Release/"
-				ObjectFile=".\..\Release/"
-				ProgramDataBaseFileName=".\..\Release/"
-				WarningLevel="3"
-				SuppressStartupBanner="true"
-			/>
-			<Tool
-				Name="VCManagedResourceCompilerTool"
-			/>
-			<Tool
-				Name="VCResourceCompilerTool"
-				PreprocessorDefinitions="NDEBUG"
-				Culture="1033"
-			/>
-			<Tool
-				Name="VCPreLinkEventTool"
-			/>
-			<Tool
-				Name="VCLinkerTool"
-				OutputFile=".\..\Release/condor_birdwatcher.exe"
-				LinkIncremental="2"
-				SuppressStartupBanner="true"
-				IgnoreDefaultLibraryNames="odbc32.lib;odbccp32.lib"
-				ProgramDatabaseFile=".\..\Release/condor_birdwatcher.pdb"
-				SubSystem="2"
-				RandomizedBaseAddress="1"
-				DataExecutionPrevention="0"
-				TargetMachine="1"
-			/>
-			<Tool
-				Name="VCALinkTool"
-			/>
-			<Tool
-				Name="VCManifestTool"
-			/>
-			<Tool
-				Name="VCXDCMakeTool"
-			/>
-			<Tool
-				Name="VCBscMakeTool"
-				SuppressStartupBanner="true"
-				OutputFile=".\..\Release/condor_birdwatcher.bsc"
-			/>
-			<Tool
-				Name="VCFxCopTool"
-			/>
-			<Tool
-				Name="VCAppVerifierTool"
-			/>
-			<Tool
-				Name="VCPostBuildEventTool"
-			/>
-		</Configuration>
-<<<<<<< HEAD
-		<Configuration
-			Name="Debug|Win32"
-			OutputDirectory=".\..\Debug"
-			IntermediateDirectory=".\..\Debug"
-			ConfigurationType="1"
-			UseOfMFC="1"
-			ATLMinimizesCRunTimeLibraryUsage="false"
-			CharacterSet="2"
-			BuildLogFile="$(IntDir)\BuildLogs\$(InputName).log.htm"
-			>
-			<Tool
-				Name="VCPreBuildEventTool"
-			/>
-			<Tool
-				Name="VCCustomBuildTool"
-			/>
-			<Tool
-				Name="VCXMLDataGeneratorTool"
-			/>
-			<Tool
-				Name="VCWebServiceProxyGeneratorTool"
-			/>
-			<Tool
-				Name="VCMIDLTool"
-				PreprocessorDefinitions="_DEBUG"
-				MkTypLibCompatible="true"
-				SuppressStartupBanner="true"
-				TargetEnvironment="1"
-				TypeLibraryName=".\..\Debug/condor_birdwatcher.tlb"
-				HeaderFileName=""
-			/>
-			<Tool
-				Name="VCCLCompilerTool"
-				AdditionalOptions="$(CONDOR_DEFINE) $(CONDOR_INCLUDE) $(CONDOR_GSOAP_INCLUDE) $(CONDOR_KERB_INCLUDE) $(CONDOR_PCRE_INCLUDE) $(CONDOR_OPENSSL_INCLUDE) $(CONDOR_POSTGRESQL_INCLUDE)"
-				Optimization="0"
-				PreprocessorDefinitions="WIN32;_DEBUG;_WINDOWS"
-				MinimalRebuild="true"
-				BasicRuntimeChecks="3"
-				RuntimeLibrary="1"
-				UsePrecompiledHeader="2"
-				PrecompiledHeaderThrough="stdafx.h"
-				PrecompiledHeaderFile=".\..\Debug/condor_birdwatcher.pch"
-				AssemblerListingLocation=".\..\Debug/"
-				ObjectFile=".\..\Debug/"
-				ProgramDataBaseFileName=".\..\Debug/"
-				WarningLevel="3"
-				SuppressStartupBanner="true"
-				DebugInformationFormat="4"
-			/>
-			<Tool
-				Name="VCManagedResourceCompilerTool"
-			/>
-			<Tool
-				Name="VCResourceCompilerTool"
-				PreprocessorDefinitions="_DEBUG"
-				Culture="1033"
-			/>
-			<Tool
-				Name="VCPreLinkEventTool"
-			/>
-			<Tool
-				Name="VCLinkerTool"
-				OutputFile=".\..\Debug/condor_birdwatcher.exe"
-				LinkIncremental="2"
-				SuppressStartupBanner="true"
-				IgnoreDefaultLibraryNames="odbc32.lib;odbccp32.lib"
-				GenerateDebugInformation="true"
-				ProgramDatabaseFile=".\..\Debug/condor_birdwatcher.pdb"
-				SubSystem="2"
-				RandomizedBaseAddress="1"
-				DataExecutionPrevention="0"
-				TargetMachine="1"
-			/>
-			<Tool
-				Name="VCALinkTool"
-			/>
-			<Tool
-				Name="VCManifestTool"
-			/>
-			<Tool
-				Name="VCXDCMakeTool"
-			/>
-			<Tool
-				Name="VCBscMakeTool"
-				SuppressStartupBanner="true"
-				OutputFile=".\..\Debug/condor_birdwatcher.bsc"
-			/>
-			<Tool
-				Name="VCFxCopTool"
-			/>
-			<Tool
-				Name="VCAppVerifierTool"
-			/>
-			<Tool
-				Name="VCPostBuildEventTool"
-			/>
-		</Configuration>
-		<Configuration
-			Name="Debug (Express)|Win32"
-			OutputDirectory="$(ConfigurationName)"
-			IntermediateDirectory="$(ConfigurationName)"
-			ConfigurationType="1"
-			UseOfMFC="1"
-			ATLMinimizesCRunTimeLibraryUsage="false"
-			CharacterSet="2"
-			BuildLogFile="$(IntDir)\BuildLogs\$(InputName).log.htm"
-			>
-			<Tool
-				Name="VCPreBuildEventTool"
-			/>
-			<Tool
-				Name="VCCustomBuildTool"
-			/>
-			<Tool
-				Name="VCXMLDataGeneratorTool"
-			/>
-			<Tool
-				Name="VCWebServiceProxyGeneratorTool"
-			/>
-			<Tool
-				Name="VCMIDLTool"
-				PreprocessorDefinitions="_DEBUG"
-				MkTypLibCompatible="true"
-				SuppressStartupBanner="true"
-				TargetEnvironment="1"
-				TypeLibraryName=".\..\Debug/condor_birdwatcher.tlb"
-				HeaderFileName=""
-			/>
-			<Tool
-				Name="VCCLCompilerTool"
-				AdditionalOptions="$(CONDOR_DEFINE) $(CONDOR_INCLUDE) $(CONDOR_GSOAP_INCLUDE) $(CONDOR_KERB_INCLUDE) $(CONDOR_PCRE_INCLUDE) $(CONDOR_OPENSSL_INCLUDE) $(CONDOR_POSTGRESQL_INCLUDE)"
-				Optimization="0"
-				PreprocessorDefinitions="WIN32;_DEBUG;_WINDOWS"
-				MinimalRebuild="true"
-				BasicRuntimeChecks="3"
-				RuntimeLibrary="1"
-				UsePrecompiledHeader="2"
-				PrecompiledHeaderThrough="stdafx.h"
-				PrecompiledHeaderFile=".\..\Debug/condor_birdwatcher.pch"
-				AssemblerListingLocation=".\..\Debug/"
-				ObjectFile=".\..\Debug/"
-				ProgramDataBaseFileName=".\..\Debug/"
-				WarningLevel="3"
-				SuppressStartupBanner="true"
-				DebugInformationFormat="4"
-			/>
-			<Tool
-				Name="VCManagedResourceCompilerTool"
-			/>
-			<Tool
-				Name="VCResourceCompilerTool"
-				PreprocessorDefinitions="_DEBUG"
-				Culture="1033"
-			/>
-			<Tool
-				Name="VCPreLinkEventTool"
-			/>
-			<Tool
-				Name="VCLinkerTool"
-				OutputFile=".\..\Debug/condor_birdwatcher.exe"
-				LinkIncremental="2"
-				SuppressStartupBanner="true"
-				IgnoreDefaultLibraryNames="odbc32.lib;odbccp32.lib"
-				GenerateDebugInformation="true"
-				ProgramDatabaseFile=".\..\Debug/condor_birdwatcher.pdb"
-				SubSystem="2"
-				RandomizedBaseAddress="1"
-				DataExecutionPrevention="0"
-				TargetMachine="1"
-			/>
-			<Tool
-				Name="VCALinkTool"
-			/>
-			<Tool
-				Name="VCManifestTool"
-			/>
-			<Tool
-				Name="VCXDCMakeTool"
-			/>
-			<Tool
-				Name="VCBscMakeTool"
-				SuppressStartupBanner="true"
-				OutputFile=".\..\Debug/condor_birdwatcher.bsc"
-			/>
-			<Tool
-				Name="VCFxCopTool"
-			/>
-			<Tool
-				Name="VCAppVerifierTool"
-			/>
-			<Tool
-				Name="VCPostBuildEventTool"
-			/>
-		</Configuration>
-		<Configuration
-			Name="Release (Express)|Win32"
-			OutputDirectory="$(ConfigurationName)"
-			IntermediateDirectory="$(ConfigurationName)"
-			ConfigurationType="1"
-			UseOfMFC="1"
-			ATLMinimizesCRunTimeLibraryUsage="false"
-			CharacterSet="2"
-			BuildLogFile="$(IntDir)\BuildLogs\$(InputName).log.htm"
-			>
-			<Tool
-				Name="VCPreBuildEventTool"
-			/>
-			<Tool
-				Name="VCCustomBuildTool"
-			/>
-			<Tool
-				Name="VCXMLDataGeneratorTool"
-			/>
-			<Tool
-				Name="VCWebServiceProxyGeneratorTool"
-			/>
-			<Tool
-				Name="VCMIDLTool"
-				PreprocessorDefinitions="NDEBUG"
-				MkTypLibCompatible="true"
-				SuppressStartupBanner="true"
-				TargetEnvironment="1"
-				TypeLibraryName=".\..\Release/condor_birdwatcher.tlb"
-				HeaderFileName=""
-			/>
-			<Tool
-				Name="VCCLCompilerTool"
-				AdditionalOptions="$(CONDOR_DEFINE) $(CONDOR_INCLUDE) $(CONDOR_GSOAP_INCLUDE) $(CONDOR_KERB_INCLUDE) $(CONDOR_PCRE_INCLUDE) $(CONDOR_OPENSSL_INCLUDE) $(CONDOR_POSTGRESQL_INCLUDE)"
-				Optimization="1"
-				InlineFunctionExpansion="1"
-				PreprocessorDefinitions="WIN32;NDEBUG;_WINDOWS"
-				StringPooling="true"
-				RuntimeLibrary="0"
-				EnableFunctionLevelLinking="true"
-				UsePrecompiledHeader="2"
-				PrecompiledHeaderThrough="stdafx.h"
-				PrecompiledHeaderFile=".\..\Release/condor_birdwatcher.pch"
-				AssemblerListingLocation=".\..\Release/"
-				ObjectFile=".\..\Release/"
-				ProgramDataBaseFileName=".\..\Release/"
-				WarningLevel="3"
-				SuppressStartupBanner="true"
-			/>
-			<Tool
-				Name="VCManagedResourceCompilerTool"
-			/>
-			<Tool
-				Name="VCResourceCompilerTool"
-				PreprocessorDefinitions="NDEBUG"
-				Culture="1033"
-			/>
-			<Tool
-				Name="VCPreLinkEventTool"
-			/>
-			<Tool
-				Name="VCLinkerTool"
-				OutputFile=".\..\Release/condor_birdwatcher.exe"
-				LinkIncremental="2"
-				SuppressStartupBanner="true"
-				IgnoreDefaultLibraryNames="odbc32.lib;odbccp32.lib"
-				ProgramDatabaseFile=".\..\Release/condor_birdwatcher.pdb"
-				SubSystem="2"
-				RandomizedBaseAddress="1"
-				DataExecutionPrevention="0"
-				TargetMachine="1"
-			/>
-			<Tool
-				Name="VCALinkTool"
-			/>
-			<Tool
-				Name="VCManifestTool"
-			/>
-			<Tool
-				Name="VCXDCMakeTool"
-			/>
-			<Tool
-				Name="VCBscMakeTool"
-				SuppressStartupBanner="true"
-				OutputFile=".\..\Release/condor_birdwatcher.bsc"
-			/>
-			<Tool
-				Name="VCFxCopTool"
-			/>
-			<Tool
-				Name="VCAppVerifierTool"
-			/>
-			<Tool
-				Name="VCPostBuildEventTool"
-			/>
-		</Configuration>
-=======
->>>>>>> da0ec0e3
-	</Configurations>
-	<References>
-	</References>
-	<Files>
-		<Filter
-			Name="Source Files"
-			Filter="cpp;c;cxx;rc;def;r;odl;idl;hpj;bat"
-			>
-			<File
-				RelativePath="..\src\condor_birdwatcher\birdwatcher.cpp"
-				>
-<<<<<<< HEAD
-				<FileConfiguration
-					Name="Release|Win32"
-					>
-					<Tool
-						Name="VCCLCompilerTool"
-						PreprocessorDefinitions=""
-					/>
-				</FileConfiguration>
-				<FileConfiguration
-					Name="Debug|Win32"
-					>
-					<Tool
-						Name="VCCLCompilerTool"
-						PreprocessorDefinitions=""
-					/>
-				</FileConfiguration>
-				<FileConfiguration
-					Name="Debug (Express)|Win32"
-					>
-					<Tool
-						Name="VCCLCompilerTool"
-						PreprocessorDefinitions=""
-					/>
-				</FileConfiguration>
-				<FileConfiguration
-					Name="Release (Express)|Win32"
-					>
-					<Tool
-						Name="VCCLCompilerTool"
-						PreprocessorDefinitions=""
-					/>
-				</FileConfiguration>
-=======
->>>>>>> da0ec0e3
-			</File>
-			<File
-				RelativePath="..\src\condor_birdwatcher\birdwatcher.rc"
-				>
-<<<<<<< HEAD
-				<FileConfiguration
-					Name="Release|Win32"
-					>
-					<Tool
-						Name="VCResourceCompilerTool"
-						PreprocessorDefinitions=""
-						AdditionalIncludeDirectories="\Workspaces\CONDOR_SRC\src\condor_birdwatcher"
-					/>
-				</FileConfiguration>
-				<FileConfiguration
-					Name="Debug|Win32"
-					>
-					<Tool
-						Name="VCResourceCompilerTool"
-						PreprocessorDefinitions=""
-						AdditionalIncludeDirectories="\Workspaces\CONDOR_SRC\src\condor_birdwatcher"
-					/>
-				</FileConfiguration>
-				<FileConfiguration
-					Name="Debug (Express)|Win32"
-					>
-					<Tool
-						Name="VCResourceCompilerTool"
-						PreprocessorDefinitions=""
-						AdditionalIncludeDirectories="\Workspaces\CONDOR_SRC\src\condor_birdwatcher"
-					/>
-				</FileConfiguration>
-				<FileConfiguration
-					Name="Release (Express)|Win32"
-					>
-					<Tool
-						Name="VCResourceCompilerTool"
-						PreprocessorDefinitions=""
-						AdditionalIncludeDirectories="\Workspaces\CONDOR_SRC\src\condor_birdwatcher"
-					/>
-				</FileConfiguration>
-=======
->>>>>>> da0ec0e3
-			</File>
-			<File
-				RelativePath="..\src\condor_birdwatcher\birdWatcherDlg.cpp"
-				>
-<<<<<<< HEAD
-				<FileConfiguration
-					Name="Release|Win32"
-					>
-					<Tool
-						Name="VCCLCompilerTool"
-						PreprocessorDefinitions=""
-					/>
-				</FileConfiguration>
-				<FileConfiguration
-					Name="Debug|Win32"
-					>
-					<Tool
-						Name="VCCLCompilerTool"
-						PreprocessorDefinitions=""
-					/>
-				</FileConfiguration>
-				<FileConfiguration
-					Name="Debug (Express)|Win32"
-					>
-					<Tool
-						Name="VCCLCompilerTool"
-						PreprocessorDefinitions=""
-					/>
-				</FileConfiguration>
-				<FileConfiguration
-					Name="Release (Express)|Win32"
-					>
-					<Tool
-						Name="VCCLCompilerTool"
-						PreprocessorDefinitions=""
-					/>
-				</FileConfiguration>
-=======
->>>>>>> da0ec0e3
-			</File>
-			<File
-				RelativePath="..\src\condor_birdwatcher\StdAfx.cpp"
-				>
-<<<<<<< HEAD
-				<FileConfiguration
-					Name="Release|Win32"
-					>
-					<Tool
-						Name="VCCLCompilerTool"
-						PreprocessorDefinitions=""
-						UsePrecompiledHeader="1"
-					/>
-				</FileConfiguration>
-				<FileConfiguration
-					Name="Debug|Win32"
-					>
-					<Tool
-						Name="VCCLCompilerTool"
-						PreprocessorDefinitions=""
-						UsePrecompiledHeader="1"
-					/>
-				</FileConfiguration>
-				<FileConfiguration
-					Name="Debug (Express)|Win32"
-					>
-					<Tool
-						Name="VCCLCompilerTool"
-						PreprocessorDefinitions=""
-						UsePrecompiledHeader="1"
-					/>
-				</FileConfiguration>
-				<FileConfiguration
-					Name="Release (Express)|Win32"
-					>
-					<Tool
-						Name="VCCLCompilerTool"
-						PreprocessorDefinitions=""
-						UsePrecompiledHeader="1"
-					/>
-				</FileConfiguration>
-=======
->>>>>>> da0ec0e3
-			</File>
-			<File
-				RelativePath="..\src\condor_birdwatcher\SystrayManager.cpp"
-				>
-<<<<<<< HEAD
-				<FileConfiguration
-					Name="Release|Win32"
-					>
-					<Tool
-						Name="VCCLCompilerTool"
-						PreprocessorDefinitions=""
-					/>
-				</FileConfiguration>
-				<FileConfiguration
-					Name="Debug|Win32"
-					>
-					<Tool
-						Name="VCCLCompilerTool"
-						PreprocessorDefinitions=""
-					/>
-				</FileConfiguration>
-				<FileConfiguration
-					Name="Debug (Express)|Win32"
-					>
-					<Tool
-						Name="VCCLCompilerTool"
-						PreprocessorDefinitions=""
-					/>
-				</FileConfiguration>
-				<FileConfiguration
-					Name="Release (Express)|Win32"
-					>
-					<Tool
-						Name="VCCLCompilerTool"
-						PreprocessorDefinitions=""
-					/>
-				</FileConfiguration>
-=======
->>>>>>> da0ec0e3
-			</File>
-			<File
-				RelativePath="..\src\condor_birdwatcher\SystrayMinimize.cpp"
-				>
-<<<<<<< HEAD
-				<FileConfiguration
-					Name="Release|Win32"
-					>
-					<Tool
-						Name="VCCLCompilerTool"
-						PreprocessorDefinitions=""
-					/>
-				</FileConfiguration>
-				<FileConfiguration
-					Name="Debug|Win32"
-					>
-					<Tool
-						Name="VCCLCompilerTool"
-						PreprocessorDefinitions=""
-					/>
-				</FileConfiguration>
-				<FileConfiguration
-					Name="Debug (Express)|Win32"
-					>
-					<Tool
-						Name="VCCLCompilerTool"
-						PreprocessorDefinitions=""
-					/>
-				</FileConfiguration>
-				<FileConfiguration
-					Name="Release (Express)|Win32"
-					>
-					<Tool
-						Name="VCCLCompilerTool"
-						PreprocessorDefinitions=""
-					/>
-				</FileConfiguration>
-=======
->>>>>>> da0ec0e3
-			</File>
-			<File
-				RelativePath="..\src\condor_birdwatcher\WindowsMessageReceiver.cpp"
-				>
-<<<<<<< HEAD
-				<FileConfiguration
-					Name="Release|Win32"
-					>
-					<Tool
-						Name="VCCLCompilerTool"
-						PreprocessorDefinitions=""
-					/>
-				</FileConfiguration>
-				<FileConfiguration
-					Name="Debug|Win32"
-					>
-					<Tool
-						Name="VCCLCompilerTool"
-						PreprocessorDefinitions=""
-					/>
-				</FileConfiguration>
-				<FileConfiguration
-					Name="Debug (Express)|Win32"
-					>
-					<Tool
-						Name="VCCLCompilerTool"
-						PreprocessorDefinitions=""
-					/>
-				</FileConfiguration>
-				<FileConfiguration
-					Name="Release (Express)|Win32"
-					>
-					<Tool
-						Name="VCCLCompilerTool"
-						PreprocessorDefinitions=""
-					/>
-				</FileConfiguration>
-=======
->>>>>>> da0ec0e3
-			</File>
-		</Filter>
-		<Filter
-			Name="Header Files"
-			Filter="h;hpp;hxx;hm;inl"
-			>
-			<File
-				RelativePath="..\src\condor_birdwatcher\birdwatcher.h"
-				>
-			</File>
-			<File
-				RelativePath="..\src\condor_birdwatcher\birdWatcherDlg.h"
-				>
-			</File>
-			<File
-				RelativePath="..\src\condor_birdwatcher\Resource.h"
-				>
-			</File>
-			<File
-				RelativePath="..\src\condor_birdwatcher\StdAfx.h"
-				>
-			</File>
-			<File
-				RelativePath="..\src\condor_birdwatcher\SystrayManager.h"
-				>
-			</File>
-			<File
-				RelativePath="..\src\condor_birdwatcher\SystrayMinimize.h"
-				>
-			</File>
-			<File
-				RelativePath="..\src\condor_birdwatcher\WindowsMessageReceiver.h"
-				>
-			</File>
-		</Filter>
-		<Filter
-			Name="Resource Files"
-			Filter="ico;cur;bmp;dlg;rc2;rct;bin;rgs;gif;jpg;jpeg;jpe"
-			>
-			<File
-				RelativePath="..\src\condor_birdwatcher\res\birdwatcher.ico"
-				>
-			</File>
-			<File
-				RelativePath="..\src\condor_birdwatcher\res\birdwatcher.rc2"
-				>
-			</File>
-			<File
-				RelativePath="..\src\condor_birdwatcher\res\condor_f.ico"
-				>
-			</File>
-			<File
-				RelativePath="..\src\condor_birdwatcher\res\condor_s.ico"
-				>
-			</File>
-			<File
-				RelativePath="..\src\condor_birdwatcher\res\ico00001.ico"
-				>
-			</File>
-			<File
-				RelativePath="..\src\condor_birdwatcher\res\ico00002.ico"
-				>
-			</File>
-			<File
-				RelativePath="..\src\condor_birdwatcher\res\ico00003.ico"
-				>
-			</File>
-			<File
-				RelativePath="..\src\condor_birdwatcher\res\icon1.ico"
-				>
-			</File>
-		</Filter>
-	</Files>
-	<Globals>
-	</Globals>
-</VisualStudioProject>
+<?xml version="1.0" encoding="Windows-1252"?>
+<VisualStudioProject
+	ProjectType="Visual C++"
+	Version="9.00"
+	Name="condor_birdwatcher"
+	ProjectGUID="{1202B142-53CA-495C-9983-D03DFF7ED762}"
+	Keyword="MFCProj"
+	TargetFrameworkVersion="0"
+	>
+	<Platforms>
+		<Platform
+			Name="Win32"
+		/>
+	</Platforms>
+	<ToolFiles>
+	</ToolFiles>
+	<Configurations>
+		<Configuration
+			Name="Release|Win32"
+			OutputDirectory=".\..\Release"
+			IntermediateDirectory=".\..\Release"
+			ConfigurationType="1"
+			UseOfMFC="1"
+			ATLMinimizesCRunTimeLibraryUsage="false"
+			CharacterSet="2"
+			BuildLogFile="$(IntDir)\BuildLogs\$(InputName).log.htm"
+			>
+			<Tool
+				Name="VCPreBuildEventTool"
+			/>
+			<Tool
+				Name="VCCustomBuildTool"
+			/>
+			<Tool
+				Name="VCXMLDataGeneratorTool"
+			/>
+			<Tool
+				Name="VCWebServiceProxyGeneratorTool"
+			/>
+			<Tool
+				Name="VCMIDLTool"
+				PreprocessorDefinitions="NDEBUG"
+				MkTypLibCompatible="true"
+				SuppressStartupBanner="true"
+				TargetEnvironment="1"
+				TypeLibraryName=".\..\Release/condor_birdwatcher.tlb"
+				HeaderFileName=""
+			/>
+			<Tool
+				Name="VCCLCompilerTool"
+				AdditionalOptions="$(CONDOR_DEFINE) $(CONDOR_INCLUDE) $(CONDOR_GSOAP_INCLUDE) $(CONDOR_KERB_INCLUDE) $(CONDOR_PCRE_INCLUDE) $(CONDOR_OPENSSL_INCLUDE) $(CONDOR_POSTGRESQL_INCLUDE)"
+				Optimization="1"
+				InlineFunctionExpansion="1"
+				PreprocessorDefinitions="WIN32;NDEBUG;_WINDOWS"
+				StringPooling="true"
+				RuntimeLibrary="0"
+				EnableFunctionLevelLinking="true"
+				UsePrecompiledHeader="2"
+				PrecompiledHeaderThrough="stdafx.h"
+				PrecompiledHeaderFile=".\..\Release/condor_birdwatcher.pch"
+				AssemblerListingLocation=".\..\Release/"
+				ObjectFile=".\..\Release/"
+				ProgramDataBaseFileName=".\..\Release/"
+				WarningLevel="3"
+				SuppressStartupBanner="true"
+			/>
+			<Tool
+				Name="VCManagedResourceCompilerTool"
+			/>
+			<Tool
+				Name="VCResourceCompilerTool"
+				PreprocessorDefinitions="NDEBUG"
+				Culture="1033"
+			/>
+			<Tool
+				Name="VCPreLinkEventTool"
+			/>
+			<Tool
+				Name="VCLinkerTool"
+				OutputFile=".\..\Release/condor_birdwatcher.exe"
+				LinkIncremental="2"
+				SuppressStartupBanner="true"
+				IgnoreDefaultLibraryNames="odbc32.lib;odbccp32.lib"
+				ProgramDatabaseFile=".\..\Release/condor_birdwatcher.pdb"
+				SubSystem="2"
+				RandomizedBaseAddress="1"
+				DataExecutionPrevention="0"
+				TargetMachine="1"
+			/>
+			<Tool
+				Name="VCALinkTool"
+			/>
+			<Tool
+				Name="VCManifestTool"
+			/>
+			<Tool
+				Name="VCXDCMakeTool"
+			/>
+			<Tool
+				Name="VCBscMakeTool"
+				SuppressStartupBanner="true"
+				OutputFile=".\..\Release/condor_birdwatcher.bsc"
+			/>
+			<Tool
+				Name="VCFxCopTool"
+			/>
+			<Tool
+				Name="VCAppVerifierTool"
+			/>
+			<Tool
+				Name="VCPostBuildEventTool"
+			/>
+		</Configuration>
+	</Configurations>
+	<References>
+	</References>
+	<Files>
+		<Filter
+			Name="Source Files"
+			Filter="cpp;c;cxx;rc;def;r;odl;idl;hpj;bat"
+			>
+			<File
+				RelativePath="..\src\condor_birdwatcher\birdwatcher.cpp"
+				>
+			</File>
+			<File
+				RelativePath="..\src\condor_birdwatcher\birdwatcher.rc"
+				>
+			</File>
+			<File
+				RelativePath="..\src\condor_birdwatcher\birdWatcherDlg.cpp"
+				>
+			</File>
+			<File
+				RelativePath="..\src\condor_birdwatcher\StdAfx.cpp"
+				>
+			</File>
+			<File
+				RelativePath="..\src\condor_birdwatcher\SystrayManager.cpp"
+				>
+			</File>
+			<File
+				RelativePath="..\src\condor_birdwatcher\SystrayMinimize.cpp"
+				>
+			</File>
+			<File
+				RelativePath="..\src\condor_birdwatcher\WindowsMessageReceiver.cpp"
+				>
+			</File>
+		</Filter>
+		<Filter
+			Name="Header Files"
+			Filter="h;hpp;hxx;hm;inl"
+			>
+			<File
+				RelativePath="..\src\condor_birdwatcher\birdwatcher.h"
+				>
+			</File>
+			<File
+				RelativePath="..\src\condor_birdwatcher\birdWatcherDlg.h"
+				>
+			</File>
+			<File
+				RelativePath="..\src\condor_birdwatcher\Resource.h"
+				>
+			</File>
+			<File
+				RelativePath="..\src\condor_birdwatcher\StdAfx.h"
+				>
+			</File>
+			<File
+				RelativePath="..\src\condor_birdwatcher\SystrayManager.h"
+				>
+			</File>
+			<File
+				RelativePath="..\src\condor_birdwatcher\SystrayMinimize.h"
+				>
+			</File>
+			<File
+				RelativePath="..\src\condor_birdwatcher\WindowsMessageReceiver.h"
+				>
+			</File>
+		</Filter>
+		<Filter
+			Name="Resource Files"
+			Filter="ico;cur;bmp;dlg;rc2;rct;bin;rgs;gif;jpg;jpeg;jpe"
+			>
+			<File
+				RelativePath="..\src\condor_birdwatcher\res\birdwatcher.ico"
+				>
+			</File>
+			<File
+				RelativePath="..\src\condor_birdwatcher\res\birdwatcher.rc2"
+				>
+			</File>
+			<File
+				RelativePath="..\src\condor_birdwatcher\res\condor_f.ico"
+				>
+			</File>
+			<File
+				RelativePath="..\src\condor_birdwatcher\res\condor_s.ico"
+				>
+			</File>
+			<File
+				RelativePath="..\src\condor_birdwatcher\res\ico00001.ico"
+				>
+			</File>
+			<File
+				RelativePath="..\src\condor_birdwatcher\res\ico00002.ico"
+				>
+			</File>
+			<File
+				RelativePath="..\src\condor_birdwatcher\res\ico00003.ico"
+				>
+			</File>
+			<File
+				RelativePath="..\src\condor_birdwatcher\res\icon1.ico"
+				>
+			</File>
+		</Filter>
+	</Files>
+	<Globals>
+	</Globals>
+</VisualStudioProject>