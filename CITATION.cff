cff-version: 1.0.3
message: "If you use this software, please cite it as follows."
authors:
  - name: "HTCondor Team"
    location: "Computer Sciences Department, University of Wisconsin-Madison"
    city: "Madison"
    region: "Wisconsin"
title: HTCondor
references:
  - type: article
    authors:
      - family-names: Thain
        given-names: Douglas
      - family-names: Tannenbaum
        given-names: Todd
      - family-names: Livny
        given-names: Miron
    title: "Distributed Computing in Practice: The Condor Experience"
    journal: "Concurrency and Computation: Practice and Experience"
    volume: 17
    number: 2-4
    start: 323
    end: 356
    # month: February-April
    year: 2005
license: Apache-2.0
# --- Updates happen below this line. ---
# Required.
<<<<<<< HEAD
date-released: TBD
=======
date-released: 2022-03-08
>>>>>>> b2be1389
# Required.
version: 9.6.0
# Strongly recommended.  Really ought to correspond to the version above.
doi: 10.5281/zenodo.2579447<|MERGE_RESOLUTION|>--- conflicted
+++ resolved
@@ -26,11 +26,7 @@
 license: Apache-2.0
 # --- Updates happen below this line. ---
 # Required.
-<<<<<<< HEAD
-date-released: TBD
-=======
 date-released: 2022-03-08
->>>>>>> b2be1389
 # Required.
 version: 9.6.0
 # Strongly recommended.  Really ought to correspond to the version above.
