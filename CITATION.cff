cff-version: 1.0.3
message: "If you use this software, please cite it as follows."
authors:
  - name: "HTCondor Team"
    location: "Computer Sciences Department, University of Wisconsin-Madison"
    city: "Madison"
    region: "Wisconsin"
title: HTCondor
references:
  - type: article
    authors:
      - family-names: Thain
        given-names: Douglas
      - family-names: Tannenbaum
        given-names: Todd
      - family-names: Livny
        given-names: Miron
    title: "Distributed Computing in Practice: The Condor Experience"
    journal: "Concurrency and Computation: Practice and Experience"
    volume: 17
    number: 2-4
    start: 323
    end: 356
    # month: February-April
    year: 2005
license: Apache-2.0
# --- Updates happen below this line. ---
# Required.
date-released: TBD
# Required.
<<<<<<< HEAD
version: 8.9.3
=======
version: 8.8.6
>>>>>>> b0beb73a
# Strongly recommended.  Really ought to correspond to the version above.
doi: TBD<|MERGE_RESOLUTION|>--- conflicted
+++ resolved
@@ -28,10 +28,6 @@
 # Required.
 date-released: TBD
 # Required.
-<<<<<<< HEAD
-version: 8.9.3
-=======
-version: 8.8.6
->>>>>>> b0beb73a
+version: 8.9.4
 # Strongly recommended.  Really ought to correspond to the version above.
 doi: TBD