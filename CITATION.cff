--- conflicted
+++ resolved
@@ -26,12 +26,8 @@
 license: Apache-2.0
 # --- Updates happen below this line. ---
 # Required.
-<<<<<<< HEAD
 date-released: TBD
-=======
-date-released: 2021-07-27
->>>>>>> 78f0e121
 # Required.
-version: 9.0.3
+version: 9.0.4
 # Strongly recommended.  Really ought to correspond to the version above.
 doi: 10.5281/zenodo.2579447