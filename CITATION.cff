--- conflicted
+++ resolved
@@ -28,10 +28,6 @@
 # Required.
 date-released: TBD
 # Required.
-<<<<<<< HEAD
-version: 8.9.7
-=======
-version: 8.8.10
->>>>>>> 81119c3f
+version: 8.9.8
 # Strongly recommended.  Really ought to correspond to the version above.
 doi: TBD