--- conflicted
+++ resolved
@@ -26,14 +26,8 @@
 license: Apache-2.0
 # --- Updates happen below this line. ---
 # Required.
-<<<<<<< HEAD
 date-released: TBD
 # Required.
-version: 8.9.6
+version: 8.9.7
 # Strongly recommended.  Really ought to correspond to the version above.
-doi: TBD
-=======
-date-released: 2020-04-06
-# Required.
-version: 8.9.6
->>>>>>> 74ca3f53
+doi: TBD