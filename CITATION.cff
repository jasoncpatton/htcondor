cff-version: 1.0.3
message: "If you use this software, please cite it as follows."
authors:
  - name: "HTCondor Team"
    location: "Computer Sciences Department, University of Wisconsin-Madison"
    city: "Madison"
    region: "Wisconsin"
title: HTCondor
references:
  - type: article
    authors:
      - family-names: Thain
        given-names: Douglas
      - family-names: Tannenbaum
        given-names: Todd
      - family-names: Livny
        given-names: Miron
    title: "Distributed Computing in Practice: The Condor Experience"
    journal: "Concurrency and Computation: Practice and Experience"
    volume: 17
    number: 2-4
    start: 323
    end: 356
    # month: February-April
    year: 2005
license: Apache-2.0
# --- Updates happen below this line. ---
# Required.
date-released: 2025-03-18
# Required.
<<<<<<< HEAD
version: 24.5.1
=======
version: 24.0.6
>>>>>>> fd965824
# Strongly recommended.  Really ought to correspond to the version above.
doi: 10.5281/zenodo.2579447<|MERGE_RESOLUTION|>--- conflicted
+++ resolved
@@ -28,10 +28,6 @@
 # Required.
 date-released: 2025-03-18
 # Required.
-<<<<<<< HEAD
-version: 24.5.1
-=======
-version: 24.0.6
->>>>>>> fd965824
+version: 24.6.0
 # Strongly recommended.  Really ought to correspond to the version above.
 doi: 10.5281/zenodo.2579447