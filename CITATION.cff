--- conflicted
+++ resolved
@@ -28,10 +28,6 @@
 # Required.
 date-released: 2025-09-18
 # Required.
-<<<<<<< HEAD
-version: 23.10.28
-=======
-version: 23.0.29
->>>>>>> 6f5e033f
+version: 23.10.29
 # Strongly recommended.  Really ought to correspond to the version above.
 doi: 10.5281/zenodo.2579447