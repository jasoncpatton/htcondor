--- conflicted
+++ resolved
@@ -13,11 +13,7 @@
  && yum clean all
 
 # Install the minimal things to make a tar build without lots of externals like GSI, man pages, MUNGE
-<<<<<<< HEAD
-RUN yum install -y systemtap-sdt-devel patch c-ares-devel autoconf automake libtool perl-Time-HiRes perl-Archive-Tar perl-XML-Parser perl-Digest-MD5 gcc-c++ make flex byacc pcre-devel openssl-devel krb5-devel libvirt-devel bind-utils m4 libX11-devel libXScrnSaver-devel curl-devel expat-devel openldap-devel python-devel redhat-rpm-config sqlite-devel glibc-static libuuid-devel bison bison-devel libtool-ltdl-devel pam-devel nss-devel libxml2-devel libstdc++-devel libstdc++-static python36-devel boost169-devel boost169-static boost169-python2 boost169-python3 python-sphinx python-sphinx_rtd_theme \
-=======
 RUN yum install -y systemtap-sdt-devel patch c-ares-devel autoconf automake libtool perl-Time-HiRes perl-Archive-Tar perl-XML-Parser perl-Digest-MD5 gcc-c++ make flex byacc pcre-devel openssl-devel krb5-devel libvirt-devel bind-utils m4 libX11-devel libXScrnSaver-devel curl-devel expat-devel openldap-devel python-devel redhat-rpm-config  sqlite-devel glibc-static libuuid-devel bison bison-devel libtool-ltdl-devel pam-devel nss-devel libxml2-devel libstdc++-devel libstdc++-static python36-devel boost169-devel boost169-static boost169-python2 boost169-python3 python-sphinx python-sphinx_rtd_theme pandoc \
->>>>>>> a145d676
  && yum clean all
 
 # Install all the rest of the dependecies for a UW style RPM build, e.g. GSI, CREAM, etc.
