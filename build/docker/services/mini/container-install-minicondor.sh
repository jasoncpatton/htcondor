#!/bin/bash
set -eu
PS4='+ ${LINENO}: '

eval "$(grep '^\(ID\|VERSION_ID\)=' /etc/os-release | sed -e 's/^/OS_/')"
# Alma Linux has a version like 8.6 (We use the Ubuntu Codename, not version)
OS_VERSION_ID=${OS_VERSION_ID%%.*}
export OS_ID                   # ubuntu or centos or almalinux
export OS_VERSION_ID           # 7, 8, or 18.04 or 20.04


# XXX Update me if we get more platform support
if [[ $OS_ID != centos && $OS_ID != almalinux && $OS_ID != ubuntu ]]; then
    echo "This script does not support this platform" >&2
    exit 1
fi

getent passwd restd || useradd -m restd
getent passwd submituser || useradd -m submituser

if [[ $OS_ID == centos || $OS_ID == almalinux ]]; then

    # HTCONDOR-236
    rm -f /tmp/00-minicondor-ubuntu

    # perl is needed for condor_run. Reinstalling condor to get the man pages too.
    # git is needed for the restd; jq is too useful not to include.
    yum='yum -y'
    $yum install perl
    rpm -q perl
    $yum install --setopt=tsflags='' man-db
    rpm -q man-db
    $yum reinstall --setopt=tsflags='' "*condor*"

    HTCONDOR_VERSION=$(rpm -q --qf='%{VERSION}\n' condor)
    $yum install --setopt=tsflags='' "minicondor = ${HTCONDOR_VERSION}"
    rpm -q minicondor
<<<<<<< HEAD
    $yum install -y jq git-core python3-flask python3-pip
    rpm -q jq
    (rpm -q git || rpm -q git-core)
    (rpm -q python3-flask || rpm -q python36-flask)
    rpm -q python3-pip
=======
    $yum install -y jq git-core
    rpm -q jq
    (rpm -q git || rpm -q git-core)
>>>>>>> d23e05b9

    yum clean all
    rm -rf /var/cache/yum/*

    pip3=/usr/bin/pip-3

elif [[ $OS_ID == ubuntu ]]; then

    # HTCONDOR-236 -- can't install minihtcondor in a container because
    # it tries to use systemd.  Add the config file manually.
    mv -f /tmp/00-minicondor-ubuntu /etc/condor/00-minicondor

    export DEBIAN_FRONTEND=noninteractive
    apt-get update -q
    apt-get install -qy git jq perl python3-pip
    rm -rf /var/lib/apt/lists/* /var/cache/apt/*

    pip3=/usr/bin/pip3

fi

$pip3 install flask_restful

# vim:et:sw=4:sts=4:ts=8<|MERGE_RESOLUTION|>--- conflicted
+++ resolved
@@ -35,17 +35,10 @@
     HTCONDOR_VERSION=$(rpm -q --qf='%{VERSION}\n' condor)
     $yum install --setopt=tsflags='' "minicondor = ${HTCONDOR_VERSION}"
     rpm -q minicondor
-<<<<<<< HEAD
-    $yum install -y jq git-core python3-flask python3-pip
+    $yum install -y jq git-core python3-pip
     rpm -q jq
     (rpm -q git || rpm -q git-core)
-    (rpm -q python3-flask || rpm -q python36-flask)
     rpm -q python3-pip
-=======
-    $yum install -y jq git-core
-    rpm -q jq
-    (rpm -q git || rpm -q git-core)
->>>>>>> d23e05b9
 
     yum clean all
     rm -rf /var/cache/yum/*
