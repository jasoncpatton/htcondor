 ###############################################################
 #
 # Copyright 2011 Red Hat, Inc.
 #
 # Licensed under the Apache License, Version 2.0 (the "License"); you
 # may not use this file except in compliance with the License.  You may
 # obtain a copy of the License at
 #
 #    http://www.apache.org/licenses/LICENSE-2.0
 #
 # Unless required by applicable law or agreed to in writing, software
 # distributed under the License is distributed on an "AS IS" BASIS,
 # WITHOUT WARRANTIES OR CONDITIONS OF ANY KIND, either express or implied.
 # See the License for the specific language governing permissions and
 # limitations under the License.
 #
 ###############################################################

# OS pre mods
if(${OS_NAME} STREQUAL "DARWIN")
	# All recent versions of Mac OS X are 64-bit, but 'uname -p'
	# (the source for SYS_ARCH) reports 'i386'.
	# Override that to set the actual architecture.
	set (SYS_ARCH "X86_64")
elseif(${OS_NAME} MATCHES "WIN")
	cmake_minimum_required(VERSION 2.8.3)
	set(WINDOWS ON)

	# The following is necessary for sdk/ddk version to compile against.
	# lowest common denominator is Vista (0x600), except when building with vc9, then we can't count on sdk support.
	add_definitions(-D_WIN32_WINNT=_WIN32_WINNT_WIN7)
	add_definitions(-DWINVER=_WIN32_WINNT_WIN7)
	if (MSVC90)
	    add_definitions(-DNTDDI_VERSION=NTDDI_WINXP)
	else()
	    add_definitions(-DNTDDI_VERSION=NTDDI_WIN7)
	endif()
	add_definitions(-D_CRT_SECURE_NO_WARNINGS)
	
	if(NOT (MSVC_VERSION LESS 1700))
		set(PREFER_CPP11 TRUE)
	endif()

	set(CMD_TERM \r\n)
	set(C_WIN_BIN ${CONDOR_SOURCE_DIR}/msconfig) #${CONDOR_SOURCE_DIR}/build/backstage/win)
	#set(CMAKE_SUPPRESS_REGENERATION TRUE)

	set (HAVE_SNPRINTF 1)
	set (HAVE_WORKING_SNPRINTF 1)

	if(${CMAKE_CURRENT_SOURCE_DIR} STREQUAL ${CMAKE_CURRENT_BINARY_DIR})
		dprint("**** IN SOURCE BUILDING ON WINDOWS IS NOT ADVISED ****")
	else()
		dprint("**** OUT OF SOURCE BUILDS ****")
		file (COPY ${CMAKE_CURRENT_SOURCE_DIR}/msconfig DESTINATION ${CMAKE_CURRENT_BINARY_DIR})
	endif()
    
	# means user did not specify, so change the default.
	if ( ${CMAKE_INSTALL_PREFIX} MATCHES "Program Files" )
		# mimic *nix for consistency
		set( CMAKE_INSTALL_PREFIX "${CMAKE_CURRENT_BINARY_DIR}/release_dir")
	endif()

	# when building x64 on Windows, cmake's SYS_ARCH value is wrong... so fix it here before we use it to brand the binaries.
	if ( ${CMAKE_SIZEOF_VOID_P} EQUAL 8 )
		set(SYS_ARCH "X86_64")
	endif()

	dprint("TODO FEATURE-> Z:TANNENBA:TJ:TSTCLAIR Update registry + paths to use this prefixed debug loc (test_install)")

endif()

  
message(STATUS "***********************************************************")
message(STATUS "System(${HOSTNAME}): ${OS_NAME}(${OS_VER}) Arch=${SYS_ARCH} BitMode=${BIT_MODE} BUILDID:${BUILDID}")
message(STATUS "install prefix:${CMAKE_INSTALL_PREFIX}")
message(STATUS "********* BEGINNING CONFIGURATION *********")

##################################################
##################################################

# To find python in Windows we will use alternate technique
option(WANT_PYTHON_WHEELS "Build python bindings for python wheel packaging" OFF)
if(NOT WINDOWS)
    if((${OS_NAME} STREQUAL "DARWIN") OR WANT_PYTHON_WHEELS)
        include (FindPythonInterp)
        message(STATUS "Got PYTHON_VERSION_STRING = ${PYTHON_VERSION_STRING}")
        # As of cmake 2.8.8, the variable below is defined by FindPythonInterp.
        # This helps ensure we get the same version of the libraries and python
        # on systems with both python2 and python3.
        if (DEFINED PYTHON_VERSION_STRING)
            set(Python_ADDITIONAL_VERSIONS "${PYTHON_VERSION_STRING}")
        endif()
        include (FindPythonLibs)
        message(STATUS "Got PYTHONLIBS_VERSION_STRING = ${PYTHONLIBS_VERSION_STRING}")
	if (PYTHON_EXECUTABLE)
	  execute_process( COMMAND "${PYTHON_EXECUTABLE}" "-c" "import distutils.sysconfig; import sys; sys.stdout.write(distutils.sysconfig.get_config_var('SO'))" OUTPUT_VARIABLE PYTHON_MODULE_SUFFIX)
	endif()
    else()
        # We need to do this the hard way for both python2 and python3 support in the same build
        # This will be easier in cmake 3
        find_program(PYTHON_EXECUTABLE python2)
        if (PYTHON_EXECUTABLE)
            set(PYTHONINTERP_FOUND TRUE)
            set(PYTHON_QUERY_PART_01 "from distutils import sysconfig;")
            set(PYTHON_QUERY_PART_02 "import sys;")
            set(PYTHON_QUERY_PART_03 "print(str(sys.version_info[0]) + '.' + str(sys.version_info[1]) + '.' + str(sys.version_info[2]));")
            set(PYTHON_QUERY_PART_04 "print(sys.version_info[0]);")
            set(PYTHON_QUERY_PART_05 "print(sys.version_info[1]);")
            set(PYTHON_QUERY_PART_06 "print(sys.version_info[2]);")
            set(PYTHON_QUERY_PART_07 "print(sysconfig.get_python_inc(plat_specific=True));")
            set(PYTHON_QUERY_PART_08 "print(sysconfig.get_config_var('LIBDIR'));")
            set(PYTHON_QUERY_PART_09 "print(sysconfig.get_config_var('MULTIARCH'));")
            set(PYTHON_QUERY_PART_10 "print(sysconfig.get_config_var('LDLIBRARY'));")
            set(PYTHON_QUERY_PART_11 "print(sysconfig.get_python_lib(plat_specific=True, prefix=''));")
	    set(PYTHON_QUERY_PART_12 "print(sysconfig.get_config_var('SO'));")

            set(PYTHON_QUERY_COMMAND "${PYTHON_QUERY_PART_01}${PYTHON_QUERY_PART_02}${PYTHON_QUERY_PART_03}${PYTHON_QUERY_PART_04}${PYTHON_QUERY_PART_05}${PYTHON_QUERY_PART_06}${PYTHON_QUERY_PART_07}${PYTHON_QUERY_PART_08}${PYTHON_QUERY_PART_09}${PYTHON_QUERY_PART_10}${PYTHON_QUERY_PART_11}${PYTHON_QUERY_PART_12}")
            execute_process(COMMAND "${PYTHON_EXECUTABLE}" "-c" "${PYTHON_QUERY_COMMAND}"
                            RESULT_VARIABLE _PYTHON_SUCCESS
                            OUTPUT_VARIABLE _PYTHON_VALUES
                            ERROR_VARIABLE _PYTHON_ERROR_VALUE
                            OUTPUT_STRIP_TRAILING_WHITESPACE)

            # Convert the process output into a list
            string(REGEX REPLACE ";" "\\\\;" _PYTHON_VALUES ${_PYTHON_VALUES})
            string(REGEX REPLACE "\n" ";" _PYTHON_VALUES ${_PYTHON_VALUES})
            list(GET _PYTHON_VALUES 0 PYTHON_VERSION_STRING)
            list(GET _PYTHON_VALUES 1 PYTHON_VERSION_MAJOR)
            list(GET _PYTHON_VALUES 2 PYTHON_VERSION_MINOR)
            list(GET _PYTHON_VALUES 3 PYTHON_VERSION_PATCH)
            list(GET _PYTHON_VALUES 4 PYTHON_INCLUDE_DIRS)
            list(GET _PYTHON_VALUES 5 PYTHON_LIBDIR)
            list(GET _PYTHON_VALUES 6 PYTHON_MULTIARCH)
            list(GET _PYTHON_VALUES 7 PYTHON_LIB)
            #list(GET _PYTHON_VALUES 8 C_PYTHONARCHLIB)
	    list(GET _PYTHON_VALUES 9 PYTHON_MODULE_EXTENSION)
            #set(C_PYTHONARCHLIB ${C_PYTHONARCHLIB})
            if(EXISTS "${PYTHON_LIBDIR}/${PYTHON_LIB}")
                set(PYTHON_LIBRARIES "${PYTHON_LIBDIR}/${PYTHON_LIB}")
                set(PYTHONLIBS_FOUND TRUE)
            endif()
            if(EXISTS "${PYTHON_LIBDIR}/${PYTHON_MULTIARCH}/${PYTHON_LIB}")
                set(PYTHON_LIBRARIES "${PYTHON_LIBDIR}/${PYTHON_MULTIARCH}/${PYTHON_LIB}")
                set(PYTHONLIBS_FOUND TRUE)
            endif()
            set(PYTHON_INCLUDE_PATH "${PYTHON_INCLUDE_DIRS}")
            set(PYTHONLIBS_VERSION_STRING "${PYTHON_VERSION_STRING}")
	    set(PYTHON_MODULE_SUFFIX "${PYTHON_MODULE_EXTENSION}")

            message(STATUS "PYTHON_LIBRARIES = ${PYTHON_LIBRARIES}")
            message(STATUS "PYTHON_INCLUDE_PATH = ${PYTHON_INCLUDE_PATH}")
            message(STATUS "PYTHON_VERSION_STRING = ${PYTHON_VERSION_STRING}")
        endif()
        find_program(PYTHON3_EXECUTABLE python3)
        if (PYTHON3_EXECUTABLE)
            set(PYTHON3INTERP_FOUND TRUE)
            set(PYTHON_QUERY_PART_01 "from distutils import sysconfig;")
            set(PYTHON_QUERY_PART_02 "import sys;")
            set(PYTHON_QUERY_PART_03 "print(str(sys.version_info.major) + '.' + str(sys.version_info.minor) + '.' + str(sys.version_info.micro));")
            set(PYTHON_QUERY_PART_04 "print(sys.version_info.major);")
            set(PYTHON_QUERY_PART_05 "print(sys.version_info.minor);")
            set(PYTHON_QUERY_PART_06 "print(sys.version_info.micro);")
            set(PYTHON_QUERY_PART_07 "print(sysconfig.get_python_inc(plat_specific=True));")
            set(PYTHON_QUERY_PART_08 "print(sysconfig.get_config_var('LIBDIR'));")
            set(PYTHON_QUERY_PART_09 "print(sysconfig.get_config_var('MULTIARCH'));")
            set(PYTHON_QUERY_PART_10 "print(sysconfig.get_config_var('LDLIBRARY'));")
            set(PYTHON_QUERY_PART_11 "print(sysconfig.get_python_lib(plat_specific=True, prefix=''));")
	    set(PYTHON_QUERY_PART_12 "print(sysconfig.get_config_var('SO'));")

            set(PYTHON_QUERY_COMMAND "${PYTHON_QUERY_PART_01}${PYTHON_QUERY_PART_02}${PYTHON_QUERY_PART_03}${PYTHON_QUERY_PART_04}${PYTHON_QUERY_PART_05}${PYTHON_QUERY_PART_06}${PYTHON_QUERY_PART_07}${PYTHON_QUERY_PART_08}${PYTHON_QUERY_PART_09}${PYTHON_QUERY_PART_10}${PYTHON_QUERY_PART_11}${PYTHON_QUERY_PART_12}")
            execute_process(COMMAND "${PYTHON3_EXECUTABLE}" "-c" "${PYTHON_QUERY_COMMAND}"
                            RESULT_VARIABLE _PYTHON_SUCCESS
                            OUTPUT_VARIABLE _PYTHON_VALUES
                            ERROR_VARIABLE _PYTHON_ERROR_VALUE
                            OUTPUT_STRIP_TRAILING_WHITESPACE)

            # Convert the process output into a list
            string(REGEX REPLACE ";" "\\\\;" _PYTHON_VALUES ${_PYTHON_VALUES})
            string(REGEX REPLACE "\n" ";" _PYTHON_VALUES ${_PYTHON_VALUES})
            list(GET _PYTHON_VALUES 0 PYTHON3_VERSION_STRING)
            list(GET _PYTHON_VALUES 1 PYTHON3_VERSION_MAJOR)
            list(GET _PYTHON_VALUES 2 PYTHON3_VERSION_MINOR)
            list(GET _PYTHON_VALUES 3 PYTHON3_VERSION_PATCH)
            list(GET _PYTHON_VALUES 4 PYTHON3_INCLUDE_DIRS)
            list(GET _PYTHON_VALUES 5 PYTHON3_LIBDIR)
            list(GET _PYTHON_VALUES 6 PYTHON3_MULTIARCH)
            list(GET _PYTHON_VALUES 7 PYTHON3_LIB)
            #list(GET _PYTHON_VALUES 8 C_PYTHON3ARCHLIB)
	    list(GET _PYTHON_VALUES 9 PYTHON3_MODULE_EXTENSION)
            #set(C_PYTHON3ARCHLIB ${C_PYTHON3ARCHLIB})
            if(EXISTS "${PYTHON3_LIBDIR}/${PYTHON3_LIB}")
                set(PYTHON3_LIBRARIES "${PYTHON3_LIBDIR}/${PYTHON3_LIB}")
                set(PYTHON3LIBS_FOUND TRUE)
            endif()
            if(EXISTS "${PYTHON3_LIBDIR}/${PYTHON3_MULTIARCH}/${PYTHON3_LIB}")
                set(PYTHON3_LIBRARIES "${PYTHON3_LIBDIR}/${PYTHON3_MULTIARCH}/${PYTHON3_LIB}")
                set(PYTHON3LIBS_FOUND TRUE)
            endif()
            set(PYTHON3_INCLUDE_PATH "${PYTHON3_INCLUDE_DIRS}")
            set(PYTHON3LIBS_VERSION_STRING "${PYTHON3_VERSION_STRING}")
	    set(PYTHON3_MODULE_SUFFIX "${PYTHON3_MODULE_EXTENSION}")

            message(STATUS "PYTHON3_LIBRARIES = ${PYTHON3_LIBRARIES}")
            message(STATUS "PYTHON3_INCLUDE_PATH = ${PYTHON3_INCLUDE_PATH}")
            message(STATUS "PYTHON3_VERSION_STRING = ${PYTHON3_VERSION_STRING}")
        endif()
    endif()
    else()
        if(WINDOWS)
            #only for Visual Studio 2012
            if(NOT (MSVC_VERSION LESS 1700))
                message(STATUS "=======================================================")
                message(STATUS "Searching for python installation(s)")
                #look at registry for 32-bit view of 64-bit registry first
                message(STATUS "  Looking for python 2.7 in HKLM\\Software\\Wow3264Node")
			get_filename_component(PYTHON_INSTALL_DIR "[HKEY_LOCAL_MACHINE\\SOFTWARE\\Wow6432Node\\Python\\PythonCore\\2.7\\InstallPath;]" REALPATH)
			#when registry reading fails cmake returns with c:\registry
			message(STATUS "  Got ${PYTHON_INSTALL_DIR}")

			#look at native registry if not found
			if("${PYTHON_INSTALL_DIR}" MATCHES "registry" OR ( CMAKE_SIZEOF_VOID_P EQUAL 8 AND "${PYTHON_INSTALL_DIR}" MATCHES "32" ) )
				message(STATUS "  Looking for python 2.7 in HKLM\\Software")
				get_filename_component(PYTHON_INSTALL_DIR "[HKEY_LOCAL_MACHINE\\SOFTWARE\\Python\\PythonCore\\2.7\\InstallPath;]" REALPATH)
				message(STATUS "  Got ${PYTHON_INSTALL_DIR}")
			endif()
		
			message(STATUS "  Looking for python 3.6 in HKLM\\Software\\Wow3264Node")
			get_filename_component(PYTHON3_INSTALL_DIR "[HKEY_LOCAL_MACHINE\\SOFTWARE\\Wow6432Node\\Python\\PythonCore\\3.6\\InstallPath;]" REALPATH)
			message(STATUS "  Got ${PYTHON3_INSTALL_DIR}")
			if("${PYTHON3_INSTALL_DIR}" MATCHES "registry" OR ( CMAKE_SIZEOF_VOID_P EQUAL 8 AND "${PYTHON3_INSTALL_DIR}" MATCHES "32" ) )
				message(STATUS "  Looking for python 3.6 in HKLM\\Software")
				get_filename_component(PYTHON3_INSTALL_DIR "[HKEY_LOCAL_MACHINE\\SOFTWARE\\Python\\PythonCore\\3.6\\InstallPath;]" REALPATH)
				message(STATUS "  Got ${PYTHON3_INSTALL_DIR}")
			endif()

			unset(PYTHON_EXECUTABLE)
			unset(PYTHON3_EXECUTABLE)

			if("${PYTHON_INSTALL_DIR}" MATCHES "registry" AND "${PYTHON3_INSTALL_DIR}" MATCHES "registry")
				message(STATUS "Supported python installation not found on this system")
				unset(PYTHONINTERP_FOUND)
			else()
				message(STATUS "testing python for validity")
				set(PYTHONINTERP_FOUND TRUE)
			endif()

			if(PYTHONINTERP_FOUND)
				set(PYTHON_QUERY_PART_01 "from distutils import sysconfig as s;")
				set(PYTHON_QUERY_PART_02 "import sys;")
				set(PYTHON_QUERY_PART_03 "import struct;")
				set(PYTHON_QUERY_PART_04 "print('.'.join(str(v) for v in sys.version_info));")
				set(PYTHON_QUERY_PART_05 "print(sys.prefix);")
				set(PYTHON_QUERY_PART_06 "print(s.get_python_inc(plat_specific=True));")
				set(PYTHON_QUERY_PART_07 "print(s.get_python_lib(plat_specific=True));")
				set(PYTHON_QUERY_PART_08 "print(s.get_config_var('SO'));")
				set(PYTHON_QUERY_PART_09 "print(hasattr(sys, 'gettotalrefcount')+0);")
				set(PYTHON_QUERY_PART_10 "print(struct.calcsize('@P'));")
				set(PYTHON_QUERY_PART_11 "print(s.get_config_var('LDVERSION') or s.get_config_var('VERSION'));")
				
				set(PYTHON_QUERY_COMMAND "${PYTHON_QUERY_PART_01}${PYTHON_QUERY_PART_02}${PYTHON_QUERY_PART_03}${PYTHON_QUERY_PART_04}${PYTHON_QUERY_PART_05}${PYTHON_QUERY_PART_06}${PYTHON_QUERY_PART_07}${PYTHON_QUERY_PART_08}${PYTHON_QUERY_PART_09}${PYTHON_QUERY_PART_10}${PYTHON_QUERY_PART_11}")
				
				if( NOT "${PYTHON_INSTALL_DIR}" MATCHES "registry")
					execute_process(COMMAND "${PYTHON_INSTALL_DIR}\\python.exe" "-c" "${PYTHON_QUERY_COMMAND}" 
									RESULT_VARIABLE _PYTHON_SUCCESS
									OUTPUT_VARIABLE _PYTHON_VALUES
									ERROR_VARIABLE _PYTHON_ERROR_VALUE
									OUTPUT_STRIP_TRAILING_WHITESPACE)

					# Convert the process output into a list
					string(REGEX REPLACE ";" "\\\\;" _PYTHON_VALUES ${_PYTHON_VALUES})
					string(REGEX REPLACE "\n" ";" _PYTHON_VALUES ${_PYTHON_VALUES})
					list(GET _PYTHON_VALUES 0 _PYTHON_VERSION_LIST)
					list(GET _PYTHON_VALUES 1 PYTHON_PREFIX)
					list(GET _PYTHON_VALUES 2 PYTHON_INCLUDE_DIR)
					list(GET _PYTHON_VALUES 3 PYTHON_SITE_PACKAGES)
					list(GET _PYTHON_VALUES 4 PYTHON_MODULE_EXTENSION)
					list(GET _PYTHON_VALUES 5 PYTHON_IS_DEBUG)
					list(GET _PYTHON_VALUES 6 PYTHON_SIZEOF_VOID_P)
					list(GET _PYTHON_VALUES 7 PYTHON_LIBRARY_SUFFIX)

					#check version (only 2.7 works for now)
					if(NOT "${PYTHON_LIBRARY_SUFFIX}" STREQUAL "27")
						message(STATUS "Wrong python 2.x library version detected.  Only 2.7.x supported ${PYTHON_LIBRARY_SUFFIX} detected")
						unset(PYTHONINTERP_FOUND)
					else()
						# Test for 32bit python by making sure that Python has the same pointer-size as the chosen compiler
						if(NOT "${PYTHON_SIZEOF_VOID_P}" STREQUAL "${CMAKE_SIZEOF_VOID_P}")
							message(STATUS "Python bitness mismatch: Python 2.7 is ${PYTHON_SIZEOF_VOID_P} byte pointers, compiler is ${CMAKE_SIZEOF_VOID_P} byte pointers")
						else()
							message(STATUS "Valid Python 2.7 version and bitdepth detected")
							#we build the path to the library by hand to not be confused in multipython installations
							set(PYTHON_LIBRARIES "${PYTHON_PREFIX}\\libs\\python${PYTHON_LIBRARY_SUFFIX}.lib")
							set(PYTHON_LIBRARY ${PYTHON_LIBRARIES})
							set(PYTHON_INCLUDE_PATH "${PYTHON_INCLUDE_DIR}")
							set(PYTHON_INCLUDE_DIRS "${PYTHON_INCLUDE_DIR}")
							message(STATUS "PYTHON_LIBRARIES=${PYTHON_LIBRARIES}")
							set(PYTHON_DLL_SUFFIX "${PYTHON_MODULE_EXTENSION}")
							message(STATUS "PYTHON_DLL_SUFFIX=${PYTHON_DLL_SUFFIX}")
							set(PYTHONLIBS_FOUND TRUE)
							set(PYTHONINTERP_FOUND TRUE)
							set(PYTHON_VERSION_STRING "${_PYTHON_VERSION_LIST}")
							set(PYTHON_EXECUTABLE "${PYTHON_INSTALL_DIR}/python.exe")
							message(STATUS "Got PYTHON_VERSION_STRING = ${PYTHON_VERSION_STRING}")
						endif()
					endif()
				endif()

				if( NOT "${PYTHON3_INSTALL_DIR}" MATCHES "registry")
					execute_process(COMMAND "${PYTHON3_INSTALL_DIR}\\python.exe" "-c" "${PYTHON_QUERY_COMMAND}" 
									RESULT_VARIABLE _PYTHON_SUCCESS
									OUTPUT_VARIABLE _PYTHON_VALUES
									ERROR_VARIABLE _PYTHON_ERROR_VALUE
									OUTPUT_STRIP_TRAILING_WHITESPACE)

					# Convert the process output into a list
					string(REGEX REPLACE ";" "\\\\;" _PYTHON_VALUES ${_PYTHON_VALUES})
					string(REGEX REPLACE "\n" ";" _PYTHON_VALUES ${_PYTHON_VALUES})
					list(GET _PYTHON_VALUES 0 _PYTHON_VERSION_LIST)
					list(GET _PYTHON_VALUES 1 PYTHON_PREFIX)
					list(GET _PYTHON_VALUES 2 PYTHON_INCLUDE_DIR)
					list(GET _PYTHON_VALUES 3 PYTHON_SITE_PACKAGES)
					list(GET _PYTHON_VALUES 4 PYTHON_MODULE_EXTENSION)
					list(GET _PYTHON_VALUES 5 PYTHON_IS_DEBUG)
					list(GET _PYTHON_VALUES 6 PYTHON_SIZEOF_VOID_P)
					list(GET _PYTHON_VALUES 7 PYTHON_LIBRARY_SUFFIX)

					#check version (only 2.7 works for now)
					if(NOT "${PYTHON_LIBRARY_SUFFIX}" STREQUAL "36")
						message(STATUS "Wrong python 3.x library version detected.  Only 3.6.x supported ${PYTHON_LIBRARY_SUFFIX} detected")
						unset(PYTHONINTERP_FOUND)
					else()
						# Test for 32bit python by making sure that Python has the same pointer-size as the chosen compiler
						if(NOT "${PYTHON_SIZEOF_VOID_P}" STREQUAL "${CMAKE_SIZEOF_VOID_P}")
							message(STATUS "Python bitness mismatch: Python 3.6 is ${PYTHON_SIZEOF_VOID_P} byte pointers, compiler is ${CMAKE_SIZEOF_VOID_P} byte pointers")
						else()
							message(STATUS "Valid Python 3.6 version and bitdepth detected")
							#we build the path to the library by hand to not be confused in multipython installations
							set(PYTHON3_LIBRARIES "${PYTHON_PREFIX}\\libs\\python${PYTHON_LIBRARY_SUFFIX}.lib")
							set(PYTHON3_LIBRARY ${PYTHON3_LIBRARIES})
							set(PYTHON3_INCLUDE_PATH "${PYTHON_INCLUDE_DIR}")
							set(PYTHON3_INCLUDE_DIRS "${PYTHON_INCLUDE_DIR}")
							message(STATUS "PYTHON3_LIBRARIES=${PYTHON3_LIBRARIES}")
							set(PYTHON3_DLL_SUFFIX "${PYTHON_MODULE_EXTENSION}")
							message(STATUS "PYTHON3_DLL_SUFFIX=${PYTHON3_DLL_SUFFIX}")
							set(PYTHONLIBS_FOUND TRUE)
							set(PYTHONINTERP_FOUND TRUE)
							set(PYTHON3_VERSION_STRING "${_PYTHON_VERSION_LIST}")
							set(PYTHON3_EXECUTABLE "${PYTHON3_INSTALL_DIR}/python.exe")
							message(STATUS "Got PYTHON3_VERSION_STRING = ${PYTHON3_VERSION_STRING}")
						endif()
					endif()
				endif()

			endif()
			message(STATUS "=======================================================")
		endif()
	endif(WINDOWS)
endif()
include (FindThreads)
include (GlibcDetect)
if (WINDOWS)
	message(STATUS "OpenMP support will be disabled on Windows until we have a chance to fix the installer to support it")
	# TJ: 8.5.8 disabling OpenMP on Windows because it adds a dependency on an additional merge module for VCOMP110.DLL
else()
	find_package ("OpenMP")
endif()

if (FIPS_BUILD)
    add_definitions(-DFIPS_MODE=1)
endif()

add_definitions(-D${OS_NAME}="${OS_NAME}_${OS_VER}")
if (CONDOR_PLATFORM)
    add_definitions(-DPLATFORM="${CONDOR_PLATFORM}")
elseif(PLATFORM)
    add_definitions(-DPLATFORM="${PLATFORM}")
elseif(LINUX_NAME AND NOT ${LINUX_NAME} STREQUAL "Unknown")
    add_definitions(-DPLATFORM="${SYS_ARCH}-${LINUX_NAME}_${LINUX_VER}")
else()
    add_definitions(-DPLATFORM="${SYS_ARCH}-${OS_NAME}_${OS_VER}")
endif()

if(PRE_RELEASE)
  add_definitions( -DPRE_RELEASE_STR=" ${PRE_RELEASE}" )
else()
  add_definitions( -DPRE_RELEASE_STR="" )
endif(PRE_RELEASE)
add_definitions( -DCONDOR_VERSION="${VERSION}" )

if(PACKAGEID)
  add_definitions( -DPACKAGEID=${PACKAGEID} )
endif(PACKAGEID)

if( NOT BUILD_DATE )
  GET_DATE( BUILD_DATE )
endif()
if(BUILD_DATE)
  add_definitions( -DBUILD_DATE="${BUILD_DATE}" )
endif()

set( CONDOR_EXTERNAL_DIR ${CONDOR_SOURCE_DIR}/externals )

# set to true to enable printing of make actions
set( CMAKE_VERBOSE_MAKEFILE FALSE )

# set to true if we should build and use shared libraries where appropriate
set( CONDOR_BUILD_SHARED_LIBS FALSE )

# Windows is so different perform the check 1st and start setting the vars.
if( NOT WINDOWS)

	set( CMD_TERM && )

	if (_DEBUG)
	  set( CMAKE_BUILD_TYPE Debug )
	else()
      add_definitions(-D_FORTIFY_SOURCE=2)
	  set( CMAKE_BUILD_TYPE RelWithDebInfo ) # = -O2 -g (package may strip the info)
	endif()

	set( CMAKE_SUPPRESS_REGENERATION FALSE )

	set(HAVE_PTHREAD_H ${CMAKE_HAVE_PTHREAD_H})

	find_path(HAVE_OPENSSL_SSL_H "openssl/ssl.h")

	if ( ${OS_NAME} STREQUAL "DARWIN" )
		# Mac OS X includes the pcre library but not the header
		# file. Supply a copy ourselves.
		include_directories( ${CONDOR_EXTERNAL_DIR}/bundles/pcre/7.6/include-darwin )
		set( HAVE_PCRE_H "${CONDOR_EXTERNAL_DIR}/bundles/pcre/7.6/include-darwin" CACHE PATH "Path to pcre header." )
	else()
		if( SYSTEM_NAME STREQUAL "sl6.3" )
			include_directories( ${CONDOR_EXTERNAL_DIR}/bundles/pcre/8.40/include )
			set( HAVE_PCRE_H FALSE )
			set( HAVE_PCRE_PCRE_H FALSE )
		else()
			find_path(HAVE_PCRE_H "pcre.h")
			find_path(HAVE_PCRE_PCRE_H "pcre/pcre.h" )
		endif()
	endif()

    find_multiple( "z" ZLIB_FOUND)
	find_multiple( "expat" EXPAT_FOUND )
	find_multiple( "uuid" LIBUUID_FOUND )
		# UUID appears to be available in the C runtime on Darwin.
	if (NOT LIBUUID_FOUND AND NOT (${OS_NAME} STREQUAL "DARWIN") )
		message(FATAL_ERROR "Could not find libuuid")
	endif()
	find_path(HAVE_UUID_UUID_H "uuid/uuid.h")
	find_multiple( "resolv" HAVE_LIBRESOLV )
	find_library( HAVE_LIBLTDL "ltdl" )
	find_multiple( "cares" HAVE_LIBCARES )
	# On RedHat6, there's a libcares19 package, but no libcares
	find_multiple( "cares19" HAVE_LIBCARES19 )
	find_multiple( "pam" HAVE_LIBPAM )
	find_program( AUTOCONF autoconf )
	find_program( AUTOMAKE automake )
	find_program( LIBTOOLIZE libtoolize )
	check_include_files("sqlite3.h" HAVE_SQLITE3_H)
	find_library( SQLITE3_LIB "sqlite3" )

	check_library_exists(dl dlopen "" HAVE_DLOPEN)
	check_symbol_exists(res_init "sys/types.h;netinet/in.h;arpa/nameser.h;resolv.h" HAVE_DECL_RES_INIT)
	check_symbol_exists(TCP_KEEPIDLE "sys/types.h;sys/socket.h;netinet/tcp.h" HAVE_TCP_KEEPIDLE)
	check_symbol_exists(TCP_KEEPALIVE "sys/types.h;sys/socket.h;netinet/tcp.h" HAVE_TCP_KEEPALIVE)
	check_symbol_exists(TCP_KEEPCNT "sys/types.h;sys/socket.h;netinet/tcp.h" HAVE_TCP_KEEPCNT)
	check_symbol_exists(TCP_KEEPINTVL, "sys/types.h;sys/socket.h;netinet/tcp.h" HAVE_TCP_KEEPINTVL)
	if(${OS_NAME} STREQUAL "LINUX")
		check_include_files("linux/tcp.h" HAVE_LINUX_TCP_H)
	endif()
	if( HAVE_LINUX_TCP_H )
		check_symbol_exists(TCP_USER_TIMEOUT, "linux/tcp.h;sys/types.h;sys/socket.h;netinet/tcp.h" HAVE_TCP_USER_TIMEOUT)
	else()
		check_symbol_exists(TCP_USER_TIMEOUT, "sys/types.h;sys/socket.h;netinet/tcp.h" HAVE_TCP_USER_TIMEOUT)
	endif()
	check_symbol_exists(MS_PRIVATE "sys/mount.h" HAVE_MS_PRIVATE)
	check_symbol_exists(MS_SHARED  "sys/mount.h" HAVE_MS_SHARED)
	check_symbol_exists(MS_SLAVE  "sys/mount.h" HAVE_MS_SLAVE)
	check_symbol_exists(MS_REC  "sys/mount.h" HAVE_MS_REC)
	# Python also defines HAVE_EPOLL; hence, we use non-standard 'CONDOR_HAVE_EPOLL' here.
	check_symbol_exists(epoll_create1 "sys/epoll.h" CONDOR_HAVE_EPOLL)
	check_symbol_exists(poll "sys/poll.h" CONDOR_HAVE_POLL)
	check_symbol_exists(fdatasync "unistd.h" HAVE_FDATASYNC)
	check_function_exists("clock_gettime" HAVE_CLOCK_GETTIME)
	check_symbol_exists(CLOCK_MONOTONIC_RAW "time.h" HAVE_CLOCK_MONOTONIC_RAW)
	check_symbol_exists(CLOCK_REALTIME_COARSE "time.h" HAVE_CLOCK_REALTIME_COARSE)
	check_function_exists("clock_nanosleep" HAVE_CLOCK_NANOSLEEP)

	check_function_exists("access" HAVE_ACCESS)
	check_function_exists("clone" HAVE_CLONE)
	check_function_exists("dirfd" HAVE_DIRFD)
	check_function_exists("euidaccess" HAVE_EUIDACCESS)
	check_function_exists("execl" HAVE_EXECL)
	check_function_exists("fstat64" HAVE_FSTAT64)
	check_function_exists("_fstati64" HAVE__FSTATI64)
	check_function_exists("getdtablesize" HAVE_GETDTABLESIZE)
	check_function_exists("getpagesize" HAVE_GETPAGESIZE)
	check_function_exists("gettimeofday" HAVE_GETTIMEOFDAY)
	check_function_exists("inet_ntoa" HAS_INET_NTOA)
	check_function_exists("lchown" HAVE_LCHOWN)
	check_function_exists("lstat" HAVE_LSTAT)
	check_function_exists("lstat64" HAVE_LSTAT64)
	check_function_exists("_lstati64" HAVE__LSTATI64)
	check_function_exists("mkstemp" HAVE_MKSTEMP)
	check_function_exists("setegid" HAVE_SETEGID)
	check_function_exists("setenv" HAVE_SETENV)
	check_function_exists("seteuid" HAVE_SETEUID)
	check_function_exists("setlinebuf" HAVE_SETLINEBUF)
	check_function_exists("snprintf" HAVE_SNPRINTF)
	check_function_exists("snprintf" HAVE_WORKING_SNPRINTF)
	check_include_files("sys/eventfd.h" HAVE_EVENTFD)
        check_function_exists("innetgr" HAVE_INNETGR)
        check_function_exists("getgrnam" HAVE_GETGRNAM)

	check_function_exists("stat64" HAVE_STAT64)
	check_function_exists("_stati64" HAVE__STATI64)
	check_function_exists("statfs" HAVE_STATFS)
	check_function_exists("statvfs" HAVE_STATVFS)
	check_function_exists("res_init" HAVE_DECL_RES_INIT)
	check_function_exists("strcasestr" HAVE_STRCASESTR)
	check_function_exists("strsignal" HAVE_STRSIGNAL)
	check_function_exists("unsetenv" HAVE_UNSETENV)
	check_function_exists("vasprintf" HAVE_VASPRINTF)
	check_function_exists("getifaddrs" HAVE_GETIFADDRS)
	check_function_exists("readdir64" HAVE_READDIR64)
	check_function_exists("backtrace" HAVE_BACKTRACE)
	check_function_exists("unshare" HAVE_UNSHARE)
	check_function_exists("proc_pid_rusage" HAVE_PROC_PID_RUSAGE)

	# we can likely put many of the checks below in here.
	check_include_files("dlfcn.h" HAVE_DLFCN_H)
	check_include_files("inttypes.h" HAVE_INTTYPES_H)
	check_include_files("ldap.h" HAVE_LDAP_H)
	find_multiple( "ldap;lber" LDAP_FOUND )
	check_include_files("net/if.h" HAVE_NET_IF_H)
	check_include_files("os_types.h" HAVE_OS_TYPES_H)
	check_include_files("resolv.h" HAVE_RESOLV_H)
	check_include_files("sys/mount.h" HAVE_SYS_MOUNT_H)
	check_include_files("sys/param.h" HAVE_SYS_PARAM_H)
	check_include_files("sys/personality.h" HAVE_SYS_PERSONALITY_H)
	check_include_files("sys/syscall.h" HAVE_SYS_SYSCALL_H)
	check_include_files("sys/statfs.h" HAVE_SYS_STATFS_H)
	check_include_files("sys/statvfs.h" HAVE_SYS_STATVFS_H)
	check_include_files("sys/types.h" HAVE_SYS_TYPES_H)
	check_include_files("sys/vfs.h" HAVE_SYS_VFS_H)
	check_include_files("stdint.h" HAVE_STDINT_H)
	check_include_files("ustat.h" HAVE_USTAT_H)
	check_include_files("valgrind.h" HAVE_VALGRIND_H)
	check_include_files("procfs.h" HAVE_PROCFS_H)
	check_include_files("sys/procfs.h" HAVE_SYS_PROCFS_H)

	check_type_exists("struct inotify_event" "sys/inotify.h" HAVE_INOTIFY)
	check_type_exists("struct ifconf" "sys/socket.h;net/if.h" HAVE_STRUCT_IFCONF)
	check_type_exists("struct ifreq" "sys/socket.h;net/if.h" HAVE_STRUCT_IFREQ)
	check_struct_has_member("struct ifreq" ifr_hwaddr "sys/socket.h;net/if.h" HAVE_STRUCT_IFREQ_IFR_HWADDR)

	check_struct_has_member("struct sockaddr_in" sin_len "netinet/in.h" HAVE_STRUCT_SOCKADDR_IN_SIN_LEN)

	check_struct_has_member("struct statfs" f_fstyp "sys/statfs.h" HAVE_STRUCT_STATFS_F_FSTYP)
	if (NOT ${OS_NAME} STREQUAL "DARWIN")
  	  if( HAVE_SYS_STATFS_H )
		check_struct_has_member("struct statfs" f_fstypename "sys/statfs.h" HAVE_STRUCT_STATFS_F_FSTYPENAME )
	  else()
		check_struct_has_member("struct statfs" f_fstypename "sys/mount.h" HAVE_STRUCT_STATFS_F_FSTYPENAME )
	  endif()
	endif()
	check_struct_has_member("struct statfs" f_type "sys/statfs.h" HAVE_STRUCT_STATFS_F_TYPE)
	check_struct_has_member("struct statvfs" f_basetype "sys/types.h;sys/statvfs.h" HAVE_STRUCT_STATVFS_F_BASETYPE)

	# the follow arg checks should be a posix check.
	# previously they were ~=check_cxx_source_compiles
	set(STATFS_ARGS "2")
	set(SIGWAIT_ARGS "2")

	check_cxx_source_compiles("
		#include <sched.h>
		int main() {
			cpu_set_t s;
			sched_setaffinity(0, 1024, &s);
			return 0;
		}
		" HAVE_SCHED_SETAFFINITY )

	check_cxx_source_compiles("
		#include <sched.h>
		int main() {
			cpu_set_t s;
			sched_setaffinity(0, &s);
			return 0;
		}
		" HAVE_SCHED_SETAFFINITY_2ARG )

	if(HAVE_SCHED_SETAFFINITY_2ARG)
		set(HAVE_SCHED_SETAFFINITY ON)
	endif()

	check_cxx_compiler_flag(-std=c++11 cxx_11)
	check_cxx_compiler_flag(-std=c++0x cxx_0x)
	if (cxx_11)

		# Some versions of Clang require an additional C++11 flag, as the default stdlib
		# is from an old GCC version.
		if ( "${CMAKE_CXX_COMPILER_ID}" STREQUAL "Clang" )
			set(CMAKE_CXX_FLAGS "${CMAKE_CXX_FLAGS} -stdlib=libc++")
		endif()

		set(CMAKE_CXX_FLAGS "${CMAKE_CXX_FLAGS} -std=c++11")

		check_cxx_source_compiles("
		#include <unordered_map>
		#include <memory>
		int main() {
			std::unordered_map<int, int> ci;
			std::shared_ptr<int> foo;
			return 0;
		}
		" PREFER_CPP11 )
	elseif(cxx_0x)
		# older g++s support some of c++11 with the c++0x flag
		# which we should try to enable, if they do not have
		# the c++11 flag.  This at least gets us std::unique_ptr

		set(CMAKE_CXX_FLAGS "${CMAKE_CXX_FLAGS} -std=c++0x")
	endif()

	if (NOT PREFER_CPP11)

	  # Some early 4.0 g++'s have unordered maps, but their iterators don't work
	  check_cxx_source_compiles("
		#include <tr1/unordered_map>
		int main() {
			std::tr1::unordered_map<int, int>::const_iterator ci;
			return 0;
		}
		" PREFER_TR1 )

	endif(NOT PREFER_CPP11)
	
	# note the following is fairly gcc specific, but *we* only check gcc version in std:u which it requires.
	exec_program (${CMAKE_CXX_COMPILER}
    		ARGS ${CMAKE_CXX_COMPILER_ARG1} -dumpversion
    		OUTPUT_VARIABLE CMAKE_CXX_COMPILER_VERSION )

	exec_program (${CMAKE_C_COMPILER}
    		ARGS ${CMAKE_C_COMPILER_ARG1} -dumpversion
    		OUTPUT_VARIABLE CMAKE_C_COMPILER_VERSION )

endif()

find_program(HAVE_VMWARE vmware)
find_program(LN ln)
<<<<<<< HEAD
=======
find_program(SPHINXBUILD NAMES sphinx-build sphinx-1.0-build)
>>>>>>> fe5b13b0

# Check for the existense of and size of various types
check_type_size("id_t" ID_T)
check_type_size("__int64" __INT64)
check_type_size("int64_t" INT64_T)
check_type_size("int" INTEGER)
set(SIZEOF_INT "${INTEGER}")
check_type_size("long" LONG_INTEGER)
set(SIZEOF_LONG "${LONG_INTEGER}")
check_type_size("long long" LONG_LONG)
if(HAVE_LONG_LONG)
  set(SIZEOF_LONG_LONG "${LONG_LONG}")
endif()
check_type_size("void *" VOIDPTR)
set(SIZEOF_VOIDPTR "${VOIDPTR}")


##################################################
##################################################
# Now checking *nix OS based options
set(HAS_FLOCK ON)
set(DOES_SAVE_SIGSTATE OFF)

if (${OS_NAME} STREQUAL "SUNOS")
	set(SOLARIS ON)
	set(NEEDS_64BIT_SYSCALLS ON)
	set(NEEDS_64BIT_STRUCTS ON)
	set(DOES_SAVE_SIGSTATE ON)
	set(HAS_FLOCK OFF)
	add_definitions(-DSolaris)
	if (${OS_VER} STREQUAL "5.9")
		add_definitions(-DSolaris29)
	elseif(${OS_VER} STREQUAL "5.10")
		add_definitions(-DSolaris10)
	elseif(${OS_VER} STREQUAL "5.11")
		add_definitions(-DSolaris11)
	else()
		message(FATAL_ERROR "unknown version of Solaris")
	endif()
	add_definitions(-D_STRUCTURED_PROC)
	set(HAS_INET_NTOA ON)
	include_directories( "/usr/include/kerberosv5" )
	set(CMAKE_EXE_LINKER_FLAGS "${CMAKE_EXE_LINKER_FLAGS} -lkstat -lelf -lnsl -lsocket")

	#update for solaris builds to use pre-reqs namely binutils in this case
	#set(CMAKE_C_FLAGS "${CMAKE_C_FLAGS} -B$ENV{PATH}")

elseif(${OS_NAME} STREQUAL "LINUX")

	set(LINUX ON)
	set( CONDOR_BUILD_SHARED_LIBS TRUE )

	find_so_name(LIBLTDL_SO ${HAVE_LIBLTDL})

	set(DOES_SAVE_SIGSTATE ON)
	check_symbol_exists(SIOCETHTOOL "linux/sockios.h" HAVE_DECL_SIOCETHTOOL)
	check_symbol_exists(SIOCGIFCONF "linux/sockios.h" HAVE_DECL_SIOCGIFCONF)
	check_include_files("linux/types.h" HAVE_LINUX_TYPES_H)
	check_include_files("linux/types.h;linux/ethtool.h" HAVE_LINUX_ETHTOOL_H)
	check_include_files("linux/magic.h" HAVE_LINUX_MAGIC_H)
	check_include_files("linux/nfsd/const.h" HAVE_LINUX_NFSD_CONST_H)
	check_include_files("linux/personality.h" HAVE_LINUX_PERSONALITY_H)
	check_include_files("linux/sockios.h" HAVE_LINUX_SOCKIOS_H)
	check_include_files("X11/Xlib.h" HAVE_XLIB_H)
	check_include_files("X11/extensions/scrnsaver.h" HAVE_XSS_H)

	if (HAVE_XLIB_H)
	  find_library(HAVE_X11 X11)
	endif()

    if (HAVE_XSS_H)
	  find_library(HAVE_XSS Xss)
	  find_library(HAVE_XEXT Xext)
	endif()

    check_include_files("systemd/sd-daemon.h" HAVE_SD_DAEMON_H)
    if (HAVE_SD_DAEMON_H)
		# Since systemd-209, libsystemd-daemon.so has been deprecated
		# and the symbols in that library now are in libsystemd.so.
		# Since RHEL7 ships with systemd-219, it seems find for us to
		# always use libsystemd and not worry about libsystemd-daemon.
        find_library(LIBSYSTEMD_DAEMON_PATH systemd)
        find_so_name(LIBSYSTEMD_DAEMON_SO ${LIBSYSTEMD_DAEMON_PATH})
    endif()

	dprint("Threaded functionality only enabled in Linux, Windows, and Mac OS X > 10.6")
	set(HAS_PTHREADS ${CMAKE_USE_PTHREADS_INIT})
	set(HAVE_PTHREADS ${CMAKE_USE_PTHREADS_INIT})

	# Even if the flavor of linux we are compiling on doesn't
	# have Pss in /proc/pid/smaps, the binaries we generate
	# may run on some other version of linux that does, so
	# be optimistic here.
	set(HAVE_PSS ON)

	#The following checks are for std:u only.
	glibc_detect( GLIBC_VERSION )

	set(HAVE_GNU_LD ON)
    option(HAVE_HTTP_PUBLIC_FILES "Support for public input file transfer via HTTP" ON)

elseif(${OS_NAME} STREQUAL "DARWIN")
	add_definitions(-DDarwin)
	set(DARWIN ON)
	set( CONDOR_BUILD_SHARED_LIBS TRUE )
	check_struct_has_member("struct statfs" f_fstypename "sys/param.h;sys/mount.h" HAVE_STRUCT_STATFS_F_FSTYPENAME)
	find_library( IOKIT_FOUND IOKit )
	find_library( COREFOUNDATION_FOUND CoreFoundation )
	set(CMAKE_STRIP ${CMAKE_SOURCE_DIR}/src/condor_scripts/macosx_strip CACHE FILEPATH "Command to remove sybols from binaries" FORCE)

	dprint("Threaded functionality only enabled in Linux, Windows and Mac OS X > 10.6")

	check_symbol_exists(PTHREAD_RECURSIVE_MUTEX_INITIALIZER "pthread.h" HAVE_DECL_PTHREAD_RECURSIVE_MUTEX_INITIALIZER)
	check_symbol_exists(PTHREAD_RECURSIVE_MUTEX_INITIALIZER_NP "pthread.h" HAVE_DECL_PTHREAD_RECURSIVE_MUTEX_INITIALIZER_NP)
	if (HAVE_DECL_PTHREAD_RECURSIVE_MUTEX_INITIALIZER OR HAVE_DECL_PTHREAD_RECURSIVE_MUTEX_INITIALIZER_NP)
		set(HAS_PTHREADS ${CMAKE_USE_PTHREADS_INIT})
		set(HAVE_PTHREADS ${CMAKE_USE_PTHREADS_INIT})
	else()
		set(HAS_PTHREADS FALSE)
		set(HAVE_PTHREADS FALSE)
	endif()

	exec_program (sw_vers ARGS -productVersion OUTPUT_VARIABLE TEST_VER)
	if(${TEST_VER} MATCHES "10.([67])")
		set (HAVE_OLD_SCANDIR 1)
		dprint("Using old function signature for scandir()")
	else()
		dprint("Using POSIX function signature for scandir()")
	endif()
endif()

##################################################
##################################################
# compilation/build options.
option(UW_BUILD "Variable to allow UW-esk builds." OFF)
option(HAVE_HIBERNATION "Support for condor controlled hibernation" ON)
option(HAVE_JOB_HOOKS "Enable job hook functionality" ON)
option(HAVE_BACKFILL "Compiling support for any backfill system" ON)
option(HAVE_BOINC "Compiling support for backfill with BOINC" ON)
option(SOFT_IS_HARD "Enable strict checking for WITH_<LIB>" OFF)
option(WANT_CONTRIB "Enable building of contrib modules" OFF)
option(WANT_FULL_DEPLOYMENT "Install condors deployment scripts, libs, and includes" ON)
option(WANT_GLEXEC "Build and install condor glexec functionality" ON)
option(WANT_MAN_PAGES "Generate man pages as part of the default build" OFF)
option(ENABLE_JAVA_TESTS "Enable java tests" ON)
option(WITH_PYTHON_BINDINGS "Support for HTCondor python bindings" ON)
option(DOCKER_ALLOW_RUN_AS_ROOT "Support for allow docker universe jobs to run as root inside their container" OFF)

#####################################
# PROPER option
if (UW_BUILD OR WINDOWS)
  option(PROPER "Try to build using native env" OFF)

  # so the clipped detection will try to match glibc vers and if it fails will disable
  if (LINUX)
	option(CLIPPED "enable/disable the standard universe" ON)
  else()
	option(CLIPPED "enable/disable the standard universe" ON)
  endif()

  dprint("**TO UW: IF YOU WANT CUSTOM SETTINGS ADD THEM HERE**")

else()
  option(PROPER "Try to build using native env" ON)
  option(CLIPPED "disable the standard universe" ON)
endif()

if (NOT CLIPPED AND NOT LINUX)
	message (FATAL_ERROR "standard universe is *only* supported on Linux")
endif()

#####################################
# RPATH option
if (LINUX AND NOT PROPER)
	option(CMAKE_SKIP_RPATH "Skip RPATH on executables" OFF)
else()
	option(CMAKE_SKIP_RPATH "Skip RPATH on executables" ON)
endif()

if ( NOT CMAKE_SKIP_RPATH )
	set( CMAKE_INSTALL_RPATH ${CONDOR_RPATH} )
	set( CMAKE_BUILD_WITH_INSTALL_RPATH TRUE )
endif()

#####################################
# KBDD option
if (NOT WINDOWS)
    if (HAVE_X11)
        if (NOT (${HAVE_X11} STREQUAL "HAVE_X11-NOTFOUND"))
            option(HAVE_KBDD "Support for condor_kbdd" ON)
        endif()
    endif()
else()
    option(HAVE_KBDD "Support for condor_kbdd" ON)
endif()

#####################################
# Shared port option
option(HAVE_SHARED_PORT "Support for condor_shared_port" ON)
if (NOT WINDOWS)
	set (HAVE_SCM_RIGHTS_PASSFD ON)
endif()


#####################################
# ssh_to_job option
if (NOT WINDOWS) 
    option(HAVE_SSH_TO_JOB "Support for condor_ssh_to_job" ON)
endif()
if ( HAVE_SSH_TO_JOB )
    if ( DARWIN )
        set( SFTP_SERVER "/usr/libexec/sftp-server" )
    elseif ( DEB_SYSTEM_NAME )
        set( SFTP_SERVER "/usr/lib/openssh/sftp-server" )
    else()
	set( SFTP_SERVER "/usr/libexec/openssh/sftp-server" )
    endif()
endif()

if (BUILD_TESTING)
	set(TEST_TARGET_DIR ${CMAKE_BINARY_DIR}/src/condor_tests)
endif(BUILD_TESTING)

##################################################
##################################################
# setup for the externals, the variables defined here
# are used in the construction of externals within
# the condor build.  The point of main interest is
# how "cacheing" is performed.

if (NOT PROPER)
	message(STATUS "********* Building with UW externals *********")
	cmake_minimum_required(VERSION 2.8)
endif()

# directory that externals are downloaded from. may be a local directory
# http or https url.
if (NOT EXTERNALS_SOURCE_URL)
   set (EXTERNALS_SOURCE_URL "http://parrot.cs.wisc.edu/externals")
endif()

option(CACHED_EXTERNALS "enable/disable cached externals" OFF)
set (EXTERNAL_STAGE $ENV{CONDOR_BLD_EXTERNAL_STAGE})
if (NOT EXTERNAL_STAGE)
	if (CACHED_EXTERNALS AND NOT WINDOWS)
		set( EXTERNAL_STAGE "/scratch/condor_externals")
	else()
		set (EXTERNAL_STAGE ${CMAKE_CURRENT_BINARY_DIR}/bld_external)
	endif()
endif()

if (WINDOWS)
	string (REPLACE "\\" "/" EXTERNAL_STAGE "${EXTERNAL_STAGE}")
endif()

dprint("EXTERNAL_STAGE=${EXTERNAL_STAGE}")
if (NOT EXISTS ${EXTERNAL_STAGE})
	file ( MAKE_DIRECTORY ${EXTERNAL_STAGE} )
endif()

# I'd like this to apply to classads build as well, so I put it
# above the addition of the .../src/classads subdir:
if (LINUX
    AND PROPER 
    AND (${CMAKE_CXX_COMPILER_ID} STREQUAL "GNU")
    AND NOT (${CMAKE_CXX_COMPILER_VERSION} VERSION_LESS 4.4.6))

    # I wrote a nice macro for testing linker flags, but it is useless
    # because at least some older versions of linker ignore all '-z'
    # args in the name of "solaris compatibility"
    # So instead I'm enabling for GNU toolchains on RHEL-6 and newer

    # note, I'm only turning these on for proper builds because
    # non-proper external builds don't receive the necessary flags
    # and it breaks the build

    # partial relro (for all libs)
    set(CMAKE_EXE_LINKER_FLAGS "${CMAKE_EXE_LINKER_FLAGS} -Wl,-z,relro")
    set(CMAKE_SHARED_LINKER_FLAGS "${CMAKE_SHARED_LINKER_FLAGS}  -Wl,-z,relro")

    # full relro and pie get turned on for daemons:
    set(cxx_full_relro_and_pie 1)
    # I've seen a reference to '-z bind_now', but all the
    # versions I can find actually use just '-z now':
    set(cxx_full_relro_arg "-Wl,-z,now")
endif()

if (NOT WINDOWS)
    # compiling everything with -fPIC is needed to dynamically load libraries
    # linked against libstdc++
    set(CMAKE_C_FLAGS "${CMAKE_C_FLAGS} -fPIC")
endif()

#####################################
# Do we want to link in libssl and kerberos or dlopen() them at runtime?
if (LINUX AND NOT PROPER AND NOT WANT_PYTHON_WHEELS)
	set( DLOPEN_SECURITY_LIBS TRUE )
endif()

################################################################################
# Various externals rely on make, even if we're not using
# Make.  Ensure we have a usable, reasonable default for them.
if(${CMAKE_GENERATOR} STREQUAL "Unix Makefiles")
	set( MAKE $(MAKE) )
else ()
	include (ProcessorCount)
	ProcessorCount(NUM_PROCESSORS)
	set( MAKE make -j${NUM_PROCESSORS} )
endif()

if (WINDOWS)

  if(NOT (MSVC_VERSION LESS 1900))
    set(BOOST_DOWNLOAD_WIN boost-1.68.0-VC15.tar.gz)
    #if (CMAKE_SIZEOF_VOID_P EQUAL 8 )
    #  set(BOOST_DOWNLOAD_WIN boost-1.68.0-VC15-Win64.tar.gz)
    #else()
    #  set(BOOST_DOWNLOAD_WIN boost-1.68.0-VC15-Win32.tar.gz)
    #endif()
    add_subdirectory(${CONDOR_EXTERNAL_DIR}/bundles/boost/1.68.0)
    add_subdirectory(${CONDOR_EXTERNAL_DIR}/bundles/openssl/1.0.2l)
    add_subdirectory(${CONDOR_EXTERNAL_DIR}/bundles/pcre/8.40)
    add_subdirectory(${CONDOR_EXTERNAL_DIR}/bundles/krb5/1.14.5)
    add_subdirectory(${CONDOR_EXTERNAL_DIR}/bundles/curl/7.54.1)
  elseif(NOT (MSVC_VERSION LESS 1700))
	if (MSVC11)
      if (CMAKE_SIZEOF_VOID_P EQUAL 8 )
        set(BOOST_DOWNLOAD_WIN boost-1.54.0-VC11-Win64_V4.tar.gz)
      else()
        set(BOOST_DOWNLOAD_WIN boost-1.54.0-VC11-Win32_V4.tar.gz)
	  endif()
	endif()
	add_subdirectory(${CONDOR_EXTERNAL_DIR}/bundles/boost/1.54.0)
    add_subdirectory(${CONDOR_EXTERNAL_DIR}/bundles/openssl/1.0.1j)
    add_subdirectory(${CONDOR_EXTERNAL_DIR}/bundles/pcre/8.33)
    add_subdirectory(${CONDOR_EXTERNAL_DIR}/bundles/krb5/1.12)
    add_subdirectory(${CONDOR_EXTERNAL_DIR}/bundles/curl/7.33.0)
  else()
    add_subdirectory(${CONDOR_EXTERNAL_DIR}/bundles/boost/1.49.0)
    add_subdirectory(${CONDOR_EXTERNAL_DIR}/bundles/openssl/0.9.8h-p2)
    add_subdirectory(${CONDOR_EXTERNAL_DIR}/bundles/pcre/7.6)
    add_subdirectory(${CONDOR_EXTERNAL_DIR}/bundles/krb5/1.4.3-p1)
    add_subdirectory(${CONDOR_EXTERNAL_DIR}/bundles/curl/7.31.0-p1)
  endif()
  
  # DRMAA currently punted on Windows until we can figure out correct build
  #add_subdirectory(${CONDOR_EXTERNAL_DIR}/bundles/drmaa/1.6.2)
  add_subdirectory(${CONDOR_SOURCE_DIR}/src/classad)
else ()

  add_subdirectory(${CONDOR_EXTERNAL_DIR}/bundles/drmaa/1.6.2)
  add_subdirectory(${CONDOR_EXTERNAL_DIR}/bundles/qpid/0.8-RC3)
  add_subdirectory(${CONDOR_EXTERNAL_DIR}/bundles/boost/1.66.0)

  add_subdirectory(${CONDOR_EXTERNAL_DIR}/bundles/curl/7.31.0-p1 )
  add_subdirectory(${CONDOR_EXTERNAL_DIR}/bundles/openssl/1.0.1e)
  if( SYSTEM_NAME STREQUAL "sl6.3" )
    add_subdirectory(${CONDOR_EXTERNAL_DIR}/bundles/pcre/8.40)
  else()
    add_subdirectory(${CONDOR_EXTERNAL_DIR}/bundles/pcre/7.6)
  endif()
  add_subdirectory(${CONDOR_EXTERNAL_DIR}/bundles/krb5/1.12)
  add_subdirectory(${CONDOR_SOURCE_DIR}/src/classad)
	add_subdirectory(${CONDOR_EXTERNAL_DIR}/bundles/unicoregahp/1.2.0)
	add_subdirectory(${CONDOR_EXTERNAL_DIR}/bundles/libxml2/2.7.3)
	add_subdirectory(${CONDOR_EXTERNAL_DIR}/bundles/libvirt/0.6.2)
	add_subdirectory(${CONDOR_EXTERNAL_DIR}/bundles/libcgroup/0.41)
	add_subdirectory(${CONDOR_EXTERNAL_DIR}/bundles/munge/0.5.13)
	add_subdirectory(${CONDOR_EXTERNAL_DIR}/bundles/scitokens-cpp/0.3.4)

	# globus is an odd *beast* which requires a bit more config.
	# old globus builds on manylinux1 (centos5 docker image)
	if (LINUX)
		if (${SYSTEM_NAME} MATCHES "centos5.11")
			add_subdirectory(${CONDOR_EXTERNAL_DIR}/bundles/globus/5.2.5)
		else()
			add_subdirectory(${CONDOR_EXTERNAL_DIR}/bundles/globus/6.0)
		endif()
	elseif(DARWIN)
		exec_program (sw_vers ARGS -productVersion OUTPUT_VARIABLE TEST_VER)
		if (${TEST_VER} MATCHES "10.1[3-9]")
			add_subdirectory(${CONDOR_EXTERNAL_DIR}/bundles/globus/6.0)
		else()
			add_subdirectory(${CONDOR_EXTERNAL_DIR}/bundles/globus/5.2.5)
		endif()
	else()
		add_subdirectory(${CONDOR_EXTERNAL_DIR}/bundles/globus/5.2.5)
	endif()
	add_subdirectory(${CONDOR_EXTERNAL_DIR}/bundles/blahp/1.16.5.1)
	# voms held back for MacOS (config issues) (2.1.0 needed for OpenSSL 1.1)
	# old voms also builds on manylinux1 (centos5 docker image)
    if (LINUX AND NOT ${SYSTEM_NAME} MATCHES "centos5.11")
        add_subdirectory(${CONDOR_EXTERNAL_DIR}/bundles/voms/2.1.0)
    else()
        add_subdirectory(${CONDOR_EXTERNAL_DIR}/bundles/voms/2.0.13)
    endif()
	add_subdirectory(${CONDOR_EXTERNAL_DIR}/bundles/cream/1.15.4)
	add_subdirectory(${CONDOR_EXTERNAL_DIR}/bundles/boinc/7.14.1)

        if (LINUX)
          option(WITH_GANGLIA "Compiling with support for GANGLIA" ON)
        endif(LINUX)

endif(WINDOWS)

add_subdirectory(${CONDOR_SOURCE_DIR}/src/safefile)

if (DARWIN)
	include_directories( ${DARWIN_OPENSSL_INCLUDE} )
endif()

### addition of a single externals target which allows you to
if (CONDOR_EXTERNALS)
if (NOT WINDOWS)
	add_custom_target( externals DEPENDS ${EXTERNAL_MOD_DEP} )
	add_dependencies( externals ${CONDOR_EXTERNALS} )
else (NOT WINDOWS)
	add_custom_target( ALL_EXTERN DEPENDS ${EXTERNAL_MOD_DEP} )
	add_dependencies( ALL_EXTERN ${CONDOR_EXTERNALS} )
endif (NOT WINDOWS)	
endif(CONDOR_EXTERNALS)

######### special case for contrib
if (WANT_CONTRIB AND WITH_MANAGEMENT)
    # global scoping external linkage var when options enable.
    if (WINDOWS)
        set (CONDOR_QMF condor_qmflib;${QPID_FOUND})
    endif()
    add_definitions( -DWANT_CONTRIB )
    add_definitions( -DWITH_MANAGEMENT )
endif()

#####################################
# Do we want to link in the GSI libraries or dlopen() them at runtime?
if (HAVE_EXT_GLOBUS AND LINUX AND NOT PROPER AND NOT WANT_PYTHON_WHEELS)
	set( DLOPEN_GSI_LIBS TRUE )
endif()

message(STATUS "********* External configuration complete (dropping config.h) *********")
dprint("CONDOR_EXTERNALS=${CONDOR_EXTERNALS}")

########################################################
configure_file(${CONDOR_SOURCE_DIR}/src/condor_includes/config.h.cmake ${CMAKE_CURRENT_BINARY_DIR}/src/condor_includes/config.tmp)
# only update config.h if it is necessary b/c it causes massive rebuilding.
exec_program ( ${CMAKE_COMMAND} ARGS -E copy_if_different ${CMAKE_CURRENT_BINARY_DIR}/src/condor_includes/config.tmp ${CMAKE_CURRENT_BINARY_DIR}/src/condor_includes/config.h )
add_definitions(-DHAVE_CONFIG_H)

# We could run the safefile configure script each time with cmake - or we could just fix the one usage of configure.
if (NOT WINDOWS)
    execute_process( COMMAND sed "s|#undef id_t|#cmakedefine ID_T\\n#if !defined(ID_T)\\n#define id_t uid_t\\n#endif|" ${CONDOR_SOURCE_DIR}/src/safefile/safe_id_range_list.h.in OUTPUT_FILE ${CMAKE_CURRENT_BINARY_DIR}/src/safefile/safe_id_range_list.h.in.tmp  )
    configure_file( ${CONDOR_BINARY_DIR}/src/safefile/safe_id_range_list.h.in.tmp ${CMAKE_CURRENT_BINARY_DIR}/src/safefile/safe_id_range_list.h.tmp_out)
    exec_program ( ${CMAKE_COMMAND} ARGS -E copy_if_different ${CMAKE_CURRENT_BINARY_DIR}/src/safefile/safe_id_range_list.h.tmp_out ${CMAKE_CURRENT_BINARY_DIR}/src/safefile/safe_id_range_list.h )
endif()

###########################################
# include and link locations
include_directories( ${CONDOR_EXTERNAL_INCLUDE_DIRS} )
link_directories( ${CONDOR_EXTERNAL_LINK_DIRS} )

if ( $ENV{JAVA_HOME} )
	include_directories($ENV{JAVA_HOME}/include)
endif()

include_directories(${CONDOR_SOURCE_DIR}/src/condor_includes)
include_directories(${CMAKE_CURRENT_BINARY_DIR}/src/condor_includes)
include_directories(${CONDOR_SOURCE_DIR}/src/condor_utils)
include_directories(${CMAKE_CURRENT_BINARY_DIR}/src/condor_utils)
set (DAEMON_CORE ${CONDOR_SOURCE_DIR}/src/condor_daemon_core.V6) #referenced elsewhere primarily for soap gen stuff
include_directories(${DAEMON_CORE})
include_directories(${CONDOR_SOURCE_DIR}/src/condor_daemon_client)
include_directories(${CONDOR_SOURCE_DIR}/src/ccb)
include_directories(${CONDOR_SOURCE_DIR}/src/condor_io)
include_directories(${CONDOR_SOURCE_DIR}/src/h)
include_directories(${CMAKE_CURRENT_BINARY_DIR}/src/h)
include_directories(${CMAKE_CURRENT_BINARY_DIR}/src/classad)
include_directories(${CONDOR_SOURCE_DIR}/src/classad)
include_directories(${CONDOR_SOURCE_DIR}/src/safefile)
include_directories(${CMAKE_CURRENT_BINARY_DIR}/src/safefile)
if (WANT_CONTRIB)
    include_directories(${CONDOR_SOURCE_DIR}/src/condor_contrib)
endif(WANT_CONTRIB)
# set these so contrib modules can add to their include path without being reliant on specific directory names.
set (CONDOR_MASTER_SRC_DIR ${CONDOR_SOURCE_DIR}/src/condor_master.V6)
set (CONDOR_COLLECTOR_SRC_DIR ${CONDOR_SOURCE_DIR}/src/condor_collector.V6)
set (CONDOR_NEGOTIATOR_SRC_DIR ${CONDOR_SOURCE_DIR}/src/condor_negotiator.V6)
set (CONDOR_SCHEDD_SRC_DIR ${CONDOR_SOURCE_DIR}/src/condor_schedd.V6)
set (CONDOR_STARTD_SRC_DIR ${CONDOR_SOURCE_DIR}/src/condor_startd.V6)

###########################################

###########################################
#extra build flags and link libs.

if (NOT HAVE_EXT_OPENSSL)
	message (FATAL_ERROR "openssl libraries not found!")
endif()

###########################################
# order of the below elements is important, do not touch unless you know what you are doing.
# otherwise you will break due to stub collisions.
if (DLOPEN_GSI_LIBS)
	set (SECURITY_LIBS "")
	set (SECURITY_LIBS_STATIC "")
else()
	set (SECURITY_LIBS "${VOMS_FOUND};${GLOBUS_FOUND};${SCITOKENS_FOUND};${EXPAT_FOUND}")
	set (SECURITY_LIBS_STATIC "${VOMS_FOUND_STATIC};${GLOBUS_FOUND_STATIC};${EXPAT_FOUND}")
endif()

###########################################
# in order to use clock_gettime, you need to link the the rt library
# (only for linux with glibc < 2.17)
if (HAVE_CLOCK_GETTIME AND LINUX)
    set(RT_FOUND "rt")
else()
    set(RT_FOUND "")
endif()

set (CONDOR_LIBS_STATIC "condor_utils_s;classads;${SECURITY_LIBS_STATIC};${RT_FOUND};${PCRE_FOUND};${OPENSSL_FOUND};${KRB5_FOUND};${IOKIT_FOUND};${COREFOUNDATION_FOUND};${RT_FOUND};${MUNGE_FOUND}")
set (CONDOR_LIBS "condor_utils;${RT_FOUND};${CLASSADS_FOUND};${SECURITY_LIBS};${PCRE_FOUND};${MUNGE_FOUND}")
set (CONDOR_TOOL_LIBS "condor_utils;${RT_FOUND};${CLASSADS_FOUND};${SECURITY_LIBS};${PCRE_FOUND};${MUNGE_FOUND}")
set (CONDOR_SCRIPT_PERMS OWNER_READ OWNER_WRITE OWNER_EXECUTE GROUP_READ GROUP_EXECUTE WORLD_READ WORLD_EXECUTE)
if (LINUX AND NOT PROPER)
  set (CONDOR_LIBS_FOR_SHADOW "condor_utils_s;classads;${SECURITY_LIBS};${RT_FOUND};${PCRE_FOUND};${OPENSSL_FOUND};${KRB5_FOUND};${IOKIT_FOUND};${COREFOUNDATION_FOUND};${MUNGE_FOUND}")
else ()
  set (CONDOR_LIBS_FOR_SHADOW "${CONDOR_LIBS}")
endif ()

message(STATUS "----- Begin compiler options/flags check -----")

if (CONDOR_C_FLAGS)
	set(CMAKE_C_FLAGS "${CMAKE_C_FLAGS} ${CONDOR_C_FLAGS}")
endif()
if (CONDOR_CXX_FLAGS)
	set(CMAKE_CXX_FLAGS "${CMAKE_CXX_FLAGS} ${CONDOR_CXX_FLAGS}")
endif()

if (OPENMP_FOUND)
	set(CMAKE_C_FLAGS "${CMAKE_C_FLAGS} ${OpenMP_C_FLAGS}")
	set(CMAKE_CXX_FLAGS "${CMAKE_CXX_FLAGS} ${OpenMP_CXX_FLAGS}")
	set(CMAKE_EXE_LINKER_FLAGS "${CMAKE_EXE_LINKER_FLAGS} ${OpenMP_EXE_LINKER_FLAGS}")
endif()

if(MSVC)
	#disable autolink settings 
	add_definitions(-DBOOST_ALL_NO_LIB)

	set(CMAKE_C_FLAGS "${CMAKE_C_FLAGS} /FC")      # use full paths names in errors and warnings
	if(MSVC_ANALYZE)
		# turn on code analysis. 
		# also disable 6211 (leak because of exception). we use new but not catch so this warning is just noise
		set(CMAKE_C_FLAGS "${CMAKE_C_FLAGS} /analyze /wd6211") # turn on code analysis (level 6 warnings)
	endif(MSVC_ANALYZE)

	#set(CMAKE_C_FLAGS "${CMAKE_C_FLAGS} /wd4251")  #
	#set(CMAKE_C_FLAGS "${CMAKE_C_FLAGS} /wd4275")  #
	#set(CMAKE_C_FLAGS "${CMAKE_C_FLAGS} /wd4996")  # deprecation warnings
	#set(CMAKE_C_FLAGS "${CMAKE_C_FLAGS} /wd4273")  # inconsistent dll linkage
	set(CMAKE_C_FLAGS "${CMAKE_C_FLAGS} /wd6334") # inclusion warning from boost. 

	set(CONDOR_WIN_LIBS "crypt32.lib;mpr.lib;psapi.lib;mswsock.lib;netapi32.lib;imagehlp.lib;ws2_32.lib;powrprof.lib;iphlpapi.lib;userenv.lib;Pdh.lib")
else(MSVC)

	if (GLIBC_VERSION)
		add_definitions(-DGLIBC=GLIBC)
		add_definitions(-DGLIBC${GLIBC_VERSION}=GLIBC${GLIBC_VERSION})
		set(GLIBC${GLIBC_VERSION} ON)
	endif(GLIBC_VERSION)

	check_c_compiler_flag(-Wall c_Wall)
	if (c_Wall)
		set(CMAKE_C_FLAGS "${CMAKE_C_FLAGS} -Wall")
	endif(c_Wall)

	# Added to help make resulting libcondor_utils smaller.
	#check_c_compiler_flag(-fno-exceptions no_exceptions)
	#if (no_exceptions)
	#	set(CMAKE_C_FLAGS "${CMAKE_C_FLAGS} -fno-exceptions")
	#	set(CMAKE_SHARED_LINKER_FLAGS "${CMAKE_SHARED_LINKER_FLAGS} -fno-exceptions")
	#endif(no_exceptions)
	#check_c_compiler_flag(-Os c_Os)
	#if (c_Os)
	#	set(CMAKE_C_FLAGS "${CMAKE_C_FLAGS} -Os")
	#	set(CMAKE_SHARED_LINKER_FLAGS "${CMAKE_SHARED_LINKER_FLAGS} -Os")
	#endif(c_Os)

	dprint("TSTCLAIR - DISABLING -flto b/c of gcc failure in koji try again later")
	#if (CMAKE_C_COMPILER_VERSION STRGREATER "4.7.0" OR CMAKE_C_COMPILER_VERSION STREQUAL "4.7.0")
	#   
	#  check_c_compiler_flag(-flto c_lto)
	#  if (c_lto)
	#	  set(CMAKE_C_FLAGS "${CMAKE_C_FLAGS} -flto")
	#	  set(CMAKE_SHARED_LINKER_FLAGS "${CMAKE_SHARED_LINKER_FLAGS} -flto")
	#  endif(c_lto)
	#else()
	#  dprint("skipping c_lto flag check")
	#endif()

	check_c_compiler_flag(-W c_W)
	if (c_W)
		set(CMAKE_C_FLAGS "${CMAKE_C_FLAGS} -W")
	endif(c_W)

	check_c_compiler_flag(-Wextra c_Wextra)
	if (c_Wextra)
		set(CMAKE_C_FLAGS "${CMAKE_C_FLAGS} -Wextra")
	endif(c_Wextra)

	check_c_compiler_flag(-Wfloat-equal c_Wfloat_equal)
	if (c_Wfloat_equal)
		set(CMAKE_C_FLAGS "${CMAKE_C_FLAGS} -Wfloat-equal")
	endif(c_Wfloat_equal)

	#check_c_compiler_flag(-Wshadow c_Wshadow)
	#if (c_Wshadow)
	#	set(CMAKE_C_FLAGS "${CMAKE_C_FLAGS} -Wshadow")
	#endif(c_Wshadow)

	# someone else can enable this, as it overshadows all other warnings and can be wrong.
	# check_c_compiler_flag(-Wunreachable-code c_Wunreachable_code)
	# if (c_Wunreachable_code)
	#	set(CMAKE_C_FLAGS "${CMAKE_C_FLAGS} -Wunreachable-code")
	# endif(c_Wunreachable_code)

	check_c_compiler_flag(-Wendif-labels c_Wendif_labels)
	if (c_Wendif_labels)
		set(CMAKE_C_FLAGS "${CMAKE_C_FLAGS} -Wendif-labels")
	endif(c_Wendif_labels)

	check_c_compiler_flag(-Wpointer-arith c_Wpointer_arith)
	if (c_Wpointer_arith)
		set(CMAKE_C_FLAGS "${CMAKE_C_FLAGS} -Wpointer-arith")
	endif(c_Wpointer_arith)

	check_c_compiler_flag(-Wcast-qual c_Wcast_qual)
	if (c_Wcast_qual)
		set(CMAKE_C_FLAGS "${CMAKE_C_FLAGS} -Wcast-qual")
	endif(c_Wcast_qual)

	check_c_compiler_flag(-Wcast-align c_Wcast_align)
	if (c_Wcast_align)
		set(CMAKE_C_FLAGS "${CMAKE_C_FLAGS} -Wcast-align")
	endif(c_Wcast_align)

	check_c_compiler_flag(-Wvolatile-register-var c_Wvolatile_register_var)
	if (c_Wvolatile_register_var)
		set(CMAKE_C_FLAGS "${CMAKE_C_FLAGS} -Wvolatile-register-var")
	endif(c_Wvolatile_register_var)

	check_c_compiler_flag(-Wunused-local-typedefs c_Wunused_local_typedefs)
	if (c_Wunused_local_typedefs AND NOT "${CMAKE_C_COMPILER_ID}" STREQUAL "Clang" )
		# we don't ever want the 'unused local typedefs' warning treated as an error.
		set(CMAKE_C_FLAGS "${CMAKE_C_FLAGS} -Wno-error=unused-local-typedefs")
	endif(c_Wunused_local_typedefs AND NOT "${CMAKE_C_COMPILER_ID}" STREQUAL "Clang")

	# check compiler flag not working for this flag.  
	if (NOT CMAKE_C_COMPILER_VERSION VERSION_LESS "4.8")
	check_c_compiler_flag(-Wdeprecated-declarations c_Wdeprecated_declarations)
	if (c_Wdeprecated_declarations)
		# we use deprecated declarations ourselves during refactoring,
		# so we always want them treated as warnings and not errors
		set(CMAKE_C_FLAGS "${CMAKE_C_FLAGS} -Wdeprecated-declarations -Wno-error=deprecated-declarations")
	endif(c_Wdeprecated_declarations)
	endif()

	check_c_compiler_flag(-Wnonnull-compare c_Wnonnull_compare)
	if (c_Wnonnull_compare)
		set(CMAKE_C_FLAGS "${CMAKE_C_FLAGS} -Wno-nonnull-compare -Wno-error=nonnull-compare")
	endif(c_Wnonnull_compare)

	# gcc on our AIX machines recognizes -fstack-protector, but lacks
	# the requisite library.
	if (NOT AIX)
		check_c_compiler_flag(-fstack-protector c_fstack_protector)
		if (c_fstack_protector)
			set(CMAKE_C_FLAGS "${CMAKE_C_FLAGS} -fstack-protector")
		endif(c_fstack_protector)
	endif(NOT AIX)

	# Clang on Mac OS X doesn't support -rdynamic, but the
	# check below claims it does. This is probably because the compiler
	# just prints a warning, rather than failing.
	if ( NOT "${CMAKE_C_COMPILER_ID}" STREQUAL "Clang" )
		check_c_compiler_flag(-rdynamic c_rdynamic)
		if (c_rdynamic)
			set(CMAKE_EXE_LINKER_FLAGS "${CMAKE_EXE_LINKER_FLAGS} -rdynamic")
		endif(c_rdynamic)
	endif()

	if (LINUX)
		set(CMAKE_EXE_LINKER_FLAGS "${CMAKE_EXE_LINKER_FLAGS} -Wl,--warn-once -Wl,--warn-common")
		if ( "${LINUX_NAME}" STREQUAL "Ubuntu" )
			set(CMAKE_EXE_LINKER_FLAGS "${CMAKE_EXE_LINKER_FLAGS} -Wl,--no-as-needed")
		endif()
		# Link RedHat 5 binaries with both hash styles (GNU and SYSV)
		# so that binaries are usable on old distros such as SUSE Linux Enterprise Server 10
		if ( ${SYSTEM_NAME} MATCHES "rhel5" )
			set(CMAKE_EXE_LINKER_FLAGS "${CMAKE_EXE_LINKER_FLAGS} -Wl,--hash-style=both")
		endif()
	endif(LINUX)

	if (LINUX)
		set(CMAKE_EXE_LINKER_FLAGS "${CMAKE_EXE_LINKER_FLAGS} -Wl,--enable-new-dtags")
	endif(LINUX)

	if (AIX)
		# specifically ask for the C++ libraries to be statically linked
		set(CMAKE_EXE_LINKER_FLAGS "${CMAKE_EXE_LINKER_FLAGS} -Wl,-berok -Wl,-bstatic -lstdc++ -Wl,-bdynamic -lcfg -lodm -static-libgcc")
	endif(AIX)

	if ( NOT PROPER AND HAVE_LIBRESOLV )
		set(CMAKE_EXE_LINKER_FLAGS "${CMAKE_EXE_LINKER_FLAGS} -lresolv")
	endif()

	if (HAVE_PTHREADS AND NOT "${CMAKE_CXX_COMPILER_ID}" STREQUAL "Clang")
		set(CMAKE_EXE_LINKER_FLAGS "${CMAKE_EXE_LINKER_FLAGS} -pthread")
	endif(HAVE_PTHREADS AND NOT "${CMAKE_CXX_COMPILER_ID}" STREQUAL "Clang")

	check_cxx_compiler_flag(-shared HAVE_CC_SHARED)

	add_definitions(-D${SYS_ARCH}=${SYS_ARCH})

	# Append C flags list to C++ flags list.
	# Currently, there are no flags that are only valid for C files.
	set(CMAKE_CXX_FLAGS "${CMAKE_CXX_FLAGS} ${CMAKE_C_FLAGS}")

endif(MSVC)

message(STATUS "----- End compiler options/flags check -----")
message(STATUS "----- Begin CMake Var DUMP -----")
message(STATUS "CMAKE_STRIP: ${CMAKE_STRIP}")
message(STATUS "LN: ${LN}")
<<<<<<< HEAD
=======
message(STATUS "SPHINXBUILD: ${SPHINXBUILD}")
>>>>>>> fe5b13b0

# if you are building in-source, this is the same as CMAKE_SOURCE_DIR, otherwise
# this is the top level directory of your build tree
dprint ( "CMAKE_BINARY_DIR: ${CMAKE_BINARY_DIR}" )

# if you are building in-source, this is the same as CMAKE_CURRENT_SOURCE_DIR, otherwise this
# is the directory where the compiled or generated files from the current CMakeLists.txt will go to
dprint ( "CMAKE_CURRENT_BINARY_DIR: ${CMAKE_CURRENT_BINARY_DIR}" )

# this is the directory, from which cmake was started, i.e. the top level source directory
dprint ( "CMAKE_SOURCE_DIR: ${CMAKE_SOURCE_DIR}" )

# this is the directory where the currently processed CMakeLists.txt is located in
dprint ( "CMAKE_CURRENT_SOURCE_DIR: ${CMAKE_CURRENT_SOURCE_DIR}" )

# contains the full path to the top level directory of your build tree
dprint ( "PROJECT_BINARY_DIR: ${PROJECT_BINARY_DIR}" )

# contains the full path to the root of your project source directory,
# i.e. to the nearest directory where CMakeLists.txt contains the PROJECT() command
dprint ( "PROJECT_SOURCE_DIR: ${PROJECT_SOURCE_DIR}" )

# set this variable to specify a common place where CMake should put all executable files
# (instead of CMAKE_CURRENT_BINARY_DIR)
dprint ( "EXECUTABLE_OUTPUT_PATH: ${EXECUTABLE_OUTPUT_PATH}" )

# set this variable to specify a common place where CMake should put all libraries
# (instead of CMAKE_CURRENT_BINARY_DIR)
dprint ( "LIBRARY_OUTPUT_PATH: ${LIBRARY_OUTPUT_PATH}" )

# tell CMake to search first in directories listed in CMAKE_MODULE_PATH
# when you use FIND_PACKAGE() or INCLUDE()
dprint ( "CMAKE_MODULE_PATH: ${CMAKE_MODULE_PATH}" )

# print out where we are installing to.
dprint ( "CMAKE_INSTALL_PREFIX: ${CMAKE_INSTALL_PREFIX}" )

# this is the complete path of the cmake which runs currently (e.g. /usr/local/bin/cmake)
dprint ( "CMAKE_COMMAND: ${CMAKE_COMMAND}" )

# this is the CMake installation directory
dprint ( "CMAKE_ROOT: ${CMAKE_ROOT}" )

# this is the filename including the complete path of the file where this variable is used.
dprint ( "CMAKE_CURRENT_LIST_FILE: ${CMAKE_CURRENT_LIST_FILE}" )

# this is linenumber where the variable is used
dprint ( "CMAKE_CURRENT_LIST_LINE: ${CMAKE_CURRENT_LIST_LINE}" )

# this is used when searching for include files e.g. using the FIND_PATH() command.
dprint ( "CMAKE_INCLUDE_PATH: ${CMAKE_INCLUDE_PATH}" )

# this is used when searching for libraries e.g. using the FIND_LIBRARY() command.
dprint ( "CMAKE_LIBRARY_PATH: ${CMAKE_LIBRARY_PATH}" )

# the complete system name, e.g. "Linux-2.4.22", "FreeBSD-5.4-RELEASE" or "Windows 5.1"
dprint ( "CMAKE_SYSTEM: ${CMAKE_SYSTEM}" )

# the short system name, e.g. "Linux", "FreeBSD" or "Windows"
dprint ( "CMAKE_SYSTEM_NAME: ${CMAKE_SYSTEM_NAME}" )

# only the version part of CMAKE_SYSTEM
dprint ( "CMAKE_SYSTEM_VERSION: ${CMAKE_SYSTEM_VERSION}" )

# the processor name (e.g. "Intel(R) Pentium(R) M processor 2.00GHz")
dprint ( "CMAKE_SYSTEM_PROCESSOR: ${CMAKE_SYSTEM_PROCESSOR}" )

# the Condor src directory
dprint ( "CONDOR_SOURCE_DIR: ${CONDOR_SOURCE_DIR}" )
dprint ( "CONDOR_EXTERNAL_DIR: ${CONDOR_EXTERNAL_DIR}" )
dprint ( "TEST_TARGET_DIR: ${TEST_TARGET_DIR}" )

# the Condor version string being used
dprint ( "CONDOR_VERSION: ${CONDOR_VERSION}" )

# the build id
dprint ( "BUILDID: ${BUILDID}" )

# the build date & time
dprint ( "BUILD_TIMEDATE: ${BUILD_TIMEDATE}" )
dprint ( "BUILD_DATE: ${BUILD_DATE}" )

# the pre-release string
dprint ( "PRE_RELEASE: ${PRE_RELEASE}" )

# the platform specified
dprint ( "PLATFORM: ${PLATFORM}" )

# the Condor platform specified
dprint ( "CONDOR_PLATFORM: ${CONDOR_PLATFORM}" )

# the system name (used for generated tarballs)
dprint ( "SYSTEM_NAME: ${SYSTEM_NAME}" )

# the RPM system name (used for generated tarballs)
dprint ( "RPM_SYSTEM_NAME: ${RPM_SYSTEM_NAME}" )

# the Condor package name
dprint ( "CONDOR_PACKAGE_NAME: ${CONDOR_PACKAGE_NAME}" )

# is TRUE on all UNIX-like OS's, including Apple OS X and CygWin
dprint ( "UNIX: ${UNIX}" )

# is TRUE on all BSD-derived UNIXen
dprint ( "BSD_UNIX: ${BSD_UNIX}" )

# is TRUE on all UNIX-like OS's, including Apple OS X and CygWin
dprint ( "Linux: ${LINUX_NAME}" )

# Print FreeBSD info
dprint ( "FreeBSD: ${FREEBSD_MAJOR}.${FREEBSD_MINOR}" )

# is TRUE on Windows, including CygWin
dprint ( "WIN32: ${WIN32}" )

# is TRUE on Apple OS X
dprint ( "APPLE: ${APPLE}" )

# is TRUE when using the MinGW compiler in Windows
dprint ( "MINGW: ${MINGW}" )

# is TRUE on Windows when using the CygWin version of cmake
dprint ( "CYGWIN: ${CYGWIN}" )

# is TRUE on Windows when using a Borland compiler
dprint ( "BORLAND: ${BORLAND}" )

if (WINDOWS)
	dprint ( "MSVC: ${MSVC}" )
	dprint ( "MSVC_VERSION: ${MSVC_VERSION}" )
	dprint ( "MSVC_IDE: ${MSVC_IDE}" )
endif(WINDOWS)

# set this to true if you don't want to rebuild the object files if the rules have changed,
# but not the actual source files or headers (e.g. if you changed the some compiler switches)
dprint ( "CMAKE_SKIP_RULE_DEPENDENCY: ${CMAKE_SKIP_RULE_DEPENDENCY}" )

# since CMake 2.1 the install rule depends on all, i.e. everything will be built before installing.
# If you don't like this, set this one to true.
dprint ( "CMAKE_SKIP_INSTALL_ALL_DEPENDENCY: ${CMAKE_SKIP_INSTALL_ALL_DEPENDENCY}" )

# If set, runtime paths are not added when using shared libraries. Default it is set to OFF
dprint ( "CMAKE_SKIP_RPATH: ${CMAKE_SKIP_RPATH}" )
dprint ( "CMAKE_INSTALL_RPATH: ${CMAKE_INSTALL_RPATH}")
dprint ( "CMAKE_BUILD_WITH_INSTALL_RPATH: ${CMAKE_BUILD_WITH_INSTALL_RPATH}")

# set this to true if you are using makefiles and want to see the full compile and link
# commands instead of only the shortened ones
dprint ( "CMAKE_VERBOSE_MAKEFILE: ${CMAKE_VERBOSE_MAKEFILE}" )

# this will cause CMake to not put in the rules that re-run CMake. This might be useful if
# you want to use the generated build files on another machine.
dprint ( "CMAKE_SUPPRESS_REGENERATION: ${CMAKE_SUPPRESS_REGENERATION}" )

# A simple way to get switches to the compiler is to use ADD_DEFINITIONS().
# But there are also two variables exactly for this purpose:

# output what the linker flags are
dprint ( "CMAKE_EXE_LINKER_FLAGS: ${CMAKE_EXE_LINKER_FLAGS}" )

# the compiler flags for compiling C sources
dprint ( "CMAKE_C_FLAGS: ${CMAKE_C_FLAGS}" )

# the compiler flags for compiling C++ sources
dprint ( "CMAKE_CXX_FLAGS: ${CMAKE_CXX_FLAGS}" )

# Choose the type of build.  Example: SET(CMAKE_BUILD_TYPE Debug)
dprint ( "CMAKE_BUILD_TYPE: ${CMAKE_BUILD_TYPE}" )

# if this is set to ON, then all libraries are built as shared libraries by default.
dprint ( "BUILD_SHARED_LIBS: ${BUILD_SHARED_LIBS}" )

# the compiler used for C files
dprint ( "CMAKE_C_COMPILER: ${CMAKE_C_COMPILER}" )

# version information about the compiler
dprint ( "CMAKE_C_COMPILER_VERSION: ${CMAKE_C_COMPILER_VERSION}" )

# the compiler used for C++ files
dprint ( "CMAKE_CXX_COMPILER: ${CMAKE_CXX_COMPILER}" )

# version information about the compiler
dprint ( "CMAKE_CXX_COMPILER_VERSION: ${CMAKE_CXX_COMPILER_VERSION}" )

# if the compiler is a variant of gcc, this should be set to 1
dprint ( "CMAKE_COMPILER_IS_GNUCC: ${CMAKE_COMPILER_IS_GNUCC}" )

# if the compiler is a variant of g++, this should be set to 1
dprint ( "CMAKE_COMPILER_IS_GNUCXX : ${CMAKE_COMPILER_IS_GNUCXX}" )

# the tools for creating libraries
dprint ( "CMAKE_AR: ${CMAKE_AR}" )
dprint ( "CMAKE_RANLIB: ${CMAKE_RANLIB}" )

message(STATUS "----- Begin CMake Var DUMP -----")

message(STATUS "********* ENDING CONFIGURATION *********")<|MERGE_RESOLUTION|>--- conflicted
+++ resolved
@@ -651,10 +651,7 @@
 
 find_program(HAVE_VMWARE vmware)
 find_program(LN ln)
-<<<<<<< HEAD
-=======
 find_program(SPHINXBUILD NAMES sphinx-build sphinx-1.0-build)
->>>>>>> fe5b13b0
 
 # Check for the existense of and size of various types
 check_type_size("id_t" ID_T)
@@ -1386,10 +1383,7 @@
 message(STATUS "----- Begin CMake Var DUMP -----")
 message(STATUS "CMAKE_STRIP: ${CMAKE_STRIP}")
 message(STATUS "LN: ${LN}")
-<<<<<<< HEAD
-=======
 message(STATUS "SPHINXBUILD: ${SPHINXBUILD}")
->>>>>>> fe5b13b0
 
 # if you are building in-source, this is the same as CMAKE_SOURCE_DIR, otherwise
 # this is the top level directory of your build tree
