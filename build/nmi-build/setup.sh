#!/bin/bash
# Exit on any error
set -e

# HTConder version
HTCONDOR_VERSION=$1
echo "HTCondor version is $HTCONDOR_VERSION"

# shellcheck disable=SC2206 # don't have to worry abour word splitting
AVERSION=(${HTCONDOR_VERSION//./ })
MAJOR_VER=${AVERSION[0]}
MINOR_VER=${AVERSION[1]}
if [ "$MINOR_VER" -eq 0 ]; then
    REPO_VERSION=$MAJOR_VER.0
else
    REPO_VERSION=$MAJOR_VER.x
fi

# Platform variables
VERSION_CODENAME='none'
. /etc/os-release
echo "Building on $NAME $VERSION"
VERSION_ID=${VERSION_ID%%.*}
ARCH=$(arch)
echo "ID=$ID VERSION_ID=$VERSION_ID VERSION_CODENAME=$VERSION_CODENAME ARCH=$ARCH"

if [ $ID = 'debian' ] || [ $ID = 'ubuntu' ]; then
    SUDO_GROUP='sudo'
else
    SUDO_GROUP='wheel'
fi

if [ $ID = debian ] || [ $ID = 'ubuntu' ]; then
    apt-get update
    export DEBIAN_FRONTEND='noninteractive'
    INSTALL='apt-get install --yes'
elif [ $ID = 'centos' ]; then
    INSTALL='yum install --assumeyes'
elif [ $ID = 'opensuse-leap' ]; then
    INSTALL='zypper --non-interactive install'
    $INSTALL system-group-wheel system-user-mail
elif [ $ID = 'amzn' ] || [ $ID = 'almalinux' ] || [ $ID = 'fedora' ]; then
    INSTALL='dnf install --assumeyes'
    $INSTALL 'dnf-command(config-manager)'
fi

if [ $ID = 'amzn' ]; then
    $INSTALL -y shadow-utils
fi

# Add users that might be used in CHTC
# The HTCondor that runs inside the container needs to have the user defined
for i in {1..161}; do
    uid=$((i+5000));
    useradd --uid  $uid --gid $SUDO_GROUP --shell /bin/bash --create-home slot$i;
done

for i in {1..161}; do
    uid=$((i+5299));
    useradd --uid  $uid --gid $SUDO_GROUP --shell /bin/bash --create-home slot1_$i;
done

useradd --uid  6004 --gid $SUDO_GROUP --shell /bin/bash --create-home condorauto
useradd --uid 22537 --gid $SUDO_GROUP --shell /bin/bash --create-home bbockelm
useradd --uid 20343 --gid $SUDO_GROUP --shell /bin/bash --create-home blin
useradd --uid 24200 --gid $SUDO_GROUP --shell /bin/bash --create-home cabollig
useradd --uid 20003 --gid $SUDO_GROUP --shell /bin/bash --create-home cat
useradd --uid 20342 --gid $SUDO_GROUP --shell /bin/bash --create-home edquist
useradd --uid 20006 --gid $SUDO_GROUP --shell /bin/bash --create-home gthain
useradd --uid 20839 --gid $SUDO_GROUP --shell /bin/bash --create-home iaross
useradd --uid 21356 --gid $SUDO_GROUP --shell /bin/bash --create-home jcpatton
useradd --uid 20007 --gid $SUDO_GROUP --shell /bin/bash --create-home jfrey
useradd --uid 20018 --gid $SUDO_GROUP --shell /bin/bash --create-home johnkn
useradd --uid 25234 --gid $SUDO_GROUP --shell /bin/bash --create-home jrreuss
useradd --uid 20020 --gid $SUDO_GROUP --shell /bin/bash --create-home matyas
useradd --uid 20013 --gid $SUDO_GROUP --shell /bin/bash --create-home tannenba
useradd --uid 20345 --gid $SUDO_GROUP --shell /bin/bash --create-home tim
useradd --uid 20015 --gid $SUDO_GROUP --shell /bin/bash --create-home tlmiller

# Provide a condor_config.generic
mkdir -p /usr/local/condor/etc/examples
echo 'use SECURITY : HOST_BASED' > /usr/local/condor/etc/examples/condor_config.generic

if [ $ID = 'almalinux' ] || [ $ID = 'centos' ]; then
    $INSTALL epel-release
    if [ $VERSION_ID -eq 7 ]; then
        $INSTALL centos-release-scl
    elif [ $VERSION_ID -eq 8 ]; then
        dnf config-manager --set-enabled powertools
    elif [ $VERSION_ID -eq 9 ]; then
        dnf config-manager --set-enabled crb
    fi
fi

if [ $ID = 'amzn' ]; then
    $INSTALL "https://research.cs.wisc.edu/htcondor/repo/$REPO_VERSION/htcondor-release-current.amzn$VERSION_ID.noarch.rpm"
fi

if [ $ID = 'almalinux' ] || [ $ID = 'centos' ]; then
    $INSTALL "https://research.cs.wisc.edu/htcondor/repo/$REPO_VERSION/htcondor-release-current.el$VERSION_ID.noarch.rpm"
fi

if [ $ID = 'fedora' ]; then
    $INSTALL "https://research.cs.wisc.edu/htcondor/repo/$REPO_VERSION/htcondor-release-current.fc$VERSION_ID.noarch.rpm"
fi

# openSUSE has a zypper command to install a repo from a URL.
# Let's use that in the future. This works for now.
if [ $ID = 'opensuse-leap' ]; then
    zypper --non-interactive --no-gpg-checks install "https://research.cs.wisc.edu/htcondor/repo/$REPO_VERSION/htcondor-release-current.leap$VERSION_ID.noarch.rpm"
    for key in /etc/pki/rpm-gpg/*; do
        rpmkeys --import "$key"
    done
fi

# Setup Debian based repositories
if [ $ID = 'debian' ] || [ $ID = 'ubuntu' ]; then
    $INSTALL apt-transport-https apt-utils curl gnupg
    mkdir -p /etc/apt/keyrings
    curl -fsSL "https://research.cs.wisc.edu/htcondor/repo/keys/HTCondor-${REPO_VERSION}-Key" -o /etc/apt/keyrings/htcondor.asc
    curl -fsSL "https://research.cs.wisc.edu/htcondor/repo/$ID/htcondor-${REPO_VERSION}-${VERSION_CODENAME}.list" -o /etc/apt/sources.list.d/htcondor.list
    apt-get update
fi

# Use the testing repositories for unreleased software
if [ "$VERSION_CODENAME" = 'future' ] && [ "$ARCH" = 'x86_64' ]; then
    cp -p /etc/apt/sources.list.d/htcondor.list /etc/apt/sources.list.d/htcondor-test.list
    sed -i s+repo/+repo-test/+ /etc/apt/sources.list.d/htcondor-test.list
    apt-get update
fi
if [ $ID = 'future' ]; then
    cp -p /etc/yum.repos.d/htcondor.repo /etc/yum.repos.d/htcondor-test.repo
    sed -i s+repo/+repo-test/+ /etc/yum.repos.d/htcondor-test.repo
    sed -i s/\\[htcondor/[htcondor-test/ /etc/yum.repos.d/htcondor-test.repo
    # ] ] Help out vim syntax highlighting
fi
if [ $ID = 'future-opensuse-leap' ]; then
    cp -p /etc/zypp/repos.d/htcondor.repo /etc/zypp/repos.d/htcondor-test.repo
    sed -i s+repo/+repo-test/+ /etc/zypp/repos.d/htcondor-test.repo
    sed -i s/\\[htcondor/[htcondor-test/ /etc/zypp/repos.d/htcondor-test.repo
    # ] ] Help out vim syntax highlighting
fi

# Install the build dependencies
if [ $ID = 'almalinux' ] || [ $ID = 'amzn' ] || [ $ID = 'centos' ] || [ $ID = 'fedora' ]; then
    $INSTALL make rpm-build yum-utils
    yum-builddep -y /tmp/rpm/condor.spec
fi

# Install the build dependencies
if [ $ID = 'opensuse-leap' ]; then
    $INSTALL make rpm-build
    $INSTALL $(rpmspec --parse /tmp/rpm/condor.spec | grep '^BuildRequires:' | sed -e 's/^BuildRequires://' | sed -e 's/,/ /')
fi

# Need newer cmake on bionic
if [ "$VERSION_CODENAME" = 'bionic' ]; then
    curl -dsSL https://apt.kitware.com/keys/kitware-archive-latest.asc | apt-key add -
    echo 'deb https://apt.kitware.com/ubuntu/ bionic main' > /etc/apt/sources.list.d/cmake.list
    apt-get update
fi

if [ $ID = 'debian' ] || [ $ID = 'ubuntu' ]; then
    $INSTALL build-essential devscripts equivs gpp
    (cd /tmp/debian; ./prepare-build-files.sh -DUW_BUILD)
    mk-build-deps --install --tool='apt-get -o Debug::pkgProblemResolver=yes --no-install-recommends --yes' /tmp/debian/control
fi

if [ "$VERSION_CODENAME" = 'focal' ]; then
    # Need to upgrade compiler on this old platform
    $INSTALL gcc-10 g++-10
    update-alternatives --install /usr/bin/gcc gcc /usr/bin/gcc-10 1000 --slave /usr/bin/g++ g++ /usr/bin/g++-10
fi

# Add useful debugging tools
$INSTALL gdb git less nano patchelf python3-pip strace sudo vim
if [ $ID = 'almalinux' ] || [ $ID = 'amzn' ] || [ $ID = 'centos' ] || [ $ID = 'fedora' ] || [ $ID = 'opensuse-leap' ]; then
    $INSTALL iputils rpmlint
fi
if [ $ID = 'debian' ] || [ $ID = 'ubuntu' ]; then
    $INSTALL lintian net-tools
fi

# Container users can sudo
echo "%$SUDO_GROUP ALL=(ALL) NOPASSWD: ALL" > /etc/sudoers.d/$SUDO_GROUP

# Install HTCondor to build and test BaTLab style
if [ $ID = 'debian' ] || [ $ID = 'ubuntu' ]; then
    $INSTALL htcondor libnss-myhostname openssh-server
    # Ensure that gethostbyaddr() returns our hostname
    sed -i -e 's/^hosts:.*/& myhostname/' /etc/nsswitch.conf
fi

if [ $ID = 'almalinux' ] || [ $ID = 'amzn' ] || [ $ID = 'centos' ] || [ $ID = 'fedora' ] || [ $ID = 'opensuse-leap' ]; then
    $INSTALL condor hostname java openssh-clients openssh-server openssl
    if [ $ID = 'opensuse-leap' ]; then
        $INSTALL procps wget
        # Install better patchelf
        wget https://github.com/NixOS/patchelf/releases/download/0.18.0/patchelf-0.18.0-x86_64.tar.gz
        (cd /usr; tar xfpz /patchelf-0.18.0-x86_64.tar.gz ./bin/patchelf)
        rm patchelf-0.18.0-x86_64.tar.gz
    else
        $INSTALL procps-ng
    fi
    if [ $ID != 'amzn' ]; then
        $INSTALL apptainer
    fi
    $INSTALL 'perl(Archive::Tar)' 'perl(Data::Dumper)' 'perl(Digest::MD5)' 'perl(Digest::SHA)' 'perl(English)' 'perl(Env)' 'perl(File::Copy)' 'perl(FindBin)' 'perl(Net::Domain)' 'perl(Sys::Hostname)' 'perl(Time::HiRes)' 'perl(XML::Parser)'
fi

# Match the current version. Consult:
# https://apptainer.org/docs/admin/latest/installation.html#install-debian-packages
if [ $ID = 'debian' ] && [ "$ARCH" = 'x86_64' ]; then
    $INSTALL wget
<<<<<<< HEAD
    wget https://github.com/apptainer/apptainer/releases/download/v1.2.5/apptainer_1.2.5_amd64.deb
    $INSTALL ./apptainer_1.2.5_amd64.deb
    rm ./apptainer_1.2.5_amd64.deb
=======
    wget https://github.com/apptainer/apptainer/releases/download/v1.3.1/apptainer_1.3.1_amd64.deb
    $INSTALL ./apptainer_1.3.1_amd64.deb
    rm ./apptainer_1.3.1_amd64.deb
>>>>>>> f425ed75
fi

if [ $ID = 'ubuntu' ] && [ "$ARCH" = 'x86_64' ] && [ $VERSION_CODENAME != 'noble' ]; then
    $INSTALL software-properties-common
    add-apt-repository -y ppa:apptainer/ppa
    apt-get update
    $INSTALL apptainer
fi


# Include packages for tarball in the image.
externals_dir="/usr/local/condor/externals"
mkdir -p "$externals_dir"
if [ $ID = 'debian' ] || [ $ID = 'ubuntu' ]; then
    chown _apt "$externals_dir"
    pushd "$externals_dir"
<<<<<<< HEAD
    apt-get download libgomp1 libmunge2 libpcre2-8-0 libscitokens0 libvomsapi1v5 pelican pelican-osdf-compat
=======
    apt-get download condor-stash-plugin libgomp1 libmunge2 libpcre2-8-0 libscitokens0
>>>>>>> f425ed75
    if [ $VERSION_CODENAME = 'bullseye' ]; then
        apt-get download libboost-python1.74.0 libvomsapi1v5
    elif [ $VERSION_CODENAME = 'bookworm' ]; then
        apt-get download libboost-python1.74.0 libvomsapi1v5
    elif [ $VERSION_CODENAME = 'focal' ]; then
        apt-get download libboost-python1.71.0 libvomsapi1v5
    elif [ $VERSION_CODENAME = 'jammy' ]; then
        apt-get download libboost-python1.74.0 libvomsapi1v5
    elif [ $VERSION_CODENAME = 'noble' ]; then
        apt-get download libboost-python1.83.0 libvomsapi1t64
    else
        echo "Unknown codename: $VERSION_CODENAME"
        exit 1
    fi
    popd
fi
if [ $ID = 'almalinux' ] || [ $ID = 'amzn' ] || [ $ID = 'centos' ] || [ $ID = 'fedora' ]; then
    yumdownloader --downloadonly --destdir="$externals_dir" \
        libgomp munge-libs pelican pelican-osdf-compat pcre2 scitokens-cpp
    if [ $ID != 'amzn' ]; then
        yumdownloader --downloadonly --destdir="$externals_dir" voms
    fi
    if [ $ID = 'centos' ] && [ $VERSION_ID -eq 7 ]; then
        yumdownloader --downloadonly --destdir="$externals_dir" \
            boost169-python3 python36-chardet python36-idna python36-pysocks python36-requests python36-six python36-urllib3
    else
        yumdownloader --downloadonly --destdir="$externals_dir" boost-python3
    fi
    # Remove 32-bit x86 packages if any
    rm -f "$externals_dir"/*.i686.rpm
fi
if [ $ID = 'opensuse-leap' ]; then
    zypper --non-interactive --pkg-cache-dir "$externals_dir" download libgomp1 libmunge2 libpcre2-8-0 libSciTokens0 libboost_python-py3-1_75_0 pelican pelican-osdf-compat
fi

# Clean up package caches
if [ $ID = 'centos' ]; then
    yum clean all
    rm -rf /var/cache/yum/*
fi
if [ $ID = 'amzn' ] || [ $ID = 'almalinux' ] || [ $ID = 'fedora' ]; then
    dnf clean all
    rm -rf /var/cache/yum/*
fi
if [ $ID = 'debian' ] || [ $ID = 'ubuntu' ]; then
    apt-get -y autoremove
    apt-get -y clean
fi

# Install apptainer into externals directory
if [ $ID != 'amzn' ]; then
    if [ $ID != 'ubuntu' ] || [ "$ARCH" != 'ppcle64' ]; then
        mkdir -p "$externals_dir/apptainer"
        if [ $ID = 'debian' ] || [ $ID = 'ubuntu' ]; then
            $INSTALL cpio rpm2cpio
        fi
        curl -s https://raw.githubusercontent.com/apptainer/apptainer/main/tools/install-unprivileged.sh | \
            bash -s - "$externals_dir/apptainer"
        rm -r "$externals_dir/apptainer/$ARCH/libexec/apptainer/cni"
        # Move apptainer out of the default path
        mv "$externals_dir/apptainer/bin" "$externals_dir/apptainer/libexec"
    fi
fi

# Install pytest for BaTLab testing
# Install sphinx-mermaid so docs can have images
if [ "$VERSION_CODENAME" = 'bullseye' ] || [ "$VERSION_CODENAME" = 'focal' ] || [ "$VERSION_CODENAME" = 'jammy' ]; then
    pip3 install pytest pytest-httpserver sphinxcontrib-mermaid
else
    pip3 install --break-system-packages pytest pytest-httpserver sphinxcontrib-mermaid
fi

if [ $ID = 'amzn' ] || [ "$VERSION_CODENAME" = 'bullseye' ] || [ "$VERSION_CODENAME" = 'focal' ]; then
    # Pip installs a updated version of markupsafe that is incompatiable
    # with sphinx on these platforms. Downgrade markupsafe and hope for the best
    pip3 install markupsafe==2.0.1
fi

rm -rf /tmp/*
exit 0<|MERGE_RESOLUTION|>--- conflicted
+++ resolved
@@ -212,15 +212,9 @@
 # https://apptainer.org/docs/admin/latest/installation.html#install-debian-packages
 if [ $ID = 'debian' ] && [ "$ARCH" = 'x86_64' ]; then
     $INSTALL wget
-<<<<<<< HEAD
     wget https://github.com/apptainer/apptainer/releases/download/v1.2.5/apptainer_1.2.5_amd64.deb
     $INSTALL ./apptainer_1.2.5_amd64.deb
     rm ./apptainer_1.2.5_amd64.deb
-=======
-    wget https://github.com/apptainer/apptainer/releases/download/v1.3.1/apptainer_1.3.1_amd64.deb
-    $INSTALL ./apptainer_1.3.1_amd64.deb
-    rm ./apptainer_1.3.1_amd64.deb
->>>>>>> f425ed75
 fi
 
 if [ $ID = 'ubuntu' ] && [ "$ARCH" = 'x86_64' ] && [ $VERSION_CODENAME != 'noble' ]; then
@@ -237,11 +231,7 @@
 if [ $ID = 'debian' ] || [ $ID = 'ubuntu' ]; then
     chown _apt "$externals_dir"
     pushd "$externals_dir"
-<<<<<<< HEAD
-    apt-get download libgomp1 libmunge2 libpcre2-8-0 libscitokens0 libvomsapi1v5 pelican pelican-osdf-compat
-=======
-    apt-get download condor-stash-plugin libgomp1 libmunge2 libpcre2-8-0 libscitokens0
->>>>>>> f425ed75
+    apt-get download libgomp1 libmunge2 libpcre2-8-0 libscitokens0 pelican pelican-osdf-compat
     if [ $VERSION_CODENAME = 'bullseye' ]; then
         apt-get download libboost-python1.74.0 libvomsapi1v5
     elif [ $VERSION_CODENAME = 'bookworm' ]; then
