--- conflicted
+++ resolved
@@ -121,11 +121,7 @@
     sed -i s+repo/+repo-test/+ /etc/apt/sources.list.d/htcondor-test.list
     apt update
 fi
-<<<<<<< HEAD
-if [ $ID = 'almalinux' ] && [ $VERSION_ID -eq 9 ]; then
-=======
 if [ $ID = 'future' ]; then
->>>>>>> 1f5cdfb1
     cp -p /etc/yum.repos.d/htcondor.repo /etc/yum.repos.d/htcondor-test.repo
     sed -i s+repo/+repo-test/+ /etc/yum.repos.d/htcondor-test.repo
     sed -i s/\\[htcondor/[htcondor-test/ /etc/yum.repos.d/htcondor-test.repo
