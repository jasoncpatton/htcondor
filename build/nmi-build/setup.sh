#!/bin/bash
# Exit on any error
set -e

# HTConder version
HTCONDOR_VERSION=$1
echo "HTCondor version is $HTCONDOR_VERSION"

# shellcheck disable=SC2206 # don't have to worry abour word splitting
AVERSION=(${HTCONDOR_VERSION//./ })
MAJOR_VER=${AVERSION[0]}
MINOR_VER=${AVERSION[1]}
if [ "$MINOR_VER" -eq 0 ]; then
    REPO_VERSION=$MAJOR_VER.0
else
    REPO_VERSION=$MAJOR_VER.x
fi

# Platform variables
VERSION_CODENAME='none'
. /etc/os-release
echo "Building on $NAME $VERSION"
VERSION_ID=${VERSION_ID%%.*}
ARCH=$(arch)
REPO_ARCH='noarch'

if [ $ID = 'almalinux' ]; then
    if rpm -qf /bin/sh | grep -q 'x86_64_v2'; then
        ARCH='x86_64_v2'
        REPO_ARCH='x86_64_v2'
        echo '%__cflags_arch_x86_64_level -v2' > /etc/rpm/macros.gcc-arch-level-v2
    fi
fi

echo "ID=$ID VERSION_ID=$VERSION_ID VERSION_CODENAME=$VERSION_CODENAME ARCH=$ARCH"

if [ $ID = 'debian' ] || [ $ID = 'ubuntu' ]; then
    SUDO_GROUP='sudo'
else
    SUDO_GROUP='wheel'
fi

if [ $ID = 'debian' ] || [ $ID = 'ubuntu' ]; then
    apt-get update
    export DEBIAN_FRONTEND='noninteractive'
    INSTALL='apt-get install --yes'
elif [ $ID = 'centos' ]; then
    INSTALL='yum install --assumeyes'
elif [ $ID = 'opensuse-leap' ]; then
    INSTALL='zypper --non-interactive install'
    $INSTALL system-group-wheel system-user-mail
elif [ $ID = 'amzn' ] || [ $ID = 'almalinux' ] || [ $ID = 'fedora' ]; then
    INSTALL='dnf install --assumeyes'
    $INSTALL 'dnf-command(config-manager)'
fi

if [ $ID = 'amzn' ]; then
    $INSTALL -y shadow-utils
fi

# Add users that might be used in CHTC
# The HTCondor that runs inside the container needs to have the user defined
for i in {1..161}; do
    uid=$((i+5000));
    useradd --uid  $uid --gid $SUDO_GROUP --shell /bin/bash --create-home slot$i;
done

for i in {1..161}; do
    uid=$((i+5299));
    useradd --uid  $uid --gid $SUDO_GROUP --shell /bin/bash --create-home slot1_$i;
done

useradd --uid  6004 --gid $SUDO_GROUP --shell /bin/bash --create-home condorauto
useradd --uid  4977 --gid $SUDO_GROUP --shell /bin/bash --create-home condorbuilder
useradd --uid 20343 --gid $SUDO_GROUP --shell /bin/bash --create-home blin
useradd --uid 24200 --gid $SUDO_GROUP --shell /bin/bash --create-home cabollig
useradd --uid 20006 --gid $SUDO_GROUP --shell /bin/bash --create-home gthain
useradd --uid 20007 --gid $SUDO_GROUP --shell /bin/bash --create-home jfrey
useradd --uid 20018 --gid $SUDO_GROUP --shell /bin/bash --create-home johnkn
useradd --uid 20020 --gid $SUDO_GROUP --shell /bin/bash --create-home matyas
useradd --uid 20013 --gid $SUDO_GROUP --shell /bin/bash --create-home tannenba
useradd --uid 20345 --gid $SUDO_GROUP --shell /bin/bash --create-home tim
useradd --uid 20015 --gid $SUDO_GROUP --shell /bin/bash --create-home tlmiller
useradd --uid 25197 --gid $SUDO_GROUP --shell /bin/bash --create-home westphall

# Provide a condor_config.generic
mkdir -p /usr/local/condor/etc/examples
echo 'use SECURITY : HOST_BASED' > /usr/local/condor/etc/examples/condor_config.generic

if [ $ID = 'almalinux' ] || [ $ID = 'centos' ]; then
    $INSTALL epel-release
    if [ $VERSION_ID -eq 7 ]; then
        $INSTALL centos-release-scl
    elif [ $VERSION_ID -eq 8 ]; then
        dnf config-manager --set-enabled powertools
    elif [ $VERSION_ID -eq 9 ] || [ $VERSION_ID -eq 10 ]; then
        dnf config-manager --set-enabled crb
    fi
fi

# Setup RPM based repositories (include beta repositories)
if [ $ID = 'amzn' ]; then
<<<<<<< HEAD
    $INSTALL "https://research.cs.wisc.edu/htcondor/repo/$REPO_VERSION/htcondor-release-current.amzn$VERSION_ID.$REPO_ARCH.rpm"
fi

if [ $ID = 'almalinux' ] || [ $ID = 'centos' ]; then
    $INSTALL "https://research.cs.wisc.edu/htcondor/repo/$REPO_VERSION/htcondor-release-current.el$VERSION_ID.$REPO_ARCH.rpm"
fi

if [ $ID = 'fedora' ]; then
    $INSTALL "https://research.cs.wisc.edu/htcondor/repo/$REPO_VERSION/htcondor-release-current.fc$VERSION_ID.$REPO_ARCH.rpm"
=======
    $INSTALL "https://research.cs.wisc.edu/htcondor/repo/$REPO_VERSION/htcondor-release-current.amzn$VERSION_ID.noarch.rpm"
    sed -i s/enabled=0/enabled=1/ /etc/yum.repos.d/htcondor-update.repo
fi

if [ $ID = 'almalinux' ] || [ $ID = 'centos' ]; then
    $INSTALL "https://research.cs.wisc.edu/htcondor/repo/$REPO_VERSION/htcondor-release-current.el$VERSION_ID.noarch.rpm"
    sed -i s/enabled=0/enabled=1/ /etc/yum.repos.d/htcondor-update.repo
fi

if [ $ID = 'fedora' ]; then
    $INSTALL "https://research.cs.wisc.edu/htcondor/repo/$REPO_VERSION/htcondor-release-current.fc$VERSION_ID.noarch.rpm"
    sed -i s/enabled=0/enabled=1/ /etc/yum.repos.d/htcondor-update.repo
>>>>>>> a441ec97
fi

# openSUSE has a zypper command to install a repo from a URL.
# Let's use that in the future. This works for now.
if [ $ID = 'opensuse-leap' ]; then
<<<<<<< HEAD
    zypper --non-interactive --no-gpg-checks install "https://research.cs.wisc.edu/htcondor/repo/$REPO_VERSION/htcondor-release-current.leap$VERSION_ID.$REPO_ARCH.rpm"
=======
    zypper --non-interactive --no-gpg-checks install "https://research.cs.wisc.edu/htcondor/repo/$REPO_VERSION/htcondor-release-current.leap$VERSION_ID.noarch.rpm"
    sed -i s/enabled=0/enabled=1/ /etc/zypp/repos.d/htcondor-update.repo
>>>>>>> a441ec97
    for key in /etc/pki/rpm-gpg/*; do
        rpmkeys --import "$key"
    done
fi

# Setup Debian based repositories
if [ $ID = 'debian' ] || [ $ID = 'ubuntu' ]; then
    $INSTALL apt-transport-https apt-utils curl gnupg
    mkdir -p /etc/apt/keyrings
    curl -fsSL "https://research.cs.wisc.edu/htcondor/repo/keys/HTCondor-${REPO_VERSION}-Key" -o /etc/apt/keyrings/htcondor.asc
    curl -fsSL "https://research.cs.wisc.edu/htcondor/repo/$ID/htcondor-${REPO_VERSION}-${VERSION_CODENAME}.list" -o /etc/apt/sources.list.d/htcondor.list
    # Include beta repositories
    sed -i "/-update/s/^#//" /etc/apt/sources.list.d/htcondor.list
    apt-get update
fi

# Use the testing repositories for unreleased software
# Debian/Ubuntu, select on codename
if [ "$VERSION_CODENAME" = 'future' ] && [ "$ARCH" = 'x86_64' ]; then
    cp -p /etc/apt/sources.list.d/htcondor.list /etc/apt/sources.list.d/htcondor-test.list
    sed -i s+repo/+repo-test/+ /etc/apt/sources.list.d/htcondor-test.list
    apt-get update
fi
# Enterprise Linux, select on version
if [ $ID = 'future' ] && [ $VERSION_ID -eq 10 ] && [ "$ARCH" = 'x86_64_v2' ]; then
    cp -p /etc/yum.repos.d/htcondor.repo /etc/yum.repos.d/htcondor-test.repo
    sed -i s+repo/+repo-test/+ /etc/yum.repos.d/htcondor-test.repo
    sed -i s/\\[htcondor/[htcondor-test/ /etc/yum.repos.d/htcondor-test.repo
    # ] ] Help out vim syntax highlighting
fi
# SUSE is special
if [ $ID = 'future-opensuse-leap' ]; then
    cp -p /etc/zypp/repos.d/htcondor.repo /etc/zypp/repos.d/htcondor-test.repo
    sed -i s+repo/+repo-test/+ /etc/zypp/repos.d/htcondor-test.repo
    sed -i s/\\[htcondor/[htcondor-test/ /etc/zypp/repos.d/htcondor-test.repo
    # ] ] Help out vim syntax highlighting
fi

# Install the build dependencies
if [ $ID = 'almalinux' ] || [ $ID = 'amzn' ] || [ $ID = 'centos' ] || [ $ID = 'fedora' ]; then
    $INSTALL make rpm-build yum-utils
    yum-builddep -y /tmp/rpm/condor.spec
fi

# Install the build dependencies
if [ $ID = 'opensuse-leap' ]; then
    $INSTALL make rpm-build
    # shellcheck disable=SC2046 # we want word splitting
    $INSTALL $(rpmspec --parse /tmp/rpm/condor.spec | grep '^BuildRequires:' | sed -e 's/^BuildRequires://' | sed -e 's/,/ /')
fi

# Need newer cmake on bionic
if [ "$VERSION_CODENAME" = 'bionic' ]; then
    curl -dsSL https://apt.kitware.com/keys/kitware-archive-latest.asc | apt-key add -
    echo 'deb https://apt.kitware.com/ubuntu/ bionic main' > /etc/apt/sources.list.d/cmake.list
    apt-get update
fi

if [ $ID = 'debian' ] || [ $ID = 'ubuntu' ]; then
    $INSTALL build-essential devscripts equivs gpp
    (cd /tmp/debian; ./prepare-build-files.sh -DUW_BUILD)
    mk-build-deps --install --tool='apt-get -o Debug::pkgProblemResolver=yes --no-install-recommends --yes' /tmp/debian/control
fi

if [ "$VERSION_CODENAME" = 'focal' ]; then
    # Need to upgrade compiler on this old platform
    $INSTALL gcc-10 g++-10
    update-alternatives --install /usr/bin/gcc gcc /usr/bin/gcc-10 1000 --slave /usr/bin/g++ g++ /usr/bin/g++-10
fi

# Add useful tools
$INSTALL gdb git less nano patchelf python3-pip strace sudo vim
if [ $ID = 'almalinux' ] || [ $ID = 'amzn' ] || [ $ID = 'centos' ] || [ $ID = 'fedora' ] || [ $ID = 'opensuse-leap' ]; then
    $INSTALL iputils rpmlint
fi
if [ $ID = 'debian' ] || [ $ID = 'ubuntu' ]; then
    $INSTALL lintian net-tools
fi

# Add in the ninja build system
if [ $ID = 'opensuse-leap' ]; then
    $INSTALL ninja
else
    $INSTALL ninja-build
fi

exists() {
    [ -e "$1" ]
}

# Make the gcc-toolset compiler the default on AlmaLinux
if [ $ID = 'almalinux' ]; then
    if exists /opt/rh/gcc-toolset-*/enable; then
        echo . /opt/rh/gcc-toolset-*/enable > /etc/profile.d/gcc.sh
        # shellcheck disable=SC2016 # we want this expanded at runtime
        echo 'export CC=$(which cc)' >> /etc/profile.d/gcc.sh
        # shellcheck disable=SC2016 # we want this expanded at runtime
        echo 'export CXX=$(which c++)' >> /etc/profile.d/gcc.sh
    fi
fi

# Container users can sudo
echo "%$SUDO_GROUP ALL=(ALL) NOPASSWD: ALL" > /etc/sudoers.d/$SUDO_GROUP

# Install HTCondor to build and test BaTLab style
if [ $ID = 'debian' ] || [ $ID = 'ubuntu' ]; then
    $INSTALL htcondor libnss-myhostname openssh-server
    # Ensure that gethostbyaddr() returns our hostname
    sed -i -e 's/^hosts:.*/& myhostname/' /etc/nsswitch.conf
fi

if [ $ID = 'almalinux' ] || [ $ID = 'amzn' ] || [ $ID = 'centos' ] || [ $ID = 'fedora' ] || [ $ID = 'opensuse-leap' ]; then
    $INSTALL condor hostname java openssh-clients openssh-server openssl
    if [ $ID = 'opensuse-leap' ]; then
        $INSTALL procps wget
        # Install better patchelf
        wget https://github.com/NixOS/patchelf/releases/download/0.18.0/patchelf-0.18.0-x86_64.tar.gz
        (cd /usr; tar xfpz /patchelf-0.18.0-x86_64.tar.gz ./bin/patchelf)
        rm patchelf-0.18.0-x86_64.tar.gz
    else
        $INSTALL procps-ng
    fi
    if [ $ID != 'amzn' ]; then
        $INSTALL apptainer
    fi
    $INSTALL 'perl(Archive::Tar)' 'perl(Data::Dumper)' 'perl(Digest::MD5)' 'perl(Digest::SHA)' 'perl(English)' 'perl(Env)' 'perl(File::Copy)' 'perl(FindBin)' 'perl(Net::Domain)' 'perl(Sys::Hostname)' 'perl(Time::HiRes)' 'perl(XML::Parser)'
fi

# Match the current version. Consult:
# https://apptainer.org/docs/admin/latest/installation.html#install-debian-packages
if [ $ID = 'debian' ] && [ "$ARCH" = 'x86_64' ]; then
    $INSTALL wget
    APPTAINER_VERSION=1.4.1
    wget https://github.com/apptainer/apptainer/releases/download/v${APPTAINER_VERSION}/apptainer_${APPTAINER_VERSION}_amd64.deb
    $INSTALL ./apptainer_${APPTAINER_VERSION}_amd64.deb
    rm ./apptainer_${APPTAINER_VERSION}_amd64.deb
fi

if [ $ID = 'ubuntu' ] && [ "$ARCH" = 'x86_64' ]; then
    $INSTALL software-properties-common
    add-apt-repository -y ppa:apptainer/ppa
    apt-get update
    $INSTALL apptainer
fi


# Include packages for tarball in the image.
externals_dir="/usr/local/condor/externals"
mkdir -p "$externals_dir"
if [ $ID = 'debian' ] || [ $ID = 'ubuntu' ]; then
    chown _apt "$externals_dir"
    pushd "$externals_dir"
    apt-get download libgomp1 libmunge2 libpcre2-8-0 libscitokens0 pelican pelican-osdf-compat
    if [ $VERSION_CODENAME = 'bullseye' ]; then
        apt-get download libboost-python1.74.0 libvomsapi1v5
    elif [ $VERSION_CODENAME = 'bookworm' ]; then
        apt-get download libboost-python1.74.0 libvomsapi1v5
    elif [ $VERSION_CODENAME = 'focal' ]; then
        apt-get download libboost-python1.71.0 libvomsapi1v5
    elif [ $VERSION_CODENAME = 'jammy' ]; then
        apt-get download libboost-python1.74.0 libvomsapi1v5
    elif [ $VERSION_CODENAME = 'noble' ]; then
        apt-get download libboost-python1.83.0 libvomsapi1t64
    else
        echo "Unknown codename: $VERSION_CODENAME"
        exit 1
    fi
    popd
fi
if [ $ID = 'almalinux' ] || [ $ID = 'amzn' ] || [ $ID = 'centos' ] || [ $ID = 'fedora' ]; then
    yumdownloader --downloadonly --destdir="$externals_dir" \
        libgomp munge-libs pelican pelican-osdf-compat pcre2 scitokens-cpp
    if [ $ID != 'amzn' ]; then
        yumdownloader --downloadonly --destdir="$externals_dir" voms
    fi
    if [ $ID = 'centos' ] && [ $VERSION_ID -eq 7 ]; then
        yumdownloader --downloadonly --destdir="$externals_dir" \
            boost169-python3 python36-chardet python36-idna python36-pysocks python36-requests python36-six python36-urllib3
    else
        yumdownloader --downloadonly --destdir="$externals_dir" boost-python3
    fi
    # Remove 32-bit x86 packages if any
    rm -f "$externals_dir"/*.i686.rpm
fi
if [ $ID = 'opensuse-leap' ]; then
    zypper --non-interactive --pkg-cache-dir "$externals_dir" download libgomp1 libmunge2 libpcre2-8-0 libSciTokens0 libboost_python-py3-1_75_0 pelican pelican-osdf-compat
fi

# Clean up package caches
if [ $ID = 'centos' ]; then
    yum clean all
    rm -rf /var/cache/yum/*
fi
if [ $ID = 'amzn' ] || [ $ID = 'almalinux' ] || [ $ID = 'fedora' ]; then
    dnf clean all
    rm -rf /var/cache/yum/*
fi
if [ $ID = 'debian' ] || [ $ID = 'ubuntu' ]; then
    apt-get -y autoremove
    apt-get -y clean
fi

# Install apptainer into externals directory
if [ $ID != 'amzn' ]; then
    if [ $ID != 'ubuntu' ] || [ "$ARCH" != 'ppcle64' ]; then
        mkdir -p "$externals_dir/apptainer"
        if [ $ID = 'debian' ] || [ $ID = 'ubuntu' ]; then
            $INSTALL cpio rpm2cpio
        fi
        curl -s https://raw.githubusercontent.com/apptainer/apptainer/main/tools/install-unprivileged.sh | \
            bash -s - "$externals_dir/apptainer"
        rm -r "$externals_dir/apptainer/$(arch)/libexec/apptainer/cni"
        # Move apptainer out of the default path
        mv "$externals_dir/apptainer/bin" "$externals_dir/apptainer/libexec"
    fi
fi

# Install pytest for BaTLab testing
# Install sphinx-mermaid so docs can have images
# Install scitokens for BaTLab testing
if [ $ID = 'debian' ] || [ $ID = 'ubuntu' ]; then
    if [ "$VERSION_CODENAME" = 'bullseye' ] || [ "$VERSION_CODENAME" = 'focal' ] || [ "$VERSION_CODENAME" = 'jammy' ]; then
        pip3 install pytest pytest-httpserver scitokens sphinxcontrib-mermaid
    else
        pip3 install --break-system-packages pytest pytest-httpserver scitokens sphinxcontrib-mermaid
    fi
else
    if [ $ID = 'centos' ]; then
        pip3 install pytest pytest-httpserver sphinxcontrib-mermaid
    else
        pip3 install pytest pytest-httpserver scitokens sphinxcontrib-mermaid
    fi
fi

if [ $ID = 'amzn' ] || [ "$VERSION_CODENAME" = 'bullseye' ] || [ "$VERSION_CODENAME" = 'focal' ]; then
    # Pip installs a updated version of markupsafe that is incompatiable
    # with sphinx on these platforms. Downgrade markupsafe and hope for the best
    pip3 install markupsafe==2.0.1
fi

rm -rf /tmp/*
exit 0<|MERGE_RESOLUTION|>--- conflicted
+++ resolved
@@ -100,41 +100,25 @@
 
 # Setup RPM based repositories (include beta repositories)
 if [ $ID = 'amzn' ]; then
-<<<<<<< HEAD
     $INSTALL "https://research.cs.wisc.edu/htcondor/repo/$REPO_VERSION/htcondor-release-current.amzn$VERSION_ID.$REPO_ARCH.rpm"
+    sed -i s/enabled=0/enabled=1/ /etc/yum.repos.d/htcondor-beta.repo
 fi
 
 if [ $ID = 'almalinux' ] || [ $ID = 'centos' ]; then
     $INSTALL "https://research.cs.wisc.edu/htcondor/repo/$REPO_VERSION/htcondor-release-current.el$VERSION_ID.$REPO_ARCH.rpm"
+    sed -i s/enabled=0/enabled=1/ /etc/yum.repos.d/htcondor-beta.repo
 fi
 
 if [ $ID = 'fedora' ]; then
     $INSTALL "https://research.cs.wisc.edu/htcondor/repo/$REPO_VERSION/htcondor-release-current.fc$VERSION_ID.$REPO_ARCH.rpm"
-=======
-    $INSTALL "https://research.cs.wisc.edu/htcondor/repo/$REPO_VERSION/htcondor-release-current.amzn$VERSION_ID.noarch.rpm"
-    sed -i s/enabled=0/enabled=1/ /etc/yum.repos.d/htcondor-update.repo
-fi
-
-if [ $ID = 'almalinux' ] || [ $ID = 'centos' ]; then
-    $INSTALL "https://research.cs.wisc.edu/htcondor/repo/$REPO_VERSION/htcondor-release-current.el$VERSION_ID.noarch.rpm"
-    sed -i s/enabled=0/enabled=1/ /etc/yum.repos.d/htcondor-update.repo
-fi
-
-if [ $ID = 'fedora' ]; then
-    $INSTALL "https://research.cs.wisc.edu/htcondor/repo/$REPO_VERSION/htcondor-release-current.fc$VERSION_ID.noarch.rpm"
-    sed -i s/enabled=0/enabled=1/ /etc/yum.repos.d/htcondor-update.repo
->>>>>>> a441ec97
+    sed -i s/enabled=0/enabled=1/ /etc/yum.repos.d/htcondor-beta.repo
 fi
 
 # openSUSE has a zypper command to install a repo from a URL.
 # Let's use that in the future. This works for now.
 if [ $ID = 'opensuse-leap' ]; then
-<<<<<<< HEAD
     zypper --non-interactive --no-gpg-checks install "https://research.cs.wisc.edu/htcondor/repo/$REPO_VERSION/htcondor-release-current.leap$VERSION_ID.$REPO_ARCH.rpm"
-=======
-    zypper --non-interactive --no-gpg-checks install "https://research.cs.wisc.edu/htcondor/repo/$REPO_VERSION/htcondor-release-current.leap$VERSION_ID.noarch.rpm"
-    sed -i s/enabled=0/enabled=1/ /etc/zypp/repos.d/htcondor-update.repo
->>>>>>> a441ec97
+    sed -i s/enabled=0/enabled=1/ /etc/zypp/repos.d/htcondor-beta.repo
     for key in /etc/pki/rpm-gpg/*; do
         rpmkeys --import "$key"
     done
@@ -147,7 +131,7 @@
     curl -fsSL "https://research.cs.wisc.edu/htcondor/repo/keys/HTCondor-${REPO_VERSION}-Key" -o /etc/apt/keyrings/htcondor.asc
     curl -fsSL "https://research.cs.wisc.edu/htcondor/repo/$ID/htcondor-${REPO_VERSION}-${VERSION_CODENAME}.list" -o /etc/apt/sources.list.d/htcondor.list
     # Include beta repositories
-    sed -i "/-update/s/^#//" /etc/apt/sources.list.d/htcondor.list
+    sed -i "/-beta/s/^#//" /etc/apt/sources.list.d/htcondor.list
     apt-get update
 fi
 
