--- conflicted
+++ resolved
@@ -293,8 +293,6 @@
     'systemd-devel' \
     && yum clean all
 
-<<<<<<< HEAD
-=======
 # Additional dependencies for OSG style builds
 RUN yum install -y \
     globus-callout-devel \
@@ -324,7 +322,6 @@
     voms-devel \
     && yum clean all
 
->>>>>>> 86d7da3a
 RUN yum install -y \
     python3-pip \
     && yum clean all
