--- conflicted
+++ resolved
@@ -294,8 +294,6 @@
     'which' \
     && yum clean all
 
-<<<<<<< HEAD
-=======
 # Additional dependencies for OSG style build
 RUN yum install -y \
     globus-callout-devel \
@@ -325,5 +323,4 @@
     voms-devel \
     && yum clean all
 
->>>>>>> 86d7da3a
 RUN pip3 install pytest pytest-httpserver