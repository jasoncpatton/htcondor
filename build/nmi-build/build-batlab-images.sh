#!/bin/bash
# Exit on any error
set -e

usage() {
    echo "Usage: $(basename "$0") serial-number (0-99)"
}
if [ $# -ne 1 ]; then
    usage
    exit 1
fi
SERIAL=$1

buildimage() {
    platform=$1
    base_docker_platform=$2
    base_docker_image=$3
    # Always work with the latest base image
    docker pull --platform="$base_docker_platform" "$base_docker_image"
    rm -rf "$platform"
    mkdir -p "$platform/tmp"
    cat << EOF > "$platform/Dockerfile"
FROM $base_docker_image
# Since our build machine is in Madison, Wisconsin, US, set the timezone
ENV TZ="America/Chicago"

# Use the bash shell for commands
SHELL ["/bin/bash", "-c"]

# Run the setup script
COPY tmp/ /tmp/

RUN /tmp/setup.sh $CONDOR_VERSION
EOF
    cp -pr setup.sh ../packaging/{debian,rpm} "$platform/tmp/"
    docker build "$platform" --platform="$base_docker_platform" --tag "htcondor/nmi-build:$platform-$CONTAINER_VERSION" > "$platform.out" 2>&1
    if grep -q 'Successfully tagged htcondor/nmi-build:' "$platform.out"; then
        docker push "htcondor/nmi-build:$platform-$CONTAINER_VERSION"
        true
    fi
    rm -rf "$platform"
}

CONDOR_VERSION=$(grep 'set(VERSION' ../../CMakeLists.txt | sed -e 's/.*"\(.*\)".*/\1/')
# shellcheck disable=SC2206 # don't have to worry about word splitting
AVERSION=(${CONDOR_VERSION//./ })
MAJOR_VER=${AVERSION[0]}
MINOR_VER=${AVERSION[1]}
PATCH_VER=${AVERSION[2]}
CONTAINER_VERSION=$(printf "%02d%02d%02d%02d" "$MAJOR_VER" "$MINOR_VER" "$PATCH_VER" "$SERIAL")

ARCH=$(arch)
# if [ "$ARCH" = 'aarch64' ]; then
    buildimage aarch64_AlmaLinux8 linux/arm64 arm64v8/almalinux:8 &
    buildimage aarch64_AlmaLinux9 linux/arm64 arm64v8/almalinux:9 &
<<<<<<< HEAD
    buildimage aarch64_AlmaLinux10 linux/arm64 arm64v8/almalinux:10-kitten &
=======
    buildimage aarch64_AlmaLinux10 linux/arm64 arm64v8/almalinux:10 &
>>>>>>> 75b9b7fb
# else
    buildimage ppc64le_AlmaLinux8 linux/ppc64le ppc64le/almalinux:8 &
    buildimage x86_64_AlmaLinux8 linux/x86_64 almalinux:8 &
    buildimage x86_64_AlmaLinux9 linux/x86_64 almalinux:9 &
<<<<<<< HEAD
    buildimage x86_64_AlmaLinux10 linux/x86_64 almalinux:10-kitten &
=======
    buildimage x86_64_AlmaLinux10 linux/x86_64 almalinux:10 &
>>>>>>> 75b9b7fb
    buildimage x86_64_AmazonLinux2023 linux/x86_64 amazonlinux:2023 &
    buildimage x86_64_Debian11 linux/x86_64 debian:bullseye &
    buildimage x86_64_Debian12 linux/x86_64 debian:bookworm &
    buildimage x86_64_openSUSE15 linux/x86_64 opensuse/leap:15 &
    buildimage x86_64_Ubuntu20 linux/x86_64 ubuntu:focal &
    buildimage x86_64_Ubuntu22 linux/x86_64 ubuntu:jammy &
    buildimage x86_64_Ubuntu24 linux/x86_64 ubuntu:noble &
# fi
wait
tail -n 1 ./*.out<|MERGE_RESOLUTION|>--- conflicted
+++ resolved
@@ -53,20 +53,12 @@
 # if [ "$ARCH" = 'aarch64' ]; then
     buildimage aarch64_AlmaLinux8 linux/arm64 arm64v8/almalinux:8 &
     buildimage aarch64_AlmaLinux9 linux/arm64 arm64v8/almalinux:9 &
-<<<<<<< HEAD
-    buildimage aarch64_AlmaLinux10 linux/arm64 arm64v8/almalinux:10-kitten &
-=======
     buildimage aarch64_AlmaLinux10 linux/arm64 arm64v8/almalinux:10 &
->>>>>>> 75b9b7fb
 # else
     buildimage ppc64le_AlmaLinux8 linux/ppc64le ppc64le/almalinux:8 &
     buildimage x86_64_AlmaLinux8 linux/x86_64 almalinux:8 &
     buildimage x86_64_AlmaLinux9 linux/x86_64 almalinux:9 &
-<<<<<<< HEAD
-    buildimage x86_64_AlmaLinux10 linux/x86_64 almalinux:10-kitten &
-=======
     buildimage x86_64_AlmaLinux10 linux/x86_64 almalinux:10 &
->>>>>>> 75b9b7fb
     buildimage x86_64_AmazonLinux2023 linux/x86_64 amazonlinux:2023 &
     buildimage x86_64_Debian11 linux/x86_64 debian:bullseye &
     buildimage x86_64_Debian12 linux/x86_64 debian:bookworm &
