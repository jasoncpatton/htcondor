%define tarball_version 8.1.3

# On EL7 don't terminate the build because of bad bytecompiling
%if 0%{?rhel} == 7
%define _python_bytecompile_errors_terminate_build 0
%endif

# optionally define any of these, here or externally
# % define fedora   16
# % define osg      0
# % define uw_build 1
# % define devtoolset 0

%define python 0

# default to uw_build if neither osg nor fedora is enabled
%if %undefined uw_build
%if 0%{?osg} || 0%{?hcc}
%define uw_build 0
%else
%define uw_build 1
%endif
%endif

%if %uw_build
%define devtoolset 10
%define debug 1
%endif

%if 0%{?fedora}
%define blahp 0
%else
%define blahp 1
%endif

%if 0%{?hcc}
%define blahp 0
%endif

%define python 1

# Unconditionally turn off globus
%define globus 0

# Temporarily turn parallel_setup off
%define parallel_setup 0

# These flags are meant for developers; it allows one to build HTCondor
# based upon a git-derived tarball, instead of an upstream release tarball
%define git_build 1
# If building with git tarball, Fedora requests us to record the rev.  Use:
# git log -1 --pretty=format:'%h'
%define git_rev f9e8f64

Summary: HTCondor: High Throughput Computing
Name: condor
Version: %{tarball_version}
%global version_ %(tr . _ <<< %{version})

# Only edit the %condor_base_release to bump the rev number
%define condor_git_base_release 0.1
%define condor_base_release 1
%if %git_build
        %define condor_release %condor_git_base_release.%{git_rev}.git
%else
        %define condor_release %condor_base_release
%endif
Release: %{condor_release}%{?dist}

License: ASL 2.0
Group: Applications/System
URL: http://www.cs.wisc.edu/condor/

# This allows developers to test the RPM with a non-release, git tarball
%if %git_build

# git clone http://condor-git.cs.wisc.edu/repos/condor.git
# cd condor
# git archive master | gzip -7 > ~/rpmbuild/SOURCES/condor.tar.gz
Source0: condor.tar.gz

%else

# The upstream HTCondor source tarball contains some source that cannot
# be shipped as well as extraneous copies of packages the source
# depends on. Additionally, the upstream HTCondor source requires a
# click-through license. Once you have downloaded the source from:
#   http://parrot.cs.wisc.edu/v7.0.license.html
# you should process it with generate-tarball.sh:
#   ./generate-tarball.sh 7.0.4
# MD5Sum of upstream source:
#   06eec3ae274b66d233ad050a047f3c91  condor_src-7.0.0-all-all.tar.gz
#   b08743cfa2e87adbcda042896e8ef537  condor_src-7.0.2-all-all.tar.gz
#   5f326ad522b63eacf34c6c563cf46910  condor_src-7.0.4-all-all.tar.gz
#   73323100c5b2259f3b9c042fa05451e0  condor_src-7.0.5-all-all.tar.gz
#   a2dd96ea537b2c6d105b6c8dad563ddc  condor_src-7.2.0-all-all.tar.gz
#   edbac8267130ac0a0e016d0f113b4616  condor_src-7.2.1-all-all.tar.gz
#   6d9b0ef74d575623af11e396fa274174  condor_src-7.2.4-all-all.tar.gz
#   ee72b65fad02d21af0dc8f1aa5872110  condor_src-7.4.0-all-all.tar.gz
#   d4deeabbbce65980c085d8bea4c1018a  condor_src-7.4.1-all-all.tar.gz
#   4714086f58942b78cf03fef9ccb1117c  condor_src-7.4.2-all-all.tar.gz
#   2b7e7687cba85d0cf0774f9126b51779  condor_src-7.4.3-all-all.tar.gz
#   108a4b91cd10deca1554ca1088be6c8c  condor_src-7.4.4-all-all.tar.gz
#   b482c4bfa350164427a1952113d53d03  condor_src-7.5.5-all-all.tar.gz
#   2a1355cb24a56a71978d229ddc490bc5  condor_src-7.6.0-all-all.tar.gz
# Note: The md5sum of each generated tarball may be different
Source0: %{name}-%{tarball_version}.tar.gz
Source1: generate-tarball.sh
%endif

Source3: osg-env.conf
Source5: condor_config.local.dedicated.resource

Source8: htcondor.pp

# Patch credmon-oauth to use Python 2 on EL7
Patch1: rhel7-python2.patch

# Patch to use Python 2 for file transfer plugins
# The use the python-requests library and the one in EPEL is based Python 3.6
# However, Amazon Linux 2 has Python 3.7
Patch2: amzn2-python2.patch

#% if 0% osg
Patch8: osg_sysconfig_in_init_script.patch
#% endif

BuildRoot: %(mktemp -ud %{_tmppath}/%{name}-%{version}-%{release}-XXXXXX)

BuildRequires: cmake
BuildRequires: %_bindir/flex
BuildRequires: %_bindir/byacc
BuildRequires: pcre-devel
BuildRequires: openssl-devel
BuildRequires: krb5-devel
BuildRequires: libvirt-devel
BuildRequires: bind-utils
BuildRequires: m4
#BuildRequires: autoconf
BuildRequires: libX11-devel
BuildRequires: libXScrnSaver-devel
BuildRequires: /usr/include/curl/curl.h
BuildRequires: /usr/include/expat.h
BuildRequires: openldap-devel
%if 0%{?rhel} == 7
BuildRequires: cmake3
BuildRequires: python-devel
BuildRequires: python-setuptools
%endif
BuildRequires: python3-devel
BuildRequires: python3-setuptools
BuildRequires: boost-devel
BuildRequires: redhat-rpm-config
BuildRequires: sqlite-devel
BuildRequires: perl(Data::Dumper)

BuildRequires: glibc-static
%if %uw_build
BuildRequires: cmake >= 2.8
BuildRequires: gcc-c++
BuildRequires: libuuid-devel
BuildRequires: bison-devel
BuildRequires: bison
BuildRequires: byacc
BuildRequires: flex
BuildRequires: patch
BuildRequires: libtool
BuildRequires: pam-devel
BuildRequires: nss-devel
BuildRequires: openssl-devel
BuildRequires: libxml2-devel
BuildRequires: expat-devel
BuildRequires: perl(Archive::Tar)
BuildRequires: perl(XML::Parser)
BuildRequires: perl(Digest::MD5)
%if 0%{?rhel} >= 8 || 0%{?fedora}
BuildRequires: python3-devel
%else
BuildRequires: python-devel
%endif
BuildRequires: libcurl-devel
%endif

# Globus GSI build requirements
%if %globus
BuildRequires: globus-gssapi-gsi-devel
BuildRequires: globus-gass-server-ez-devel
BuildRequires: globus-gass-transfer-devel
BuildRequires: globus-gram-client-devel
BuildRequires: globus-rsl-devel
BuildRequires: globus-gram-protocol
BuildRequires: globus-io-devel
BuildRequires: globus-xio-devel
BuildRequires: globus-gssapi-error-devel
BuildRequires: globus-gss-assist-devel
BuildRequires: globus-gsi-proxy-core-devel
BuildRequires: globus-gsi-credential-devel
BuildRequires: globus-gsi-callback-devel
BuildRequires: globus-gsi-sysconfig-devel
BuildRequires: globus-gsi-cert-utils-devel
BuildRequires: globus-openssl-module-devel
BuildRequires: globus-gsi-openssl-error-devel
BuildRequires: globus-gsi-proxy-ssl-devel
BuildRequires: globus-callout-devel
BuildRequires: globus-common-devel
BuildRequires: globus-ftp-client-devel
BuildRequires: globus-ftp-control-devel
BuildRequires: libtool-ltdl-devel
%endif
BuildRequires: voms-devel
BuildRequires: munge-devel
BuildRequires: scitokens-cpp-devel

BuildRequires: libcgroup-devel
Requires: libcgroup

%if 0%{?rhel} == 7 && ! 0%{?amzn} && 0%{?devtoolset}
BuildRequires: which
BuildRequires: devtoolset-%{devtoolset}-toolchain
%endif

%if 0%{?rhel} == 7 && ! 0%{?amzn}
%ifarch x86_64
BuildRequires: python36-devel
BuildRequires: boost169-devel
BuildRequires: boost169-static
%endif
%endif

%if 0%{?rhel} >= 8
BuildRequires: boost-static
%endif

%if 0%{?rhel} >= 8 || 0%{?fedora}
BuildRequires: boost-python3-devel
%else
%if 0%{?fedora} >= 30
BuildRequires: boost-python2-devel
%else
%if ! 0%{?amzn}
BuildRequires: boost-python
%else
BuildRequires: python3-devel
BuildRequires: boost169-python2-devel
BuildRequires: boost169-python3-devel
%endif
%endif
%endif
BuildRequires: libuuid-devel
Requires: libuuid

BuildRequires: systemd-devel
BuildRequires: systemd-units
Requires: systemd

%if 0%{?rhel} == 7
BuildRequires: python-sphinx python-sphinx_rtd_theme
%endif

%if 0%{?rhel} >= 8
BuildRequires: python3-sphinx python3-sphinx_rtd_theme
%endif

# openssh-server needed for condor_ssh_to_job
Requires: openssh-server

# net-tools needed to provide netstat for condor_who
Requires: net-tools

Requires: /usr/sbin/sendmail
Requires: condor-classads = %{version}-%{release}
Requires: condor-procd = %{version}-%{release}

%if %uw_build
Requires: %name-externals = %version-%release
%endif

Requires: %name-blahp = %version-%release

# Useful tools are using the Python bindings
Requires: python3-condor
# The use the python-requests library in EPEL is based Python 3.6
# However, Amazon Linux 2 has Python 3.7
%if ! 0%{?amzn}
%if 0%{?rhel} == 7
Requires: python36-requests
%else
Requires: python3-requests
%endif
%endif

%if 0%{?rhel} == 7
Requires: python2-condor
# For some reason OSG VMU tests need python-request
Requires: python-requests
%endif

Requires(pre): shadow-utils

Requires(post): systemd-units
Requires(preun): systemd-units
Requires(postun): systemd-units
Requires(post): systemd-sysv

%if 0%{?rhel} == 7
Requires(post): policycoreutils-python
Requires(post): selinux-policy-targeted >= 3.13.1-102
%endif

%if 0%{?rhel} >= 8 || 0%{?fedora}
Requires(post): python3-policycoreutils
Requires(post): selinux-policy-targeted
%endif

# Require libraries that we dlopen
# Ganglia is optional as well as nVidia and cuda libraries
%if %globus
Requires: globus-callout
Requires: globus-common
Requires: globus-gsi-callback
Requires: globus-gsi-cert-utils
Requires: globus-gsi-credential
Requires: globus-gsi-openssl-error
Requires: globus-gsi-proxy-core
Requires: globus-gsi-proxy-ssl
Requires: globus-gsi-sysconfig
Requires: globus-gss-assist
Requires: globus-gssapi-gsi
Requires: globus-openssl-module
Requires: globus-xio-gsi-driver
Requires: libtool-ltdl
%endif
Requires: voms
Requires: krb5-libs
Requires: libcom_err
Requires: munge-libs
Requires: openssl-libs
Requires: scitokens-cpp >= 0.6.2
Requires: systemd-libs
Requires: rsync

#Provides: user(condor) = 43
#Provides: group(condor) = 43

Obsoletes: condor-static < 7.2.0

# Standard Universe discontinued as of 8.9.0
Obsoletes: condor-std-universe < 8.9.0

# Cream gahp discontinued as of 8.9.9
Obsoletes: condor-cream-gahp < 8.9.9

# 32-bit shadow discontinued as of 8.9.9
Obsoletes: condor-small-shadow < 8.9.9

# external-libs package discontinued as of 8.9.9
Obsoletes: condor-external-libs < 8.9.9

# Bosco package discontinued as of 9.5.0
Obsoletes: condor-bosco < 9.5.0

%description
HTCondor is a specialized workload management system for
compute-intensive jobs. Like other full-featured batch systems, HTCondor
provides a job queueing mechanism, scheduling policy, priority scheme,
resource monitoring, and resource management. Users submit their
serial or parallel jobs to HTCondor, HTCondor places them into a queue,
chooses when and where to run the jobs based upon a policy, carefully
monitors their progress, and ultimately informs the user upon
completion.

#######################
%package devel
Summary: Development files for HTCondor
Group: Applications/System

%description devel
Development files for HTCondor

%if %uw_build
#######################
%package tarball
Summary: Files needed to build an HTCondor tarball
Group: Applications/System

%description tarball
Development files for HTCondor

%endif

#######################
%package procd
Summary: HTCondor Process tracking Daemon
Group: Applications/System

%description procd
A daemon for tracking child processes started by a parent.
Part of HTCondor, but able to be stand-alone

#######################
%package kbdd
Summary: HTCondor Keyboard Daemon
Group: Applications/System
Requires: %name = %version-%release
Requires: %name-classads = %{version}-%{release}

%description kbdd
The condor_kbdd monitors logged in X users for activity. It is only
useful on systems where no device (e.g. /dev/*) can be used to
determine console idle time.

#######################
%package vm-gahp
Summary: HTCondor's VM Gahp
Group: Applications/System
Requires: %name = %version-%release
Requires: libvirt
Requires: %name-classads = %{version}-%{release}

%description vm-gahp
The condor_vm-gahp enables the Virtual Machine Universe feature of
HTCondor. The VM Universe uses libvirt to start and control VMs under
HTCondor's Startd.

#######################
%package classads
Summary: HTCondor's classified advertisement language
Group: Development/Libraries
%if 0%{?osg} || 0%{?hcc}
Obsoletes: classads <= 1.0.10
Obsoletes: classads-static <= 1.0.10
Provides: classads = %version-%release
%endif

%description classads
Classified Advertisements (classads) are the lingua franca of
HTCondor. They are used for describing jobs, workstations, and other
resources. They are exchanged by HTCondor processes to schedule
jobs. They are logged to files for statistical and debugging
purposes. They are used to enquire about current state of the system.

A classad is a mapping from attribute names to expressions. In the
simplest cases, the expressions are simple constants (integer,
floating point, or string). A classad is thus a form of property
list. Attribute expressions can also be more complicated. There is a
protocol for evaluating an attribute expression of a classad vis a vis
another ad. For example, the expression "other.size > 3" in one ad
evaluates to true if the other ad has an attribute named size and the
value of that attribute is (or evaluates to) an integer greater than
three. Two classads match if each ad has an attribute requirements
that evaluates to true in the context of the other ad. Classad
matching is used by the HTCondor central manager to determine the
compatibility of jobs and workstations where they may be run.

#######################
%package classads-devel
Summary: Headers for HTCondor's classified advertisement language
Group: Development/System
Requires: %name-classads = %version-%release
Requires: pcre-devel
%if 0%{?osg} || 0%{?hcc}
Obsoletes: classads-devel <= 1.0.10
Provides: classads-devel = %version-%release
%endif

%description classads-devel
Header files for HTCondor's ClassAd Library, a powerful and flexible,
semi-structured representation of data.

#######################
%package test
Summary: HTCondor Self Tests
Group: Applications/System
Requires: %name = %version-%release
Requires: %name-classads = %{version}-%{release}

%description test
A collection of tests to verify that HTCondor is operating properly.

#######################
%if %parallel_setup
%package parallel-setup
Summary: Configure HTCondor for Parallel Universe jobs
Group: Applications/System
Requires: %name = %version-%release

%description parallel-setup
Running Parallel Universe jobs in HTCondor requires some configuration;
in particular, a dedicated scheduler is required.  In order to support
running parallel universe jobs out of the box, this sub-package provides
a condor_config.local.dedicated.resource file that sets up the current
host as the DedicatedScheduler.
%endif


#######################
%if %python
%if 0%{?rhel} <= 7 && 0%{?fedora} <= 31
%package -n python2-condor
Summary: Python bindings for HTCondor.
Group: Applications/System
Requires: python >= 2.2
Requires: %name = %version-%release
%{?python_provide:%python_provide python2-condor}
%if 0%{?rhel} >= 7
%ifarch x86_64
Requires: boost169-python2
%endif
%endif
# Remove before F30
Provides: %{name}-python = %{version}-%{release}
Provides: %{name}-python%{?_isa} = %{version}-%{release}
Obsoletes: %{name}-python < %{version}-%{release}

%description -n python2-condor
The python bindings allow one to directly invoke the C++ implementations of
the ClassAd library and HTCondor from python
%endif


%if 0%{?rhel} >= 7 || 0%{?fedora}
%ifarch x86_64
#######################
%package -n python3-condor
Summary: Python bindings for HTCondor.
Group: Applications/System
Requires: %name = %version-%release
%if 0%{?rhel} == 7
Requires: boost169-python3
%else
Requires: boost-python3
%endif
Requires: python3

%description -n python3-condor
The python bindings allow one to directly invoke the C++ implementations of
the ClassAd library and HTCondor from python
%endif
%endif
%endif


#######################
%package credmon-oauth
Summary: OAuth2 credmon for HTCondor.
Group: Applications/System
Requires: %name = %version-%release
%if 0%{?rhel} == 7
Requires: python2-condor
Requires: python2-requests-oauthlib
Requires: python-six
Requires: python-flask
Requires: python2-cryptography
Requires: python2-scitokens
%else
Requires: python3-condor
Requires: python3-requests-oauthlib
Requires: python3-six
Requires: python3-flask
Requires: python3-cryptography
Requires: python3-scitokens
%endif
Requires: httpd
Requires: mod_wsgi

%description credmon-oauth
The OAuth2 credmon allows users to obtain credentials from configured
OAuth2 endpoints and to use those credentials securely inside running jobs.


#######################
%package credmon-vault
Summary: Vault credmon for HTCondor.
Group: Applications/System
Requires: %name = %version-%release
Requires: python3-condor
Requires: python3-six
%if 0%{?osg}
# Although htgettoken is only needed on the submit machine and
#  condor-credmon-vault is needed on both the submit and credd machines,
#  htgettoken is small so it doesn't hurt to require it in both places.
Requires: htgettoken >= 1.1
%endif
Conflicts: %name-credmon-oauth

%description credmon-vault
The Vault credmon allows users to obtain credentials from Vault using
htgettoken and to use those credentials securely inside running jobs.

#######################
%package blahp
Summary: BLAHP daemon
Url: https://github.com/htcondor/BLAH
Group: System/Libraries
BuildRequires:  docbook-style-xsl, libxslt
%if 0%{?rhel} >= 8 || 0%{?fedora}
Requires: python3
%else
Requires: python >= 2.2
%endif
Provides: blahp = %{version}-%{release}
Obsoletes: blahp < 9.5.0

%description blahp
%{summary}

#######################
%package -n minicondor
Summary: Configuration for a single-node HTCondor
Group: Applications/System
Requires: %name = %version-%release
%if 0%{?rhel} >= 7 || 0%{?fedora}
Requires: python3-condor = %version-%release
%endif

%description -n minicondor
This example configuration is good for trying out HTCondor for the first time.
It only configures the IPv4 loopback address, turns on basic security, and
shortens many timers to be more responsive.

%if %uw_build

#######################
%package externals
Summary: Empty package to ensure yum gets the blahp from its own package
Group: Applications/System
Requires: %name = %version-%release

%description externals
Dummy package to help yum out

%endif

#######################
%package annex-ec2
Summary: Configuration and scripts to make an EC2 image annex-compatible.
Group: Applications/System
Requires: %name = %version-%release
Requires(post): /sbin/chkconfig
Requires(preun): /sbin/chkconfig

%description annex-ec2
Configures HTCondor to make an EC2 image annex-compatible.  Do NOT install
on a non-EC2 image.

%files annex-ec2
%_libexecdir/condor/condor-annex-ec2
%{_unitdir}/condor-annex-ec2.service
%config(noreplace) %_sysconfdir/condor/config.d/50ec2.config
%config(noreplace) %_sysconfdir/condor/master_shutdown_script.sh

%post annex-ec2
/bin/systemctl enable condor-annex-ec2

%preun annex-ec2
if [ $1 == 0 ]; then
    /bin/systemctl disable condor-annex-ec2
fi

#######################
%package all
Summary: All condor packages in a typical installation
Group: Applications/System
Requires: %name = %version-%release
Requires: %name-procd = %version-%release
Requires: %name-kbdd = %version-%release
Requires: %name-vm-gahp = %version-%release
Requires: %name-classads = %version-%release
%if 0%{?rhel} >= 7 || 0%{?fedora}
Requires: python3-condor = %version-%release
%endif
%if %uw_build
Requires: %name-externals = %version-%release
%endif


%description all
Include dependencies for all condor packages in a typical installation

%pre
getent group condor >/dev/null || groupadd -r condor
getent passwd condor >/dev/null || \
  useradd -r -g condor -d %_var/lib/condor -s /sbin/nologin \
    -c "Owner of HTCondor Daemons" condor
exit 0


%prep
%if %git_build
%setup -q -c -n %{name}-%{tarball_version}
%else
# For release tarballs
%setup -q -n %{name}-%{tarball_version}
%endif

# Patch credmon-oauth to use Python 2 on EL7
%if 0%{?rhel} == 7
%patch1 -p1
%endif

# Patch to use Python 2 for file transfer plugins
# The use the python-requests library and the one in EPEL is based Python 3.6
# However, Amazon Linux 2 has Python 3.7
%if 0%{?amzn}
%patch2 -p1
%endif

%if 0%{?osg} || 0%{?hcc}
%patch8 -p1
%endif

# fix errant execute permissions
find src -perm /a+x -type f -name "*.[Cch]" -exec chmod a-x {} \;


%build

%if 0%{?rhel} == 7 && ! 0%{?amzn} && 0%{?devtoolset}
. /opt/rh/devtoolset-%{devtoolset}/enable
export CC=$(which cc)
export CXX=$(which c++)
%endif

# build man files
make -C docs man

export CMAKE_PREFIX_PATH=/usr

%if %uw_build
%define condor_build_id UW_development

%cmake3 \
       -DBUILDID:STRING=%condor_build_id \
       -DPACKAGEID:STRING=%{version}-%{condor_release} \
       -DPROPER:BOOL=TRUE \
       -DCMAKE_SKIP_RPATH:BOOL=TRUE \
       -DCONDOR_PACKAGE_BUILD:BOOL=TRUE \
       -DCONDOR_RPMBUILD:BOOL=TRUE \
       -D_VERBOSE:BOOL=TRUE \
       -DBUILD_TESTING:BOOL=TRUE \
       -DHAVE_BOINC:BOOL=FALSE \
       -DPLATFORM:STRING=${NMI_PLATFORM:-unknown} \
       -DCMAKE_VERBOSE_MAKEFILE=ON \
       -DCMAKE_INSTALL_PREFIX:PATH=/ \
       -DINCLUDE_INSTALL_DIR:PATH=/usr/include \
       -DSYSCONF_INSTALL_DIR:PATH=/etc \
       -DSHARE_INSTALL_PREFIX:PATH=/usr/share \
%ifarch x86_64
       -DCMAKE_INSTALL_LIBDIR:PATH=/usr/lib64 \
       -DLIB_INSTALL_DIR:PATH=/usr/lib64 \
       -DLIB_SUFFIX=64 \
%else
       -DCMAKE_INSTALL_LIBDIR:PATH=/usr/lib \
       -DLIB_INSTALL_DIR:PATH=/usr/lib \
%endif 
       -DBUILD_SHARED_LIBS:BOOL=ON

%else

%cmake3 -DBUILD_TESTING:BOOL=FALSE \
%if 0%{?fedora}
       -DBUILDID:STRING=RH-%{version}-%{release} \
       -D_VERBOSE:BOOL=TRUE \
%else
       -D_VERBOSE:BOOL=FALSE \
%endif
       -DPROPER:BOOL=TRUE \
       -DCMAKE_SKIP_RPATH:BOOL=TRUE \
       -DCONDOR_PACKAGE_BUILD:BOOL=TRUE \
       -DPACKAGEID:STRING=%{version}-%{condor_release} \
       -DCONDOR_RPMBUILD:BOOL=TRUE \
       -DHAVE_BOINC:BOOL=FALSE \
       -DWITH_MANAGEMENT:BOOL=FALSE \
       -DWITH_QPID:BOOL=FALSE \
%if %globus
       -DWITH_GLOBUS:BOOL=TRUE \
%else
       -DWITH_GLOBUS:BOOL=FALSE \
%endif
       -DCMAKE_INSTALL_PREFIX:PATH=/ \
       -DINCLUDE_INSTALL_DIR:PATH=/usr/include \
       -DSYSCONF_INSTALL_DIR:PATH=/etc \
       -DSHARE_INSTALL_PREFIX:PATH=/usr/share \
%ifarch x86_64
       -DCMAKE_INSTALL_LIBDIR:PATH=/usr/lib64 \
       -DLIB_INSTALL_DIR:PATH=/usr/lib64 \
       -DLIB_SUFFIX=64 \
%else
       -DCMAKE_INSTALL_LIBDIR:PATH=/usr/lib \
       -DLIB_INSTALL_DIR:PATH=/usr/lib \
%endif
       -DBUILD_SHARED_LIBS:BOOL=ON
%endif

make %{?_smp_mflags}
%if %uw_build
make %{?_smp_mflags} tests
%endif

%install
# installation happens into a temporary location, this function is
# useful in moving files into their final locations
function populate {
  _dest="$1"; shift; _src="$*"
  mkdir -p "%{buildroot}/$_dest"
  mv $_src "%{buildroot}/$_dest"
}

rm -rf %{buildroot}
echo ---------------------------- makefile ---------------------------------
make install DESTDIR=%{buildroot}

%if %uw_build
make tests-tar-pkg
# tarball of tests
cp -p %{_builddir}/%{name}-%{version}/condor_tests-*.tar.gz %{buildroot}/%{_libdir}/condor/condor_tests-%{version}.tar.gz
%endif

# Drop in a symbolic link for backward compatibility
ln -s ../..%{_libdir}/condor/condor_ssh_to_job_sshd_config_template %{buildroot}/%_sysconfdir/condor/condor_ssh_to_job_sshd_config_template

%if %uw_build
%if 0%{?rhel} == 7 && ! 0%{?amzn}
# Drop in a link for backward compatibility for small shadow
ln -s condor_shadow %{buildroot}/%{_sbindir}/condor_shadow_s
%endif
%endif

populate /usr/share/doc/condor-%{version}/examples %{buildroot}/usr/share/doc/condor-%{version}/etc/examples/*
#rm -rf %{buildroot}/usr/share/doc/condor-%{version}/etc

mkdir -p %{buildroot}/%{_sysconfdir}/condor
# the default condor_config file is not architecture aware and thus
# sets the LIB directory to always be /usr/lib, we want to do better
# than that. this is, so far, the best place to do this
# specialization. we strip the "lib" or "lib64" part from _libdir and
# stick it in the LIB variable in the config.
LIB=$(echo %{?_libdir} | sed -e 's:/usr/\(.*\):\1:')
if [ "$LIB" = "%_libdir" ]; then
  echo "_libdir does not contain /usr, sed expression needs attention"
  exit 1
fi

# Install the basic configuration, a Personal HTCondor config. Allows for
# yum install condor + service condor start and go.
mkdir -p -m0755 %{buildroot}/%{_sysconfdir}/condor/config.d
mkdir -p -m0700 %{buildroot}/%{_sysconfdir}/condor/passwords.d
mkdir -p -m0700 %{buildroot}/%{_sysconfdir}/condor/tokens.d
%if %parallel_setup
cp %{SOURCE5} %{buildroot}/%{_sysconfdir}/condor/config.d/20dedicated_scheduler_condor.config
%endif

populate %_sysconfdir/condor/config.d %{buildroot}/usr/share/doc/condor-%{version}/examples/00-htcondor-9.0.config
populate %_sysconfdir/condor/config.d %{buildroot}/usr/share/doc/condor-%{version}/examples/00-minicondor
populate %_sysconfdir/condor/config.d %{buildroot}/usr/share/doc/condor-%{version}/examples/50ec2.config

# Install a second config.d directory under /usr/share, used for the
# convenience of software built on top of Condor such as GlideinWMS.
mkdir -p -m0755 %{buildroot}/usr/share/condor/config.d

mkdir -p -m0755 %{buildroot}/%{_var}/log/condor
# Note we use %{_var}/lib instead of %{_sharedstatedir} for RHEL5 compatibility
mkdir -p -m0755 %{buildroot}/%{_var}/lib/condor/spool
mkdir -p -m0755 %{buildroot}/%{_var}/lib/condor/execute
mkdir -p -m0755 %{buildroot}/%{_var}/lib/condor/krb_credentials
mkdir -p -m2770 %{buildroot}/%{_var}/lib/condor/oauth_credentials


# not packaging deployment tools
#rm -f %{buildroot}/%{_mandir}/man1/condor_config_bind.1
#rm -f %{buildroot}/%{_mandir}/man1/condor_cold_start.1
#rm -f %{buildroot}/%{_mandir}/man1/condor_cold_stop.1
#rm -f %{buildroot}/%{_mandir}/man1/uniq_pid_midwife.1
#rm -f %{buildroot}/%{_mandir}/man1/uniq_pid_undertaker.1
#rm -f %{buildroot}/%{_mandir}/man1/filelock_midwife.1
#rm -f %{buildroot}/%{_mandir}/man1/filelock_undertaker.1
#rm -f %{buildroot}/%{_mandir}/man1/install_release.1
#rm -f %{buildroot}/%{_mandir}/man1/cleanup_release.1

# not packaging configure/install scripts
%if ! %uw_build
rm -f %{buildroot}%{_bindir}/make-personal-from-tarball
rm -f %{buildroot}%{_sbindir}/condor_configure
rm -f %{buildroot}%{_sbindir}/condor_install
rm -f %{buildroot}/%{_mandir}/man1/condor_configure.1
rm -f %{buildroot}/%{_mandir}/man1/condor_install.1
%endif

# not packaging legacy cruft
#rm -f %{buildroot}/%{_mandir}/man1/condor_master_off.1
#rm -f %{buildroot}/%{_mandir}/man1/condor_reconfig_schedd.1

# this one got removed but the manpage was left around
#rm -f %{buildroot}/%{_mandir}/man1/condor_glidein.1

# remove junk man page (Fedora 32 build)
#rm -f %{buildroot}/%{_mandir}/man1/_static/graphviz.css

# Remove python-based tools when no python bindings
%if ! %python
rm -f %{buildroot}/%{_bindir}/condor_top
rm -f %{buildroot}/%{_bindir}/classad_eval
rm -f %{buildroot}/%{_bindir}/condor_watch_q
rm -f %{buildroot}/%{_bindir}/condor_check_password
rm -f %{buildroot}/%{_bindir}/condor_check_config
%endif

mkdir -p %{buildroot}/%{_var}/www/wsgi-scripts/condor_credmon_oauth
mv %{buildroot}/%{_libexecdir}/condor/condor_credmon_oauth.wsgi %{buildroot}/%{_var}/www/wsgi-scripts/condor_credmon_oauth/condor_credmon_oauth.wsgi

# Move oauth credmon config files out of examples and into config.d
mv %{buildroot}/usr/share/doc/condor-%{version}/examples/condor_credmon_oauth/config/condor/40-oauth-credmon.conf %{buildroot}/%{_sysconfdir}/condor/config.d/40-oauth-credmon.conf
mv %{buildroot}/usr/share/doc/condor-%{version}/examples/condor_credmon_oauth/config/condor/40-oauth-tokens.conf %{buildroot}/%{_sysconfdir}/condor/config.d/40-oauth-tokens.conf
mv %{buildroot}/usr/share/doc/condor-%{version}/examples/condor_credmon_oauth/README.credentials %{buildroot}/%{_var}/lib/condor/oauth_credentials/README.credentials

# Move vault credmon config file out of examples and into config.d
mv %{buildroot}/usr/share/doc/condor-%{version}/examples/condor_credmon_oauth/config/condor/40-vault-credmon.conf %{buildroot}/%{_sysconfdir}/condor/config.d/40-vault-credmon.conf

###
# Backwards compatibility on EL7 with the previous versions and configs of scitokens-credmon
%if 0%{?rhel} == 7
ln -s ../..%{_sbindir}/condor_credmon_oauth          %{buildroot}/%{_bindir}/condor_credmon_oauth
ln -s ../..%{_sbindir}/scitokens_credential_producer %{buildroot}/%{_bindir}/scitokens_credential_producer
mkdir -p %{buildroot}/%{_var}/www/wsgi-scripts/scitokens-credmon
ln -s ../../../..%{_var}/www/wsgi-scripts/condor_credmon_oauth/condor_credmon_oauth.wsgi %{buildroot}/%{_var}/www/wsgi-scripts/scitokens-credmon/scitokens-credmon.wsgi
%endif
###

# Remove junk
#rm -rf %{buildroot}/%{_sysconfdir}/sysconfig
#rm -rf %{buildroot}/%{_sysconfdir}/init.d

# install tmpfiles.d/condor.conf
mkdir -p %{buildroot}%{_tmpfilesdir}
install -m 0644 %{buildroot}/usr/share/doc/condor-%{version}/examples/condor-tmpfiles.conf %{buildroot}%{_tmpfilesdir}/%{name}.conf

install -Dp -m0755 %{buildroot}/usr/share/doc/condor-%{version}/examples/condor-annex-ec2 %{buildroot}%{_libexecdir}/condor/condor-annex-ec2

mkdir -p %{buildroot}%{_unitdir}
install -m 0644 %{buildroot}/usr/share/doc/condor-%{version}/examples/condor-annex-ec2.service %{buildroot}%{_unitdir}/condor-annex-ec2.service
install -m 0644 %{buildroot}/usr/share/doc/condor-%{version}/examples/condor.service %{buildroot}%{_unitdir}/condor.service
# Disabled until HTCondor security fixed.
# install -m 0644 %{buildroot}/usr/share/doc/condor-%{version}/examples/condor.socket %{buildroot}%{_unitdir}/condor.socket
%if 0%{?osg} || 0%{?hcc}
# Set condor service enviroment variables for LCMAPS on OSG systems
mkdir -p %{buildroot}%{_unitdir}/condor.service.d
install -Dp -m 0644 %{SOURCE3} %{buildroot}%{_unitdir}/condor.service.d/osg-env.conf
%endif

%if 0%{?rhel} >= 7
mkdir -p %{buildroot}%{_datadir}/condor/
cp %{SOURCE8} %{buildroot}%{_datadir}/condor/
%endif

# Install perl modules

#Fixups for packaged build, should have been done by cmake

mkdir -p %{buildroot}/usr/share/condor
mv %{buildroot}/usr/lib64/condor/Chirp.jar %{buildroot}/usr/share/condor
mv %{buildroot}/usr/lib64/condor/CondorJava*.class %{buildroot}/usr/share/condor
mv %{buildroot}/usr/lib64/condor/libchirp_client.so %{buildroot}/usr/lib64
mv %{buildroot}/usr/lib64/condor/libcondorapi.so %{buildroot}/usr/lib64
mv %{buildroot}/usr/lib64/condor/libcondor_utils_*.so %{buildroot}/usr/lib64
%if 0%{?rhel} == 7
mv %{buildroot}/usr/lib64/condor/libpyclassad2*.so %{buildroot}/usr/lib64
%endif
mv %{buildroot}/usr/lib64/condor/libpyclassad3*.so %{buildroot}/usr/lib64

#rm -rf %{buildroot}/usr/include/condor
#rm -rf %{buildroot}/usr/lib64/condor/libchirp_client.a
#rm -rf %{buildroot}/usr/lib64/condor/libcondorapi.a
#rm -rf %{buildroot}/usr/lib64/libclassad.a
rm -rf %{buildroot}/usr/share/doc/condor-%{version}/LICENSE-2.0.txt
rm -rf %{buildroot}/usr/share/doc/condor-%{version}/NOTICE.txt
rm -rf %{buildroot}/usr/share/doc/condor-%{version}/README

# we must place the config examples in builddir so %doc can find them
mv %{buildroot}/usr/share/doc/condor-%{version}/examples %_builddir/%name-%tarball_version

# Remove stuff that comes from the full-deploy
#rm -rf %{buildroot}%{_sbindir}/cleanup_release
#rm -rf %{buildroot}%{_sbindir}/condor
#rm -rf %{buildroot}%{_sbindir}/condor_cleanup_local
#rm -rf %{buildroot}%{_sbindir}/condor_cold_start
#rm -rf %{buildroot}%{_sbindir}/condor_cold_stop
#rm -rf %{buildroot}%{_sbindir}/condor_config_bind
#rm -rf %{buildroot}%{_sbindir}/condor_configure
#rm -rf %{buildroot}%{_sbindir}/condor_install
#rm -rf %{buildroot}%{_sbindir}/condor_install_local
#rm -rf %{buildroot}%{_sbindir}/condor_local_start
#rm -rf %{buildroot}%{_sbindir}/condor_local_stop
#rm -rf %{buildroot}%{_sbindir}/condor_startd_factory
#rm -rf %{buildroot}%{_sbindir}/condor_vm_vmware.pl
#rm -rf %{buildroot}%{_sbindir}/filelock_midwife
#rm -rf %{buildroot}%{_sbindir}/filelock_undertaker
#rm -rf %{buildroot}%{_sbindir}/install_release
#rm -rf %{buildroot}%{_sbindir}/uniq_pid_command
#rm -rf %{buildroot}%{_sbindir}/uniq_pid_midwife
#rm -rf %{buildroot}%{_sbindir}/uniq_pid_undertaker
#rm -rf %{buildroot}%{_sbindir}/condor_master_off
#rm -rf %{buildroot}%{_sbindir}/condor_reconfig_schedd
#rm -rf %{buildroot}%{_datadir}/condor/Execute.pm
#rm -rf %{buildroot}%{_datadir}/condor/ExecuteLock.pm
#rm -rf %{buildroot}%{_datadir}/condor/FileLock.pm
#rm -rf %{buildroot}%{_usrsrc}/chirp/chirp_*
#rm -rf %{buildroot}%{_usrsrc}/startd_factory
#rm -rf %{buildroot}/usr/DOC
#rm -rf %{buildroot}/usr/INSTALL
#rm -rf %{buildroot}/usr/LICENSE-2.0.txt
#rm -rf %{buildroot}/usr/NOTICE.txt
#rm -rf %{buildroot}/usr/README
#rm -rf %{buildroot}/usr/examples/
#rm -rf %{buildroot}%{_includedir}/MyString.h
#rm -rf %{buildroot}%{_includedir}/chirp_client.h
#rm -rf %{buildroot}%{_includedir}/compat_classad*
#rm -rf %{buildroot}%{_includedir}/condor_classad.h
#rm -rf %{buildroot}%{_includedir}/condor_constants.h
#rm -rf %{buildroot}%{_includedir}/condor_event.h
#rm -rf %{buildroot}%{_includedir}/condor_header_features.h
#rm -rf %{buildroot}%{_includedir}/condor_holdcodes.h
#rm -rf %{buildroot}%{_includedir}/file_lock.h
#rm -rf %{buildroot}%{_includedir}/iso_dates.h
#rm -rf %{buildroot}%{_includedir}/read_user_log.h
#rm -rf %{buildroot}%{_includedir}/stl_string_utils.h
#rm -rf %{buildroot}%{_includedir}/user_log.README
#rm -rf %{buildroot}%{_includedir}/user_log.c++.h
#rm -rf %{buildroot}%{_includedir}/usr/include/condor_ast.h
#rm -rf %{buildroot}%{_includedir}/condor_astbase.h
#rm -rf %{buildroot}%{_includedir}/condor_attrlist.h
#rm -rf %{buildroot}%{_includedir}/condor_exprtype.h
#rm -rf %{buildroot}%{_includedir}/condor_parser.h
#rm -rf %{buildroot}%{_includedir}/write_user_log.h
#rm -rf %{buildroot}%{_includedir}/condor_ast.h
#rm -rf %{buildroot}%{_includedir}/README
#rm -rf %{buildroot}%{_libexecdir}/condor/bgp_*
#rm -rf %{buildroot}%{_datadir}/condor/libchirp_client.a
#rm -rf %{buildroot}%{_datadir}/condor/libcondorapi.a
#rm -rf %{buildroot}%{_mandir}/man1/cleanup_release.1*
#rm -rf %{buildroot}%{_mandir}/man1/condor_cold_start.1*
#rm -rf %{buildroot}%{_mandir}/man1/condor_cold_stop.1*
#rm -rf %{buildroot}%{_mandir}/man1/condor_config_bind.1*
#rm -rf %{buildroot}%{_mandir}/man1/condor_configure.1*
#rm -rf %{buildroot}%{_mandir}/man1/condor_load_history.1*
#rm -rf %{buildroot}%{_mandir}/man1/filelock_midwife.1*
#rm -rf %{buildroot}%{_mandir}/man1/filelock_undertaker.1*
#rm -rf %{buildroot}%{_mandir}/man1/install_release.1*
#rm -rf %{buildroot}%{_mandir}/man1/uniq_pid_midwife.1*
#rm -rf %{buildroot}%{_mandir}/man1/uniq_pid_undertaker.1*

#rm -rf %{buildroot}%{_datadir}/condor/python/{htcondor,classad}.so
#rm -rf %{buildroot}%{_datadir}/condor/{libpyclassad*,htcondor,classad}.so
#rm -rf %{buildroot}%{_datadir}/condor/python/{py3htcondor,py3classad}.so
#rm -rf %{buildroot}%{_datadir}/condor/{libpy3classad*,py3htcondor,py3classad}.so

# Install Campus Factory, option for condor_remote_cluster (nee BOSCO)
%if 0%{?rhel} >= 8
mkdir -p %{buildroot}%{python3_sitelib}
mv %{buildroot}%{_libexecdir}/condor/campus_factory/python-lib/GlideinWMS %{buildroot}%{python3_sitelib}
mv %{buildroot}%{_libexecdir}/condor/campus_factory/python-lib/campus_factory %{buildroot}%{python3_sitelib}
%else
mkdir -p %{buildroot}%{python_sitelib}
mv %{buildroot}%{_libexecdir}/condor/campus_factory/python-lib/GlideinWMS %{buildroot}%{python_sitelib}
mv %{buildroot}%{_libexecdir}/condor/campus_factory/python-lib/campus_factory %{buildroot}%{python_sitelib}
%endif
%if 0%{?hcc}
mv %{buildroot}%{_libexecdir}/condor/campus_factory/share/condor/condor_config.factory %{buildroot}%{_sysconfdir}/condor/config.d/60-campus_factory.config
%endif
%if 0%{?osg} || 0%{?hcc}
mv %{buildroot}%{_libexecdir}/condor/campus_factory/etc/campus_factory.conf %{buildroot}%{_sysconfdir}/condor/
%endif
mv %{buildroot}%{_libexecdir}/condor/campus_factory/share %{buildroot}%{_datadir}/condor/campus_factory

# Fix up blahp installation
%if 0%{?rhel} == 7
# Don't rely on Python 3 on EL7 (not installed by default)
sed -i 's;/usr/bin/python3;/usr/bin/python2;' %{buildroot}%{_libexecdir}/blahp/*status.py
%endif
# Move batch system customization files to /etc, with symlinks in the
# original location. Admins will need to edit these.
install -m 0755 -d -p %{buildroot}%{_sysconfdir}/blahp
for batch_system in condor kubernetes lsf nqs pbs sge slurm; do
    mv %{buildroot}%{_libexecdir}/blahp/${batch_system}_local_submit_attributes.sh %{buildroot}%{_sysconfdir}/blahp
    ln -s %{_sysconfdir}/blahp/${batch_system}_local_submit_attributes.sh \
        %{buildroot}%{_libexecdir}/blahp/${batch_system}_local_submit_attributes.sh
done

# htcondor/dags only works with Python3
rm -rf %{buildroot}/usr/lib64/python2.7/site-packages/htcondor/dags

# htcondor/personal.py only works with Python3
rm -f %{buildroot}/usr/lib64/python2.7/site-packages/htcondor/personal.py

%clean
rm -rf %{buildroot}


%check
# This currently takes hours and can kill your machine...
#cd condor_tests
#make check-seralized

#################
%files all
%if %uw_build
#################
%files externals
#################
%endif
%files
%exclude %_sbindir/openstack_gahp
%defattr(-,root,root,-)
%doc LICENSE-2.0.txt NOTICE.txt examples
%dir %_sysconfdir/condor/
%config %_sysconfdir/condor/condor_config
%{_tmpfilesdir}/%{name}.conf
%{_unitdir}/condor.service
%if 0%{?osg} || 0%{?hcc}
%{_unitdir}/condor.service.d/osg-env.conf
%endif
# Disabled until HTCondor security fixed.
# % {_unitdir}/condor.socket
%dir %_datadir/condor/
%_datadir/condor/Chirp.jar
%_datadir/condor/CondorJavaInfo.class
%_datadir/condor/CondorJavaWrapper.class
%if 0%{?rhel} >= 7
%_datadir/condor/htcondor.pp
%endif
%dir %_sysconfdir/condor/passwords.d/
%dir %_sysconfdir/condor/tokens.d/
%dir %_sysconfdir/condor/config.d/
%config(noreplace) %{_sysconfdir}/condor/config.d/00-htcondor-9.0.config
%dir /usr/share/condor/config.d/
%_libdir/condor/condor_ssh_to_job_sshd_config_template
%_sysconfdir/condor/condor_ssh_to_job_sshd_config_template
%_sysconfdir/bash_completion.d/condor
%_libdir/libchirp_client.so
%_libdir/libcondor_utils_%{version_}.so
%_libdir/libcondorapi.so
%_libdir/condor/libgetpwnam.so
%dir %_libexecdir/condor/
%_libexecdir/condor/linux_kernel_tuning
%_libexecdir/condor/accountant_log_fixer
%_libexecdir/condor/condor_chirp
%_libexecdir/condor/condor_ssh
%_libexecdir/condor/sshd.sh
%_libexecdir/condor/get_orted_cmd.sh
%_libexecdir/condor/orted_launcher.sh
%_libexecdir/condor/set_batchtok_cmd
%_libexecdir/condor/cred_producer_krb
%_libexecdir/condor/condor_job_router
%_libexecdir/condor/condor_pid_ns_init
%_libexecdir/condor/condor_urlfetch
%_libexecdir/condor/htcondor_docker_test
%_libexecdir/condor/exit_37.sif
%if %globus
%_sbindir/condor_gridshell
%_sbindir/nordugrid_gahp
%endif
%_libexecdir/condor/condor_limits_wrapper.sh
%_libexecdir/condor/condor_rooster
%_libexecdir/condor/condor_schedd.init
%_libexecdir/condor/condor_ssh_to_job_shell_setup
%_libexecdir/condor/condor_ssh_to_job_sshd_setup
%_libexecdir/condor/condor_power_state
%_libexecdir/condor/condor_kflops
%_libexecdir/condor/condor_mips
%_libexecdir/condor/data_plugin
%_libexecdir/condor/box_plugin.py
%_libexecdir/condor/gdrive_plugin.py
%_libexecdir/condor/common-cloud-attributes-google.py
%_libexecdir/condor/common-cloud-attributes-aws.py
%_libexecdir/condor/common-cloud-attributes-aws.sh
%_libexecdir/condor/onedrive_plugin.py
# TODO: get rid of these
# Not sure where these are getting built
%if 0%{?rhel} <= 7 && ! 0%{?fedora}
%_libexecdir/condor/box_plugin.pyc
%_libexecdir/condor/box_plugin.pyo
%_libexecdir/condor/gdrive_plugin.pyc
%_libexecdir/condor/gdrive_plugin.pyo
%_libexecdir/condor/onedrive_plugin.pyc
%_libexecdir/condor/onedrive_plugin.pyo
%_libexecdir/condor/adstash/__init__.pyc
%_libexecdir/condor/adstash/__init__.pyo
%endif
%_libexecdir/condor/curl_plugin
%_libexecdir/condor/legacy_curl_plugin
%_libexecdir/condor/condor_shared_port
%_libexecdir/condor/condor_defrag
%_libexecdir/condor/interactive.sub
%_libexecdir/condor/condor_gangliad
%_libexecdir/condor/panda-plugin.so
%_libexecdir/condor/pandad
%_libexecdir/condor/ce-audit.so
%_libexecdir/condor/adstash/__init__.py
%_libexecdir/condor/adstash/config.py
%_libexecdir/condor/adstash/convert.py
%_libexecdir/condor/adstash/elastic.py
%_libexecdir/condor/adstash/history.py
%_libexecdir/condor/adstash/utils.py
%_libexecdir/condor/annex
%_mandir/man1/condor_advertise.1.gz
%_mandir/man1/condor_annex.1.gz
%_mandir/man1/condor_check_password.1.gz
%_mandir/man1/condor_check_userlogs.1.gz
%_mandir/man1/condor_chirp.1.gz
%_mandir/man1/condor_config_val.1.gz
%_mandir/man1/condor_dagman.1.gz
%_mandir/man1/condor_fetchlog.1.gz
%_mandir/man1/condor_findhost.1.gz
%_mandir/man1/condor_gpu_discovery.1.gz
%_mandir/man1/condor_history.1.gz
%_mandir/man1/condor_hold.1.gz
%_mandir/man1/condor_job_router_info.1.gz
%_mandir/man1/condor_master.1.gz
%_mandir/man1/condor_off.1.gz
%_mandir/man1/condor_on.1.gz
%_mandir/man1/condor_pool_job_report.1.gz
%_mandir/man1/condor_preen.1.gz
%_mandir/man1/condor_prio.1.gz
%_mandir/man1/condor_q.1.gz
%_mandir/man1/condor_qsub.1.gz
%_mandir/man1/condor_qedit.1.gz
%_mandir/man1/condor_reconfig.1.gz
%_mandir/man1/condor_release.1.gz
%_mandir/man1/condor_remote_cluster.1.gz
%_mandir/man1/condor_reschedule.1.gz
%_mandir/man1/condor_restart.1.gz
%_mandir/man1/condor_rm.1.gz
%_mandir/man1/condor_run.1.gz
%_mandir/man1/condor_set_shutdown.1.gz
%_mandir/man1/condor_ssh_start.1.gz
%_mandir/man1/condor_sos.1.gz
%_mandir/man1/condor_stats.1.gz
%_mandir/man1/condor_status.1.gz
%_mandir/man1/condor_store_cred.1.gz
%_mandir/man1/condor_submit.1.gz
%_mandir/man1/condor_submit_dag.1.gz
%_mandir/man1/condor_token_create.1.gz
%_mandir/man1/condor_token_fetch.1.gz
%_mandir/man1/condor_token_list.1.gz
%_mandir/man1/condor_token_request.1.gz
%_mandir/man1/condor_token_request_approve.1.gz
%_mandir/man1/condor_token_request_auto_approve.1.gz
%_mandir/man1/condor_token_request_list.1.gz
%_mandir/man1/condor_top.1.gz
%_mandir/man1/condor_transfer_data.1.gz
%_mandir/man1/condor_transform_ads.1.gz
%_mandir/man1/condor_update_machine_ad.1.gz
%_mandir/man1/condor_updates_stats.1.gz
%_mandir/man1/condor_urlfetch.1.gz
%_mandir/man1/condor_userlog.1.gz
%_mandir/man1/condor_userprio.1.gz
%_mandir/man1/condor_vacate.1.gz
%_mandir/man1/condor_vacate_job.1.gz
%_mandir/man1/condor_version.1.gz
%_mandir/man1/condor_wait.1.gz
%_mandir/man1/condor_router_history.1.gz
%_mandir/man1/condor_continue.1.gz
%_mandir/man1/condor_suspend.1.gz
%_mandir/man1/condor_router_q.1.gz
%_mandir/man1/condor_ssh_to_job.1.gz
%_mandir/man1/condor_power.1.gz
%_mandir/man1/condor_gather_info.1.gz
%_mandir/man1/condor_router_rm.1.gz
%_mandir/man1/condor_drain.1.gz
%_mandir/man1/condor_ping.1.gz
%_mandir/man1/condor_rmdir.1.gz
%_mandir/man1/condor_tail.1.gz
%_mandir/man1/condor_who.1.gz
%_mandir/man1/condor_now.1.gz
%_mandir/man1/classad_eval.1.gz
%_mandir/man1/classads.1.gz
%_mandir/man1/condor_adstash.1.gz
%_mandir/man1/condor_evicted_files.1.gz
%_mandir/man1/condor_watch_q.1.gz
%_mandir/man1/get_htcondor.1.gz
%_mandir/man1/htcondor.1.gz
# bin/condor is a link for checkpoint, reschedule, vacate
%_bindir/condor_submit_dag
%_bindir/condor_who
%_bindir/condor_now
%_bindir/condor_prio
%_bindir/condor_transfer_data
%_bindir/condor_check_userlogs
%_bindir/condor_q
%_libexecdir/condor/condor_transferer
%_bindir/condor_docker_enter
%_bindir/condor_qedit
%_bindir/condor_userlog
%_bindir/condor_release
%_bindir/condor_userlog_job_counter
%_bindir/condor_config_val
%_bindir/condor_reschedule
%_bindir/condor_userprio
%_bindir/condor_check_password
%_bindir/condor_check_config
%_bindir/condor_dagman
%_bindir/condor_rm
%_bindir/condor_vacate
%_bindir/condor_run
%_bindir/condor_router_history
%_bindir/condor_router_q
%_bindir/condor_router_rm
%_bindir/condor_vacate_job
%_bindir/condor_findhost
%_bindir/condor_stats
%_bindir/condor_version
%_bindir/condor_history
%_bindir/condor_status
%_bindir/condor_wait
%_bindir/condor_hold
%_bindir/condor_submit
%_bindir/condor_ssh_to_job
%_bindir/condor_power
%_bindir/condor_gather_info
%_bindir/condor_continue
%_bindir/condor_suspend
%_bindir/condor_test_match
%_bindir/condor_token_create
%_bindir/condor_token_fetch
%_bindir/condor_token_request
%_bindir/condor_token_request_approve
%_bindir/condor_token_request_auto_approve
%_bindir/condor_token_request_list
%_bindir/condor_token_list
%_bindir/condor_scitoken_exchange
%_bindir/condor_drain
%_bindir/condor_ping
%_bindir/condor_tail
%_bindir/condor_qsub
%_bindir/condor_pool_job_report
%_bindir/condor_job_router_info
%_bindir/condor_transform_ads
%_bindir/condor_update_machine_ad
%_bindir/condor_annex
%_bindir/condor_nsenter
%_bindir/condor_evicted_files
%_bindir/condor_adstash
%_bindir/condor_remote_cluster
%_bindir/bosco_cluster
%_bindir/condor_ssh_start
# sbin/condor is a link for master_off, off, on, reconfig,
# reconfig_schedd, restart
%_sbindir/condor_advertise
%_sbindir/condor_aklog
%_sbindir/condor_credmon_krb
%_sbindir/condor_c-gahp
%_sbindir/condor_c-gahp_worker_thread
%_sbindir/condor_collector
%_sbindir/condor_credd
%_sbindir/condor_fetchlog
%_sbindir/condor_ft-gahp
%_sbindir/condor_had
%_sbindir/condor_master
%_sbindir/condor_negotiator
%_sbindir/condor_off
%_sbindir/condor_on
%_sbindir/condor_preen
%_sbindir/condor_reconfig
%_sbindir/condor_replication
%_sbindir/condor_restart
%_sbindir/condor_schedd
%_sbindir/condor_set_shutdown
%_sbindir/condor_shadow
%if %uw_build
%if 0%{?rhel} == 7 && ! 0%{?amzn}
%{_sbindir}/condor_shadow_s
%endif
%endif
%_sbindir/condor_sos
%_sbindir/condor_startd
%_sbindir/condor_starter
%_sbindir/condor_store_cred
%_sbindir/condor_testwritelog
%_sbindir/condor_transferd
%_sbindir/condor_updates_stats
%_sbindir/ec2_gahp
%_sbindir/condor_gridmanager
%_sbindir/remote_gahp
%_sbindir/rvgahp_client
%_sbindir/rvgahp_proxy
%_sbindir/rvgahp_server
%_sbindir/AzureGAHPServer
%_sbindir/gce_gahp
%_sbindir/arc_gahp
%_libexecdir/condor/condor_gpu_discovery
%_libexecdir/condor/condor_gpu_utilization
%_sbindir/condor_vm-gahp-vmware
%_sbindir/condor_vm_vmware
%_sbindir/exit_37
%config(noreplace) %_sysconfdir/condor/ganglia.d/00_default_metrics
%defattr(-,condor,condor,-)
%dir %_var/lib/condor/
%dir %_var/lib/condor/execute/
%dir %_var/lib/condor/spool/
%dir %_var/log/condor/
%defattr(-,root,condor,-)
%dir %_var/lib/condor/oauth_credentials
%defattr(-,root,root,-)
%dir %_var/lib/condor/krb_credentials
# The Campus Factory
%if 0%{?hcc}
%config(noreplace) %_sysconfdir/condor/config.d/60-campus_factory.config
%endif
%if 0%{?osg} || 0%{?hcc}
%config(noreplace) %_sysconfdir/condor/campus_factory.conf
%endif
%_libexecdir/condor/campus_factory
%_sbindir/campus_factory
%_sbindir/runfactory
%_sbindir/glidein_creation
%_datadir/condor/campus_factory
%if 0%{?rhel} >= 8
%{python3_sitelib}/GlideinWMS
%{python3_sitelib}/campus_factory
%else
%{python_sitelib}/GlideinWMS
%{python_sitelib}/campus_factory
%endif

#################
%files devel
%{_includedir}/condor/MyString.h
%{_includedir}/condor/chirp_client.h
%{_includedir}/condor/compat_classad.h
%{_includedir}/condor/compat_classad_list.h
%{_includedir}/condor/compat_classad_util.h
%{_includedir}/condor/condor_classad.h
%{_includedir}/condor/condor_constants.h
%{_includedir}/condor/condor_event.h
%{_includedir}/condor/condor_header_features.h
%{_includedir}/condor/condor_holdcodes.h
%{_includedir}/condor/file_lock.h
%{_includedir}/condor/iso_dates.h
%{_includedir}/condor/read_user_log.h
%{_includedir}/condor/stl_string_utils.h
%{_includedir}/condor/user_log.README
%{_includedir}/condor/user_log.c++.h
%{_includedir}/condor/write_user_log.h
%{_libdir}/condor/libchirp_client.a
%{_libdir}/condor/libcondorapi.a
%{_libdir}/libclassad.a


%if %uw_build
#################
%files tarball
%{_bindir}/make-personal-from-tarball
%{_sbindir}/condor_configure
%{_sbindir}/condor_install
%{_mandir}/man1/condor_configure.1.gz
%{_mandir}/man1/condor_install.1.gz
%endif

#################
%files procd
%_sbindir/condor_procd
%_sbindir/gidd_alloc
%_sbindir/procd_ctl
%_mandir/man1/procd_ctl.1.gz
%_mandir/man1/gidd_alloc.1.gz
%_mandir/man1/condor_procd.1.gz

#################
%files kbdd
%defattr(-,root,root,-)
%doc LICENSE-2.0.txt NOTICE.txt
%_sbindir/condor_kbdd

#################
%files vm-gahp
%defattr(-,root,root,-)
%doc LICENSE-2.0.txt NOTICE.txt
%_sbindir/condor_vm-gahp
%_libexecdir/condor/libvirt_simple_script.awk

#################
%files classads
%defattr(-,root,root,-)
%doc LICENSE-2.0.txt NOTICE.txt
%_libdir/libclassad.so.*

#################
%files classads-devel
%defattr(-,root,root,-)
%doc LICENSE-2.0.txt NOTICE.txt
%_bindir/classad_functional_tester
%_bindir/classad_version
%_libdir/libclassad.so
%dir %_includedir/classad/
%_includedir/classad/attrrefs.h
%_includedir/classad/cclassad.h
%_includedir/classad/classad_distribution.h
%_includedir/classad/classadErrno.h
%_includedir/classad/classad.h
%_includedir/classad/classadItor.h
%_includedir/classad/classadCache.h
%_includedir/classad/classad_containers.h
%_includedir/classad/collectionBase.h
%_includedir/classad/collection.h
%_includedir/classad/common.h
%_includedir/classad/debug.h
%_includedir/classad/exprList.h
%_includedir/classad/exprTree.h
%_includedir/classad/fnCall.h
%_includedir/classad/indexfile.h
%_includedir/classad/jsonSink.h
%_includedir/classad/jsonSource.h
%_includedir/classad/lexer.h
%_includedir/classad/lexerSource.h
%_includedir/classad/literals.h
%_includedir/classad/matchClassad.h
%_includedir/classad/natural_cmp.h
%_includedir/classad/operators.h
%_includedir/classad/query.h
%_includedir/classad/sink.h
%_includedir/classad/source.h
%_includedir/classad/transaction.h
%_includedir/classad/util.h
%_includedir/classad/value.h
%_includedir/classad/view.h
%_includedir/classad/xmlLexer.h
%_includedir/classad/xmlSink.h
%_includedir/classad/xmlSource.h

#################
%files test
%defattr(-,root,root,-)
%_libexecdir/condor/condor_sinful
%_libexecdir/condor/condor_testingd
%_libexecdir/condor/test_user_mapping
%if %uw_build
%_libdir/condor/condor_tests-%{version}.tar.gz
%endif

%if %parallel_setup
%files parallel-setup
%defattr(-,root,root,-)
%config(noreplace) %_sysconfdir/condor/config.d/20dedicated_scheduler_condor.config
%endif

%if %python
%if 0%{?rhel} <= 7 && 0%{?fedora} <= 31
%files -n python2-condor
%defattr(-,root,root,-)
%_bindir/condor_top
%_bindir/classad_eval
%_bindir/condor_watch_q
%_libdir/libpyclassad2*.so
%_libexecdir/condor/libclassad_python_user.so
%_libexecdir/condor/libcollector_python_plugin.so
%{python_sitearch}/classad/
%{python_sitearch}/htcondor/
%{python_sitearch}/htcondor-*.egg-info/
%endif

%if 0%{?rhel} >= 7 || 0%{?fedora}
%ifarch x86_64
%files -n python3-condor
%defattr(-,root,root,-)
%_bindir/condor_top
%_bindir/classad_eval
%_bindir/condor_watch_q
%_bindir/htcondor
%_libdir/libpyclassad3*.so
%_libexecdir/condor/libclassad_python_user.cpython-3*.so
%_libexecdir/condor/libclassad_python3_user.so
%_libexecdir/condor/libcollector_python_plugin.cpython-3*.so
%_libexecdir/condor/libcollector_python3_plugin.so
/usr/lib64/python%{python3_version}/site-packages/classad/
/usr/lib64/python%{python3_version}/site-packages/htcondor/
/usr/lib64/python%{python3_version}/site-packages/htcondor-*.egg-info/
/usr/lib64/python%{python3_version}/site-packages/htcondor_cli/
%endif
%endif
%endif

%files credmon-oauth
%doc examples/condor_credmon_oauth
%_sbindir/condor_credmon_oauth
%_sbindir/scitokens_credential_producer
%_var/www/wsgi-scripts/condor_credmon_oauth
%_libexecdir/condor/credmon
%_var/lib/condor/oauth_credentials/README.credentials
%config(noreplace) %_sysconfdir/condor/config.d/40-oauth-credmon.conf
%config(noreplace) %_sysconfdir/condor/config.d/40-oauth-tokens.conf
%ghost %_var/lib/condor/oauth_credentials/wsgi_session_key
%ghost %_var/lib/condor/oauth_credentials/CREDMON_COMPLETE
%ghost %_var/lib/condor/oauth_credentials/pid
%if 0%{?rhel} == 7
###
# Backwards compatibility with the previous versions and configs of scitokens-credmon
%_bindir/condor_credmon_oauth
%_bindir/scitokens_credential_producer
%_var/www/wsgi-scripts/scitokens-credmon
###
%endif

%files credmon-vault
%doc examples/condor_credmon_oauth
%_sbindir/condor_credmon_vault
%_bindir/condor_vault_storer
%_libexecdir/condor/credmon
%config(noreplace) %_sysconfdir/condor/config.d/40-vault-credmon.conf
%ghost %_var/lib/condor/oauth_credentials/CREDMON_COMPLETE
%ghost %_var/lib/condor/oauth_credentials/pid

%files blahp
%config %_sysconfdir/blah.config
%config %_sysconfdir/blparser.conf
%_sysconfdir/rc.d/init.d/glite-ce-blah-parser
%dir %_sysconfdir/blahp/
%config %_sysconfdir/blahp/condor_local_submit_attributes.sh
%config %_sysconfdir/blahp/kubernetes_local_submit_attributes.sh
%config %_sysconfdir/blahp/lsf_local_submit_attributes.sh
%config %_sysconfdir/blahp/nqs_local_submit_attributes.sh
%config %_sysconfdir/blahp/pbs_local_submit_attributes.sh
%config %_sysconfdir/blahp/sge_local_submit_attributes.sh
%config %_sysconfdir/blahp/slurm_local_submit_attributes.sh
%_bindir/blahpd
%_sbindir/blah_check_config
%_sbindir/blahpd_daemon
%dir %_libexecdir/blahp
%_libexecdir/blahp/*

%files -n minicondor
%config(noreplace) %_sysconfdir/condor/config.d/00-minicondor


%post
%if 0%{?fedora}
test -x /usr/sbin/selinuxenabled && /usr/sbin/selinuxenabled
if [ $? = 0 ]; then
   restorecon -R -v /var/lock/condor
   setsebool -P condor_domain_can_network_connect 1
   setsebool -P daemons_enable_cluster_mode 1
   semanage port -a -t condor_port_t -p tcp 12345
   # the number of extraneous SELinux warnings on f17 is very high
fi
%endif
%if 0%{?rhel} >= 7
test -x /usr/sbin/selinuxenabled && /usr/sbin/selinuxenabled
if [ $? = 0 ]; then
   /usr/sbin/semodule -i /usr/share/condor/htcondor.pp
   /usr/sbin/setsebool -P condor_domain_can_network_connect 1
   /usr/sbin/setsebool -P daemons_enable_cluster_mode 1
fi
%endif
if [ $1 -eq 1 ] ; then
    # Initial installation 
    /bin/systemctl daemon-reload >/dev/null 2>&1 || :
fi

%preun
if [ $1 -eq 0 ] ; then
    # Package removal, not upgrade
    /bin/systemctl --no-reload disable condor.service > /dev/null 2>&1 || :
    /bin/systemctl stop condor.service > /dev/null 2>&1 || :
fi

%postun
/bin/systemctl daemon-reload >/dev/null 2>&1 || :
# Note we don't try to restart - HTCondor will automatically notice the
# binary has changed and do graceful or peaceful restart, based on its
# configuration

%triggerun -- condor < 7.7.0-0.5

/usr/bin/systemd-sysv-convert --save condor >/dev/null 2>&1 ||:

/sbin/chkconfig --del condor >/dev/null 2>&1 || :
/bin/systemctl try-restart condor.service >/dev/null 2>&1 || :

%changelog
<<<<<<< HEAD
* Mon Apr 25 2022 Tim Theisen <tim@cs.wisc.edu> - 9.8.1-1
- Fix HTCondor startup failure with certain complex network configurations

* Thu Apr 21 2022 Tim Theisen <tim@cs.wisc.edu> - 9.8.0-1
- Support for Heterogeneous GPUs, some configuration required
- Allow HTCondor to utilize grid sites requiring two-factor authentication
- Technology preview: bring your own resources from (some) NSF HPC clusters

=======
* Thu May 26 2022 Tim Theisen <tim@cs.wisc.edu> - 9.0.13-1
- Schedd and startd cron jobs can now log output upon non-zero exit
- condor_config_val now produces correct syntax for multi-line values
- The condor_run tool now reports submit errors and warnings to the terminal
- Fix issue where Kerberos authentication would fail within DAGMan
- Fix HTCondor startup failure with certain complex network configurations

>>>>>>> 281be86e
* Tue Apr 19 2022 Tim Theisen <tim@cs.wisc.edu> - 9.0.12-1
- Fix bug in parallel universe that could cause the schedd to crash
- Fix rare crash where a daemon tries to use a discarded security session

* Tue Apr 05 2022 Tim Theisen <tim@cs.wisc.edu> - 9.7.1-1
- Fix recent bug where jobs may go on hold without a hold reason or code

* Tue Mar 15 2022 Tim Theisen <tim@cs.wisc.edu> - 9.7.0-1
- Support environment variables, other application elements in ARC REST jobs
- Container universe supports Singularity jobs with hard-coded command
- DAGMan submits jobs directly (does not shell out to condor_submit)
- Meaningful error message and sub-code for file transfer failures
- Add file transfer statistics for file transfer plugins
- Add named list policy knobs for SYSTEM_PERIODIC_ policies

* Tue Mar 15 2022 Tim Theisen <tim@cs.wisc.edu> - 9.0.11-1
- The Job Router can now create an IDTOKEN for use by the job
- Fix bug where a self-checkpointing job may erroneously be held
- Fix bug where the Job Router could erroneously substitute a default value
- Fix bug where a file transfer error may identify the wrong file
- Fix bug where condor_ssh_to_job may fail to connect

* Tue Mar 15 2022 Tim Theisen <tim@cs.wisc.edu> - 8.8.17-1
- Fixed a memory leak in the Job Router

* Tue Mar 15 2022 Tim Theisen <tim@cs.wisc.edu> - 9.6.0-1
- Fixes for security issues
- https://research.cs.wisc.edu/htcondor/security/vulnerabilities/HTCONDOR-2022-0001
- https://research.cs.wisc.edu/htcondor/security/vulnerabilities/HTCONDOR-2022-0002
- https://research.cs.wisc.edu/htcondor/security/vulnerabilities/HTCONDOR-2022-0003

* Tue Mar 15 2022 Tim Theisen <tim@cs.wisc.edu> - 9.0.10-1
- Fixes for security issues
- https://research.cs.wisc.edu/htcondor/security/vulnerabilities/HTCONDOR-2022-0001
- https://research.cs.wisc.edu/htcondor/security/vulnerabilities/HTCONDOR-2022-0002
- https://research.cs.wisc.edu/htcondor/security/vulnerabilities/HTCONDOR-2022-0003

* Tue Mar 15 2022 Tim Theisen <tim@cs.wisc.edu> - 8.8.16-1
- Fix for security issue
- https://research.cs.wisc.edu/htcondor/security/vulnerabilities/HTCONDOR-2022-0003

* Tue Feb 08 2022 Tim Theisen <tim@cs.wisc.edu> - 9.5.4-1
- The access point more robustly detects execution points that disappear
- The condor_procd will now function if /proc is mounted with hidepid=2

* Tue Feb 01 2022 Tim Theisen <tim@cs.wisc.edu> - 9.5.3-1
- Fix daemon crash where one of multiple collectors is not in DNS
- Fix bug where initial schedd registration was rarely delayed by an hour
- Can set CCB_TIMEOUT and choose to not start up if CCB address unavailable

* Tue Jan 25 2022 Tim Theisen <tim@cs.wisc.edu> - 9.5.2-1
- Fix bug where job may not go on hold when exceeding allowed_job_duration
- Fix bug where the condor_shadow could run indefinitely
- Fix bug where condor_ssh_to_job may fail to connect
- Fix bug where a file transfer error may identify the wrong file

* Tue Jan 18 2022 Tim Theisen <tim@cs.wisc.edu> - 9.5.1-1
- Fix bug where a self-checkpointing job may erroneously be held

* Thu Jan 13 2022 Tim Theisen <tim@cs.wisc.edu> - 9.5.0-1
- Initial implementation of Container Universe
- HTCondor will automatically detect container type and where it can run
- The blahp is no longer separate, it is now an integral part of HTCondor
- Docker Universe jobs can now self-checkpoint
- Added Debian 11 (bullseye) as a supported platform
- Since CentOS 8 has reached end of life, we build and test on Rocky Linux 8

* Thu Jan 13 2022 Tim Theisen <tim@cs.wisc.edu> - 9.0.9-1
- Added Debian 11 (bullseye) as a supported platform
- Since CentOS 8 has reached end of life, we build and test on Rocky Linux 8
- The OAUTH credmon is now packaged for Enterprise Linux 8

* Tue Dec 21 2021 Tim Theisen <tim@cs.wisc.edu> - 9.4.1-1
- Add the ability to track slot activation metrics
- Fix bug where a file transfer plugin failure code may not be reported

* Thu Dec 02 2021 Tim Theisen <tim@cs.wisc.edu> - 9.4.0-1
- Initial implementation of Job Sets in the htcondor CLI tool
- The access point administrator can add keywords to the submit language
- Add submit commands that limit job run time
- Fix bug where self check-pointing jobs may be erroneously held

* Thu Dec 02 2021 Tim Theisen <tim@cs.wisc.edu> - 9.0.8-1
- Fix bug where huge values of ImageSize and others would end up negative
- Fix bug in how MAX_JOBS_PER_OWNER applied to late materialization jobs
- Fix bug where the schedd could choose a slot with insufficient disk space
- Fix crash in ClassAd substr() function when the offset is out of range
- Fix bug in Kerberos code that can crash on macOS and could leak memory
- Fix bug where a job is ignored for 20 minutes if the startd claim fails

* Tue Nov 30 2021 Tim Theisen <tim@cs.wisc.edu> - 9.3.2-1
- Add allowed_execute_duration condor_submit command to cap job run time
- Fix bug where self check-pointing jobs may be erroneously held

* Tue Nov 09 2021 Tim Theisen <tim@cs.wisc.edu> - 9.3.1-1
- Add allowed_job_duration condor_submit command to cap job run time

* Wed Nov 03 2021 Tim Theisen <tim@cs.wisc.edu> - 9.3.0-1
- Discontinue support for Globus GSI
- Discontinue support for grid type 'nordugrid', use 'arc' instead
- MacOS version strings now include the major version number (10 or 11)
- File transfer plugin sample code to aid in developing new plugins
- Add generic knob to set the slot user for all slots

* Tue Nov 02 2021 Tim Theisen <tim@cs.wisc.edu> - 9.0.7-1
- Fix bug where condor_gpu_discovery could crash with older CUDA libraries
- Fix bug where condor_watch_q would fail on machines with older kernels
- condor_watch_q no longer has a limit on the number of job event log files
- Fix bug where a startd could crash claiming a slot with p-slot preemption
- Fix bug where a job start would not be recorded when a shadow reconnects

* Thu Sep 23 2021 Tim Theisen <tim@cs.wisc.edu> - 9.2.0-1
- Add SERVICE node that runs alongside the DAG for the duration of the DAG
- Fix problem where proxy delegation to older HTCondor versions failed
- Jobs are now re-run if the execute directory unexpectedly disappears
- HTCondor counts the number of files transfered at the submit node
- Fix a bug that caused jobs to fail when using newer Singularity versions

* Thu Sep 23 2021 Tim Theisen <tim@cs.wisc.edu> - 9.0.6-1
- CUDA_VISIBLE_DEVICES can now contain GPU-<uuid> formatted values
- Fixed a bug that caused jobs to fail when using newer Singularity versions
- Fixed a bug in the Windows MSI installer for the latest Windows 10 version
- Fixed bugs relating to the transfer of standard out and error logs
- MacOS 11.x now reports as 10.16.x (which is better than reporting x.0)

* Thu Aug 19 2021 Tim Theisen <tim@cs.wisc.edu> - 9.1.3-1
- Globus GSI is no longer needed for X.509 proxy delegation
- Globus GSI authentication is disabled by default
- The job ad now contains a history of job holds and hold reasons
- If a user job policy expression evaluates to undefined, it is ignored

* Wed Aug 18 2021 Tim Theisen <tim@cs.wisc.edu> - 9.0.5-1
- Other authentication methods are tried if mapping fails using SciTokens
- Fix rare crashes from successful condor_submit, which caused DAGMan issues
- Fix bug where ExitCode attribute would be suppressed when OnExitHold fired
- condor_who now suppresses spurious warnings coming from netstat
- The online manual now has detailed instructions for installing on MacOS
- Fix bug where misconfigured MIG devices confused condor_gpu_discovery
- The transfer_checkpoint_file list may now include input files

* Thu Jul 29 2021 Tim Theisen <tim@cs.wisc.edu> - 9.1.2-1
- Fixes for security issues
- https://research.cs.wisc.edu/htcondor/security/vulnerabilities/HTCONDOR-2021-0003.html
- https://research.cs.wisc.edu/htcondor/security/vulnerabilities/HTCONDOR-2021-0004.html

* Thu Jul 29 2021 Tim Theisen <tim@cs.wisc.edu> - 9.0.4-1
- Fixes for security issues
- https://research.cs.wisc.edu/htcondor/security/vulnerabilities/HTCONDOR-2021-0003
- https://research.cs.wisc.edu/htcondor/security/vulnerabilities/HTCONDOR-2021-0004

* Thu Jul 29 2021 Tim Theisen <tim@cs.wisc.edu> - 8.8.15-1
- Fix for security issue
- https://research.cs.wisc.edu/htcondor/security/vulnerabilities/HTCONDOR-2021-0003

* Tue Jul 27 2021 Tim Theisen <tim@cs.wisc.edu> - 9.1.1-1
- Fixes for security issues
- https://research.cs.wisc.edu/htcondor/security/vulnerabilities/HTCONDOR-2021-0003.html
- https://research.cs.wisc.edu/htcondor/security/vulnerabilities/HTCONDOR-2021-0004.html

* Tue Jul 27 2021 Tim Theisen <tim@cs.wisc.edu> - 9.0.3-1
- Fixes for security issues
- https://research.cs.wisc.edu/htcondor/security/vulnerabilities/HTCONDOR-2021-0003
- https://research.cs.wisc.edu/htcondor/security/vulnerabilities/HTCONDOR-2021-0004

* Tue Jul 27 2021 Tim Theisen <tim@cs.wisc.edu> - 8.8.14-1
- Fix for security issue
- https://research.cs.wisc.edu/htcondor/security/vulnerabilities/HTCONDOR-2021-0003

* Thu Jul 08 2021 Tim Theisen <tim@cs.wisc.edu> - 9.0.2-1
- HTCondor can be set up to use only FIPS 140-2 approved security functions
- If the Singularity test fails, the job goes idle rather than getting held
- Can divide GPU memory, when making multiple GPU entries for a single GPU
- Startd and Schedd cron job maximum line length increased to 64k bytes
- Added first class submit keywords for SciTokens
- Fixed MUNGE authentication
- Fixed Windows installer to work when the install location isn't C:\Condor

* Thu May 20 2021 Tim Theisen <tim@cs.wisc.edu> - 9.1.0-1
- Support for submitting to ARC-CE via the REST interface
- DAGMan can put failed jobs on hold (user can correct problems and release)
- Can run gdb and ptrace within Docker containers
- A small Docker test job is run on the execute node to verify functionality
- The number of instructions executed is reported in the job Ad on Linux

* Mon May 17 2021 Tim Theisen <tim@cs.wisc.edu> - 9.0.1-1
- Fix problem where X.509 proxy refresh kills job when using AES encryption
- Fix problem when jobs require a different machine after a failure
- Fix problem where a job matched a machine it can't use, delaying job start
- Fix exit code and retry checking when a job exits because of a signal
- Fix a memory leak in the job router when a job is removed via job policy
- Fixed the back-end support for the 'bosco_cluster --add' command
- An updated Windows installer that supports IDTOKEN authentication

* Wed Apr 14 2021 Tim Theisen <tim@cs.wisc.edu> - 9.0.0-1
- Absent any configuration, HTCondor denies authorization to all users
- AES encryption is used for all communication and file transfers by default
- New IDTOKEN authentication method enables fine-grained authorization
- IDTOKEN authentication method is designed to replace GSI
- Improved support for GPUs, including machines with multiple GPUs
- New condor_watch_q tool that efficiently provides live job status updates
- Many improvements to the Python bindings
- New Python bindings for DAGMan and chirp
- Improved file transfer plugins supporting uploads and authentication
- File transfer times are now recorded in the job log
- Added support for jobs that need to acquire and use OAUTH tokens
- Many memory footprint and performance improvements in DAGMan
- Submitter ceilings can limit the number of jobs per user in a pool

* Tue Mar 30 2021 Tim Theisen <tim@cs.wisc.edu> - 8.9.13-1
- Host based security is no longer the default security model
- Hardware accelerated integrity and AES encryption used by default
- Normally, AES encryption is used for all communication and file transfers
- Fallback to Triple-DES or Blowfish when interoperating with older versions
- Simplified and automated new HTCondor installations
- HTCondor now detects instances of multi-instance GPUs
- Fixed memory leaks (collector updates in 8.9 could leak a few MB per day)
- Many other enhancements and bug fixes, see version history for details

* Thu Mar 25 2021 Tim Theisen <tim@cs.wisc.edu> - 8.9.12-1
- Withdrawn due to compatibility issues with prior releases

* Tue Mar 23 2021 Tim Theisen <tim@cs.wisc.edu> - 8.8.13-1
- condor_ssh_to_job now maps CR and NL to work with editors like nano
- Improved the performance of data transfer in condor_ssh_to_job
- HA replication now accepts SHA-2 checksums to prepare for MD5 removal
- Submission to NorduGrid ARC CE works with newer ARC CE versions
- Fixed condor_annex crashes on platforms with newer compilers
- Fixed "use feature: GPUsMonitor" to locate the monitor binary on Windows
- Fixed a bug that prevented using the '@' character in an event log path

* Wed Jan 27 2021 Tim Theisen <tim@cs.wisc.edu> - 8.9.11-1
- This release of HTCondor fixes security-related bugs described at
- https://research.cs.wisc.edu/htcondor/security/vulnerabilities/HTCONDOR-2021-0001
- https://research.cs.wisc.edu/htcondor/security/vulnerabilities/HTCONDOR-2021-0002

* Tue Nov 24 2020 Tim Theisen <tim@cs.wisc.edu> - 8.9.10-1
- Fix bug where negotiator stopped making matches when group quotas are used
- Support OAuth, SciTokens, and Kerberos credentials in local universe jobs
- The Python schedd.submit method now takes a Submit object
- DAGMan can now optionally run a script when a job goes on hold
- DAGMan now provides a method for inline jobs to share submit descriptions
- Can now add arbitrary tags to condor annex instances
- Runs the "singularity test" before running the a singularity job

* Mon Nov 23 2020 Tim Theisen <tim@cs.wisc.edu> - 8.8.12-1
- Added a family of version comparison functions to ClassAds
- Increased default Globus proxy key length to meet current NIST guidance

* Mon Oct 26 2020 Tim Theisen <tim@cs.wisc.edu> - 8.9.9-1
- The RPM packages requires globus, munge, scitokens, and voms from EPEL
- Improved cgroup memory policy settings that set both hard and soft limit
- Cgroup memory usage reporting no longer includes the kernel buffer cache
- Numerous Python binding improvements, see version history
- Can create a manifest of files on the execute node at job start and finish
- Added provisioner nodes to DAGMan, allowing users to provision resources
- DAGMan can now produce .dot graphs without running the workflow

* Wed Oct 21 2020 Tim Theisen <tim@cs.wisc.edu> - 8.8.11-1
- HTCondor now properly tracks usage over vanilla universe checkpoints
- New ClassAd equality and inequality operators in the Python bindings
- Fixed a bug where removing in-use routes could crash the job router
- Fixed a bug where condor_chirp would abort after success on Windows
- Fixed a bug where using MACHINE_RESOURCE_NAMES could crash the startd
- Improved condor c-gahp to prioritize commands over file transfers
- Fixed a rare crash in the schedd when running many local universe jobs
- With GSI, avoid unnecessary reverse DNS lookup when HOST_ALIAS is set
- Fix a bug that could cause grid universe jobs to fail upon proxy refresh

* Thu Aug 06 2020 Tim Theisen <tim@cs.wisc.edu> - 8.9.8-1
- Added htcondor.dags and htcondor.htchirp to the HTCondor Python bindings
- New condor_watch_q tool that efficiently provides live job status updates
- Added support for marking a GPU offline while other jobs continue
- The condor_master command does not return until it is fully started
- Deprecated several Python interfaces in the Python bindings

* Thu Aug 06 2020 Tim Theisen <tim@cs.wisc.edu> - 8.8.10-1
- condor_qedit can no longer be used to disrupt the condor_schedd
- Fixed a bug where the SHARED_PORT_PORT configuration setting was ignored
- Ubuntu 20.04 and Amazon Linux 2 are now supported
- In MacOSX, HTCondor now requires LibreSSL, available since MacOSX 10.13

* Wed May 20 2020 Tim Theisen <tim@cs.wisc.edu> - 8.9.7-1
- Multiple enhancements in the file transfer code
- Support for more regions in s3:// URLs
- Much more flexible job router language
- Jobs may now specify cuda_version to match equally-capable GPUs
- TOKENS are now called IDTOKENS to differentiate from SCITOKENS
- Added the ability to blacklist TOKENS via an expression
- Can simultaneously handle Kerberos and OAUTH credentials
- The getenv submit command now supports a blacklist and whitelist
- The startd supports a remote history query similar to the schedd
- condor_q -submitters now works with accounting groups
- Fixed a bug reading service account credentials for Google Compute Engine

* Thu May 07 2020 Tim Theisen <tim@cs.wisc.edu> - 8.8.9-1
- Proper tracking of maximum memory used by Docker universe jobs
- Fixed preempting a GPU slot for a GPU job when all GPUs are in use
- Fixed a Python crash when queue_item_data iterator raises an exception
- Fixed a bug where slot attribute overrides were ignored
- Calculates accounting group quota correctly when more than 1 CPU requested
- Updated HTCondor Annex to accommodate API change for AWS Spot Fleet
- Fixed a problem where HTCondor would not start on AWS Fargate
- Fixed where the collector could wait forever for a partial message
- Fixed streaming output to large files (>2Gb) when using the 32-bit shadow

* Mon Apr 06 2020 Tim Theisen <tim@cs.wisc.edu> - 8.9.6-1
- Fixes addressing CVE-2019-18823
- https://research.cs.wisc.edu/htcondor/security/vulnerabilities/HTCONDOR-2020-0001
- https://research.cs.wisc.edu/htcondor/security/vulnerabilities/HTCONDOR-2020-0002
- https://research.cs.wisc.edu/htcondor/security/vulnerabilities/HTCONDOR-2020-0003
- https://research.cs.wisc.edu/htcondor/security/vulnerabilities/HTCONDOR-2020-0004

* Mon Apr 06 2020 Tim Theisen <tim@cs.wisc.edu> - 8.8.8-1
- Fixes addressing CVE-2019-18823
- https://research.cs.wisc.edu/htcondor/security/vulnerabilities/HTCONDOR-2020-0001
- https://research.cs.wisc.edu/htcondor/security/vulnerabilities/HTCONDOR-2020-0002
- https://research.cs.wisc.edu/htcondor/security/vulnerabilities/HTCONDOR-2020-0003
- https://research.cs.wisc.edu/htcondor/security/vulnerabilities/HTCONDOR-2020-0004

* Thu Jan 02 2020 Tim Theisen <tim@cs.wisc.edu> - 8.9.5-1
- Added a new mode that skips jobs whose outputs are newer than their inputs
- Added command line tool to help debug ClassAd expressions
- Added port forwarding to Docker containers
- You may now change some DAGMan throttles while the DAG is running
- Added support for session tokens for pre-signed S3 URLs
- Improved the speed of the negotiator when custom resources are defined
- Fixed interactive submission of Docker jobs
- Fixed a bug where jobs wouldn't be killed when getting an OOM notification

* Thu Dec 26 2019 Tim Theisen <tim@cs.wisc.edu> - 8.8.7-1
- Updated condor_annex to work with upcoming AWS Lambda function changes
- Added the ability to specify the order that job routes are applied
- Fixed a bug that could cause remote condor submits to fail
- Fixed condor_wait to work when the job event log is on AFS
- Fixed RPM packaging to be able to install condor-all on CentOS 8
- Period ('.') is allowed again in DAGMan node names

* Tue Nov 19 2019 Tim Theisen <tim@cs.wisc.edu> - 8.9.4-1
- Amazon S3 file transfers using pre-signed URLs
- Further reductions in DAGMan memory usage
- Added -idle option to condor_q to display information about idle jobs
- Support for SciTokens authentication
- A tool, condor_evicted_files, to examine the SPOOL of an idle job

* Wed Nov 13 2019 Tim Theisen <tim@cs.wisc.edu> - 8.8.6-1
- Initial support for CentOS 8
- Fixed a memory leak in SSL authentication
- Fixed a bug where "condor_submit -spool" would only submit the first job
- Reduced encrypted file transfer CPU usage by a factor of six
- "condor_config_val -summary" displays changes from a default configuration
- Improved the ClassAd documentation, added many functions that were omitted

* Tue Sep 17 2019 Tim Theisen <tim@cs.wisc.edu> - 8.9.3-1
- TOKEN and SSL authentication methods are now enabled by default
- The job and global event logs use ISO 8601 formatted dates by default
- Added Google Drive multifile transfer plugin
- Added upload capability to Box multifile transfer plugin
- Added Python bindings to submit a DAG
- Python 'JobEventLog' can be pickled to facilitate intermittent readers
- 2x matchmaking speed for partitionable slots with simple START expressions
- Improved the performance of the condor_schedd under heavy load
- Reduced the memory footprint of condor_dagman
- Initial implementation to record the circumstances of a job's termination

* Thu Sep 05 2019 Tim Theisen <tim@cs.wisc.edu> - 8.8.5-1
- Fixed two performance problems on Windows
- Fixed Java universe on Debian and Ubuntu systems
- Added two knobs to improve performance on large scale pools
- Fixed a bug where requesting zero GPUs would require a machine with GPUs
- HTCondor can now recognize nVidia Volta and Turing GPUs

* Tue Jul 09 2019 Tim Theisen <tim@cs.wisc.edu> - 8.8.4-1
- Python 3 bindings - see version history for details (requires EPEL on EL7)
- Can configure DAGMan to dramatically reduce memory usage on some DAGs
- Improved scalability when using the python bindings to qedit jobs
- Fixed infrequent schedd crashes when removing scheduler universe jobs
- The condor_master creates run and lock directories when systemd doesn't
- The condor daemon obituary email now contains the last 200 lines of log

* Tue Jun 04 2019 Tim Theisen <tim@cs.wisc.edu> - 8.9.2-1
- The HTTP/HTTPS file transfer plugin will timeout and retry transfers
- A new multi-file box.com file transfer plugin to download files
- The manual has been moved to Read the Docs
- Configuration options for job-log time-stamps (UTC, ISO 8601, sub-second)
- Several improvements to SSL authentication
- New TOKEN authentication method enables fine-grained authorization control

* Wed May 22 2019 Tim Theisen <tim@cs.wisc.edu> - 8.8.3-1
- Fixed a bug where jobs were killed instead of peacefully shutting down
- Fixed a bug where a restarted schedd wouldn't connect to its running jobs
- Improved file transfer performance when sending multiple files
- Fix a bug that prevented interactive submit from working with Singularity
- Orphaned Docker containers are now cleaned up on execute nodes
- Restored a deprecated Python interface that is used to read the event log

* Wed Apr 17 2019 Tim Theisen <tim@cs.wisc.edu> - 8.9.1-1
- An efficient curl plugin that supports uploads and authentication tokens
- HTCondor automatically supports GPU jobs in Docker and Singularity
- File transfer times are now recorded in the user job log and the job ad

* Thu Apr 11 2019 Tim Theisen <tim@cs.wisc.edu> - 8.8.2-1
- Fixed problems with condor_ssh_to_job and Singularity jobs
- Fixed a problem that could cause condor_annex to crash
- Fixed a problem where the job queue would very rarely be corrupted
- condor_userprio can report concurrency limits again
- Fixed the GPU discovery and monitoring code to map GPUs in the same way
- Made the CHIRP_DELAYED_UPDATE_PREFIX configuration knob work again
- Fixed restarting HTCondor from the Service Control Manager on Windows
- Fixed a problem where local universe jobs could not use condor_submit
- Restored a deprecated Python interface that is used to read the event log
- Fixed a problem where condor_shadow reuse could confuse DAGMan

* Thu Feb 28 2019 Tim Theisen <tim@cs.wisc.edu> - 8.9.0-1
- Absent any configuration, HTCondor denies authorization to all users
- All HTCondor daemons under a condor_master share a security session
- Scheduler Universe jobs are prioritized by job priority

* Tue Feb 19 2019 Tim Theisen <tim@cs.wisc.edu> - 8.8.1-1
- Fixed excessive CPU consumption with GPU monitoring
- GPU monitoring is off by default; enable with "use feature: GPUsMonitor"
- HTCondor now works with the new CUDA version 10 libraries
- Fixed a bug where sometimes jobs would not start on a Windows execute node
- Fixed a bug that could cause DAGman to go into an infinite loop on exit
- The JobRouter doesn't forward the USER attribute between two UID Domains
- Made Collector.locateAll() more efficient in the Python bindings
- Improved efficiency of the negotiation code in the condor_schedd

* Thu Jan 03 2019 Tim Theisen <tim@cs.wisc.edu> - 8.8.0-1
- Automatically add AWS resources to your pool using HTCondor Annex
- The Python bindings now include submit functionality
- Added the ability to run a job immediately by replacing a running job
- A new minicondor package makes single node installations easy
- HTCondor now tracks and reports GPU utilization
- Several performance enhancements in the collector
- The grid universe can create and manage VM instances in Microsoft Azure
- The MUNGE security method is now supported on all Linux platforms

* Wed Oct 31 2018 Tim Theisen <tim@cs.wisc.edu> - 8.7.10-1
- Can now interactively submit Docker jobs
- The administrator can now add arguments to the Singularity command line
- The MUNGE security method is now supported on all Linux platforms
- The grid universe can create and manage VM instances in Microsoft Azure
- Added a single-node package to facilitate using a personal HTCondor

* Wed Oct 31 2018 Tim Theisen <tim@cs.wisc.edu> - 8.6.13-1
- Made the Python 'in' operator case-insensitive for ClassAd attributes
- Python bindings are now built for the Debian and Ubuntu platforms
- Fixed a memory leak in the Python bindings
- Fixed a bug where absolute paths failed for output/error files on Windows
- Fixed a bug using Condor-C to run Condor-C jobs
- Fixed a bug where Singularity could not be used if Docker was not present

* Wed Aug 01 2018 Tim Theisen <tim@cs.wisc.edu> - 8.7.9-1
- Support for Debian 9, Ubuntu 16, and Ubuntu 18
- Improved Python bindings to support the full range of submit functionality
- Allows VMs to shutdown when the job is being gracefully evicted
- Can now specify a host name alias (CNAME) for NETWORK_HOSTNAME
- Added the ability to run a job immediately by replacing a running job

* Wed Aug 01 2018 Tim Theisen <tim@cs.wisc.edu> - 8.6.12-1
- Support for Debian 9, Ubuntu 16, and Ubuntu 18
- Fixed a memory leak that occurred when SSL authentication fails
- Fixed a bug where invalid transform REQUIREMENTS caused a Job to match
- Fixed a bug to allow a queue super user to edit protected attributes
- Fixed a problem setting the job environment in the Singularity container
- Fixed several other minor problems

* Tue May 22 2018 Tim Theisen <tim@cs.wisc.edu> - 8.7.8-2
- Reinstate man pages
- Drop centos from dist tag in 32-bit Enterprise Linux 7 RPMs

* Thu May 10 2018 Tim Theisen <tim@cs.wisc.edu> - 8.7.8-1
- The condor annex can easily use multiple regions simultaneously
- HTCondor now uses CUDA_VISIBLE_DEVICES to tell which GPU devices to manage
- HTCondor now reports GPU memory utilization

* Thu May 10 2018 Tim Theisen <tim@cs.wisc.edu> - 8.6.11-1
- Can now do an interactive submit of a Singularity job
- Shared port daemon is more resilient when starved for TCP ports
- The Windows installer configures the environment for the Python bindings
- Fixed several other minor problems

* Tue Mar 13 2018 Tim Theisen <tim@cs.wisc.edu> - 8.7.7-1
- condor_ssh_to_job now works with Docker Universe jobs
- A 32-bit condor_shadow is available for Enterprise Linux 7 systems
- Tracks and reports custom resources, e.g. GPUs, in the job ad and user log
- condor_q -unmatchable reports jobs that will not match any slots
- Several updates to the parallel universe
- Spaces are now allowed in input, output, and error paths in submit files
- In DAG files, spaces are now allowed in submit file paths

* Tue Mar 13 2018 Tim Theisen <tim@cs.wisc.edu> - 8.6.10-1
- Fixed a problem where condor_preen would crash on an active submit node
- Improved systemd configuration to clean up processes if the master crashes
- Fixed several other minor problems

* Thu Jan 04 2018 Tim Theisen <tim@cs.wisc.edu> - 8.7.6-1
- Machines won't enter "Owner" state unless using the Desktop policy
- One can use SCHEDD and JOB instead of MY and TARGET in SUBMIT_REQUIREMENTS
- HTCondor now reports all submit warnings, not just the first one
- The HTCondor Python bindings in pip are now built from the release branch

* Thu Jan 04 2018 Tim Theisen <tim@cs.wisc.edu> - 8.6.9-1
- Fixed a bug where some Accounting Groups could get too much surplus quota
- Fixed a Python binding bug where some queries could corrupt memory
- Fixed a problem where preen could block the schedd for a long time
- Fixed a bug in Windows where the job sandbox would not be cleaned up
- Fixed problems with the interaction between the master and systemd
- Fixed a bug where MAX_JOBS_SUBMITTED could be permanently reduced
- Fixed problems with very large disk requests

* Tue Nov 14 2017 Tim Theisen <tim@cs.wisc.edu> - 8.7.5-1
- Fixed an issue validating VOMS proxies

* Tue Nov 14 2017 Tim Theisen <tim@cs.wisc.edu> - 8.6.8-1
- Fixed an issue validating VOMS proxies

* Tue Oct 31 2017 Tim Theisen <tim@cs.wisc.edu> - 8.7.4-1
- Improvements to DAGMan including support for late job materialization
- Updates to condor_annex including improved status reporting
- When submitting jobs, HTCondor can now warn about job requirements
- Fixed a bug where remote CPU time was not recorded in the history
- Improved support for OpenMPI jobs
- The high availability daemon now works with IPV6 and shared_port
- The HTCondor Python bindings are now available for Python 2 and 3 in pip

* Tue Oct 31 2017 Tim Theisen <tim@cs.wisc.edu> - 8.6.7-1
- Fixed a bug where memory limits might not be updated in cgroups
- Add SELinux type enforcement rules to allow condor_ssh_to_job to work
- Updated systemd configuration to shutdown HTCondor in an orderly fashion
- The curl_plugin utility can now do HTTPS transfers
- Specifying environment variables now works with the Python Submit class

* Tue Sep 12 2017 Tim Theisen <tim@cs.wisc.edu> - 8.7.3-1
- Further updates to the late job materialization technology preview
- An improved condor_top tool
- Enhanced the AUTO setting for ENABLE_IPV{4,6} to be more selective
- Fixed several small memory leaks

* Tue Sep 12 2017 Tim Theisen <tim@cs.wisc.edu> - 8.6.6-1
- HTCondor daemons no longer crash on reconfig if syslog is used for logging
- HTCondor daemons now reliably leave a core file when killed by a signal
- Negotiator won't match jobs to machines with incompatible IPv{4,6} network
- On Ubuntu, send systemd alive messages to prevent HTCondor restarts
- Fixed a problem parsing old ClassAd string escapes in the python bindings
- Properly parse CPU time used from Slurm grid universe jobs
- Claims are released when parallel univ jobs are removed while claiming
- Starter won't get stuck when a job is removed with JOB_EXIT_HOOK defined
- To reduce audit logging, added cgroup rules to SELinux profile

* Mon Aug 07 2017 Tim Theisen <tim@cs.wisc.edu> - 8.6.5-2
- Update SELinux profile for Red Hat 7.4

* Tue Aug 01 2017 Tim Theisen <tim@cs.wisc.edu> - 8.6.5-1
- Fixed a memory leak that would cause the HTCondor collector to slowly grow
- Prevent the condor_starter from hanging when using cgroups on Debian
- Fixed several issues that occur when IPv6 is in use
- Support for using an ImDisk RAM drive on Windows as the execute directory
- Fixed a bug where condor_rm rarely removed another one of the user's jobs
- Fixed a bug with parallel universe jobs starting on partitionable slots

* Thu Jul 13 2017 Tim Theisen <tim@cs.wisc.edu> - 8.4.12-1
- Can configure the condor_startd to compute free disk space once

* Thu Jun 22 2017 Tim Theisen <tim@cs.wisc.edu> - 8.7.2-1
- Improved condor_schedd performance by turning off file checks by default
- condor_annex -status finds VM instances that have not joined the pool
- Able to update an annex's lease without adding new instances
- condor_annex now keeps a command log
- condor_q produces an expanded multi-line summary
- Automatically retry and/or resume http file transfers when appropriate
- Reduced load on the condor_collector by optimizing queries
- A python based condor_top tool

* Thu Jun 22 2017 Tim Theisen <tim@cs.wisc.edu> - 8.6.4-1
- Python bindings are now available on MacOSX
- Fixed a bug where PASSWORD authentication could fail to exchange keys
- Pslot preemption now properly handles custom resources, such as GPUs
- condor_submit now checks X.509 proxy expiration

* Tue May 09 2017 Tim Theisen <tim@cs.wisc.edu> - 8.6.3-1
- Fixed a bug where using an X.509 proxy might corrupt the job queue log
- Fixed a memory leak in the Python bindings

* Mon Apr 24 2017 Tim Theisen <tim@cs.wisc.edu> - 8.7.1-1
- Several performance enhancements in the collector
- Further refinement and initial documentation of the HTCondor Annex
- Enable chirp for Docker jobs
- Job Router uses first match rather than round-robin matching
- The schedd tracks jobs counts by status for each owner
- Technology preview of late job materialization in the schedd

* Mon Apr 24 2017 Tim Theisen <tim@cs.wisc.edu> - 8.6.2-1
- New metaknobs for mapping users to groups
- Now case-insensitive with Windows user names when storing credentials
- Signal handling in the OpenMPI script
- Report RemoteSysCpu for Docker jobs
- Allow SUBMIT_REQUIREMENT to refer to X509 secure attributes
- Linux kernel tuning script takes into account the machine's role

* Thu Mar 02 2017 Tim Theisen <tim@cs.wisc.edu> - 8.7.0-1
- Performance improvements in collector's ingestion of ClassAds
- Added collector attributes to report query times and forks
- Removed extra white space around parentheses when unparsing ClassAds
- Technology preview of the HTCondor Annex

* Thu Mar 02 2017 Tim Theisen <tim@cs.wisc.edu> - 8.6.1-1
- condor_q works in situations where user authentication is not configured
- Updates to work with Docker version 1.13
- Fix several problems with the Job Router
- Update scripts to support current versions of Open MPI and MPICH2
- Fixed a bug that could corrupt the job queue log when the disk is full

* Thu Jan 26 2017 Tim Theisen <tim@cs.wisc.edu> - 8.6.0-1
- condor_q shows shows only the current user's jobs by default
- condor_q summarizes related jobs (batches) on a single line by default
- Users can define their own job batch name at job submission time
- Immutable/protected job attributes make SUBMIT_REQUIREMENTS more useful
- The shared port daemon is enabled by default
- Jobs run in cgroups by default
- HTCondor can now use IPv6 addresses (Prefers IPv4 when both present)
- DAGMan: Able to easily define SCRIPT, VARs, etc., for all nodes in a DAG
- DAGMan: Revamped priority implementation
- DAGMan: New splice connection feature
- New slurm grid type in the grid universe for submitting to Slurm
- Numerous improvements to Docker support
- Several enhancements in the python bindings

* Mon Jan 23 2017 Tim Theisen <tim@cs.wisc.edu> - 8.4.11-1
- Fixed a bug which delayed startd access to stard cron job results
- Fixed a bug in pslot preemption that could delay jobs starting
- Fixed a bug in job cleanup at job lease expiration if using glexec
- Fixed a bug in locating ganglia shared libraries on Debian and Ubuntu

* Tue Dec 13 2016 Tim Theisen <tim@cs.wisc.edu> - 8.5.8-1
- The starter puts all jobs in a cgroup by default
- Added condor_submit commands that support job retries
- condor_qedit defaults to the current user's jobs
- Ability to add SCRIPTS, VARS, etc. to all nodes in a DAG using one command
- Able to conditionally add Docker volumes for certain jobs
- Initial support for Singularity containers
- A 64-bit Windows release

* Tue Dec 13 2016 Tim Theisen <tim@cs.wisc.edu> - 8.4.10-1
- Updated SELinux profile for Enterprise Linux
- Fixed a performance problem in the schedd when RequestCpus was an expression
- Preserve permissions when transferring sub-directories of the job's sandbox
- Fixed HOLD_IF_CPUS_EXCEEDED and LIMIT_JOB_RUNTIMES metaknobs
- Fixed a bug in handling REMOVE_SIGNIFICANT_ATTRIBUTES

* Thu Sep 29 2016 Tim Theisen <tim@cs.wisc.edu> - 8.5.7-1
- The schedd can perform job ClassAd transformations
- Specifying dependencies between DAGMan splices is much more flexible
- The second argument of the ClassAd ? : operator may be omitted
- Many usability improvements in condor_q and condor_status
- condor_q and condor_status can produce JSON, XML, and new ClassAd output
- To prepare for a 64-bit Windows release, HTCondor identifies itself as X86
- Automatically detect Daemon Core daemons and pass localname to them

* Thu Sep 29 2016 Tim Theisen <tim@cs.wisc.edu> - 8.4.9-1
- The condor_startd removes orphaned Docker containers on restart
- Job Router and HTCondor-C job job submission prompts schedd reschedule
- Fixed bugs in the Job Router's hooks
- Improved systemd integration on Enterprise Linux 7
- Upped default number of Chirp attributes to 100, and made it configurable
- Fixed a bug where variables starting with STARTD. or STARTER. were ignored

* Tue Aug 02 2016 Tim Theisen <tim@cs.wisc.edu> - 8.5.6-1
- The -batch output for condor_q is now the default
- Python bindings for job submission and machine draining
- Numerous Docker usability changes
- New options to limit condor_history results to jobs since last invocation
- Shared port daemon can be used with high availability and replication
- ClassAds can be written out in JSON format
- More flexible ordering of DAGMan commands
- Efficient PBS and SLURM job monitoring
- Simplified leases for grid universe jobs

* Tue Jul 05 2016 Tim Theisen <tim@cs.wisc.edu> - 8.4.8-1
- Fixed a memory leak triggered by the python htcondor.Schedd().query() call
- Fixed a bug that could cause Bosco file transfers to fail
- Fixed a bug that could cause the schedd to crash when using schedd cron jobs
- condor_schedd now rejects jobs when owner has no account on the machine
- Fixed a new bug in 8.4.7 where remote condor_history failed without -limit
- Fixed bugs triggered by the reconfiguration of the high-availability daemon
- Fixed a bug where condor_master could hang when using shared port on Windows 
- Fixed a bug with the -xml option on condor_q and condor_status

* Mon Jun 06 2016 Tim Theisen <tim@cs.wisc.edu> - 8.5.5-1
- Improvements for scalability of EC2 grid universe jobs
- Docker Universe jobs advertises remote user and system CPU time
- Improved systemd support
- The master can now run an administrator defined script at shutdown
- DAGMan includes better support for the batch name feature

* Mon Jun 06 2016 Tim Theisen <tim@cs.wisc.edu> - 8.4.7-1
- fixed a bug that could cause the schedd to become unresponsive
- fixed a bug where the Docker Universe would not set the group ID
- Docker Universe jobs now drop all Linux capabilities by default
- fixed a bug where subsystem specific configuration parameters were ignored
- fixed bugs with history file processing on the Windows platform

* Mon May 02 2016 Tim Theisen <tim@cs.wisc.edu> - 8.5.4-1
- Fixed a bug that delays schedd response when significant attributes change
- Fixed a bug where the group ID was not set in Docker universe jobs
- Limit update rate of various attributes to not overload the collector
- To make job router configuration easier, added implicit "target" scoping
- To make BOSCO work, the blahp does not generate limited proxies by default
- condor_status can now display utilization per machine rather than per slot
- Improve performance of condor_history and other tools

* Thu Apr 21 2016 Tim Theisen <tim@cs.wisc.edu> - 8.4.6-1
- fixed a bug that could cause a job to fail to start in a dynamic slot
- fixed a negotiator memory leak when using partitionable slot preemption
- fixed a bug that caused supplemental groups to be wrong during file transfer
- properly identify the Windows 10 platform
- fixed a typographic error in the LIMIT_JOB_RUNTIMES policy
- fixed a bug where maximum length IPv6 addresses were not parsed

* Thu Mar 24 2016 Tim Theisen <tim@cs.wisc.edu> - 8.5.3-1
- Use IPv6 (and IPv4) interfaces if they are detected
- Prefer IPv4 addresses when both are available
- Count Idle and Running jobs in Submitter Ads for Local and Scheduler universes
- Can submit jobs to SLURM with the new "slurm" type in the Grid universe
- HTCondor is built and linked with Globus 6.0

* Tue Mar 22 2016 Tim Theisen <tim@cs.wisc.edu> - 8.4.5-1
- fixed a bug that would cause the condor_schedd to send no flocked jobs
- fixed a bug that caused a 60 second delay using tools when DNS lookup failed
- prevent using accounting groups with embedded spaces that crash the negotiator
- fixed a bug that could cause use of ports outside the port range on Windows
- fixed a bug that could prevent dynamic slot reuse when using many slots
- fixed a bug that prevented correct utilization reports from the job router
- tune kernel when using cgroups to avoid OOM killing of jobs doing heavy I/O

* Thu Feb 18 2016 Tim Theisen <tim@cs.wisc.edu> - 8.5.2-1
- condor_q now defaults to showing only the current user's jobs
- condor_q -batch produces a single line report for a batch of jobs
- Docker Universe jobs now report and update memory and network usage
- immutable and protected job attributes
- improved performance when querying a HTCondor daemon's location
- Added the ability to set ClassAd attributes within the DAG file
- DAGMan now provides event timestamps in dagman.out

* Tue Feb 02 2016 Tim Theisen <tim@cs.wisc.edu> - 8.4.4-1
- fixed a bug that could cause the collector to crash when DNS lookup fails
- fixed a bug that caused Condor-C jobs with short lease durations to fail
- fixed bugs that affected EC2 grid universe jobs
- fixed a bug that prevented startup if a prior version shared port file exists
- fixed a bug that could cause the condor_shadow to hang on Windows

* Fri Jan 08 2016 Tim Theisen <tim@cs.wisc.edu> - 8.5.1-2
- optimized binaries

* Fri Jan 08 2016 Tim Theisen <tim@cs.wisc.edu> - 8.4.3-2
- optimized binaries

* Mon Dec 21 2015 Tim Theisen <tim@cs.wisc.edu> - 8.5.1-1
- the shared port daemon is enabled by default
- the condor_startd now records the peak memory usage instead of recent
- the condor_startd advertises CPU submodel and cache size
- authorizations are automatically setup when "Match Password" is enabled
- added a schedd-constraint option to condor_q

* Wed Dec 16 2015 Tim Theisen <tim@cs.wisc.edu> - 8.4.3-1
- fixed the processing of the -append option in the condor_submit command
- fixed a bug to run more that 100 dynamic slots on a single execute node
- fixed bugs that would delay daemon startup when using shared port on Windows
- fixed a bug where the cgroup VM limit would not be set for sizes over 2 GiB
- fixed a bug to use the ec2_iam_profile_name for Amazon EC2 Spot instances

* Tue Nov 17 2015 Tim Theisen <tim@cs.wisc.edu> - 8.4.2-1
- a bug fix to prevent the condor_schedd from crashing
- a bug fix to honor TCP_FORWARDING_HOST
- Standard Universe works properly in RPM installations of HTCondor
- the RPM packages no longer claim to provide Globus libraries
- bug fixes to DAGMan's "maximum idle jobs" throttle

* Tue Oct 27 2015 Tim Theisen <tim@cs.wisc.edu> - 8.4.1-1
- four new policy metaknobs to make configuration easier
- a bug fix to prevent condor daemons from crashing on reconfiguration
- an option natural sorting option on condor_status
- support of admin to mount certain directories into Docker containers

* Thu Oct 22 2015 Tim Theisen <tim@cs.wisc.edu> - 8.2.10-1
- an updated RPM to work with SELinux on EL7 platforms
- fixes to the condor_kbdd authentication to the X server
- a fix to allow the condor_kbdd to work with shared port enabled
- avoid crashes when using more than 1024 file descriptors on EL7
- fixed a memory leak in the ClassAd split() function
- condor_vacate will error out rather than ignore conflicting arguments
- a bug fix to the JobRouter to properly process the queue on restart
- a bug fix to prevent sending spurious data on a SOAP file transfer
- a bug fix to always present jobs in order in condor_history

* Mon Oct 12 2015 Tim Theisen <tim@cs.wisc.edu> - 8.5.0-1
- multiple enhancements to the python bindings
- the condor_schedd no longer changes the ownership of spooled job files
- spooled job files are visible to only the user account by default
- the condor_startd records when jobs are evicted by preemption or draining

* Mon Sep 14 2015 Tim Theisen <tim@cs.wisc.edu> - 8.4.0-1
- a Docker Universe to run a Docker container as an HTCondor job
- the submit file can queue a job for each file found
- the submit file can contain macros
- a dry-run option to condor_submit to test the submit file without any actions
- HTCondor pools can use IPv4 and IPv6 simultaneously
- execute directories can be encrypted upon user or administrator request
- Vanilla Universe jobs can utilize periodic application-level checkpoints
- the administrator can establish job requirements
- numerous scalability changes

* Thu Aug 27 2015 Tim Theisen <tim@cs.wisc.edu> - 8.3.8-1
- a script to tune Linux kernel parameters for better scalability
- support for python bindings on Windows platforms
- a mechanism to remove Docker images from the local machine

* Thu Aug 13 2015 Tim Theisen <tim@cs.wisc.edu> - 8.2.9-1
- a mechanism for the preemption of dynamic slots, such that the partitionable slot may use the dynamic slot in the match of a different job
- default configuration bug fixes for the desktop policy, such that it can both start jobs and monitor the keyboard

* Mon Jul 27 2015 Tim Theisen <tim@cs.wisc.edu> - 8.3.7-1
- default configuration settings have been updated to reflect current usage
- the ability to preempt dynamic slots, such that a job may match with a partitionable slot
- the ability to limit the number of jobs per submission and the number of jobs per owner by setting configuration variables

* Tue Jun 23 2015 Tim Theisen <tim@cs.wisc.edu> - 8.3.6-1
- initial Docker universe support
- IPv4/IPv6 mixed mode support

* Mon Apr 20 2015 Tim Theisen <tim@cs.wisc.edu> - 8.3.5-1
- new features that increase the power of job specification in the submit description file
- RPMs for Red Hat Enterprise Linux 6 and 7 are modularized and only distributed via our YUM repository
- The new condor-all RPM requires the other HTCondor RPMs of a typical HTCondor installation

* Tue Apr 07 2015 Tim Theisen <tim@cs.wisc.edu> - 8.2.8-1
- a bug fix to reconnect a TCP session when an HTCondorView collector restarts
- a bug fix to avoid starting too many jobs, only to kill some chosen at random

* Thu Mar 05 2015 Tim Theisen <tim@cs.wisc.edu> - 8.3.4-1
- a bug fix for a problem that can cause jobs to not be matched to resources when the condor_schedd is flocking

* Thu Feb 19 2015 Tim Theisen <tim@cs.wisc.edu> - 8.3.3-1
- the ability to encrypt a job's directory on Linux execute hosts
- enhancements to EC2 grid universe jobs
- a more efficient query protocol, including the ability to query the condor_schedd daemon's autocluster set

* Tue Feb 10 2015 Tim Theisen <tim@cs.wisc.edu> - 8.2.7-1
- sendmail is used by default for sending notifications (CVE-2014-8126)
- corrected input validation, which prevents daemon crashes
- an update, such that grid jobs work within the current Google Compute Engine
- a bug fix to prevent an infinite loop in the python bindings
- a bug fix to prevent infinite recursion when evaluating ClassAd attributes

* Tue Dec 23 2014 Tim Theisen <tim@cs.wisc.edu> - 8.3.2-1
- the next installment of IPv4/IPv6 mixed mode support: a submit node can simultaneously interact with an IPv4 and an IPv6 HTCondor pool
- scalability improvements: a reduced memory foot-print of daemons, a reduced number of TCP connections between submit and execute machines, and an improved responsiveness from a busy condor_schedd to queries

* Tue Dec 16 2014 Tim Theisen <tim@cs.wisc.edu> - 8.2.6-1
- a bug fix to the log rotation of the condor_schedd on Linux platforms
- transfer_input_files now works for directories on Windows platforms
- a correction of the flags passed to the mail program on Linux platforms
- a RHEL 7 platform fix of a directory permission that prevented daemons from starting

* Mon Dec 01 2014 Tim Theisen <tim@cs.wisc.edu> - 8.2.5-1
- an updated RPM installation script that preserves a modified condor_config.local file
- OpenSSL version 1.0.1j for Windows platforms

* Wed Nov 12 2014 Tim Theisen <tim@cs.wisc.edu> - 8.2.4-1
- a bug fix for an 8.2.3 condor_schedd that could not obtain a claim from an 8.0.x condor_startd
- a bug fix for removed jobs that return to the queue
- a workaround for a condor_schedd performance issue when handling a large number of jobs
- a bug fix to prevent the condor_kbdd from crashing on Windows
- a bug fix to correct the reporting of available disk on Windows

* Wed Oct 01 2014 Tim Theisen <tim@cs.wisc.edu> - 8.2.3-1
- support for Ubuntu 14.04 LTS, including support for the standard universe

* Thu Sep 11 2014 Tim Theisen <tim@cs.wisc.edu> - 8.3.1-1
- a variety of changes that reduce memory usage and improve performance
- if cgroups are used to limit memory utilization, HTCondor sets both the memory and swap limits.

* Wed Aug 27 2014 Carl Edquist <edquist@cs.wisc.edu> - 8.2.2-2.3
- Include config file for MASTER_NEW_BINARY_RESTART = PEACEFUL (SOFTWARE-850)

* Tue Aug 26 2014 Carl Edquist <edquist@cs.wisc.edu> - 8.2.2-2.2
- Include peaceful_off patch (SOFTWARE-1307)

* Mon Aug 25 2014 Carl Edquist <edquist@cs.wisc.edu> - 8.2.2-2.1
- Include condor_gt4540_aws patch for #4540

* Fri Aug 22 2014 Carl Edquist <edquist@cs.wisc.edu> - 8.2.2-2
- Strict pass-through with fixes from 8.2.2-1.1

* Thu Aug 21 2014 Carl Edquist <edquist@cs.wisc.edu> - 8.2.2-1.1
- Update to 8.2.2 with build fixes for non-UW builds

* Mon Sep 09 2013  <edquist@cs.wisc.edu> - 8.1.2-0.3
- Include misc unpackaged files from 8.x.x

* Sun Sep 08 2013  <edquist@cs.wisc.edu> - 8.1.2-0.1.unif
- Packaging fixes to work with latest 8.1.2 source from master
- Move condor.spec into git master-unified_rpm-branch
- Apply patches to upstream branch and remove from rpm / spec
- Always build man pages / remove references to include_man
- Always include systemd sources for passthrough rebuilds of source rpms
- Add macros to bundle external source tarballs with the source rpm to support
  offline builds with externals

* Tue Aug 20 2013 Carl Edquist <edquist@cs.wisc.edu> - 7.9.6-8.unif.8
- Remove externals dependency from std-universe subpackage

* Mon Aug 19 2013 Carl Edquist <edquist@cs.wisc.edu> - 7.9.6-8.unif.7
- Merge init script improvements from trunk
- Have std_local_ref depend on senders,receivers instead of stub_gen
- Carve out std universe files into separate subpackage
- Move uw_build-specific non-std-universe files into externals subpackage
- Condor_config changes for #3645
- Use %osg / %std_univ macros to control build type default
- Support PROPER builds of std universe (ie, without UW_BUILD)
- Use make jobserver when building glibc external instead of make -j2
- Move python requirement out of main condor package (#3704)
- Move condor_config.local from /var/lib/condor/ to /etc/condor/

* Fri Jul 05 2013 Carl Edquist <edquist@cs.wisc.edu> - 7.9.6-8.unif.6
- Address build dependency issue seen with -j24

* Fri Jun 21 2013 Carl Edquist <edquist@cs.wisc.edu> - 7.9.6-8.unif.5
- Initial support for UW_BUILD

* Tue Jun 18 2013 Carl Edquist <edquist@cs.wisc.edu> - 7.9.6-8.unif.4
- Remove service restart for upgrades

* Tue Jun 11 2013 Carl Edquist <edquist@cs.wisc.edu> - 7.9.6-8.unif.2
- Add a parallel-setup sub-package for parallel universe configuration,
  namely setting up the host as a dedicated resource

* Mon Jun 10 2013 Brian Lin <blin@cs.wisc.edu> - 7.8.8-2
- Init script improvements

* Fri Jun 07 2013 Carl Edquist <edquist@cs.wisc.edu> - 7.9.6-8.unif.1
- Add in missing features from Fedora rpm
- Reorganize to reduce the diff size between this and the Fedora rpm

* Fri Jun 07 2013 Brian Lin <blin@cs.wisc.edu> - 7.9.6-8
- Remove glexec runtime dependency

* Tue May 28 2013 Brian Lin <blin@cs.wisc.edu> - 7.9.6-7
- Mark /usr/share/osg/sysconfig/condor as non-config file

* Thu May 23 2013 Brian Lin <blin@cs.wisc.edu> - 7.9.6-6
- Rebuild against fixed glite-ce-cream-client-api-c

* Wed May 22 2013 Brian Lin <blin@cs.wisc.edu> - 7.9.6-5
- Enable plumage for x86{,_64}

* Wed May 22 2013 Brian Lin <blin@cs.wisc.edu> - 7.9.6-4
- Enable cgroups for EL6

* Tue May 21 2013 Brian Lin <blin@cs.wisc.edu> - 7.9.6-3
- Building with blahp/cream

* Tue May 21 2013 Brian Lin <blin@cs.wisc.edu> - 7.9.6-2
- Build without blahp/cream

* Tue May 21 2013 Brian Lin <blin@cs.wisc.edu> - 7.9.6-1
- New version

* Wed May 08 2013 Matyas Selmeci <matyas@cs.wisc.edu> - 7.8.8-1
- New version
- Removed condor_glidein -- was removed upstream

* Wed Feb 13 2013 Dave Dykstra <dwd@fnal.gov> - 7.8.6-3
- Renamed /etc/sysconfig/condor-lcmaps-env to /usr/share/osg/sysconfig/condor
  to match the new OSG method for handling daemon environment variables, 
  which keeps non-replaceable settings out of /etc/sysonfig
- Change settings in /usr/share/osg/sysconfig/condor to use the latest variable
  name LLGT_LIFT_PRIVILEGED_PROTECTION instead of LLGT4_NO_CHANGE_USER,
  eliminate obsolete variable LLGT_VOMS_DISABLE_CREDENTIAL_CHECK, and change
  the default debug level from 3 to 2.

* Fri Dec 21 2012 Matyas Selmeci <matyas@cs.wisc.edu> - 7.8.6-2
- Patch to fix default BATCH_GAHP config value (#SOFTWARE-873)

* Thu Oct 25 2012 Matyas Selmeci <matyas@cs.wisc.edu> - 7.8.6-1
- New version

* Mon Oct 22 2012 Matyas Selmeci <matyas@cs.wisc.edu> - 7.8.5-1
- New version

* Wed Sep 19 2012 Matyas Selmeci <matyas@cs.wisc.edu> - 7.8.4-1
- New version

* Fri Sep 07 2012 Matyas Selmeci <matyas@cs.wisc.edu> - 7.8.3-1
- New version

* Mon Aug 27 2012 Matyas Selmeci <matyas@cs.wisc.edu> - 7.8.2-2
- Add patch to fix unnecessary GSI callouts (condor_gt2104_pt2.patch in gittrac #2104)
- Fixed BLClient location

* Tue Aug 14 2012 Matyas Selmeci <matyas@cs.wisc.edu> - 7.8.2-1
- New version

* Mon Jul 30 2012 Matyas Selmeci <matyas@cs.wisc.edu> - 7.8.1-7
- Put cream_gahp into separate subpackage

* Mon Jul 16 2012 Matyas Selmeci <matyas@cs.wisc.edu> - 7.8.1-6
- Remove cream_el6.patch; change proper_cream.diff to work on both el5 and el6
  instead.

* Thu Jul 05 2012 Matyas Selmeci <matyas@cs.wisc.edu> - 7.8.1-5
- Bump to rebuild

* Tue Jun 26 2012 Matyas Selmeci <matyas@cs.wisc.edu> - 7.8.1-4
- Add CREAM

* Tue Jun 19 2012 Matyas Selmeci <matyas@cs.wisc.edu> - 7.8.1-3
- Add Provides lines for classads and classads-devel

* Mon Jun 18 2012 Matyas Selmeci <matyas@cs.wisc.edu> - 7.8.1-2
- Add environment variables for interacting with lcmaps (condor-lcmaps-env)

* Fri Jun 15 2012 Matyas Selmeci <matyas@cs.wisc.edu> - 7.8.1-1
- Version bump

* Wed Jun 13 2012 Matyas Selmeci <matyas@cs.wisc.edu> - 7.8.0-3
- Fix wrong paths for shared libraries

* Wed Jun 13 2012 Matyas Selmeci <matyas@cs.wisc.edu> - 7.8.0-2
- Build blahp

* Thu May 31 2012 Matyas Selmeci <matyas@cs.wisc.edu> - 7.8.0-1
- Version bump
- Updated condor_config.generic.patch
- Removed glexec-patch.diff

* Sun Apr  1 2012 Alain Roy <roy@cs.wisc.edu> - 7.6.6-4
- Backported patch from Condor 7.7 to fix glexec bugs
- Enabled glexec

* Fri Feb 10 2012 Derek Weitzel <dweitzel@cse.unl.edu> - 7.6.6-3
- Adding sticky bit to condor_root_switchboard

* Wed Jan 18 2012 Derek Weitzel <dweitzel@cse.unl.edu> - 7.6.6-2
- Added support for rhel6

* Wed Jan 18 2012 Tim Cartwright <cat@cs.wisc.edu> - 7.6.6-1
- Updated to upstream tagged 7.6.6 release

* Wed Jan 11 2012 Tim Cartwright <cat@cs.wisc.edu> - 7.6.4-1
- Simplified revision number

* Tue Nov 29 2011 Derek Weitzel <dweitzel@cse.unl.edu> - 7.6.4-0.6.2
- Rebasing to 7.6.4

* Fri Oct 28 2011 Matyas Selmeci <matyas@cs.wisc.edu> - 7.6.2-0.6.3
- rebuilt

* Mon Sep 12 2011 Matyas Selmeci <matyas@cs.wisc.edu> - 7.6.2-0.6.2
- Rev bump to rebuild with updated Globus libs

* Thu Aug 11 2011 Derek Weitzel <dweitzel@cse.unl.edu> - 7.6.2-0.5.2
- Updated to upstream official 7.6.2 release

* Thu Aug 04 2011 Derek Weitzel <dweitzel@cse.unl.edu> - 7.6.2-0.5.672537b1git.1
- Made LOCAL_DIR always point to /var/lib/condor rather than TILDE

* Wed Jun  8 2011 <bbockelm@cse.unl.edu> - 7.7.0-0.5
- Start to break build products into conditionals for future EPEL5 support.
- Begun integration of a systemd service file.

* Tue Jun  7 2011 <matt@redhat> - 7.7.0-0.4
- Added tmpfiles.d/condor.conf (BZ711456)

* Tue Jun  7 2011 <matt@redhat> - 7.7.0-0.3
- Fast forward to 7.7.0 pre-release at 1babb324
- Catch libdeltacloud 0.8 update

* Fri May 20 2011 <matt@redhat> - 7.7.0-0.2
- Added GSI support, dependency on Globus

* Fri May 13 2011 <matt@redhat> - 7.7.0-0.1
- Fast forward to 7.7.0 pre-release at 79952d6b
- Introduced ec2_gahp
- 79952d6b brings schema expectations inline with Cumin

* Tue May 10 2011 <matt@redhat> - 7.6.1-0.1
- Upgrade to 7.6.0 release, pre-release of 7.6.1 at 5617a464
- Upstreamed patch: log_lock_run.patch
- Introduced condor-classads to obsolete classads
- Introduced condor-aviary, package of the aviary contrib
- Introduced condor-deltacloud-gahp
- Introduced condor-qmf, package of the mgmt/qmf contrib
- Transitioned from LOCAL_CONFIG_FILE to LOCAL_CONFIG_DIR
- Stopped building against gSOAP,
-  use aviary over birdbath and ec2_gahp (7.7.0) over amazon_gahp

* Tue Feb 08 2011 Fedora Release Engineering <rel-eng@lists.fedoraproject.org> - 7.5.5-2
- Rebuilt for https://fedoraproject.org/wiki/Fedora_15_Mass_Rebuild

* Thu Jan 27 2011 <matt@redhat> - 7.5.5-1
- Rebase to 7.5.5 release
-  configure+imake -> cmake
-  Removed patches:
-   only_dynamic_unstripped.patch
-   gsoap-2.7.16-wsseapi.patch
-   gsoap-2.7.16-dom.patch
-  man pages are now built with source
-  quill is no longer present
-  condor_shared_port added
-  condor_power added
-  condor_credd added
-  classads now built from source

* Thu Jan 13 2011 <matt@redhat> - 7.4.4-1
- Upgrade to 7.4.4 release
- Upstreamed: stdsoap2.h.patch.patch

* Mon Aug 23 2010  <matt@redhat> - 7.4.3-1
- Upgrade to 7.4.3 release
- Upstreamed: dso_link_change

* Fri Jun 11 2010  <matt@redhat> - 7.4.2-2
- Rebuild for classads DSO version change (1:0:0)
- Updated stdsoap2.h.patch.patch for gsoap 2.7.16
- Added gsoap-2.7.16-wsseapi/dom.patch for gsoap 2.7.16

* Wed Apr 21 2010  <matt@redhat> - 7.4.2-1
- Upgrade to 7.4.2 release

* Tue Jan  5 2010  <matt@redhat> - 7.4.1-1
- Upgrade to 7.4.1 release
- Upstreamed: guess_version_from_release_dir, fix_platform_check
- Security update (BZ549577)

* Fri Dec  4 2009  <matt@redhat> - 7.4.0-1
- Upgrade to 7.4.0 release
- Fixed POSTIN error (BZ540439)
- Removed NOTICE.txt source, now provided by upstream
- Removed no_rpmdb_query.patch, applied upstream
- Removed no_basename.patch, applied upstream
- Added only_dynamic_unstripped.patch to reduce build time
- Added guess_version_from_release_dir.patch, for previous
- Added fix_platform_check.patch
- Use new --with-platform, to avoid modification of make_final_tarballs
- Introduced vm-gahp package to hold libvirt deps

* Fri Aug 28 2009  <matt@redhat> - 7.2.4-1
- Upgrade to 7.2.4 release
- Removed gcc44_const.patch, accepted upstream
- New log, lock, run locations (BZ502175)
- Filtered innocuous semanage message

* Fri Aug 21 2009 Tomas Mraz <tmraz@redhat.com> - 7.2.1-3
- rebuilt with new openssl

* Fri Jul 24 2009 Fedora Release Engineering <rel-eng@lists.fedoraproject.org> - 7.2.1-2
- Rebuilt for https://fedoraproject.org/wiki/Fedora_12_Mass_Rebuild

* Wed Feb 25 2009  <matt@redhat> - 7.2.1-1
- Upgraded to 7.2.1 release
- Pruned changes accepted upstream from condor_config.generic.patch
- Removed Requires in favor of automatic dependencies on SONAMEs
- Added no_rmpdb_query.patch to avoid rpm -q during a build

* Tue Feb 24 2009 Fedora Release Engineering <rel-eng@lists.fedoraproject.org> - 7.2.0-5
- Rebuilt for https://fedoraproject.org/wiki/Fedora_11_Mass_Rebuild

* Thu Jan 15 2009 Tomas Mraz <tmraz@redhat.com> - 7.2.0-4
- rebuild with new openssl

* Wed Jan 14 2009  <matt@redhat> - 7.2.0-3
- Fixed regression: initscript was on by default, now off again

* Thu Jan  8 2009  <matt@redhat> - 7.2.0-2
- (Re)added CONDOR_DEVELOPERS=NONE to the default condor_config.local
- Added missing Obsoletes for condor-static (thanks Michael Schwendt)

* Wed Jan  7 2009  <matt@redhat> - 7.2.0-1
- Upgraded to 7.2.0 release
- Removed -static package
- Added Fedora specific buildid
- Enabled KBDD, daemon to monitor X usage on systems with only USB devs
- Updated install process

* Wed Oct  8 2008  <matt@redhat> - 7.0.5-1
- Rebased on 7.0.5, security update

* Wed Aug  6 2008  <mfarrellee@redhat> - 7.0.4-1
- Updated to 7.0.4 source
- Stopped using condor_configure in install step

* Tue Jun 10 2008  <mfarrellee@redhat> - 7.0.2-1
- Updated to 7.0.2 source
- Updated config, specifically HOSTALLOW_WRITE, for Personal Condor setup
- Added condor_config.generic

* Mon Apr  7 2008  <mfarrellee@redhat> - 7.0.0-8
- Modified init script to be off by default, resolves bz441279

* Fri Apr  4 2008  <mfarrellee@redhat> - 7.0.0-7
- Updated to handle changes in gsoap dependency

* Mon Feb 11 2008  <mfarrellee@redhat> - 7.0.0-6
- Added note about how to download the source
- Added generate-tarball.sh script

* Sun Feb 10 2008  <mfarrellee@redhat> - 7.0.0-5
- The gsoap package is compiled with --disable-namespaces, which means
  soap_set_namespaces is required after each soap_init. The
  gsoap_nonamespaces.patch handles this.

* Fri Feb  8 2008  <mfarrellee@redhat> - 7.0.0-4
- Added patch to detect GCC 4.3.0 on F9
- Added patch to detect GLIBC 2.7.90 on F9
- Added BuildRequires: autoconf to allow for regeneration of configure
  script after GCC 4.3.0 detection and GLIBC 2.7.90 patches are
  applied
- Condor + GCC 4.3.0 + -O2 results in an internal compiler error
  (BZ 432090), so -O2 is removed from optflags for the time
  being. Thanks to Mike Bonnet for the suggestion on how to filter
  -O2.

* Tue Jan 22 2008  <mfarrellee@redhat> - 7.0.0-3
- Update to UW's really-final source for Condor 7.0.0 stable series
  release. It is based on the 72173 build with minor changes to the
  configure.ac related to the SRB external version.
- In addition to removing externals from the UW tarball, the NTconfig
  directory was removed because it had not gone through IP audit.

* Tue Jan 22 2008  <mfarrellee@redhat> - 7.0.0-2
- Update to UW's final source for Condor 7.0.0 stable series release

* Thu Jan 10 2008  <mfarrellee@redhat> - 7.0.0-1
- Initial package of Condor's stable series under ASL 2.0
- is_clipped.patch replaced with --without-full-port option to configure
- zlib_is_soft.patch removed, outdated by configure.ac changes
- removed autoconf dependency needed for zlib_is_soft.patch

* Tue Dec  4 2007  <mfarrellee@redhat> - 6.9.5-2
- SELinux was stopping useradd in pre because files specified root as
  the group owner for /var/lib/condor, fixed, much thanks to Phil Knirsch

* Fri Nov 30 2007  <mfarrellee@redhat> - 6.9.5-1
- Fixed release tag
- Added gSOAP support and packaged WSDL files

* Thu Nov 29 2007  <mfarrellee@redhat> - 6.9.5-0.2
- Packaged LSB init script
- Changed pre to not create the condor user's home directory, it is
  now a directory owned by the package

* Thu Nov 29 2007  <mfarrellee@redhat> - 6.9.5-0.1
- Condor 6.9.5 release, the 7.0.0 stable series candidate
- Removed x86_64_no_multilib-200711091700cvs.patch, merged upstream
- Added patch to make zlib a soft requirement, which it should be
- Disabled use of smp_mflags because of make dependency issues
- Explicitly not packaging WSDL files until the SOAP APIs are available

* Tue Nov 20 2007  <mfarrellee@redhat> - 6.9.5-0.3.200711091700cvs
- Rebuild for repo inheritance update: dependencies are now pulled
  from RHEL 5 U1 before RH Application Stack

* Thu Nov 15 2007 <mfarrellee@redhat> - 6.9.5-0.2.200711091700cvs
- Added support for building on x86_64 without multilib packages
- Made the install section more flexible, reduced need for
  make_final_tarballs to be updated

* Fri Nov 9 2007 <mfarrellee@redhat> - 6.9.5-0.1.200711091700cvs
- Working source with new ASL 2.0 license

* Fri Nov 9 2007 <mfarrellee@redhat> - 6.9.5-0.1.200711091330cvs
- Source is now stamped ASL 2.0, as of Nov 9 2007 1:30PM Central
- Changed license to ASL 2.0
- Fixed find in prep to work if no files have bad permissions
- Changed the name of the LICENSE file to match was is now release in
  the source tarball

* Tue Nov 6 2007  <mfarrellee@redhat> - 6.9.5-0.1.rc
- Added m4 dependency not in RHEL 5.1's base
- Changed chmod a-x script to use find as more files appear to have
  improper execute bits set
- Added ?dist to Release:
- condor_privsep became condor_root_switchboard

* Tue Sep 11 2007  <mfarrellee@redhat> - 6.9.5-0.3.20070907cvs
- Instead of releasing libcondorapi.so, which is improperly created
  and poorly versioned, we release libcondorapi.a, which is apparently
  more widely used, in a -static package
- Instead of installing the stripped tarball, the unstripped is now
  installed, which gives a nice debuginfo package
- Found and fixed permissions problems on a number of src files,
  issue raised by rpmlint on the debuginfo package

* Mon Sep 10 2007  <mfarrellee@redhat> - 6.9.5-0.2.20070907cvs
- Updated pre section to create condor's home directory with adduser, and
  removed _var/lib/condor from files section
- Added doc LICENSE.TXT to all files sections
- Shortened lines longer than 80 characters in this spec (except the sed line)
- Changed install section so untar'ing a release can handle fedora7 or fedora8
- Simplified the site.def and config file updates (sed + mv over mv + sed + rm)
- Added a patch (fedora_rawhide_7.91-20070907cvs.patch) to support building on
  a fedora 7.91 (current Rawhide) release
- Moved the examples from /usr/share/doc/condor... into builddir and just
  marked them as documentation
- Added a number of dir directives to force all files to be listed, no implicit
  inclusion

* Fri Sep  7 2007  <mfarrellee@redhat> - 6.9.5-0.1.20070907cvs
- Initial release<|MERGE_RESOLUTION|>--- conflicted
+++ resolved
@@ -1675,16 +1675,6 @@
 /bin/systemctl try-restart condor.service >/dev/null 2>&1 || :
 
 %changelog
-<<<<<<< HEAD
-* Mon Apr 25 2022 Tim Theisen <tim@cs.wisc.edu> - 9.8.1-1
-- Fix HTCondor startup failure with certain complex network configurations
-
-* Thu Apr 21 2022 Tim Theisen <tim@cs.wisc.edu> - 9.8.0-1
-- Support for Heterogeneous GPUs, some configuration required
-- Allow HTCondor to utilize grid sites requiring two-factor authentication
-- Technology preview: bring your own resources from (some) NSF HPC clusters
-
-=======
 * Thu May 26 2022 Tim Theisen <tim@cs.wisc.edu> - 9.0.13-1
 - Schedd and startd cron jobs can now log output upon non-zero exit
 - condor_config_val now produces correct syntax for multi-line values
@@ -1692,7 +1682,14 @@
 - Fix issue where Kerberos authentication would fail within DAGMan
 - Fix HTCondor startup failure with certain complex network configurations
 
->>>>>>> 281be86e
+* Mon Apr 25 2022 Tim Theisen <tim@cs.wisc.edu> - 9.8.1-1
+- Fix HTCondor startup failure with certain complex network configurations
+
+* Thu Apr 21 2022 Tim Theisen <tim@cs.wisc.edu> - 9.8.0-1
+- Support for Heterogeneous GPUs, some configuration required
+- Allow HTCondor to utilize grid sites requiring two-factor authentication
+- Technology preview: bring your own resources from (some) NSF HPC clusters
+
 * Tue Apr 19 2022 Tim Theisen <tim@cs.wisc.edu> - 9.0.12-1
 - Fix bug in parallel universe that could cause the schedd to crash
 - Fix rare crash where a daemon tries to use a discarded security session
