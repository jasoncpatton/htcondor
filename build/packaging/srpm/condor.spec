--- conflicted
+++ resolved
@@ -1896,7 +1896,13 @@
 %endif
 
 %changelog
-<<<<<<< HEAD
+
+* Mon Jan 23 2017 Tim Theisen <tim@cs.wisc.edu> - 8.4.11-1
+- Fixed a bug which delayed startd access to stard cron job results
+- Fixed a bug in pslot preemption that could delay jobs starting
+- Fixed a bug in job cleanup at job lease expiration if using glexec
+- Fixed a bug in locating ganglia shared libraries on Debian and Ubuntu
+
 * Tue Dec 13 2016 Tim Theisen <tim@cs.wisc.edu> - 8.5.8-1
 - The starter puts all jobs in a cgroup by default
 - Added condor_submit commands that support job retries
@@ -1905,13 +1911,6 @@
 - Able to conditionally add Docker volumes for certain jobs
 - Initial support for Singularity containers
 - A 64-bit Windows release
-=======
-* Mon Jan 23 2017 Tim Theisen <tim@cs.wisc.edu> - 8.4.11-1
-- Fixed a bug which delayed startd access to stard cron job results
-- Fixed a bug in pslot preemption that could delay jobs starting
-- Fixed a bug in job cleanup at job lease expiration if using glexec
-- Fixed a bug in locating ganglia shared libraries on Debian and Ubuntu
->>>>>>> 6d759fe0
 
 * Tue Dec 13 2016 Tim Theisen <tim@cs.wisc.edu> - 8.4.10-1
 - Updated SELinux profile for Enterprise Linux
