%define tarball_version 8.1.3

# On EL7 don't terminate the build because of bad bytecompiling
%if 0%{?rhel} == 7
%define _python_bytecompile_errors_terminate_build 0
%endif

# optionally define any of these, here or externally
# % define fedora   16
# % define osg      0
# % define uw_build 1
# % define vaultcred 1
# % define devtoolset 0

%define python 0

# default to uw_build if neither osg nor fedora is enabled
%if %undefined uw_build
%if 0%{?osg} || 0%{?hcc}
%define uw_build 0
%else
%define uw_build 1
%endif
%endif

%if %uw_build
%define devtoolset 0
%define debug 1
%endif

%if 0%{?fedora}
%define blahp 0
%else
%define blahp 1
%endif

%if 0%{?hcc}
%define blahp 0
%endif

# enable vaultcred by default for osg
%if %undefined vaultcred
%if 0%{?osg}
%define vaultcred 1
%endif
%endif

%define python 1

%if 0%{?osg}
%define globus 0
%else
%define globus 1
%endif

# Temporarily turn parallel_setup off
%define parallel_setup 0

# These flags are meant for developers; it allows one to build HTCondor
# based upon a git-derived tarball, instead of an upstream release tarball
%define git_build 1
# If building with git tarball, Fedora requests us to record the rev.  Use:
# git log -1 --pretty=format:'%h'
%define git_rev f9e8f64

Summary: HTCondor: High Throughput Computing
Name: condor
Version: %{tarball_version}
%global version_ %(tr . _ <<< %{version})

# Only edit the %condor_base_release to bump the rev number
%define condor_git_base_release 0.1
%define condor_base_release 1
%if %git_build
        %define condor_release %condor_git_base_release.%{git_rev}.git
%else
        %define condor_release %condor_base_release
%endif
Release: %{condor_release}%{?dist}

License: ASL 2.0
Group: Applications/System
URL: http://www.cs.wisc.edu/condor/

# This allows developers to test the RPM with a non-release, git tarball
%if %git_build

# git clone http://condor-git.cs.wisc.edu/repos/condor.git
# cd condor
# git archive master | gzip -7 > ~/rpmbuild/SOURCES/condor.tar.gz
Source0: condor.tar.gz

%else

# The upstream HTCondor source tarball contains some source that cannot
# be shipped as well as extraneous copies of packages the source
# depends on. Additionally, the upstream HTCondor source requires a
# click-through license. Once you have downloaded the source from:
#   http://parrot.cs.wisc.edu/v7.0.license.html
# you should process it with generate-tarball.sh:
#   ./generate-tarball.sh 7.0.4
# MD5Sum of upstream source:
#   06eec3ae274b66d233ad050a047f3c91  condor_src-7.0.0-all-all.tar.gz
#   b08743cfa2e87adbcda042896e8ef537  condor_src-7.0.2-all-all.tar.gz
#   5f326ad522b63eacf34c6c563cf46910  condor_src-7.0.4-all-all.tar.gz
#   73323100c5b2259f3b9c042fa05451e0  condor_src-7.0.5-all-all.tar.gz
#   a2dd96ea537b2c6d105b6c8dad563ddc  condor_src-7.2.0-all-all.tar.gz
#   edbac8267130ac0a0e016d0f113b4616  condor_src-7.2.1-all-all.tar.gz
#   6d9b0ef74d575623af11e396fa274174  condor_src-7.2.4-all-all.tar.gz
#   ee72b65fad02d21af0dc8f1aa5872110  condor_src-7.4.0-all-all.tar.gz
#   d4deeabbbce65980c085d8bea4c1018a  condor_src-7.4.1-all-all.tar.gz
#   4714086f58942b78cf03fef9ccb1117c  condor_src-7.4.2-all-all.tar.gz
#   2b7e7687cba85d0cf0774f9126b51779  condor_src-7.4.3-all-all.tar.gz
#   108a4b91cd10deca1554ca1088be6c8c  condor_src-7.4.4-all-all.tar.gz
#   b482c4bfa350164427a1952113d53d03  condor_src-7.5.5-all-all.tar.gz
#   2a1355cb24a56a71978d229ddc490bc5  condor_src-7.6.0-all-all.tar.gz
# Note: The md5sum of each generated tarball may be different
Source0: %{name}-%{tarball_version}.tar.gz
Source1: generate-tarball.sh
%endif

Source3: osg-env.conf
Source5: condor_config.local.dedicated.resource

Source8: htcondor.pp

# Patch to use Python 2 for file transfer plugins
# The use the python-requests library and the one in EPEL is based Python 3.6
# However, Amazon Linux 2 has Python 3.7
Patch2: amzn2-python2.patch

#% if 0% osg
Patch8: osg_sysconfig_in_init_script.patch
#% endif

BuildRoot: %(mktemp -ud %{_tmppath}/%{name}-%{version}-%{release}-XXXXXX)

BuildRequires: cmake
BuildRequires: %_bindir/flex
BuildRequires: %_bindir/byacc
BuildRequires: pcre-devel
BuildRequires: openssl-devel
BuildRequires: krb5-devel
BuildRequires: libvirt-devel
BuildRequires: bind-utils
BuildRequires: m4
#BuildRequires: autoconf
BuildRequires: libX11-devel
BuildRequires: libXScrnSaver-devel
BuildRequires: /usr/include/curl/curl.h
BuildRequires: /usr/include/expat.h
BuildRequires: openldap-devel
%if 0%{?rhel} == 7
BuildRequires: cmake3
BuildRequires: python-devel
BuildRequires: python-setuptools
%endif
BuildRequires: python3-devel
BuildRequires: python3-setuptools
BuildRequires: boost-devel
BuildRequires: redhat-rpm-config
BuildRequires: sqlite-devel
BuildRequires: perl(Data::Dumper)

%if %uw_build
BuildRequires: cmake >= 2.8
BuildRequires: gcc-c++
BuildRequires: libuuid-devel
BuildRequires: bison-devel
BuildRequires: bison
BuildRequires: byacc
BuildRequires: flex
BuildRequires: patch
BuildRequires: libtool
BuildRequires: libtool-ltdl-devel
BuildRequires: pam-devel
BuildRequires: nss-devel
BuildRequires: openssl-devel
BuildRequires: libxml2-devel
BuildRequires: expat-devel
BuildRequires: perl(Archive::Tar)
BuildRequires: perl(XML::Parser)
BuildRequires: perl(Digest::MD5)
%if 0%{?rhel} >= 8 || 0%{?fedora}
BuildRequires: python3-devel
%else
BuildRequires: python-devel
%endif
BuildRequires: libcurl-devel
%endif

# Globus GSI build requirements
%if %globus
BuildRequires: globus-gssapi-gsi-devel
BuildRequires: globus-gass-server-ez-devel
BuildRequires: globus-gass-transfer-devel
BuildRequires: globus-gram-client-devel
BuildRequires: globus-rsl-devel
BuildRequires: globus-gram-protocol
BuildRequires: globus-io-devel
BuildRequires: globus-xio-devel
BuildRequires: globus-gssapi-error-devel
BuildRequires: globus-gss-assist-devel
BuildRequires: globus-gsi-proxy-core-devel
BuildRequires: globus-gsi-credential-devel
BuildRequires: globus-gsi-callback-devel
BuildRequires: globus-gsi-sysconfig-devel
BuildRequires: globus-gsi-cert-utils-devel
BuildRequires: globus-openssl-module-devel
BuildRequires: globus-gsi-openssl-error-devel
BuildRequires: globus-gsi-proxy-ssl-devel
BuildRequires: globus-callout-devel
BuildRequires: globus-common-devel
BuildRequires: globus-ftp-client-devel
BuildRequires: globus-ftp-control-devel
BuildRequires: voms-devel
%endif
BuildRequires: munge-devel
BuildRequires: scitokens-cpp-devel
BuildRequires: libtool-ltdl-devel

BuildRequires: libcgroup-devel
Requires: libcgroup

%if 0%{?rhel} == 7 && ! 0%{?amzn} && 0%{?devtoolset}
BuildRequires: which
BuildRequires: devtoolset-9-toolchain
%endif

%if 0%{?rhel} == 7 && ! 0%{?amzn}
%ifarch x86_64
BuildRequires: python36-devel
BuildRequires: boost169-devel
BuildRequires: boost169-static
%endif
%endif

%if 0%{?rhel} >= 8
BuildRequires: boost-static
%endif

%if 0%{?rhel} >= 8 || 0%{?fedora}
BuildRequires: boost-python3-devel
%else
%if 0%{?fedora} >= 30
BuildRequires: boost-python2-devel
%else
%if ! 0%{?amzn}
BuildRequires: boost-python
%else
BuildRequires: python3-devel
BuildRequires: boost169-python2-devel
BuildRequires: boost169-python3-devel
%endif
%endif
%endif
BuildRequires: libuuid-devel
Requires: libuuid

BuildRequires: systemd-devel
BuildRequires: systemd-units
Requires: systemd

%if 0%{?rhel} == 7
BuildRequires: python-sphinx python-sphinx_rtd_theme
%endif

%if 0%{?rhel} >= 8
BuildRequires: python3-sphinx python3-sphinx_rtd_theme
%endif

# openssh-server needed for condor_ssh_to_job
Requires: openssh-server

# net-tools needed to provide netstat for condor_who
Requires: net-tools

Requires: /usr/sbin/sendmail
Requires: condor-classads = %{version}-%{release}
Requires: condor-procd = %{version}-%{release}

%if %uw_build
Requires: %name-externals = %version-%release
Requires: condor-boinc
%endif

%if %blahp
Requires: blahp >= 2.0.1
%endif

# Useful tools are using the Python bindings
Requires: python3-condor
# The use the python-requests library in EPEL is based Python 3.6
# However, Amazon Linux 2 has Python 3.7
%if ! 0%{?amzn}
%if 0%{?rhel} == 7
Requires: python36-requests
%else
Requires: python3-requests
%endif
%endif

%if 0%{?rhel} == 7
Requires: python2-condor
# For some reason OSG VMU tests need python-request
Requires: python-requests
%endif

Requires(pre): shadow-utils

Requires(post): systemd-units
Requires(preun): systemd-units
Requires(postun): systemd-units
Requires(post): systemd-sysv

%if 0%{?rhel} == 7
Requires(post): policycoreutils-python
Requires(post): selinux-policy-targeted >= 3.13.1-102
%endif

%if 0%{?rhel} >= 8 || 0%{?fedora}
Requires(post): python3-policycoreutils
Requires(post): selinux-policy-targeted
%endif

# Require libraries that we dlopen
# Ganglia is optional as well as nVidia and cuda libraries
%if %globus
Requires: globus-callout
Requires: globus-common
Requires: globus-gsi-callback
Requires: globus-gsi-cert-utils
Requires: globus-gsi-credential
Requires: globus-gsi-openssl-error
Requires: globus-gsi-proxy-core
Requires: globus-gsi-proxy-ssl
Requires: globus-gsi-sysconfig
Requires: globus-gss-assist
Requires: globus-gssapi-gsi
Requires: globus-openssl-module
Requires: globus-xio-gsi-driver
Requires: voms
%endif
Requires: krb5-libs
Requires: libcom_err
Requires: libtool-ltdl
Requires: munge-libs
Requires: openssl-libs
Requires: scitokens-cpp
Requires: systemd-libs

#Provides: user(condor) = 43
#Provides: group(condor) = 43

Obsoletes: condor-static < 7.2.0

# Standard Universe discontinued as of 8.9.0
Obsoletes: condor-std-universe < 8.9.0

# Cream gahp discontinued as of 8.9.9
Obsoletes: condor-cream-gahp < 8.9.9

# 32-bit shadow discontinued as of 8.9.9
Obsoletes: condor-small-shadow < 8.9.9

# external-libs package discontinued as of 8.9.9
Obsoletes: condor-external-libs < 8.9.9

%description
HTCondor is a specialized workload management system for
compute-intensive jobs. Like other full-featured batch systems, HTCondor
provides a job queueing mechanism, scheduling policy, priority scheme,
resource monitoring, and resource management. Users submit their
serial or parallel jobs to HTCondor, HTCondor places them into a queue,
chooses when and where to run the jobs based upon a policy, carefully
monitors their progress, and ultimately informs the user upon
completion.

#######################
%package devel
Summary: Development files for HTCondor
Group: Applications/System

%description devel
Development files for HTCondor

%if %uw_build
#######################
%package tarball
Summary: Files needed to build an HTCondor tarball
Group: Applications/System

%description tarball
Development files for HTCondor

%endif

#######################
%package procd
Summary: HTCondor Process tracking Daemon
Group: Applications/System

%description procd
A daemon for tracking child processes started by a parent.
Part of HTCondor, but able to be stand-alone

#######################
%package kbdd
Summary: HTCondor Keyboard Daemon
Group: Applications/System
Requires: %name = %version-%release
Requires: %name-classads = %{version}-%{release}

%description kbdd
The condor_kbdd monitors logged in X users for activity. It is only
useful on systems where no device (e.g. /dev/*) can be used to
determine console idle time.

#######################
%package vm-gahp
Summary: HTCondor's VM Gahp
Group: Applications/System
Requires: %name = %version-%release
Requires: libvirt
Requires: %name-classads = %{version}-%{release}

%description vm-gahp
The condor_vm-gahp enables the Virtual Machine Universe feature of
HTCondor. The VM Universe uses libvirt to start and control VMs under
HTCondor's Startd.

#######################
%package classads
Summary: HTCondor's classified advertisement language
Group: Development/Libraries
%if 0%{?osg} || 0%{?hcc}
Obsoletes: classads <= 1.0.10
Obsoletes: classads-static <= 1.0.10
Provides: classads = %version-%release
%endif

%description classads
Classified Advertisements (classads) are the lingua franca of
HTCondor. They are used for describing jobs, workstations, and other
resources. They are exchanged by HTCondor processes to schedule
jobs. They are logged to files for statistical and debugging
purposes. They are used to enquire about current state of the system.

A classad is a mapping from attribute names to expressions. In the
simplest cases, the expressions are simple constants (integer,
floating point, or string). A classad is thus a form of property
list. Attribute expressions can also be more complicated. There is a
protocol for evaluating an attribute expression of a classad vis a vis
another ad. For example, the expression "other.size > 3" in one ad
evaluates to true if the other ad has an attribute named size and the
value of that attribute is (or evaluates to) an integer greater than
three. Two classads match if each ad has an attribute requirements
that evaluates to true in the context of the other ad. Classad
matching is used by the HTCondor central manager to determine the
compatibility of jobs and workstations where they may be run.

#######################
%package classads-devel
Summary: Headers for HTCondor's classified advertisement language
Group: Development/System
Requires: %name-classads = %version-%release
Requires: pcre-devel
%if 0%{?osg} || 0%{?hcc}
Obsoletes: classads-devel <= 1.0.10
Provides: classads-devel = %version-%release
%endif

%description classads-devel
Header files for HTCondor's ClassAd Library, a powerful and flexible,
semi-structured representation of data.

#######################
%package test
Summary: HTCondor Self Tests
Group: Applications/System
Requires: %name = %version-%release
Requires: %name-classads = %{version}-%{release}

%description test
A collection of tests to verify that HTCondor is operating properly.

#######################
%if %parallel_setup
%package parallel-setup
Summary: Configure HTCondor for Parallel Universe jobs
Group: Applications/System
Requires: %name = %version-%release

%description parallel-setup
Running Parallel Universe jobs in HTCondor requires some configuration;
in particular, a dedicated scheduler is required.  In order to support
running parallel universe jobs out of the box, this sub-package provides
a condor_config.local.dedicated.resource file that sets up the current
host as the DedicatedScheduler.
%endif


#######################
%if %python
%if 0%{?rhel} <= 7 && 0%{?fedora} <= 31
%package -n python2-condor
Summary: Python bindings for HTCondor.
Group: Applications/System
Requires: python >= 2.2
Requires: %name = %version-%release
%{?python_provide:%python_provide python2-condor}
%if 0%{?rhel} >= 7
%ifarch x86_64
Requires: boost169-python2
%endif
%endif
# Remove before F30
Provides: %{name}-python = %{version}-%{release}
Provides: %{name}-python%{?_isa} = %{version}-%{release}
Obsoletes: %{name}-python < %{version}-%{release}

%description -n python2-condor
The python bindings allow one to directly invoke the C++ implementations of
the ClassAd library and HTCondor from python
%endif


%if 0%{?rhel} >= 7 || 0%{?fedora}
%ifarch x86_64
#######################
%package -n python3-condor
Summary: Python bindings for HTCondor.
Group: Applications/System
Requires: %name = %version-%release
%if 0%{?rhel} == 7
Requires: boost169-python3
%else
Requires: boost-python3
%endif
Requires: python3

%description -n python3-condor
The python bindings allow one to directly invoke the C++ implementations of
the ClassAd library and HTCondor from python
%endif
%endif
%endif


%if 0%{?rhel} == 7
#######################
%package credmon-oauth
Summary: OAuth2 credmon for HTCondor.
Group: Applications/System
Requires: %name = %version-%release
Requires: python2-condor
Requires: python2-requests-oauthlib
Requires: python-six
Requires: python-flask
Requires: python2-cryptography
Requires: python2-scitokens
Requires: httpd
Requires: mod_wsgi

%description credmon-oauth
The OAuth2 credmon allows users to obtain credentials from configured
OAuth2 endpoints and to use those credentials securely inside running jobs.
%endif


%if 0%{?vaultcred}
#######################
%package credmon-vault
Summary: Vault credmon for HTCondor.
Group: Applications/System
Requires: %name = %version-%release
Requires: python3-condor
Requires: python-six
%if 0%{?osg}
# Although htgettoken is only needed on the submit machine and
#  condor-credmon-vault is needed on both the submit and credd machines,
#  htgettoken is small so it doesn't hurt to require it in both places.
Requires: htgettoken >= 1.1
%endif
Conflicts: %name-credmon-oauth

%description credmon-vault
The Vault credmon allows users to obtain credentials from Vault using
htgettoken and to use those credentials securely inside running jobs.
%endif

#######################
%package bosco
Summary: BOSCO, a HTCondor overlay system for managing jobs at remote clusters
Url: https://osg-bosco.github.io/docs/
Group: Applications/System
%if 0%{?rhel} >= 8 || 0%{?fedora}
Requires: python3
%else
Requires: python >= 2.2
%endif
Requires: %name = %version-%release
Requires: rsync

%description bosco
BOSCO allows a locally-installed HTCondor to submit jobs to remote clusters,
using SSH as a transit mechanism.  It is designed for cases where the remote
cluster is using a different batch system such as PBS, SGE, LSF, or another
HTCondor system.

BOSCO provides an overlay system so the remote clusters appear to be a HTCondor
cluster.  This allows the user to run their workflows using HTCondor tools across
multiple clusters.

#######################
%package -n minicondor
Summary: Configuration for a single-node HTCondor
Group: Applications/System
Requires: %name = %version-%release
%if 0%{?rhel} >= 7 || 0%{?fedora}
Requires: python3-condor = %version-%release
%endif

%description -n minicondor
This example configuration is good for trying out HTCondor for the first time.
It only configures the IPv4 loopback address, turns on basic security, and
shortens many timers to be more responsive.

%if %uw_build

#######################
%package externals
Summary: Empty package to ensure yum gets the blahp from its own package
Group: Applications/System
Requires: %name = %version-%release

%description externals
Dummy package to help yum out

%endif

#######################
%package annex-ec2
Summary: Configuration and scripts to make an EC2 image annex-compatible.
Group: Applications/System
Requires: %name = %version-%release
Requires(post): /sbin/chkconfig
Requires(preun): /sbin/chkconfig

%description annex-ec2
Configures HTCondor to make an EC2 image annex-compatible.  Do NOT install
on a non-EC2 image.

%files annex-ec2
%_libexecdir/condor/condor-annex-ec2
%{_unitdir}/condor-annex-ec2.service
%config(noreplace) %_sysconfdir/condor/config.d/50ec2.config
%config(noreplace) %_sysconfdir/condor/master_shutdown_script.sh

%post annex-ec2
/bin/systemctl enable condor-annex-ec2

%preun annex-ec2
if [ $1 == 0 ]; then
    /bin/systemctl disable condor-annex-ec2
fi

#######################
%package all
Summary: All condor packages in a typical installation
Group: Applications/System
Requires: %name = %version-%release
Requires: %name-procd = %version-%release
Requires: %name-kbdd = %version-%release
Requires: %name-vm-gahp = %version-%release
Requires: %name-classads = %version-%release
%if 0%{?rhel} >= 7 || 0%{?fedora}
Requires: python3-condor = %version-%release
%endif
Requires: %name-bosco = %version-%release
%if %uw_build
Requires: %name-externals = %version-%release
%endif


%description all
Include dependencies for all condor packages in a typical installation

%pre
getent group condor >/dev/null || groupadd -r condor
getent passwd condor >/dev/null || \
  useradd -r -g condor -d %_var/lib/condor -s /sbin/nologin \
    -c "Owner of HTCondor Daemons" condor
exit 0


%prep
%if %git_build
%setup -q -c -n %{name}-%{tarball_version}
%else
# For release tarballs
%setup -q -n %{name}-%{tarball_version}
%endif

# Patch to use Python 2 for file transfer plugins
# The use the python-requests library and the one in EPEL is based Python 3.6
# However, Amazon Linux 2 has Python 3.7
%if 0%{?amzn}
%patch2 -p1
%endif

%if 0%{?osg} || 0%{?hcc}
%patch8 -p1
%endif

# fix errant execute permissions
find src -perm /a+x -type f -name "*.[Cch]" -exec chmod a-x {} \;


%build

%if 0%{?rhel} == 7 && ! 0%{?amzn} && 0%{?devtoolset}
. /opt/rh/devtoolset-9/enable
export CC=$(which cc)
export CXX=$(which c++)
%endif

# build man files
make -C docs man

export CMAKE_PREFIX_PATH=/usr

%if %uw_build
%define condor_build_id UW_development

%cmake3 \
       -DBUILDID:STRING=%condor_build_id \
       -DPACKAGEID:STRING=%{version}-%{condor_release} \
       -DUW_BUILD:BOOL=FALSE \
       -DPROPER:BOOL=TRUE \
       -DCMAKE_SKIP_RPATH:BOOL=TRUE \
       -DCONDOR_PACKAGE_BUILD:BOOL=TRUE \
       -DCONDOR_RPMBUILD:BOOL=TRUE \
       -D_VERBOSE:BOOL=TRUE \
       -DBUILD_TESTING:BOOL=TRUE \
       -DHAVE_BACKFILL:BOOL=TRUE \
       -DHAVE_BOINC:BOOL=FALSE \
%if %blahp
       -DWITH_BLAHP:BOOL=TRUE \
       -DBLAHP_FOUND=/usr/libexec/blahp/BLClient \
%else
       -DWITH_BLAHP:BOOL=FALSE \
%endif
       -DWITH_CREAM:BOOL=FALSE \
       -DWITH_DRMAA:BOOL=FALSE \
       -DPLATFORM:STRING=${NMI_PLATFORM:-unknown} \
       -DCMAKE_VERBOSE_MAKEFILE=ON \
       -DCMAKE_INSTALL_PREFIX:PATH=/usr \
       -DINCLUDE_INSTALL_DIR:PATH=/usr/include \
       -DSYSCONF_INSTALL_DIR:PATH=/etc \
       -DSHARE_INSTALL_PREFIX:PATH=/usr/share \
%ifarch x86_64
       -DCMAKE_INSTALL_LIBDIR:PATH=/usr/lib64 \
       -DLIB_INSTALL_DIR:PATH=/usr/lib64 \
       -DLIB_SUFFIX=64 \
%else
       -DCMAKE_INSTALL_LIBDIR:PATH=/usr/lib \
       -DLIB_INSTALL_DIR:PATH=/usr/lib \
%endif 
       -DBUILD_SHARED_LIBS:BOOL=ON

%else

%cmake3 -DBUILD_TESTING:BOOL=FALSE \
%if 0%{?fedora}
       -DBUILDID:STRING=RH-%{version}-%{release} \
       -D_VERBOSE:BOOL=TRUE \
%else
       -D_VERBOSE:BOOL=FALSE \
%endif
       -DUW_BUILD:BOOL=FALSE \
       -DPROPER:BOOL=TRUE \
       -DCMAKE_SKIP_RPATH:BOOL=TRUE \
       -DCONDOR_PACKAGE_BUILD:BOOL=TRUE \
       -DPACKAGEID:STRING=%{version}-%{condor_release} \
       -DCONDOR_RPMBUILD:BOOL=TRUE \
       -DHAVE_BACKFILL:BOOL=TRUE \
       -DHAVE_BOINC:BOOL=FALSE \
       -DHAVE_KBDD:BOOL=TRUE \
       -DHAVE_HIBERNATION:BOOL=TRUE \
       -DWANT_HDFS:BOOL=FALSE \
       -DWANT_CONTRIB:BOOL=FALSE \
       -DWITH_PIGEON:BOOL=FALSE \
       -DWANT_FULL_DEPLOYMENT:BOOL=TRUE \
       -DWITH_TRIGGERD:BOOL=FALSE \
       -DWITH_MANAGEMENT:BOOL=FALSE \
       -DWITH_QPID:BOOL=FALSE \
%if %blahp
       -DBLAHP_FOUND=/usr/libexec/blahp/BLClient \
       -DWITH_BLAHP:BOOL=TRUE \
%else
       -DWITH_BLAHP:BOOL=FALSE \
%endif
       -DWITH_CREAM:BOOL=FALSE \
%if %globus
       -DWITH_GLOBUS:BOOL=TRUE \
%else
       -DWITH_GLOBUS:BOOL=FALSE \
%endif
       -DWITH_PYTHON_BINDINGS:BOOL=TRUE \
       -DWITH_LIBCGROUP:BOOL=TRUE \
       -DLIBCGROUP_FOUND_SEARCH_cgroup=/%{_lib}/libcgroup.so.1
%endif

make %{?_smp_mflags}
%if %uw_build
make %{?_smp_mflags} tests
%endif

%install
# installation happens into a temporary location, this function is
# useful in moving files into their final locations
function populate {
  _dest="$1"; shift; _src="$*"
  mkdir -p "%{buildroot}/$_dest"
  mv $_src "%{buildroot}/$_dest"
}

rm -rf %{buildroot}
echo ---------------------------- makefile ---------------------------------
make install DESTDIR=%{buildroot}

%if %uw_build
make tests-tar-pkg
# tarball of tests
cp -p %{_builddir}/%{name}-%{version}/condor_tests-*.tar.gz %{buildroot}/%{_libdir}/condor/condor_tests-%{version}.tar.gz
%endif

# Drop in a symbolic link for backward compatibility
ln -s ../..%{_libdir}/condor/condor_ssh_to_job_sshd_config_template %{buildroot}/%_sysconfdir/condor/condor_ssh_to_job_sshd_config_template

%if %uw_build
%if 0%{?rhel} == 7 && ! 0%{?amzn}
# Drop in a link for backward compatibility for small shadow
ln -s condor_shadow %{buildroot}/%{_sbindir}/condor_shadow_s
%endif
%endif

populate /usr/share/doc/condor-%{version}/examples %{buildroot}/usr/share/doc/condor-%{version}/etc/examples/*
#rm -rf %{buildroot}/usr/share/doc/condor-%{version}/etc

mkdir -p %{buildroot}/%{_sysconfdir}/condor
# the default condor_config file is not architecture aware and thus
# sets the LIB directory to always be /usr/lib, we want to do better
# than that. this is, so far, the best place to do this
# specialization. we strip the "lib" or "lib64" part from _libdir and
# stick it in the LIB variable in the config.
LIB=$(echo %{?_libdir} | sed -e 's:/usr/\(.*\):\1:')
if [ "$LIB" = "%_libdir" ]; then
  echo "_libdir does not contain /usr, sed expression needs attention"
  exit 1
fi

# Install the basic configuration, a Personal HTCondor config. Allows for
# yum install condor + service condor start and go.
mkdir -p -m0755 %{buildroot}/%{_sysconfdir}/condor/config.d
mkdir -p -m0700 %{buildroot}/%{_sysconfdir}/condor/passwords.d
mkdir -p -m0700 %{buildroot}/%{_sysconfdir}/condor/tokens.d
%if %parallel_setup
cp %{SOURCE5} %{buildroot}/%{_sysconfdir}/condor/config.d/20dedicated_scheduler_condor.config
%endif

populate %_sysconfdir/condor/config.d %{buildroot}/usr/share/doc/condor-%{version}/examples/00-htcondor-9.0.config
populate %_sysconfdir/condor/config.d %{buildroot}/usr/share/doc/condor-%{version}/examples/00-minicondor
populate %_sysconfdir/condor/config.d %{buildroot}/usr/share/doc/condor-%{version}/examples/50ec2.config

# Install a second config.d directory under /usr/share, used for the
# convenience of software built on top of Condor such as GlideinWMS.
mkdir -p -m0755 %{buildroot}/usr/share/condor/config.d

mkdir -p -m0755 %{buildroot}/%{_var}/log/condor
# Note we use %{_var}/lib instead of %{_sharedstatedir} for RHEL5 compatibility
mkdir -p -m0755 %{buildroot}/%{_var}/lib/condor/spool
mkdir -p -m0755 %{buildroot}/%{_var}/lib/condor/execute
mkdir -p -m0755 %{buildroot}/%{_var}/lib/condor/krb_credentials
mkdir -p -m2770 %{buildroot}/%{_var}/lib/condor/oauth_credentials


# not packaging deployment tools
#rm -f %{buildroot}/%{_mandir}/man1/condor_config_bind.1
#rm -f %{buildroot}/%{_mandir}/man1/condor_cold_start.1
#rm -f %{buildroot}/%{_mandir}/man1/condor_cold_stop.1
#rm -f %{buildroot}/%{_mandir}/man1/uniq_pid_midwife.1
#rm -f %{buildroot}/%{_mandir}/man1/uniq_pid_undertaker.1
#rm -f %{buildroot}/%{_mandir}/man1/filelock_midwife.1
#rm -f %{buildroot}/%{_mandir}/man1/filelock_undertaker.1
#rm -f %{buildroot}/%{_mandir}/man1/install_release.1
#rm -f %{buildroot}/%{_mandir}/man1/cleanup_release.1

# not packaging configure/install scripts
%if ! %uw_build
rm -f %{buildroot}%{_bindir}/make-personal-from-tarball
rm -f %{buildroot}%{_sbindir}/condor_configure
rm -f %{buildroot}%{_sbindir}/condor_install
rm -f %{buildroot}/%{_mandir}/man1/condor_configure.1
rm -f %{buildroot}/%{_mandir}/man1/condor_install.1
%endif

# not packaging legacy cruft
#rm -f %{buildroot}/%{_mandir}/man1/condor_master_off.1
#rm -f %{buildroot}/%{_mandir}/man1/condor_reconfig_schedd.1

# this one got removed but the manpage was left around
#rm -f %{buildroot}/%{_mandir}/man1/condor_glidein.1

# remove junk man page (Fedora 32 build)
#rm -f %{buildroot}/%{_mandir}/man1/_static/graphviz.css

# Remove python-based tools when no python bindings
%if ! %python
rm -f %{buildroot}/%{_bindir}/condor_top
rm -f %{buildroot}/%{_bindir}/classad_eval
rm -f %{buildroot}/%{_bindir}/condor_watch_q
rm -f %{buildroot}/%{_bindir}/condor_check_password
rm -f %{buildroot}/%{_bindir}/condor_check_config
%endif

# For EL7, move oauth credmon WSGI script out of libexec to /var/www
%if 0%{?rhel} == 7
mkdir -p %{buildroot}/%{_var}/www/wsgi-scripts/condor_credmon_oauth
mv %{buildroot}/%{_libexecdir}/condor/condor_credmon_oauth.wsgi %{buildroot}/%{_var}/www/wsgi-scripts/condor_credmon_oauth/condor_credmon_oauth.wsgi

# Move oauth credmon config files out of examples and into config.d
mv %{buildroot}/usr/share/doc/condor-%{version}/examples/condor_credmon_oauth/config/condor/40-oauth-credmon.conf %{buildroot}/%{_sysconfdir}/condor/config.d/40-oauth-credmon.conf
mv %{buildroot}/usr/share/doc/condor-%{version}/examples/condor_credmon_oauth/config/condor/40-oauth-tokens.conf %{buildroot}/%{_sysconfdir}/condor/config.d/40-oauth-tokens.conf
mv %{buildroot}/usr/share/doc/condor-%{version}/examples/condor_credmon_oauth/README.credentials %{buildroot}/%{_var}/lib/condor/oauth_credentials/README.credentials
%endif

%if 0%{?vaultcred}
# Move vault credmon config file out of examples and into config.d
mv %{buildroot}/usr/share/doc/condor-%{version}/examples/condor_credmon_oauth/config/condor/40-vault-credmon.conf %{buildroot}/%{_sysconfdir}/condor/config.d/40-vault-credmon.conf
%else
# Otherwise remove installed vault credmon files from the buildroot
rm -f %{buildroot}/%{_sbindir}/condor_credmon_vault
rm -f %{buildroot}/%{_bindir}/condor_vault_storer
%endif

# For non-EL7, remove oauth credmon from the buildroot
%if 0%{?rhel} > 7 || 0%{?fedora}
rm -f %{buildroot}/%{_libexecdir}/condor/condor_credmon_oauth.wsgi
rm -f %{buildroot}/%{_sbindir}/condor_credmon_oauth
rm -f %{buildroot}/%{_sbindir}/scitokens_credential_producer
%if ! 0%{?vaultcred}
rm -rf %{buildroot}/%{_libexecdir}/condor/credmon
rm -rf %{buildroot}/usr/share/doc/condor-%{version}/examples/condor_credmon_oauth
%endif
%endif

###
# Backwards compatibility on EL7 with the previous versions and configs of scitokens-credmon
%if 0%{?rhel} == 7
ln -s ../..%{_sbindir}/condor_credmon_oauth          %{buildroot}/%{_bindir}/condor_credmon_oauth
ln -s ../..%{_sbindir}/scitokens_credential_producer %{buildroot}/%{_bindir}/scitokens_credential_producer
mkdir -p %{buildroot}/%{_var}/www/wsgi-scripts/scitokens-credmon
ln -s ../../../..%{_var}/www/wsgi-scripts/condor_credmon_oauth/condor_credmon_oauth.wsgi %{buildroot}/%{_var}/www/wsgi-scripts/scitokens-credmon/scitokens-credmon.wsgi
%endif
###

# Remove junk
#rm -rf %{buildroot}/%{_sysconfdir}/sysconfig
#rm -rf %{buildroot}/%{_sysconfdir}/init.d

# install tmpfiles.d/condor.conf
mkdir -p %{buildroot}%{_tmpfilesdir}
install -m 0644 %{buildroot}/usr/share/doc/condor-%{version}/examples/condor-tmpfiles.conf %{buildroot}%{_tmpfilesdir}/%{name}.conf

install -Dp -m0755 %{buildroot}/usr/share/doc/condor-%{version}/examples/condor-annex-ec2 %{buildroot}%{_libexecdir}/condor/condor-annex-ec2

mkdir -p %{buildroot}%{_unitdir}
install -m 0644 %{buildroot}/usr/share/doc/condor-%{version}/examples/condor-annex-ec2.service %{buildroot}%{_unitdir}/condor-annex-ec2.service
install -m 0644 %{buildroot}/usr/share/doc/condor-%{version}/examples/condor.service %{buildroot}%{_unitdir}/condor.service
# Disabled until HTCondor security fixed.
# install -m 0644 %{buildroot}/usr/share/doc/condor-%{version}/examples/condor.socket %{buildroot}%{_unitdir}/condor.socket
%if 0%{?osg} || 0%{?hcc}
# Set condor service enviroment variables for LCMAPS on OSG systems
mkdir -p %{buildroot}%{_unitdir}/condor.service.d
install -Dp -m 0644 %{SOURCE3} %{buildroot}%{_unitdir}/condor.service.d/osg-env.conf
%endif

%if 0%{?rhel} >= 7
mkdir -p %{buildroot}%{_datadir}/condor/
cp %{SOURCE8} %{buildroot}%{_datadir}/condor/
%endif

# Install perl modules

#Fixups for packaged build, should have been done by cmake

mkdir -p %{buildroot}/usr/share/condor
mv %{buildroot}/usr/lib64/condor/Chirp.jar %{buildroot}/usr/share/condor
mv %{buildroot}/usr/lib64/condor/CondorJava*.class %{buildroot}/usr/share/condor
mv %{buildroot}/usr/lib64/condor/libchirp_client.so %{buildroot}/usr/lib64
mv %{buildroot}/usr/lib64/condor/libcondorapi.so %{buildroot}/usr/lib64
mv %{buildroot}/usr/lib64/condor/libcondor_utils_*.so %{buildroot}/usr/lib64
%if 0%{?rhel} == 7
mv %{buildroot}/usr/lib64/condor/libpyclassad2*.so %{buildroot}/usr/lib64
%endif
mv %{buildroot}/usr/lib64/condor/libpyclassad3*.so %{buildroot}/usr/lib64

#rm -rf %{buildroot}/usr/include/condor
#rm -rf %{buildroot}/usr/lib64/condor/libchirp_client.a
#rm -rf %{buildroot}/usr/lib64/condor/libcondorapi.a
#rm -rf %{buildroot}/usr/lib64/libclassad.a
rm -rf %{buildroot}/usr/share/doc/condor-%{version}/LICENSE-2.0.txt
rm -rf %{buildroot}/usr/share/doc/condor-%{version}/NOTICE.txt
rm -rf %{buildroot}/usr/share/doc/condor-%{version}/README

# we must place the config examples in builddir so %doc can find them
mv %{buildroot}/usr/share/doc/condor-%{version}/examples %_builddir/%name-%tarball_version

# Remove stuff that comes from the full-deploy
#rm -rf %{buildroot}%{_sbindir}/cleanup_release
#rm -rf %{buildroot}%{_sbindir}/condor
#rm -rf %{buildroot}%{_sbindir}/condor_cleanup_local
#rm -rf %{buildroot}%{_sbindir}/condor_cold_start
#rm -rf %{buildroot}%{_sbindir}/condor_cold_stop
#rm -rf %{buildroot}%{_sbindir}/condor_config_bind
#rm -rf %{buildroot}%{_sbindir}/condor_configure
#rm -rf %{buildroot}%{_sbindir}/condor_install
#rm -rf %{buildroot}%{_sbindir}/condor_install_local
#rm -rf %{buildroot}%{_sbindir}/condor_local_start
#rm -rf %{buildroot}%{_sbindir}/condor_local_stop
#rm -rf %{buildroot}%{_sbindir}/condor_startd_factory
#rm -rf %{buildroot}%{_sbindir}/condor_vm_vmware.pl
#rm -rf %{buildroot}%{_sbindir}/filelock_midwife
#rm -rf %{buildroot}%{_sbindir}/filelock_undertaker
#rm -rf %{buildroot}%{_sbindir}/install_release
#rm -rf %{buildroot}%{_sbindir}/uniq_pid_command
#rm -rf %{buildroot}%{_sbindir}/uniq_pid_midwife
#rm -rf %{buildroot}%{_sbindir}/uniq_pid_undertaker
#rm -rf %{buildroot}%{_sbindir}/condor_master_off
#rm -rf %{buildroot}%{_sbindir}/condor_reconfig_schedd
#rm -rf %{buildroot}%{_datadir}/condor/Execute.pm
#rm -rf %{buildroot}%{_datadir}/condor/ExecuteLock.pm
#rm -rf %{buildroot}%{_datadir}/condor/FileLock.pm
#rm -rf %{buildroot}%{_usrsrc}/chirp/chirp_*
#rm -rf %{buildroot}%{_usrsrc}/startd_factory
#rm -rf %{buildroot}/usr/DOC
#rm -rf %{buildroot}/usr/INSTALL
#rm -rf %{buildroot}/usr/LICENSE-2.0.txt
#rm -rf %{buildroot}/usr/NOTICE.txt
#rm -rf %{buildroot}/usr/README
#rm -rf %{buildroot}/usr/examples/
#rm -rf %{buildroot}%{_includedir}/MyString.h
#rm -rf %{buildroot}%{_includedir}/chirp_client.h
#rm -rf %{buildroot}%{_includedir}/compat_classad*
#rm -rf %{buildroot}%{_includedir}/condor_classad.h
#rm -rf %{buildroot}%{_includedir}/condor_constants.h
#rm -rf %{buildroot}%{_includedir}/condor_event.h
#rm -rf %{buildroot}%{_includedir}/condor_header_features.h
#rm -rf %{buildroot}%{_includedir}/condor_holdcodes.h
#rm -rf %{buildroot}%{_includedir}/file_lock.h
#rm -rf %{buildroot}%{_includedir}/iso_dates.h
#rm -rf %{buildroot}%{_includedir}/read_user_log.h
#rm -rf %{buildroot}%{_includedir}/stl_string_utils.h
#rm -rf %{buildroot}%{_includedir}/user_log.README
#rm -rf %{buildroot}%{_includedir}/user_log.c++.h
#rm -rf %{buildroot}%{_includedir}/usr/include/condor_ast.h
#rm -rf %{buildroot}%{_includedir}/condor_astbase.h
#rm -rf %{buildroot}%{_includedir}/condor_attrlist.h
#rm -rf %{buildroot}%{_includedir}/condor_exprtype.h
#rm -rf %{buildroot}%{_includedir}/condor_parser.h
#rm -rf %{buildroot}%{_includedir}/write_user_log.h
#rm -rf %{buildroot}%{_includedir}/condor_ast.h
#rm -rf %{buildroot}%{_includedir}/README
#rm -rf %{buildroot}%{_libexecdir}/condor/bgp_*
#rm -rf %{buildroot}%{_datadir}/condor/libchirp_client.a
#rm -rf %{buildroot}%{_datadir}/condor/libcondorapi.a
#rm -rf %{buildroot}%{_mandir}/man1/cleanup_release.1*
#rm -rf %{buildroot}%{_mandir}/man1/condor_cold_start.1*
#rm -rf %{buildroot}%{_mandir}/man1/condor_cold_stop.1*
#rm -rf %{buildroot}%{_mandir}/man1/condor_config_bind.1*
#rm -rf %{buildroot}%{_mandir}/man1/condor_configure.1*
#rm -rf %{buildroot}%{_mandir}/man1/condor_load_history.1*
#rm -rf %{buildroot}%{_mandir}/man1/filelock_midwife.1*
#rm -rf %{buildroot}%{_mandir}/man1/filelock_undertaker.1*
#rm -rf %{buildroot}%{_mandir}/man1/install_release.1*
#rm -rf %{buildroot}%{_mandir}/man1/uniq_pid_midwife.1*
#rm -rf %{buildroot}%{_mandir}/man1/uniq_pid_undertaker.1*

#rm -rf %{buildroot}%{_datadir}/condor/python/{htcondor,classad}.so
#rm -rf %{buildroot}%{_datadir}/condor/{libpyclassad*,htcondor,classad}.so
#rm -rf %{buildroot}%{_datadir}/condor/python/{py3htcondor,py3classad}.so
#rm -rf %{buildroot}%{_datadir}/condor/{libpy3classad*,py3htcondor,py3classad}.so

# Install BOSCO
%if 0%{?rhel} >= 8
mkdir -p %{buildroot}%{python3_sitelib}
mv %{buildroot}%{_libexecdir}/condor/campus_factory/python-lib/GlideinWMS %{buildroot}%{python3_sitelib}
mv %{buildroot}%{_libexecdir}/condor/campus_factory/python-lib/campus_factory %{buildroot}%{python3_sitelib}
%else
mkdir -p %{buildroot}%{python_sitelib}
mv %{buildroot}%{_libexecdir}/condor/campus_factory/python-lib/GlideinWMS %{buildroot}%{python_sitelib}
mv %{buildroot}%{_libexecdir}/condor/campus_factory/python-lib/campus_factory %{buildroot}%{python_sitelib}
%endif
%if 0%{?hcc}
mv %{buildroot}%{_libexecdir}/condor/campus_factory/share/condor/condor_config.factory %{buildroot}%{_sysconfdir}/condor/config.d/60-campus_factory.config
%endif
%if 0%{?osg} || 0%{?hcc}
mv %{buildroot}%{_libexecdir}/condor/campus_factory/etc/campus_factory.conf %{buildroot}%{_sysconfdir}/condor/
%endif
mv %{buildroot}%{_libexecdir}/condor/campus_factory/share %{buildroot}%{_datadir}/condor/campus_factory

# htcondor/dags only works with Python3
rm -rf %{buildroot}/usr/lib64/python2.7/site-packages/htcondor/dags

# htcondor/personal.py only works with Python3
rm -f %{buildroot}/usr/lib64/python2.7/site-packages/htcondor/personal.py

%clean
rm -rf %{buildroot}


%check
# This currently takes hours and can kill your machine...
#cd condor_tests
#make check-seralized

#################
%files all
%if %uw_build
#################
%files externals
#################
%endif
%files
%exclude %_sbindir/openstack_gahp
%defattr(-,root,root,-)
%doc LICENSE-2.0.txt NOTICE.txt examples
%dir %_sysconfdir/condor/
%config %_sysconfdir/condor/condor_config
%{_tmpfilesdir}/%{name}.conf
%{_unitdir}/condor.service
%if 0%{?osg} || 0%{?hcc}
%{_unitdir}/condor.service.d/osg-env.conf
%endif
# Disabled until HTCondor security fixed.
# % {_unitdir}/condor.socket
%dir %_datadir/condor/
%_datadir/condor/Chirp.jar
%_datadir/condor/CondorJavaInfo.class
%_datadir/condor/CondorJavaWrapper.class
%if 0%{?rhel} >= 7
%_datadir/condor/htcondor.pp
%endif
%dir %_sysconfdir/condor/passwords.d/
%dir %_sysconfdir/condor/tokens.d/
%dir %_sysconfdir/condor/config.d/
%config(noreplace) %{_sysconfdir}/condor/config.d/00-htcondor-9.0.config
%dir /usr/share/condor/config.d/
%_libdir/condor/condor_ssh_to_job_sshd_config_template
%_sysconfdir/condor/condor_ssh_to_job_sshd_config_template
%_sysconfdir/bash_completion.d/condor
%_libdir/libchirp_client.so
%_libdir/libcondor_utils_%{version_}.so
%_libdir/libcondorapi.so
%_libdir/condor/libgetpwnam.so
%dir %_libexecdir/condor/
%_libexecdir/condor/linux_kernel_tuning
%_libexecdir/condor/accountant_log_fixer
%_libexecdir/condor/condor_chirp
%_libexecdir/condor/condor_ssh
%_libexecdir/condor/sshd.sh
%_libexecdir/condor/get_orted_cmd.sh
%_libexecdir/condor/orted_launcher.sh
%_libexecdir/condor/set_batchtok_cmd
%_libexecdir/condor/cred_producer_krb
%_libexecdir/condor/condor_job_router
%_libexecdir/condor/condor_pid_ns_init
%_libexecdir/condor/condor_urlfetch
%_libexecdir/condor/htcondor_docker_test
%if %globus
%_sbindir/condor_gridshell
%_sbindir/grid_monitor
%_sbindir/nordugrid_gahp
%endif
%_libexecdir/condor/condor_limits_wrapper.sh
%_libexecdir/condor/condor_rooster
%_libexecdir/condor/condor_schedd.init
%_libexecdir/condor/condor_ssh_to_job_shell_setup
%_libexecdir/condor/condor_ssh_to_job_sshd_setup
%_libexecdir/condor/condor_power_state
%_libexecdir/condor/condor_kflops
%_libexecdir/condor/condor_mips
%_libexecdir/condor/data_plugin
%_libexecdir/condor/box_plugin.py
%_libexecdir/condor/gdrive_plugin.py
%_libexecdir/condor/onedrive_plugin.py
# TODO: get rid of these
# Not sure where these are getting built
%if 0%{?rhel} <= 7 && ! 0%{?fedora}
%_libexecdir/condor/box_plugin.pyc
%_libexecdir/condor/box_plugin.pyo
%_libexecdir/condor/gdrive_plugin.pyc
%_libexecdir/condor/gdrive_plugin.pyo
%_libexecdir/condor/onedrive_plugin.pyc
%_libexecdir/condor/onedrive_plugin.pyo
%_libexecdir/condor/adstash/__init__.pyc
%_libexecdir/condor/adstash/__init__.pyo
%endif
%_libexecdir/condor/curl_plugin
%_libexecdir/condor/legacy_curl_plugin
%_libexecdir/condor/condor_shared_port
%_libexecdir/condor/condor_defrag
%_libexecdir/condor/interactive.sub
%_libexecdir/condor/condor_gangliad
%_libexecdir/condor/panda-plugin.so
%_libexecdir/condor/pandad
%_libexecdir/condor/ce-audit.so
%_libexecdir/condor/adstash/__init__.py
%_libexecdir/condor/adstash/config.py
%_libexecdir/condor/adstash/convert.py
%_libexecdir/condor/adstash/elastic.py
%_libexecdir/condor/adstash/history.py
%_libexecdir/condor/adstash/utils.py
%_mandir/man1/condor_advertise.1.gz
%_mandir/man1/condor_annex.1.gz
%_mandir/man1/condor_check_userlogs.1.gz
%_mandir/man1/condor_chirp.1.gz
%_mandir/man1/condor_config_val.1.gz
%_mandir/man1/condor_dagman.1.gz
%_mandir/man1/condor_fetchlog.1.gz
%_mandir/man1/condor_findhost.1.gz
%_mandir/man1/condor_gpu_discovery.1.gz
%_mandir/man1/condor_history.1.gz
%_mandir/man1/condor_hold.1.gz
%_mandir/man1/condor_job_router_info.1.gz
%_mandir/man1/condor_master.1.gz
%_mandir/man1/condor_off.1.gz
%_mandir/man1/condor_on.1.gz
%_mandir/man1/condor_pool_job_report.1.gz
%_mandir/man1/condor_preen.1.gz
%_mandir/man1/condor_prio.1.gz
%_mandir/man1/condor_q.1.gz
%_mandir/man1/condor_qsub.1.gz
%_mandir/man1/condor_qedit.1.gz
%_mandir/man1/condor_reconfig.1.gz
%_mandir/man1/condor_release.1.gz
%_mandir/man1/condor_reschedule.1.gz
%_mandir/man1/condor_restart.1.gz
%_mandir/man1/condor_rm.1.gz
%_mandir/man1/condor_run.1.gz
%_mandir/man1/condor_set_shutdown.1.gz
%_mandir/man1/condor_sos.1.gz
%_mandir/man1/condor_stats.1.gz
%_mandir/man1/condor_status.1.gz
%_mandir/man1/condor_store_cred.1.gz
%_mandir/man1/condor_submit.1.gz
%_mandir/man1/condor_submit_dag.1.gz
%_mandir/man1/condor_token_create.1.gz
%_mandir/man1/condor_token_fetch.1.gz
%_mandir/man1/condor_token_list.1.gz
%_mandir/man1/condor_token_request.1.gz
%_mandir/man1/condor_token_request_approve.1.gz
%_mandir/man1/condor_token_request_auto_approve.1.gz
%_mandir/man1/condor_token_request_list.1.gz
%_mandir/man1/condor_top.1.gz
%_mandir/man1/condor_transfer_data.1.gz
%_mandir/man1/condor_transform_ads.1.gz
%_mandir/man1/condor_update_machine_ad.1.gz
%_mandir/man1/condor_updates_stats.1.gz
%_mandir/man1/condor_urlfetch.1.gz
%_mandir/man1/condor_userlog.1.gz
%_mandir/man1/condor_userprio.1.gz
%_mandir/man1/condor_vacate.1.gz
%_mandir/man1/condor_vacate_job.1.gz
%_mandir/man1/condor_version.1.gz
%_mandir/man1/condor_wait.1.gz
%_mandir/man1/condor_router_history.1.gz
%_mandir/man1/condor_continue.1.gz
%_mandir/man1/condor_suspend.1.gz
%_mandir/man1/condor_router_q.1.gz
%_mandir/man1/condor_ssh_to_job.1.gz
%_mandir/man1/condor_power.1.gz
%_mandir/man1/condor_gather_info.1.gz
%_mandir/man1/condor_router_rm.1.gz
%_mandir/man1/condor_drain.1.gz
%_mandir/man1/condor_ping.1.gz
%_mandir/man1/condor_rmdir.1.gz
%_mandir/man1/condor_tail.1.gz
%_mandir/man1/condor_who.1.gz
%_mandir/man1/condor_now.1.gz
%_mandir/man1/classad_eval.1.gz
%_mandir/man1/classads.1.gz
%_mandir/man1/condor_adstash.1.gz
%_mandir/man1/condor_evicted_files.1.gz
%_mandir/man1/condor_watch_q.1.gz
%_mandir/man1/get_htcondor.1.gz
# bin/condor is a link for checkpoint, reschedule, vacate
%_bindir/condor_submit_dag
%_bindir/condor_who
%_bindir/condor_now
%_bindir/condor_prio
%_bindir/condor_transfer_data
%_bindir/condor_check_userlogs
%_bindir/condor_q
%_libexecdir/condor/condor_transferer
%_bindir/condor_docker_enter
%_bindir/condor_qedit
%_bindir/condor_userlog
%_bindir/condor_release
%_bindir/condor_userlog_job_counter
%_bindir/condor_config_val
%_bindir/condor_reschedule
%_bindir/condor_userprio
%_bindir/condor_check_password
%_bindir/condor_check_config
%_bindir/condor_dagman
%_bindir/condor_rm
%_bindir/condor_vacate
%_bindir/condor_run
%_bindir/condor_router_history
%_bindir/condor_router_q
%_bindir/condor_router_rm
%_bindir/condor_vacate_job
%_bindir/condor_findhost
%_bindir/condor_stats
%_bindir/condor_version
%_bindir/condor_history
%_bindir/condor_status
%_bindir/condor_wait
%_bindir/condor_hold
%_bindir/condor_submit
%_bindir/condor_ssh_to_job
%_bindir/condor_power
%_bindir/condor_gather_info
%_bindir/condor_continue
%_bindir/condor_suspend
%_bindir/condor_test_match
%_bindir/condor_token_create
%_bindir/condor_token_fetch
%_bindir/condor_token_request
%_bindir/condor_token_request_approve
%_bindir/condor_token_request_auto_approve
%_bindir/condor_token_request_list
%_bindir/condor_token_list
%_bindir/condor_scitoken_exchange
%_bindir/condor_drain
%_bindir/condor_ping
%_bindir/condor_tail
%_bindir/condor_qsub
%_bindir/condor_pool_job_report
%_bindir/condor_job_router_info
%_bindir/condor_transform_ads
%_bindir/condor_update_machine_ad
%_bindir/condor_annex
%_bindir/condor_nsenter
%_bindir/condor_evicted_files
%_bindir/condor_adstash
# sbin/condor is a link for master_off, off, on, reconfig,
# reconfig_schedd, restart
%_sbindir/condor_advertise
%_sbindir/condor_aklog
%_sbindir/condor_credmon_krb
%_sbindir/condor_c-gahp
%_sbindir/condor_c-gahp_worker_thread
%_sbindir/condor_collector
%_sbindir/condor_credd
%_sbindir/condor_fetchlog
%_sbindir/condor_had
%_sbindir/condor_master
%_sbindir/condor_negotiator
%_sbindir/condor_off
%_sbindir/condor_on
%_sbindir/condor_preen
%_sbindir/condor_reconfig
%_sbindir/condor_replication
%_sbindir/condor_restart
%_sbindir/condor_schedd
%_sbindir/condor_set_shutdown
%_sbindir/condor_shadow
%if %uw_build
%if 0%{?rhel} == 7 && ! 0%{?amzn}
%{_sbindir}/condor_shadow_s
%endif
%endif
%_sbindir/condor_sos
%_sbindir/condor_startd
%_sbindir/condor_starter
%_sbindir/condor_store_cred
%_sbindir/condor_testwritelog
%_sbindir/condor_transferd
%_sbindir/condor_updates_stats
%_sbindir/ec2_gahp
%_sbindir/condor_gridmanager
%_sbindir/remote_gahp
%_sbindir/AzureGAHPServer
%_sbindir/gce_gahp
%_sbindir/arc_gahp
%_libexecdir/condor/condor_gpu_discovery
%_libexecdir/condor/condor_gpu_utilization
%_sbindir/condor_vm-gahp-vmware
%_sbindir/condor_vm_vmware
%config(noreplace) %_sysconfdir/condor/ganglia.d/00_default_metrics
%defattr(-,condor,condor,-)
%dir %_var/lib/condor/
%dir %_var/lib/condor/execute/
%dir %_var/lib/condor/spool/
%dir %_var/log/condor/
%defattr(-,root,condor,-)
%dir %_var/lib/condor/oauth_credentials
%defattr(-,root,root,-)
%dir %_var/lib/condor/krb_credentials

#################
%files devel
%{_includedir}/condor/MyString.h
%{_includedir}/condor/chirp_client.h
%{_includedir}/condor/compat_classad.h
%{_includedir}/condor/compat_classad_list.h
%{_includedir}/condor/compat_classad_util.h
%{_includedir}/condor/condor_classad.h
%{_includedir}/condor/condor_constants.h
%{_includedir}/condor/condor_event.h
%{_includedir}/condor/condor_header_features.h
%{_includedir}/condor/condor_holdcodes.h
%{_includedir}/condor/file_lock.h
%{_includedir}/condor/iso_dates.h
%{_includedir}/condor/read_user_log.h
%{_includedir}/condor/stl_string_utils.h
%{_includedir}/condor/user_log.README
%{_includedir}/condor/user_log.c++.h
%{_includedir}/condor/write_user_log.h
%{_libdir}/condor/libchirp_client.a
%{_libdir}/condor/libcondorapi.a
%{_libdir}/libclassad.a


%if %uw_build
#################
%files tarball
%{_bindir}/make-personal-from-tarball
%{_sbindir}/condor_configure
%{_sbindir}/condor_install
%{_mandir}/man1/condor_configure.1.gz
%{_mandir}/man1/condor_install.1.gz
%endif

#################
%files procd
%_sbindir/condor_procd
%_sbindir/gidd_alloc
%_sbindir/procd_ctl
%_mandir/man1/procd_ctl.1.gz
%_mandir/man1/gidd_alloc.1.gz
%_mandir/man1/condor_procd.1.gz

#################
%files kbdd
%defattr(-,root,root,-)
%doc LICENSE-2.0.txt NOTICE.txt
%_sbindir/condor_kbdd

#################
%files vm-gahp
%defattr(-,root,root,-)
%doc LICENSE-2.0.txt NOTICE.txt
%_sbindir/condor_vm-gahp
%_libexecdir/condor/libvirt_simple_script.awk

#################
%files classads
%defattr(-,root,root,-)
%doc LICENSE-2.0.txt NOTICE.txt
%_libdir/libclassad.so.*

#################
%files classads-devel
%defattr(-,root,root,-)
%doc LICENSE-2.0.txt NOTICE.txt
%_bindir/classad_functional_tester
%_bindir/classad_version
%_libdir/libclassad.so
%dir %_includedir/classad/
%_includedir/classad/attrrefs.h
%_includedir/classad/cclassad.h
%_includedir/classad/classad_distribution.h
%_includedir/classad/classadErrno.h
%_includedir/classad/classad.h
%_includedir/classad/classadItor.h
%_includedir/classad/classadCache.h
%_includedir/classad/classad_containers.h
%_includedir/classad/collectionBase.h
%_includedir/classad/collection.h
%_includedir/classad/common.h
%_includedir/classad/debug.h
%_includedir/classad/exprList.h
%_includedir/classad/exprTree.h
%_includedir/classad/fnCall.h
%_includedir/classad/indexfile.h
%_includedir/classad/jsonSink.h
%_includedir/classad/jsonSource.h
%_includedir/classad/lexer.h
%_includedir/classad/lexerSource.h
%_includedir/classad/literals.h
%_includedir/classad/matchClassad.h
%_includedir/classad/natural_cmp.h
%_includedir/classad/operators.h
%_includedir/classad/query.h
%_includedir/classad/sink.h
%_includedir/classad/source.h
%_includedir/classad/transaction.h
%_includedir/classad/util.h
%_includedir/classad/value.h
%_includedir/classad/view.h
%_includedir/classad/xmlLexer.h
%_includedir/classad/xmlSink.h
%_includedir/classad/xmlSource.h

#################
%files test
%defattr(-,root,root,-)
%_libexecdir/condor/condor_sinful
%_libexecdir/condor/condor_testingd
%_libexecdir/condor/test_user_mapping
%if %uw_build
%_libdir/condor/condor_tests-%{version}.tar.gz
%endif

%if %parallel_setup
%files parallel-setup
%defattr(-,root,root,-)
%config(noreplace) %_sysconfdir/condor/config.d/20dedicated_scheduler_condor.config
%endif

%if %python
%if 0%{?rhel} <= 7 && 0%{?fedora} <= 31
%files -n python2-condor
%defattr(-,root,root,-)
%_bindir/condor_top
%_bindir/classad_eval
%_bindir/condor_watch_q
%_libdir/libpyclassad2*.so
%_libexecdir/condor/libclassad_python_user.so
%_libexecdir/condor/libcollector_python_plugin.so
%{python_sitearch}/classad/
%{python_sitearch}/htcondor/
%{python_sitearch}/htcondor-*.egg-info/
%endif

%if 0%{?rhel} >= 7 || 0%{?fedora}
%ifarch x86_64
%files -n python3-condor
%defattr(-,root,root,-)
%_bindir/condor_top
%_bindir/classad_eval
%_bindir/condor_watch_q
%_bindir/htcondor
%_libdir/libpyclassad3*.so
%_libexecdir/condor/libclassad_python_user.cpython-3*.so
%_libexecdir/condor/libclassad_python3_user.so
%_libexecdir/condor/libcollector_python_plugin.cpython-3*.so
%_libexecdir/condor/libcollector_python3_plugin.so
/usr/lib64/python%{python3_version}/site-packages/classad/
/usr/lib64/python%{python3_version}/site-packages/htcondor/
/usr/lib64/python%{python3_version}/site-packages/htcondor-*.egg-info/
/usr/lib64/python%{python3_version}/site-packages/htcondor_cli/
%endif
%endif
%endif

%if 0%{?rhel} == 7
%files credmon-oauth
%doc examples/condor_credmon_oauth
%_sbindir/condor_credmon_oauth
%_sbindir/scitokens_credential_producer
%_var/www/wsgi-scripts/condor_credmon_oauth
%_libexecdir/condor/credmon
%_var/lib/condor/oauth_credentials/README.credentials
%config(noreplace) %_sysconfdir/condor/config.d/40-oauth-credmon.conf
%config(noreplace) %_sysconfdir/condor/config.d/40-oauth-tokens.conf
%ghost %_var/lib/condor/oauth_credentials/wsgi_session_key
%ghost %_var/lib/condor/oauth_credentials/CREDMON_COMPLETE
%ghost %_var/lib/condor/oauth_credentials/pid
###
# Backwards compatibility with the previous versions and configs of scitokens-credmon
%_bindir/condor_credmon_oauth
%_bindir/scitokens_credential_producer
%_var/www/wsgi-scripts/scitokens-credmon
###
%endif

%if 0%{?vaultcred}
%files credmon-vault
%doc examples/condor_credmon_oauth
%_sbindir/condor_credmon_vault
%_bindir/condor_vault_storer
%_libexecdir/condor/credmon
%config(noreplace) %_sysconfdir/condor/config.d/40-vault-credmon.conf
%ghost %_var/lib/condor/oauth_credentials/CREDMON_COMPLETE
%ghost %_var/lib/condor/oauth_credentials/pid
%endif

%files bosco
%defattr(-,root,root,-)
%if 0%{?hcc}
%config(noreplace) %_sysconfdir/condor/config.d/60-campus_factory.config
%endif
%if 0%{?osg} || 0%{?hcc}
%config(noreplace) %_sysconfdir/condor/campus_factory.conf
%endif
%_libexecdir/condor/shellselector
%_libexecdir/condor/campus_factory
%_sbindir/bosco_install
%_sbindir/campus_factory
%_sbindir/condor_ft-gahp
%_sbindir/runfactory
%_bindir/bosco_cluster
%_bindir/bosco_ssh_start
%_bindir/bosco_start
%_bindir/bosco_stop
%_bindir/bosco_findplatform
%_bindir/bosco_uninstall
%_bindir/bosco_quickstart
%_bindir/htsub
%_sbindir/glidein_creation
%_datadir/condor/campus_factory
%if 0%{?rhel} >= 8
%{python3_sitelib}/GlideinWMS
%{python3_sitelib}/campus_factory
%else
%{python_sitelib}/GlideinWMS
%{python_sitelib}/campus_factory
%endif
%_mandir/man1/bosco_cluster.1.gz
%_mandir/man1/bosco_findplatform.1.gz
%_mandir/man1/bosco_install.1.gz
%_mandir/man1/bosco_ssh_start.1.gz
%_mandir/man1/bosco_start.1.gz
%_mandir/man1/bosco_stop.1.gz
%_mandir/man1/bosco_uninstall.1.gz

%files -n minicondor
%config(noreplace) %_sysconfdir/condor/config.d/00-minicondor


%post
%if 0%{?fedora}
test -x /usr/sbin/selinuxenabled && /usr/sbin/selinuxenabled
if [ $? = 0 ]; then
   restorecon -R -v /var/lock/condor
   setsebool -P condor_domain_can_network_connect 1
   setsebool -P daemons_enable_cluster_mode 1
   semanage port -a -t condor_port_t -p tcp 12345
   # the number of extraneous SELinux warnings on f17 is very high
fi
%endif
%if 0%{?rhel} >= 7
test -x /usr/sbin/selinuxenabled && /usr/sbin/selinuxenabled
if [ $? = 0 ]; then
   /usr/sbin/semodule -i /usr/share/condor/htcondor.pp
   /usr/sbin/setsebool -P condor_domain_can_network_connect 1
   /usr/sbin/setsebool -P daemons_enable_cluster_mode 1
fi
%endif
if [ $1 -eq 1 ] ; then
    # Initial installation 
    /bin/systemctl daemon-reload >/dev/null 2>&1 || :
fi

%preun
if [ $1 -eq 0 ] ; then
    # Package removal, not upgrade
    /bin/systemctl --no-reload disable condor.service > /dev/null 2>&1 || :
    /bin/systemctl stop condor.service > /dev/null 2>&1 || :
fi

%postun
/bin/systemctl daemon-reload >/dev/null 2>&1 || :
# Note we don't try to restart - HTCondor will automatically notice the
# binary has changed and do graceful or peaceful restart, based on its
# configuration

%triggerun -- condor < 7.7.0-0.5

/usr/bin/systemd-sysv-convert --save condor >/dev/null 2>&1 ||:

/sbin/chkconfig --del condor >/dev/null 2>&1 || :
/bin/systemctl try-restart condor.service >/dev/null 2>&1 || :

%changelog
<<<<<<< HEAD
* Thu Jul 08 2021 Tim Theisen <tim@cs.wisc.edu> - 9.0.2-1
- HTCondor can be set up to use only FIPS 140-2 approved security functions
- If the Singularity test fails, the job goes idle rather than getting held
- Can divide GPU memory, when making multiple GPU entries for a single GPU
- Startd and Schedd cron job maximum line length increased to 64k bytes
- Added first class submit keywords for SciTokens
- Fixed MUNGE authentication
- Fixed Windows installer to work when the install location isn't C:\Condor
=======
* Tue Jul 27 2021 Tim Theisen <tim@cs.wisc.edu> - 9.1.1-1
- Fixes for security issues
- https://research.cs.wisc.edu/htcondor/security/vulnerabilities/HTCONDOR-2021-0003.html
- https://research.cs.wisc.edu/htcondor/security/vulnerabilities/HTCONDOR-2021-0004.html

* Tue Jul 27 2021 Tim Theisen <tim@cs.wisc.edu> - 9.0.3-1
- Fixes for security issues
- https://research.cs.wisc.edu/htcondor/security/vulnerabilities/HTCONDOR-2021-0003.html
- https://research.cs.wisc.edu/htcondor/security/vulnerabilities/HTCONDOR-2021-0004.html

* Tue Jul 27 2021 Tim Theisen <tim@cs.wisc.edu> - 8.8.14-1
- Fix for security issue
- https://research.cs.wisc.edu/htcondor/security/vulnerabilities/HTCONDOR-2021-0003.html
>>>>>>> ad6da927

* Thu May 20 2021 Tim Theisen <tim@cs.wisc.edu> - 9.1.0-1
- Support for submitting to ARC-CE via the REST interface
- DAGMan can put failed jobs on hold (user can correct problems and release)
- Can run gdb and ptrace within Docker containers
- A small Docker test job is run on the execute node to verify functionality
- The number of instructions executed is reported in the job Ad on Linux

* Mon May 17 2021 Tim Theisen <tim@cs.wisc.edu> - 9.0.1-1
- Fix problem where X.509 proxy refresh kills job when using AES encryption
- Fix problem when jobs require a different machine after a failure
- Fix problem where a job matched a machine it can't use, delaying job start
- Fix exit code and retry checking when a job exits because of a signal
- Fix a memory leak in the job router when a job is removed via job policy
- Fixed the back-end support for the 'bosco_cluster --add' command
- An updated Windows installer that supports IDTOKEN authentication

* Wed Apr 14 2021 Tim Theisen <tim@cs.wisc.edu> - 9.0.0-1
- Absent any configuration, HTCondor denies authorization to all users
- AES encryption is used for all communication and file transfers by default
- New IDTOKEN authentication method enables fine-grained authorization
- IDTOKEN authentication method is designed to replace GSI
- Improved support for GPUs, including machines with multiple GPUs
- New condor_watch_q tool that efficiently provides live job status updates
- Many improvements to the Python bindings
- New Python bindings for DAGMan and chirp
- Improved file transfer plugins supporting uploads and authentication
- File transfer times are now recorded in the job log
- Added support for jobs that need to acquire and use OAUTH tokens
- Many memory footprint and performance improvements in DAGMan
- Submitter ceilings can limit the number of jobs per user in a pool

* Tue Mar 30 2021 Tim Theisen <tim@cs.wisc.edu> - 8.9.13-1
- Host based security is no longer the default security model
- Hardware accelerated integrity and AES encryption used by default
- Normally, AES encryption is used for all communication and file transfers
- Fallback to Triple-DES or Blowfish when interoperating with older versions
- Simplified and automated new HTCondor installations
- HTCondor now detects instances of multi-instance GPUs
- Fixed memory leaks (collector updates in 8.9 could leak a few MB per day)
- Many other enhancements and bug fixes, see version history for details

* Thu Mar 25 2021 Tim Theisen <tim@cs.wisc.edu> - 8.9.12-1
- Withdrawn due to compatibility issues with prior releases

* Tue Mar 23 2021 Tim Theisen <tim@cs.wisc.edu> - 8.8.13-1
- condor_ssh_to_job now maps CR and NL to work with editors like nano
- Improved the performance of data transfer in condor_ssh_to_job
- HA replication now accepts SHA-2 checksums to prepare for MD5 removal
- Submission to NorduGrid ARC CE works with newer ARC CE versions
- Fixed condor_annex crashes on platforms with newer compilers
- Fixed "use feature: GPUsMonitor" to locate the monitor binary on Windows
- Fixed a bug that prevented using the '@' character in an event log path

* Wed Jan 27 2021 Tim Theisen <tim@cs.wisc.edu> - 8.9.11-1
- This release of HTCondor fixes security-related bugs described at
- https://research.cs.wisc.edu/htcondor/security/vulnerabilities/HTCONDOR-2021-0001.html
- https://research.cs.wisc.edu/htcondor/security/vulnerabilities/HTCONDOR-2021-0002.html

* Tue Nov 24 2020 Tim Theisen <tim@cs.wisc.edu> - 8.9.10-1
- Fix bug where negotiator stopped making matches when group quotas are used
- Support OAuth, SciTokens, and Kerberos credentials in local universe jobs
- The Python schedd.submit method now takes a Submit object
- DAGMan can now optionally run a script when a job goes on hold
- DAGMan now provides a method for inline jobs to share submit descriptions
- Can now add arbitrary tags to condor annex instances
- Runs the "singularity test" before running the a singularity job

* Mon Nov 23 2020 Tim Theisen <tim@cs.wisc.edu> - 8.8.12-1
- Added a family of version comparison functions to ClassAds
- Increased default Globus proxy key length to meet current NIST guidance

* Mon Oct 26 2020 Tim Theisen <tim@cs.wisc.edu> - 8.9.9-1
- The RPM packages requires globus, munge, scitokens, and voms from EPEL
- Improved cgroup memory policy settings that set both hard and soft limit
- Cgroup memory usage reporting no longer includes the kernel buffer cache
- Numerous Python binding improvements, see version history
- Can create a manifest of files on the execute node at job start and finish
- Added provisioner nodes to DAGMan, allowing users to provision resources
- DAGMan can now produce .dot graphs without running the workflow

* Wed Oct 21 2020 Tim Theisen <tim@cs.wisc.edu> - 8.8.11-1
- HTCondor now properly tracks usage over vanilla universe checkpoints
- New ClassAd equality and inequality operators in the Python bindings
- Fixed a bug where removing in-use routes could crash the job router
- Fixed a bug where condor_chirp would abort after success on Windows
- Fixed a bug where using MACHINE_RESOURCE_NAMES could crash the startd
- Improved condor c-gahp to prioritize commands over file transfers
- Fixed a rare crash in the schedd when running many local universe jobs
- With GSI, avoid unnecessary reverse DNS lookup when HOST_ALIAS is set
- Fix a bug that could cause grid universe jobs to fail upon proxy refresh

* Thu Aug 06 2020 Tim Theisen <tim@cs.wisc.edu> - 8.9.8-1
- Added htcondor.dags and htcondor.htchirp to the HTCondor Python bindings
- New condor_watch_q tool that efficiently provides live job status updates
- Added support for marking a GPU offline while other jobs continue
- The condor_master command does not return until it is fully started
- Deprecated several Python interfaces in the Python bindings

* Thu Aug 06 2020 Tim Theisen <tim@cs.wisc.edu> - 8.8.10-1
- condor_qedit can no longer be used to disrupt the condor_schedd
- Fixed a bug where the SHARED_PORT_PORT configuration setting was ignored
- Ubuntu 20.04 and Amazon Linux 2 are now supported
- In MacOSX, HTCondor now requires LibreSSL, available since MacOSX 10.13

* Wed May 20 2020 Tim Theisen <tim@cs.wisc.edu> - 8.9.7-1
- Multiple enhancements in the file transfer code
- Support for more regions in s3:// URLs
- Much more flexible job router language
- Jobs may now specify cuda_version to match equally-capable GPUs
- TOKENS are now called IDTOKENS to differentiate from SCITOKENS
- Added the ability to blacklist TOKENS via an expression
- Can simultaneously handle Kerberos and OAUTH credentials
- The getenv submit command now supports a blacklist and whitelist
- The startd supports a remote history query similar to the schedd
- condor_q -submitters now works with accounting groups
- Fixed a bug reading service account credentials for Google Compute Engine

* Thu May 07 2020 Tim Theisen <tim@cs.wisc.edu> - 8.8.9-1
- Proper tracking of maximum memory used by Docker universe jobs
- Fixed preempting a GPU slot for a GPU job when all GPUs are in use
- Fixed a Python crash when queue_item_data iterator raises an exception
- Fixed a bug where slot attribute overrides were ignored
- Calculates accounting group quota correctly when more than 1 CPU requested
- Updated HTCondor Annex to accommodate API change for AWS Spot Fleet
- Fixed a problem where HTCondor would not start on AWS Fargate
- Fixed where the collector could wait forever for a partial message
- Fixed streaming output to large files (>2Gb) when using the 32-bit shadow

* Mon Apr 06 2020 Tim Theisen <tim@cs.wisc.edu> - 8.9.6-1
- Fixes addressing CVE-2019-18823
- https://research.cs.wisc.edu/htcondor/security/vulnerabilities/HTCONDOR-2020-0001.html
- https://research.cs.wisc.edu/htcondor/security/vulnerabilities/HTCONDOR-2020-0002.html
- https://research.cs.wisc.edu/htcondor/security/vulnerabilities/HTCONDOR-2020-0003.html
- https://research.cs.wisc.edu/htcondor/security/vulnerabilities/HTCONDOR-2020-0004.html

* Mon Apr 06 2020 Tim Theisen <tim@cs.wisc.edu> - 8.8.8-1
- Fixes addressing CVE-2019-18823
- https://research.cs.wisc.edu/htcondor/security/vulnerabilities/HTCONDOR-2020-0001.html
- https://research.cs.wisc.edu/htcondor/security/vulnerabilities/HTCONDOR-2020-0002.html
- https://research.cs.wisc.edu/htcondor/security/vulnerabilities/HTCONDOR-2020-0003.html
- https://research.cs.wisc.edu/htcondor/security/vulnerabilities/HTCONDOR-2020-0004.html

* Thu Jan 02 2020 Tim Theisen <tim@cs.wisc.edu> - 8.9.5-1
- Added a new mode that skips jobs whose outputs are newer than their inputs
- Added command line tool to help debug ClassAd expressions
- Added port forwarding to Docker containers
- You may now change some DAGMan throttles while the DAG is running
- Added support for session tokens for pre-signed S3 URLs
- Improved the speed of the negotiator when custom resources are defined
- Fixed interactive submission of Docker jobs
- Fixed a bug where jobs wouldn't be killed when getting an OOM notification

* Thu Dec 26 2019 Tim Theisen <tim@cs.wisc.edu> - 8.8.7-1
- Updated condor_annex to work with upcoming AWS Lambda function changes
- Added the ability to specify the order that job routes are applied
- Fixed a bug that could cause remote condor submits to fail
- Fixed condor_wait to work when the job event log is on AFS
- Fixed RPM packaging to be able to install condor-all on CentOS 8
- Period ('.') is allowed again in DAGMan node names

* Tue Nov 19 2019 Tim Theisen <tim@cs.wisc.edu> - 8.9.4-1
- Amazon S3 file transfers using pre-signed URLs
- Further reductions in DAGMan memory usage
- Added -idle option to condor_q to display information about idle jobs
- Support for SciTokens authentication
- A tool, condor_evicted_files, to examine the SPOOL of an idle job

* Wed Nov 13 2019 Tim Theisen <tim@cs.wisc.edu> - 8.8.6-1
- Initial support for CentOS 8
- Fixed a memory leak in SSL authentication
- Fixed a bug where "condor_submit -spool" would only submit the first job
- Reduced encrypted file transfer CPU usage by a factor of six
- "condor_config_val -summary" displays changes from a default configuration
- Improved the ClassAd documentation, added many functions that were omitted

* Tue Sep 17 2019 Tim Theisen <tim@cs.wisc.edu> - 8.9.3-1
- TOKEN and SSL authentication methods are now enabled by default
- The job and global event logs use ISO 8601 formatted dates by default
- Added Google Drive multifile transfer plugin
- Added upload capability to Box multifile transfer plugin
- Added Python bindings to submit a DAG
- Python 'JobEventLog' can be pickled to facilitate intermittent readers
- 2x matchmaking speed for partitionable slots with simple START expressions
- Improved the performance of the condor_schedd under heavy load
- Reduced the memory footprint of condor_dagman
- Initial implementation to record the circumstances of a job's termination

* Thu Sep 05 2019 Tim Theisen <tim@cs.wisc.edu> - 8.8.5-1
- Fixed two performance problems on Windows
- Fixed Java universe on Debian and Ubuntu systems
- Added two knobs to improve performance on large scale pools
- Fixed a bug where requesting zero GPUs would require a machine with GPUs
- HTCondor can now recognize nVidia Volta and Turing GPUs

* Tue Jul 09 2019 Tim Theisen <tim@cs.wisc.edu> - 8.8.4-1
- Python 3 bindings - see version history for details (requires EPEL on EL7)
- Can configure DAGMan to dramatically reduce memory usage on some DAGs
- Improved scalability when using the python bindings to qedit jobs
- Fixed infrequent schedd crashes when removing scheduler universe jobs
- The condor_master creates run and lock directories when systemd doesn't
- The condor daemon obituary email now contains the last 200 lines of log

* Tue Jun 04 2019 Tim Theisen <tim@cs.wisc.edu> - 8.9.2-1
- The HTTP/HTTPS file transfer plugin will timeout and retry transfers
- A new multi-file box.com file transfer plugin to download files
- The manual has been moved to Read the Docs
- Configuration options for job-log time-stamps (UTC, ISO 8601, sub-second)
- Several improvements to SSL authentication
- New TOKEN authentication method enables fine-grained authorization control

* Wed May 22 2019 Tim Theisen <tim@cs.wisc.edu> - 8.8.3-1
- Fixed a bug where jobs were killed instead of peacefully shutting down
- Fixed a bug where a restarted schedd wouldn't connect to its running jobs
- Improved file transfer performance when sending multiple files
- Fix a bug that prevented interactive submit from working with Singularity
- Orphaned Docker containers are now cleaned up on execute nodes
- Restored a deprecated Python interface that is used to read the event log

* Wed Apr 17 2019 Tim Theisen <tim@cs.wisc.edu> - 8.9.1-1
- An efficient curl plugin that supports uploads and authentication tokens
- HTCondor automatically supports GPU jobs in Docker and Singularity
- File transfer times are now recorded in the user job log and the job ad

* Thu Apr 11 2019 Tim Theisen <tim@cs.wisc.edu> - 8.8.2-1
- Fixed problems with condor_ssh_to_job and Singularity jobs
- Fixed a problem that could cause condor_annex to crash
- Fixed a problem where the job queue would very rarely be corrupted
- condor_userprio can report concurrency limits again
- Fixed the GPU discovery and monitoring code to map GPUs in the same way
- Made the CHIRP_DELAYED_UPDATE_PREFIX configuration knob work again
- Fixed restarting HTCondor from the Service Control Manager on Windows
- Fixed a problem where local universe jobs could not use condor_submit
- Restored a deprecated Python interface that is used to read the event log
- Fixed a problem where condor_shadow reuse could confuse DAGMan

* Thu Feb 28 2019 Tim Theisen <tim@cs.wisc.edu> - 8.9.0-1
- Absent any configuration, HTCondor denies authorization to all users
- All HTCondor daemons under a condor_master share a security session
- Scheduler Universe jobs are prioritized by job priority

* Tue Feb 19 2019 Tim Theisen <tim@cs.wisc.edu> - 8.8.1-1
- Fixed excessive CPU consumption with GPU monitoring
- GPU monitoring is off by default; enable with "use feature: GPUsMonitor"
- HTCondor now works with the new CUDA version 10 libraries
- Fixed a bug where sometimes jobs would not start on a Windows execute node
- Fixed a bug that could cause DAGman to go into an infinite loop on exit
- The JobRouter doesn't forward the USER attribute between two UID Domains
- Made Collector.locateAll() more efficient in the Python bindings
- Improved efficiency of the negotiation code in the condor_schedd

* Thu Jan 03 2019 Tim Theisen <tim@cs.wisc.edu> - 8.8.0-1
- Automatically add AWS resources to your pool using HTCondor Annex
- The Python bindings now include submit functionality
- Added the ability to run a job immediately by replacing a running job
- A new minicondor package makes single node installations easy
- HTCondor now tracks and reports GPU utilization
- Several performance enhancements in the collector
- The grid universe can create and manage VM instances in Microsoft Azure
- The MUNGE security method is now supported on all Linux platforms

* Wed Oct 31 2018 Tim Theisen <tim@cs.wisc.edu> - 8.7.10-1
- Can now interactively submit Docker jobs
- The administrator can now add arguments to the Singularity command line
- The MUNGE security method is now supported on all Linux platforms
- The grid universe can create and manage VM instances in Microsoft Azure
- Added a single-node package to facilitate using a personal HTCondor

* Wed Oct 31 2018 Tim Theisen <tim@cs.wisc.edu> - 8.6.13-1
- Made the Python 'in' operator case-insensitive for ClassAd attributes
- Python bindings are now built for the Debian and Ubuntu platforms
- Fixed a memory leak in the Python bindings
- Fixed a bug where absolute paths failed for output/error files on Windows
- Fixed a bug using Condor-C to run Condor-C jobs
- Fixed a bug where Singularity could not be used if Docker was not present

* Wed Aug 01 2018 Tim Theisen <tim@cs.wisc.edu> - 8.7.9-1
- Support for Debian 9, Ubuntu 16, and Ubuntu 18
- Improved Python bindings to support the full range of submit functionality
- Allows VMs to shutdown when the job is being gracefully evicted
- Can now specify a host name alias (CNAME) for NETWORK_HOSTNAME
- Added the ability to run a job immediately by replacing a running job

* Wed Aug 01 2018 Tim Theisen <tim@cs.wisc.edu> - 8.6.12-1
- Support for Debian 9, Ubuntu 16, and Ubuntu 18
- Fixed a memory leak that occurred when SSL authentication fails
- Fixed a bug where invalid transform REQUIREMENTS caused a Job to match
- Fixed a bug to allow a queue super user to edit protected attributes
- Fixed a problem setting the job environment in the Singularity container
- Fixed several other minor problems

* Tue May 22 2018 Tim Theisen <tim@cs.wisc.edu> - 8.7.8-2
- Reinstate man pages
- Drop centos from dist tag in 32-bit Enterprise Linux 7 RPMs

* Thu May 10 2018 Tim Theisen <tim@cs.wisc.edu> - 8.7.8-1
- The condor annex can easily use multiple regions simultaneously
- HTCondor now uses CUDA_VISIBLE_DEVICES to tell which GPU devices to manage
- HTCondor now reports GPU memory utilization

* Thu May 10 2018 Tim Theisen <tim@cs.wisc.edu> - 8.6.11-1
- Can now do an interactive submit of a Singularity job
- Shared port daemon is more resilient when starved for TCP ports
- The Windows installer configures the environment for the Python bindings
- Fixed several other minor problems

* Tue Mar 13 2018 Tim Theisen <tim@cs.wisc.edu> - 8.7.7-1
- condor_ssh_to_job now works with Docker Universe jobs
- A 32-bit condor_shadow is available for Enterprise Linux 7 systems
- Tracks and reports custom resources, e.g. GPUs, in the job ad and user log
- condor_q -unmatchable reports jobs that will not match any slots
- Several updates to the parallel universe
- Spaces are now allowed in input, output, and error paths in submit files
- In DAG files, spaces are now allowed in submit file paths

* Tue Mar 13 2018 Tim Theisen <tim@cs.wisc.edu> - 8.6.10-1
- Fixed a problem where condor_preen would crash on an active submit node
- Improved systemd configuration to clean up processes if the master crashes
- Fixed several other minor problems

* Thu Jan 04 2018 Tim Theisen <tim@cs.wisc.edu> - 8.7.6-1
- Machines won't enter "Owner" state unless using the Desktop policy
- One can use SCHEDD and JOB instead of MY and TARGET in SUBMIT_REQUIREMENTS
- HTCondor now reports all submit warnings, not just the first one
- The HTCondor Python bindings in pip are now built from the release branch

* Thu Jan 04 2018 Tim Theisen <tim@cs.wisc.edu> - 8.6.9-1
- Fixed a bug where some Accounting Groups could get too much surplus quota
- Fixed a Python binding bug where some queries could corrupt memory
- Fixed a problem where preen could block the schedd for a long time
- Fixed a bug in Windows where the job sandbox would not be cleaned up
- Fixed problems with the interaction between the master and systemd
- Fixed a bug where MAX_JOBS_SUBMITTED could be permanently reduced
- Fixed problems with very large disk requests

* Tue Nov 14 2017 Tim Theisen <tim@cs.wisc.edu> - 8.7.5-1
- Fixed an issue validating VOMS proxies

* Tue Nov 14 2017 Tim Theisen <tim@cs.wisc.edu> - 8.6.8-1
- Fixed an issue validating VOMS proxies

* Tue Oct 31 2017 Tim Theisen <tim@cs.wisc.edu> - 8.7.4-1
- Improvements to DAGMan including support for late job materialization
- Updates to condor_annex including improved status reporting
- When submitting jobs, HTCondor can now warn about job requirements
- Fixed a bug where remote CPU time was not recorded in the history
- Improved support for OpenMPI jobs
- The high availability daemon now works with IPV6 and shared_port
- The HTCondor Python bindings are now available for Python 2 and 3 in pip

* Tue Oct 31 2017 Tim Theisen <tim@cs.wisc.edu> - 8.6.7-1
- Fixed a bug where memory limits might not be updated in cgroups
- Add SELinux type enforcement rules to allow condor_ssh_to_job to work
- Updated systemd configuration to shutdown HTCondor in an orderly fashion
- The curl_plugin utility can now do HTTPS transfers
- Specifying environment variables now works with the Python Submit class

* Tue Sep 12 2017 Tim Theisen <tim@cs.wisc.edu> - 8.7.3-1
- Further updates to the late job materialization technology preview
- An improved condor_top tool
- Enhanced the AUTO setting for ENABLE_IPV{4,6} to be more selective
- Fixed several small memory leaks

* Tue Sep 12 2017 Tim Theisen <tim@cs.wisc.edu> - 8.6.6-1
- HTCondor daemons no longer crash on reconfig if syslog is used for logging
- HTCondor daemons now reliably leave a core file when killed by a signal
- Negotiator won't match jobs to machines with incompatible IPv{4,6} network
- On Ubuntu, send systemd alive messages to prevent HTCondor restarts
- Fixed a problem parsing old ClassAd string escapes in the python bindings
- Properly parse CPU time used from Slurm grid universe jobs
- Claims are released when parallel univ jobs are removed while claiming
- Starter won't get stuck when a job is removed with JOB_EXIT_HOOK defined
- To reduce audit logging, added cgroup rules to SELinux profile

* Mon Aug 07 2017 Tim Theisen <tim@cs.wisc.edu> - 8.6.5-2
- Update SELinux profile for Red Hat 7.4

* Tue Aug 01 2017 Tim Theisen <tim@cs.wisc.edu> - 8.6.5-1
- Fixed a memory leak that would cause the HTCondor collector to slowly grow
- Prevent the condor_starter from hanging when using cgroups on Debian
- Fixed several issues that occur when IPv6 is in use
- Support for using an ImDisk RAM drive on Windows as the execute directory
- Fixed a bug where condor_rm rarely removed another one of the user's jobs
- Fixed a bug with parallel universe jobs starting on partitionable slots

* Thu Jul 13 2017 Tim Theisen <tim@cs.wisc.edu> - 8.4.12-1
- Can configure the condor_startd to compute free disk space once

* Thu Jun 22 2017 Tim Theisen <tim@cs.wisc.edu> - 8.7.2-1
- Improved condor_schedd performance by turning off file checks by default
- condor_annex -status finds VM instances that have not joined the pool
- Able to update an annex's lease without adding new instances
- condor_annex now keeps a command log
- condor_q produces an expanded multi-line summary
- Automatically retry and/or resume http file transfers when appropriate
- Reduced load on the condor_collector by optimizing queries
- A python based condor_top tool

* Thu Jun 22 2017 Tim Theisen <tim@cs.wisc.edu> - 8.6.4-1
- Python bindings are now available on MacOSX
- Fixed a bug where PASSWORD authentication could fail to exchange keys
- Pslot preemption now properly handles custom resources, such as GPUs
- condor_submit now checks X.509 proxy expiration

* Tue May 09 2017 Tim Theisen <tim@cs.wisc.edu> - 8.6.3-1
- Fixed a bug where using an X.509 proxy might corrupt the job queue log
- Fixed a memory leak in the Python bindings

* Mon Apr 24 2017 Tim Theisen <tim@cs.wisc.edu> - 8.7.1-1
- Several performance enhancements in the collector
- Further refinement and initial documentation of the HTCondor Annex
- Enable chirp for Docker jobs
- Job Router uses first match rather than round-robin matching
- The schedd tracks jobs counts by status for each owner
- Technology preview of late job materialization in the schedd

* Mon Apr 24 2017 Tim Theisen <tim@cs.wisc.edu> - 8.6.2-1
- New metaknobs for mapping users to groups
- Now case-insensitive with Windows user names when storing credentials
- Signal handling in the OpenMPI script
- Report RemoteSysCpu for Docker jobs
- Allow SUBMIT_REQUIREMENT to refer to X509 secure attributes
- Linux kernel tuning script takes into account the machine's role

* Thu Mar 02 2017 Tim Theisen <tim@cs.wisc.edu> - 8.7.0-1
- Performance improvements in collector's ingestion of ClassAds
- Added collector attributes to report query times and forks
- Removed extra white space around parentheses when unparsing ClassAds
- Technology preview of the HTCondor Annex

* Thu Mar 02 2017 Tim Theisen <tim@cs.wisc.edu> - 8.6.1-1
- condor_q works in situations where user authentication is not configured
- Updates to work with Docker version 1.13
- Fix several problems with the Job Router
- Update scripts to support current versions of Open MPI and MPICH2
- Fixed a bug that could corrupt the job queue log when the disk is full

* Thu Jan 26 2017 Tim Theisen <tim@cs.wisc.edu> - 8.6.0-1
- condor_q shows shows only the current user's jobs by default
- condor_q summarizes related jobs (batches) on a single line by default
- Users can define their own job batch name at job submission time
- Immutable/protected job attributes make SUBMIT_REQUIREMENTS more useful
- The shared port daemon is enabled by default
- Jobs run in cgroups by default
- HTCondor can now use IPv6 addresses (Prefers IPv4 when both present)
- DAGMan: Able to easily define SCRIPT, VARs, etc., for all nodes in a DAG
- DAGMan: Revamped priority implementation
- DAGMan: New splice connection feature
- New slurm grid type in the grid universe for submitting to Slurm
- Numerous improvements to Docker support
- Several enhancements in the python bindings

* Mon Jan 23 2017 Tim Theisen <tim@cs.wisc.edu> - 8.4.11-1
- Fixed a bug which delayed startd access to stard cron job results
- Fixed a bug in pslot preemption that could delay jobs starting
- Fixed a bug in job cleanup at job lease expiration if using glexec
- Fixed a bug in locating ganglia shared libraries on Debian and Ubuntu

* Tue Dec 13 2016 Tim Theisen <tim@cs.wisc.edu> - 8.5.8-1
- The starter puts all jobs in a cgroup by default
- Added condor_submit commands that support job retries
- condor_qedit defaults to the current user's jobs
- Ability to add SCRIPTS, VARS, etc. to all nodes in a DAG using one command
- Able to conditionally add Docker volumes for certain jobs
- Initial support for Singularity containers
- A 64-bit Windows release

* Tue Dec 13 2016 Tim Theisen <tim@cs.wisc.edu> - 8.4.10-1
- Updated SELinux profile for Enterprise Linux
- Fixed a performance problem in the schedd when RequestCpus was an expression
- Preserve permissions when transferring sub-directories of the job's sandbox
- Fixed HOLD_IF_CPUS_EXCEEDED and LIMIT_JOB_RUNTIMES metaknobs
- Fixed a bug in handling REMOVE_SIGNIFICANT_ATTRIBUTES

* Thu Sep 29 2016 Tim Theisen <tim@cs.wisc.edu> - 8.5.7-1
- The schedd can perform job ClassAd transformations
- Specifying dependencies between DAGMan splices is much more flexible
- The second argument of the ClassAd ? : operator may be omitted
- Many usability improvements in condor_q and condor_status
- condor_q and condor_status can produce JSON, XML, and new ClassAd output
- To prepare for a 64-bit Windows release, HTCondor identifies itself as X86
- Automatically detect Daemon Core daemons and pass localname to them

* Thu Sep 29 2016 Tim Theisen <tim@cs.wisc.edu> - 8.4.9-1
- The condor_startd removes orphaned Docker containers on restart
- Job Router and HTCondor-C job job submission prompts schedd reschedule
- Fixed bugs in the Job Router's hooks
- Improved systemd integration on Enterprise Linux 7
- Upped default number of Chirp attributes to 100, and made it configurable
- Fixed a bug where variables starting with STARTD. or STARTER. were ignored

* Tue Aug 02 2016 Tim Theisen <tim@cs.wisc.edu> - 8.5.6-1
- The -batch output for condor_q is now the default
- Python bindings for job submission and machine draining
- Numerous Docker usability changes
- New options to limit condor_history results to jobs since last invocation
- Shared port daemon can be used with high availability and replication
- ClassAds can be written out in JSON format
- More flexible ordering of DAGMan commands
- Efficient PBS and SLURM job monitoring
- Simplified leases for grid universe jobs

* Tue Jul 05 2016 Tim Theisen <tim@cs.wisc.edu> - 8.4.8-1
- Fixed a memory leak triggered by the python htcondor.Schedd().query() call
- Fixed a bug that could cause Bosco file transfers to fail
- Fixed a bug that could cause the schedd to crash when using schedd cron jobs
- condor_schedd now rejects jobs when owner has no account on the machine
- Fixed a new bug in 8.4.7 where remote condor_history failed without -limit
- Fixed bugs triggered by the reconfiguration of the high-availability daemon
- Fixed a bug where condor_master could hang when using shared port on Windows 
- Fixed a bug with the -xml option on condor_q and condor_status

* Mon Jun 06 2016 Tim Theisen <tim@cs.wisc.edu> - 8.5.5-1
- Improvements for scalability of EC2 grid universe jobs
- Docker Universe jobs advertises remote user and system CPU time
- Improved systemd support
- The master can now run an administrator defined script at shutdown
- DAGMan includes better support for the batch name feature

* Mon Jun 06 2016 Tim Theisen <tim@cs.wisc.edu> - 8.4.7-1
- fixed a bug that could cause the schedd to become unresponsive
- fixed a bug where the Docker Universe would not set the group ID
- Docker Universe jobs now drop all Linux capabilities by default
- fixed a bug where subsystem specific configuration parameters were ignored
- fixed bugs with history file processing on the Windows platform

* Mon May 02 2016 Tim Theisen <tim@cs.wisc.edu> - 8.5.4-1
- Fixed a bug that delays schedd response when significant attributes change
- Fixed a bug where the group ID was not set in Docker universe jobs
- Limit update rate of various attributes to not overload the collector
- To make job router configuration easier, added implicit "target" scoping
- To make BOSCO work, the blahp does not generate limited proxies by default
- condor_status can now display utilization per machine rather than per slot
- Improve performance of condor_history and other tools

* Thu Apr 21 2016 Tim Theisen <tim@cs.wisc.edu> - 8.4.6-1
- fixed a bug that could cause a job to fail to start in a dynamic slot
- fixed a negotiator memory leak when using partitionable slot preemption
- fixed a bug that caused supplemental groups to be wrong during file transfer
- properly identify the Windows 10 platform
- fixed a typographic error in the LIMIT_JOB_RUNTIMES policy
- fixed a bug where maximum length IPv6 addresses were not parsed

* Thu Mar 24 2016 Tim Theisen <tim@cs.wisc.edu> - 8.5.3-1
- Use IPv6 (and IPv4) interfaces if they are detected
- Prefer IPv4 addresses when both are available
- Count Idle and Running jobs in Submitter Ads for Local and Scheduler universes
- Can submit jobs to SLURM with the new "slurm" type in the Grid universe
- HTCondor is built and linked with Globus 6.0

* Tue Mar 22 2016 Tim Theisen <tim@cs.wisc.edu> - 8.4.5-1
- fixed a bug that would cause the condor_schedd to send no flocked jobs
- fixed a bug that caused a 60 second delay using tools when DNS lookup failed
- prevent using accounting groups with embedded spaces that crash the negotiator
- fixed a bug that could cause use of ports outside the port range on Windows
- fixed a bug that could prevent dynamic slot reuse when using many slots
- fixed a bug that prevented correct utilization reports from the job router
- tune kernel when using cgroups to avoid OOM killing of jobs doing heavy I/O

* Thu Feb 18 2016 Tim Theisen <tim@cs.wisc.edu> - 8.5.2-1
- condor_q now defaults to showing only the current user's jobs
- condor_q -batch produces a single line report for a batch of jobs
- Docker Universe jobs now report and update memory and network usage
- immutable and protected job attributes
- improved performance when querying a HTCondor daemon's location
- Added the ability to set ClassAd attributes within the DAG file
- DAGMan now provides event timestamps in dagman.out

* Tue Feb 02 2016 Tim Theisen <tim@cs.wisc.edu> - 8.4.4-1
- fixed a bug that could cause the collector to crash when DNS lookup fails
- fixed a bug that caused Condor-C jobs with short lease durations to fail
- fixed bugs that affected EC2 grid universe jobs
- fixed a bug that prevented startup if a prior version shared port file exists
- fixed a bug that could cause the condor_shadow to hang on Windows

* Fri Jan 08 2016 Tim Theisen <tim@cs.wisc.edu> - 8.5.1-2
- optimized binaries

* Fri Jan 08 2016 Tim Theisen <tim@cs.wisc.edu> - 8.4.3-2
- optimized binaries

* Mon Dec 21 2015 Tim Theisen <tim@cs.wisc.edu> - 8.5.1-1
- the shared port daemon is enabled by default
- the condor_startd now records the peak memory usage instead of recent
- the condor_startd advertises CPU submodel and cache size
- authorizations are automatically setup when "Match Password" is enabled
- added a schedd-constraint option to condor_q

* Wed Dec 16 2015 Tim Theisen <tim@cs.wisc.edu> - 8.4.3-1
- fixed the processing of the -append option in the condor_submit command
- fixed a bug to run more that 100 dynamic slots on a single execute node
- fixed bugs that would delay daemon startup when using shared port on Windows
- fixed a bug where the cgroup VM limit would not be set for sizes over 2 GiB
- fixed a bug to use the ec2_iam_profile_name for Amazon EC2 Spot instances

* Tue Nov 17 2015 Tim Theisen <tim@cs.wisc.edu> - 8.4.2-1
- a bug fix to prevent the condor_schedd from crashing
- a bug fix to honor TCP_FORWARDING_HOST
- Standard Universe works properly in RPM installations of HTCondor
- the RPM packages no longer claim to provide Globus libraries
- bug fixes to DAGMan's "maximum idle jobs" throttle

* Tue Oct 27 2015 Tim Theisen <tim@cs.wisc.edu> - 8.4.1-1
- four new policy metaknobs to make configuration easier
- a bug fix to prevent condor daemons from crashing on reconfiguration
- an option natural sorting option on condor_status
- support of admin to mount certain directories into Docker containers

* Thu Oct 22 2015 Tim Theisen <tim@cs.wisc.edu> - 8.2.10-1
- an updated RPM to work with SELinux on EL7 platforms
- fixes to the condor_kbdd authentication to the X server
- a fix to allow the condor_kbdd to work with shared port enabled
- avoid crashes when using more than 1024 file descriptors on EL7
- fixed a memory leak in the ClassAd split() function
- condor_vacate will error out rather than ignore conflicting arguments
- a bug fix to the JobRouter to properly process the queue on restart
- a bug fix to prevent sending spurious data on a SOAP file transfer
- a bug fix to always present jobs in order in condor_history

* Mon Oct 12 2015 Tim Theisen <tim@cs.wisc.edu> - 8.5.0-1
- multiple enhancements to the python bindings
- the condor_schedd no longer changes the ownership of spooled job files
- spooled job files are visible to only the user account by default
- the condor_startd records when jobs are evicted by preemption or draining

* Mon Sep 14 2015 Tim Theisen <tim@cs.wisc.edu> - 8.4.0-1
- a Docker Universe to run a Docker container as an HTCondor job
- the submit file can queue a job for each file found
- the submit file can contain macros
- a dry-run option to condor_submit to test the submit file without any actions
- HTCondor pools can use IPv4 and IPv6 simultaneously
- execute directories can be encrypted upon user or administrator request
- Vanilla Universe jobs can utilize periodic application-level checkpoints
- the administrator can establish job requirements
- numerous scalability changes

* Thu Aug 27 2015 Tim Theisen <tim@cs.wisc.edu> - 8.3.8-1
- a script to tune Linux kernel parameters for better scalability
- support for python bindings on Windows platforms
- a mechanism to remove Docker images from the local machine

* Thu Aug 13 2015 Tim Theisen <tim@cs.wisc.edu> - 8.2.9-1
- a mechanism for the preemption of dynamic slots, such that the partitionable slot may use the dynamic slot in the match of a different job
- default configuration bug fixes for the desktop policy, such that it can both start jobs and monitor the keyboard

* Mon Jul 27 2015 Tim Theisen <tim@cs.wisc.edu> - 8.3.7-1
- default configuration settings have been updated to reflect current usage
- the ability to preempt dynamic slots, such that a job may match with a partitionable slot
- the ability to limit the number of jobs per submission and the number of jobs per owner by setting configuration variables

* Tue Jun 23 2015 Tim Theisen <tim@cs.wisc.edu> - 8.3.6-1
- initial Docker universe support
- IPv4/IPv6 mixed mode support

* Mon Apr 20 2015 Tim Theisen <tim@cs.wisc.edu> - 8.3.5-1
- new features that increase the power of job specification in the submit description file
- RPMs for Red Hat Enterprise Linux 6 and 7 are modularized and only distributed via our YUM repository
- The new condor-all RPM requires the other HTCondor RPMs of a typical HTCondor installation

* Tue Apr 07 2015 Tim Theisen <tim@cs.wisc.edu> - 8.2.8-1
- a bug fix to reconnect a TCP session when an HTCondorView collector restarts
- a bug fix to avoid starting too many jobs, only to kill some chosen at random

* Thu Mar 05 2015 Tim Theisen <tim@cs.wisc.edu> - 8.3.4-1
- a bug fix for a problem that can cause jobs to not be matched to resources when the condor_schedd is flocking

* Thu Feb 19 2015 Tim Theisen <tim@cs.wisc.edu> - 8.3.3-1
- the ability to encrypt a job's directory on Linux execute hosts
- enhancements to EC2 grid universe jobs
- a more efficient query protocol, including the ability to query the condor_schedd daemon's autocluster set

* Tue Feb 10 2015 Tim Theisen <tim@cs.wisc.edu> - 8.2.7-1
- sendmail is used by default for sending notifications (CVE-2014-8126)
- corrected input validation, which prevents daemon crashes
- an update, such that grid jobs work within the current Google Compute Engine
- a bug fix to prevent an infinite loop in the python bindings
- a bug fix to prevent infinite recursion when evaluating ClassAd attributes

* Tue Dec 23 2014 Tim Theisen <tim@cs.wisc.edu> - 8.3.2-1
- the next installment of IPv4/IPv6 mixed mode support: a submit node can simultaneously interact with an IPv4 and an IPv6 HTCondor pool
- scalability improvements: a reduced memory foot-print of daemons, a reduced number of TCP connections between submit and execute machines, and an improved responsiveness from a busy condor_schedd to queries

* Tue Dec 16 2014 Tim Theisen <tim@cs.wisc.edu> - 8.2.6-1
- a bug fix to the log rotation of the condor_schedd on Linux platforms
- transfer_input_files now works for directories on Windows platforms
- a correction of the flags passed to the mail program on Linux platforms
- a RHEL 7 platform fix of a directory permission that prevented daemons from starting

* Mon Dec 01 2014 Tim Theisen <tim@cs.wisc.edu> - 8.2.5-1
- an updated RPM installation script that preserves a modified condor_config.local file
- OpenSSL version 1.0.1j for Windows platforms

* Wed Nov 12 2014 Tim Theisen <tim@cs.wisc.edu> - 8.2.4-1
- a bug fix for an 8.2.3 condor_schedd that could not obtain a claim from an 8.0.x condor_startd
- a bug fix for removed jobs that return to the queue
- a workaround for a condor_schedd performance issue when handling a large number of jobs
- a bug fix to prevent the condor_kbdd from crashing on Windows
- a bug fix to correct the reporting of available disk on Windows

* Wed Oct 01 2014 Tim Theisen <tim@cs.wisc.edu> - 8.2.3-1
- support for Ubuntu 14.04 LTS, including support for the standard universe

* Thu Sep 11 2014 Tim Theisen <tim@cs.wisc.edu> - 8.3.1-1
- a variety of changes that reduce memory usage and improve performance
- if cgroups are used to limit memory utilization, HTCondor sets both the memory and swap limits.

* Wed Aug 27 2014 Carl Edquist <edquist@cs.wisc.edu> - 8.2.2-2.3
- Include config file for MASTER_NEW_BINARY_RESTART = PEACEFUL (SOFTWARE-850)

* Tue Aug 26 2014 Carl Edquist <edquist@cs.wisc.edu> - 8.2.2-2.2
- Include peaceful_off patch (SOFTWARE-1307)

* Mon Aug 25 2014 Carl Edquist <edquist@cs.wisc.edu> - 8.2.2-2.1
- Include condor_gt4540_aws patch for #4540

* Fri Aug 22 2014 Carl Edquist <edquist@cs.wisc.edu> - 8.2.2-2
- Strict pass-through with fixes from 8.2.2-1.1

* Thu Aug 21 2014 Carl Edquist <edquist@cs.wisc.edu> - 8.2.2-1.1
- Update to 8.2.2 with build fixes for non-UW builds

* Mon Sep 09 2013  <edquist@cs.wisc.edu> - 8.1.2-0.3
- Include misc unpackaged files from 8.x.x

* Sun Sep 08 2013  <edquist@cs.wisc.edu> - 8.1.2-0.1.unif
- Packaging fixes to work with latest 8.1.2 source from master
- Move condor.spec into git master-unified_rpm-branch
- Apply patches to upstream branch and remove from rpm / spec
- Always build man pages / remove references to include_man
- Always include systemd sources for passthrough rebuilds of source rpms
- Add macros to bundle external source tarballs with the source rpm to support
  offline builds with externals

* Tue Aug 20 2013 Carl Edquist <edquist@cs.wisc.edu> - 7.9.6-8.unif.8
- Remove externals dependency from std-universe subpackage

* Mon Aug 19 2013 Carl Edquist <edquist@cs.wisc.edu> - 7.9.6-8.unif.7
- Merge init script improvements from trunk
- Have std_local_ref depend on senders,receivers instead of stub_gen
- Carve out std universe files into separate subpackage
- Move uw_build-specific non-std-universe files into externals subpackage
- Condor_config changes for #3645
- Use %osg / %std_univ macros to control build type default
- Support PROPER builds of std universe (ie, without UW_BUILD)
- Use make jobserver when building glibc external instead of make -j2
- Move python requirement out of main condor package (#3704)
- Move condor_config.local from /var/lib/condor/ to /etc/condor/

* Fri Jul 05 2013 Carl Edquist <edquist@cs.wisc.edu> - 7.9.6-8.unif.6
- Address build dependency issue seen with -j24

* Fri Jun 21 2013 Carl Edquist <edquist@cs.wisc.edu> - 7.9.6-8.unif.5
- Initial support for UW_BUILD

* Tue Jun 18 2013 Carl Edquist <edquist@cs.wisc.edu> - 7.9.6-8.unif.4
- Remove service restart for upgrades

* Tue Jun 11 2013 Carl Edquist <edquist@cs.wisc.edu> - 7.9.6-8.unif.2
- Add a parallel-setup sub-package for parallel universe configuration,
  namely setting up the host as a dedicated resource

* Mon Jun 10 2013 Brian Lin <blin@cs.wisc.edu> - 7.8.8-2
- Init script improvements

* Fri Jun 07 2013 Carl Edquist <edquist@cs.wisc.edu> - 7.9.6-8.unif.1
- Add in missing features from Fedora rpm
- Reorganize to reduce the diff size between this and the Fedora rpm

* Fri Jun 07 2013 Brian Lin <blin@cs.wisc.edu> - 7.9.6-8
- Remove glexec runtime dependency

* Tue May 28 2013 Brian Lin <blin@cs.wisc.edu> - 7.9.6-7
- Mark /usr/share/osg/sysconfig/condor as non-config file

* Thu May 23 2013 Brian Lin <blin@cs.wisc.edu> - 7.9.6-6
- Rebuild against fixed glite-ce-cream-client-api-c

* Wed May 22 2013 Brian Lin <blin@cs.wisc.edu> - 7.9.6-5
- Enable plumage for x86{,_64}

* Wed May 22 2013 Brian Lin <blin@cs.wisc.edu> - 7.9.6-4
- Enable cgroups for EL6

* Tue May 21 2013 Brian Lin <blin@cs.wisc.edu> - 7.9.6-3
- Building with blahp/cream

* Tue May 21 2013 Brian Lin <blin@cs.wisc.edu> - 7.9.6-2
- Build without blahp/cream

* Tue May 21 2013 Brian Lin <blin@cs.wisc.edu> - 7.9.6-1
- New version

* Wed May 08 2013 Matyas Selmeci <matyas@cs.wisc.edu> - 7.8.8-1
- New version
- Removed condor_glidein -- was removed upstream

* Wed Feb 13 2013 Dave Dykstra <dwd@fnal.gov> - 7.8.6-3
- Renamed /etc/sysconfig/condor-lcmaps-env to /usr/share/osg/sysconfig/condor
  to match the new OSG method for handling daemon environment variables, 
  which keeps non-replaceable settings out of /etc/sysonfig
- Change settings in /usr/share/osg/sysconfig/condor to use the latest variable
  name LLGT_LIFT_PRIVILEGED_PROTECTION instead of LLGT4_NO_CHANGE_USER,
  eliminate obsolete variable LLGT_VOMS_DISABLE_CREDENTIAL_CHECK, and change
  the default debug level from 3 to 2.

* Fri Dec 21 2012 Matyas Selmeci <matyas@cs.wisc.edu> - 7.8.6-2
- Patch to fix default BATCH_GAHP config value (#SOFTWARE-873)

* Thu Oct 25 2012 Matyas Selmeci <matyas@cs.wisc.edu> - 7.8.6-1
- New version

* Mon Oct 22 2012 Matyas Selmeci <matyas@cs.wisc.edu> - 7.8.5-1
- New version

* Wed Sep 19 2012 Matyas Selmeci <matyas@cs.wisc.edu> - 7.8.4-1
- New version

* Fri Sep 07 2012 Matyas Selmeci <matyas@cs.wisc.edu> - 7.8.3-1
- New version

* Mon Aug 27 2012 Matyas Selmeci <matyas@cs.wisc.edu> - 7.8.2-2
- Add patch to fix unnecessary GSI callouts (condor_gt2104_pt2.patch in gittrac #2104)
- Fixed BLClient location

* Tue Aug 14 2012 Matyas Selmeci <matyas@cs.wisc.edu> - 7.8.2-1
- New version

* Mon Jul 30 2012 Matyas Selmeci <matyas@cs.wisc.edu> - 7.8.1-7
- Put cream_gahp into separate subpackage

* Mon Jul 16 2012 Matyas Selmeci <matyas@cs.wisc.edu> - 7.8.1-6
- Remove cream_el6.patch; change proper_cream.diff to work on both el5 and el6
  instead.

* Thu Jul 05 2012 Matyas Selmeci <matyas@cs.wisc.edu> - 7.8.1-5
- Bump to rebuild

* Tue Jun 26 2012 Matyas Selmeci <matyas@cs.wisc.edu> - 7.8.1-4
- Add CREAM

* Tue Jun 19 2012 Matyas Selmeci <matyas@cs.wisc.edu> - 7.8.1-3
- Add Provides lines for classads and classads-devel

* Mon Jun 18 2012 Matyas Selmeci <matyas@cs.wisc.edu> - 7.8.1-2
- Add environment variables for interacting with lcmaps (condor-lcmaps-env)

* Fri Jun 15 2012 Matyas Selmeci <matyas@cs.wisc.edu> - 7.8.1-1
- Version bump

* Wed Jun 13 2012 Matyas Selmeci <matyas@cs.wisc.edu> - 7.8.0-3
- Fix wrong paths for shared libraries

* Wed Jun 13 2012 Matyas Selmeci <matyas@cs.wisc.edu> - 7.8.0-2
- Build blahp

* Thu May 31 2012 Matyas Selmeci <matyas@cs.wisc.edu> - 7.8.0-1
- Version bump
- Updated condor_config.generic.patch
- Removed glexec-patch.diff

* Sun Apr  1 2012 Alain Roy <roy@cs.wisc.edu> - 7.6.6-4
- Backported patch from Condor 7.7 to fix glexec bugs
- Enabled glexec

* Fri Feb 10 2012 Derek Weitzel <dweitzel@cse.unl.edu> - 7.6.6-3
- Adding sticky bit to condor_root_switchboard

* Wed Jan 18 2012 Derek Weitzel <dweitzel@cse.unl.edu> - 7.6.6-2
- Added support for rhel6

* Wed Jan 18 2012 Tim Cartwright <cat@cs.wisc.edu> - 7.6.6-1
- Updated to upstream tagged 7.6.6 release

* Wed Jan 11 2012 Tim Cartwright <cat@cs.wisc.edu> - 7.6.4-1
- Simplified revision number

* Tue Nov 29 2011 Derek Weitzel <dweitzel@cse.unl.edu> - 7.6.4-0.6.2
- Rebasing to 7.6.4

* Fri Oct 28 2011 Matyas Selmeci <matyas@cs.wisc.edu> - 7.6.2-0.6.3
- rebuilt

* Mon Sep 12 2011 Matyas Selmeci <matyas@cs.wisc.edu> - 7.6.2-0.6.2
- Rev bump to rebuild with updated Globus libs

* Thu Aug 11 2011 Derek Weitzel <dweitzel@cse.unl.edu> - 7.6.2-0.5.2
- Updated to upstream official 7.6.2 release

* Thu Aug 04 2011 Derek Weitzel <dweitzel@cse.unl.edu> - 7.6.2-0.5.672537b1git.1
- Made LOCAL_DIR always point to /var/lib/condor rather than TILDE

* Wed Jun  8 2011 <bbockelm@cse.unl.edu> - 7.7.0-0.5
- Start to break build products into conditionals for future EPEL5 support.
- Begun integration of a systemd service file.

* Tue Jun  7 2011 <matt@redhat> - 7.7.0-0.4
- Added tmpfiles.d/condor.conf (BZ711456)

* Tue Jun  7 2011 <matt@redhat> - 7.7.0-0.3
- Fast forward to 7.7.0 pre-release at 1babb324
- Catch libdeltacloud 0.8 update

* Fri May 20 2011 <matt@redhat> - 7.7.0-0.2
- Added GSI support, dependency on Globus

* Fri May 13 2011 <matt@redhat> - 7.7.0-0.1
- Fast forward to 7.7.0 pre-release at 79952d6b
- Introduced ec2_gahp
- 79952d6b brings schema expectations inline with Cumin

* Tue May 10 2011 <matt@redhat> - 7.6.1-0.1
- Upgrade to 7.6.0 release, pre-release of 7.6.1 at 5617a464
- Upstreamed patch: log_lock_run.patch
- Introduced condor-classads to obsolete classads
- Introduced condor-aviary, package of the aviary contrib
- Introduced condor-deltacloud-gahp
- Introduced condor-qmf, package of the mgmt/qmf contrib
- Transitioned from LOCAL_CONFIG_FILE to LOCAL_CONFIG_DIR
- Stopped building against gSOAP,
-  use aviary over birdbath and ec2_gahp (7.7.0) over amazon_gahp

* Tue Feb 08 2011 Fedora Release Engineering <rel-eng@lists.fedoraproject.org> - 7.5.5-2
- Rebuilt for https://fedoraproject.org/wiki/Fedora_15_Mass_Rebuild

* Thu Jan 27 2011 <matt@redhat> - 7.5.5-1
- Rebase to 7.5.5 release
-  configure+imake -> cmake
-  Removed patches:
-   only_dynamic_unstripped.patch
-   gsoap-2.7.16-wsseapi.patch
-   gsoap-2.7.16-dom.patch
-  man pages are now built with source
-  quill is no longer present
-  condor_shared_port added
-  condor_power added
-  condor_credd added
-  classads now built from source

* Thu Jan 13 2011 <matt@redhat> - 7.4.4-1
- Upgrade to 7.4.4 release
- Upstreamed: stdsoap2.h.patch.patch

* Mon Aug 23 2010  <matt@redhat> - 7.4.3-1
- Upgrade to 7.4.3 release
- Upstreamed: dso_link_change

* Fri Jun 11 2010  <matt@redhat> - 7.4.2-2
- Rebuild for classads DSO version change (1:0:0)
- Updated stdsoap2.h.patch.patch for gsoap 2.7.16
- Added gsoap-2.7.16-wsseapi/dom.patch for gsoap 2.7.16

* Wed Apr 21 2010  <matt@redhat> - 7.4.2-1
- Upgrade to 7.4.2 release

* Tue Jan  5 2010  <matt@redhat> - 7.4.1-1
- Upgrade to 7.4.1 release
- Upstreamed: guess_version_from_release_dir, fix_platform_check
- Security update (BZ549577)

* Fri Dec  4 2009  <matt@redhat> - 7.4.0-1
- Upgrade to 7.4.0 release
- Fixed POSTIN error (BZ540439)
- Removed NOTICE.txt source, now provided by upstream
- Removed no_rpmdb_query.patch, applied upstream
- Removed no_basename.patch, applied upstream
- Added only_dynamic_unstripped.patch to reduce build time
- Added guess_version_from_release_dir.patch, for previous
- Added fix_platform_check.patch
- Use new --with-platform, to avoid modification of make_final_tarballs
- Introduced vm-gahp package to hold libvirt deps

* Fri Aug 28 2009  <matt@redhat> - 7.2.4-1
- Upgrade to 7.2.4 release
- Removed gcc44_const.patch, accepted upstream
- New log, lock, run locations (BZ502175)
- Filtered innocuous semanage message

* Fri Aug 21 2009 Tomas Mraz <tmraz@redhat.com> - 7.2.1-3
- rebuilt with new openssl

* Fri Jul 24 2009 Fedora Release Engineering <rel-eng@lists.fedoraproject.org> - 7.2.1-2
- Rebuilt for https://fedoraproject.org/wiki/Fedora_12_Mass_Rebuild

* Wed Feb 25 2009  <matt@redhat> - 7.2.1-1
- Upgraded to 7.2.1 release
- Pruned changes accepted upstream from condor_config.generic.patch
- Removed Requires in favor of automatic dependencies on SONAMEs
- Added no_rmpdb_query.patch to avoid rpm -q during a build

* Tue Feb 24 2009 Fedora Release Engineering <rel-eng@lists.fedoraproject.org> - 7.2.0-5
- Rebuilt for https://fedoraproject.org/wiki/Fedora_11_Mass_Rebuild

* Thu Jan 15 2009 Tomas Mraz <tmraz@redhat.com> - 7.2.0-4
- rebuild with new openssl

* Wed Jan 14 2009  <matt@redhat> - 7.2.0-3
- Fixed regression: initscript was on by default, now off again

* Thu Jan  8 2009  <matt@redhat> - 7.2.0-2
- (Re)added CONDOR_DEVELOPERS=NONE to the default condor_config.local
- Added missing Obsoletes for condor-static (thanks Michael Schwendt)

* Wed Jan  7 2009  <matt@redhat> - 7.2.0-1
- Upgraded to 7.2.0 release
- Removed -static package
- Added Fedora specific buildid
- Enabled KBDD, daemon to monitor X usage on systems with only USB devs
- Updated install process

* Wed Oct  8 2008  <matt@redhat> - 7.0.5-1
- Rebased on 7.0.5, security update

* Wed Aug  6 2008  <mfarrellee@redhat> - 7.0.4-1
- Updated to 7.0.4 source
- Stopped using condor_configure in install step

* Tue Jun 10 2008  <mfarrellee@redhat> - 7.0.2-1
- Updated to 7.0.2 source
- Updated config, specifically HOSTALLOW_WRITE, for Personal Condor setup
- Added condor_config.generic

* Mon Apr  7 2008  <mfarrellee@redhat> - 7.0.0-8
- Modified init script to be off by default, resolves bz441279

* Fri Apr  4 2008  <mfarrellee@redhat> - 7.0.0-7
- Updated to handle changes in gsoap dependency

* Mon Feb 11 2008  <mfarrellee@redhat> - 7.0.0-6
- Added note about how to download the source
- Added generate-tarball.sh script

* Sun Feb 10 2008  <mfarrellee@redhat> - 7.0.0-5
- The gsoap package is compiled with --disable-namespaces, which means
  soap_set_namespaces is required after each soap_init. The
  gsoap_nonamespaces.patch handles this.

* Fri Feb  8 2008  <mfarrellee@redhat> - 7.0.0-4
- Added patch to detect GCC 4.3.0 on F9
- Added patch to detect GLIBC 2.7.90 on F9
- Added BuildRequires: autoconf to allow for regeneration of configure
  script after GCC 4.3.0 detection and GLIBC 2.7.90 patches are
  applied
- Condor + GCC 4.3.0 + -O2 results in an internal compiler error
  (BZ 432090), so -O2 is removed from optflags for the time
  being. Thanks to Mike Bonnet for the suggestion on how to filter
  -O2.

* Tue Jan 22 2008  <mfarrellee@redhat> - 7.0.0-3
- Update to UW's really-final source for Condor 7.0.0 stable series
  release. It is based on the 72173 build with minor changes to the
  configure.ac related to the SRB external version.
- In addition to removing externals from the UW tarball, the NTconfig
  directory was removed because it had not gone through IP audit.

* Tue Jan 22 2008  <mfarrellee@redhat> - 7.0.0-2
- Update to UW's final source for Condor 7.0.0 stable series release

* Thu Jan 10 2008  <mfarrellee@redhat> - 7.0.0-1
- Initial package of Condor's stable series under ASL 2.0
- is_clipped.patch replaced with --without-full-port option to configure
- zlib_is_soft.patch removed, outdated by configure.ac changes
- removed autoconf dependency needed for zlib_is_soft.patch

* Tue Dec  4 2007  <mfarrellee@redhat> - 6.9.5-2
- SELinux was stopping useradd in pre because files specified root as
  the group owner for /var/lib/condor, fixed, much thanks to Phil Knirsch

* Fri Nov 30 2007  <mfarrellee@redhat> - 6.9.5-1
- Fixed release tag
- Added gSOAP support and packaged WSDL files

* Thu Nov 29 2007  <mfarrellee@redhat> - 6.9.5-0.2
- Packaged LSB init script
- Changed pre to not create the condor user's home directory, it is
  now a directory owned by the package

* Thu Nov 29 2007  <mfarrellee@redhat> - 6.9.5-0.1
- Condor 6.9.5 release, the 7.0.0 stable series candidate
- Removed x86_64_no_multilib-200711091700cvs.patch, merged upstream
- Added patch to make zlib a soft requirement, which it should be
- Disabled use of smp_mflags because of make dependency issues
- Explicitly not packaging WSDL files until the SOAP APIs are available

* Tue Nov 20 2007  <mfarrellee@redhat> - 6.9.5-0.3.200711091700cvs
- Rebuild for repo inheritance update: dependencies are now pulled
  from RHEL 5 U1 before RH Application Stack

* Thu Nov 15 2007 <mfarrellee@redhat> - 6.9.5-0.2.200711091700cvs
- Added support for building on x86_64 without multilib packages
- Made the install section more flexible, reduced need for
  make_final_tarballs to be updated

* Fri Nov 9 2007 <mfarrellee@redhat> - 6.9.5-0.1.200711091700cvs
- Working source with new ASL 2.0 license

* Fri Nov 9 2007 <mfarrellee@redhat> - 6.9.5-0.1.200711091330cvs
- Source is now stamped ASL 2.0, as of Nov 9 2007 1:30PM Central
- Changed license to ASL 2.0
- Fixed find in prep to work if no files have bad permissions
- Changed the name of the LICENSE file to match was is now release in
  the source tarball

* Tue Nov 6 2007  <mfarrellee@redhat> - 6.9.5-0.1.rc
- Added m4 dependency not in RHEL 5.1's base
- Changed chmod a-x script to use find as more files appear to have
  improper execute bits set
- Added ?dist to Release:
- condor_privsep became condor_root_switchboard

* Tue Sep 11 2007  <mfarrellee@redhat> - 6.9.5-0.3.20070907cvs
- Instead of releasing libcondorapi.so, which is improperly created
  and poorly versioned, we release libcondorapi.a, which is apparently
  more widely used, in a -static package
- Instead of installing the stripped tarball, the unstripped is now
  installed, which gives a nice debuginfo package
- Found and fixed permissions problems on a number of src files,
  issue raised by rpmlint on the debuginfo package

* Mon Sep 10 2007  <mfarrellee@redhat> - 6.9.5-0.2.20070907cvs
- Updated pre section to create condor's home directory with adduser, and
  removed _var/lib/condor from files section
- Added doc LICENSE.TXT to all files sections
- Shortened lines longer than 80 characters in this spec (except the sed line)
- Changed install section so untar'ing a release can handle fedora7 or fedora8
- Simplified the site.def and config file updates (sed + mv over mv + sed + rm)
- Added a patch (fedora_rawhide_7.91-20070907cvs.patch) to support building on
  a fedora 7.91 (current Rawhide) release
- Moved the examples from /usr/share/doc/condor... into builddir and just
  marked them as documentation
- Added a number of dir directives to force all files to be listed, no implicit
  inclusion

* Fri Sep  7 2007  <mfarrellee@redhat> - 6.9.5-0.1.20070907cvs
- Initial release<|MERGE_RESOLUTION|>--- conflicted
+++ resolved
@@ -1689,7 +1689,20 @@
 /bin/systemctl try-restart condor.service >/dev/null 2>&1 || :
 
 %changelog
-<<<<<<< HEAD
+* Tue Jul 27 2021 Tim Theisen <tim@cs.wisc.edu> - 9.1.1-1
+- Fixes for security issues
+- https://research.cs.wisc.edu/htcondor/security/vulnerabilities/HTCONDOR-2021-0003.html
+- https://research.cs.wisc.edu/htcondor/security/vulnerabilities/HTCONDOR-2021-0004.html
+
+* Tue Jul 27 2021 Tim Theisen <tim@cs.wisc.edu> - 9.0.3-1
+- Fixes for security issues
+- https://research.cs.wisc.edu/htcondor/security/vulnerabilities/HTCONDOR-2021-0003.html
+- https://research.cs.wisc.edu/htcondor/security/vulnerabilities/HTCONDOR-2021-0004.html
+
+* Tue Jul 27 2021 Tim Theisen <tim@cs.wisc.edu> - 8.8.14-1
+- Fix for security issue
+- https://research.cs.wisc.edu/htcondor/security/vulnerabilities/HTCONDOR-2021-0003.html
+
 * Thu Jul 08 2021 Tim Theisen <tim@cs.wisc.edu> - 9.0.2-1
 - HTCondor can be set up to use only FIPS 140-2 approved security functions
 - If the Singularity test fails, the job goes idle rather than getting held
@@ -1698,21 +1711,6 @@
 - Added first class submit keywords for SciTokens
 - Fixed MUNGE authentication
 - Fixed Windows installer to work when the install location isn't C:\Condor
-=======
-* Tue Jul 27 2021 Tim Theisen <tim@cs.wisc.edu> - 9.1.1-1
-- Fixes for security issues
-- https://research.cs.wisc.edu/htcondor/security/vulnerabilities/HTCONDOR-2021-0003.html
-- https://research.cs.wisc.edu/htcondor/security/vulnerabilities/HTCONDOR-2021-0004.html
-
-* Tue Jul 27 2021 Tim Theisen <tim@cs.wisc.edu> - 9.0.3-1
-- Fixes for security issues
-- https://research.cs.wisc.edu/htcondor/security/vulnerabilities/HTCONDOR-2021-0003.html
-- https://research.cs.wisc.edu/htcondor/security/vulnerabilities/HTCONDOR-2021-0004.html
-
-* Tue Jul 27 2021 Tim Theisen <tim@cs.wisc.edu> - 8.8.14-1
-- Fix for security issue
-- https://research.cs.wisc.edu/htcondor/security/vulnerabilities/HTCONDOR-2021-0003.html
->>>>>>> ad6da927
 
 * Thu May 20 2021 Tim Theisen <tim@cs.wisc.edu> - 9.1.0-1
 - Support for submitting to ARC-CE via the REST interface
