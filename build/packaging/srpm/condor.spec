--- conflicted
+++ resolved
@@ -1949,7 +1949,12 @@
 %endif
 
 %changelog
-<<<<<<< HEAD
+* Thu May 10 2018 Tim Theisen <tim@cs.wisc.edu> - 8.6.11-1
+- Can now do an interactive submit of a Singularity job
+- Shared port daemon is more resilient when starved for TCP ports
+- The Windows installer configures the environment for the Python bindings
+- Fixed several other minor problems
+
 * Tue Mar 13 2018 Tim Theisen <tim@cs.wisc.edu> - 8.7.7-1
 - condor_ssh_to_job now works with Docker Universe jobs
 - A 32-bit condor_shadow is available for Enterprise Linux 7 systems
@@ -1958,13 +1963,6 @@
 - Several updates to the parallel universe
 - Spaces are now allowed in input, output, and error paths in submit files
 - In DAG files, spaces are now allowed in submit file paths
-=======
-* Thu May 10 2018 Tim Theisen <tim@cs.wisc.edu> - 8.6.11-1
-- Can now do an interactive submit of a Singularity job
-- Shared port daemon is more resilient when starved for TCP ports
-- The Windows installer configures the environment for the Python bindings
-- Fixed several other minor problems
->>>>>>> 8ef02abc
 
 * Tue Mar 13 2018 Tim Theisen <tim@cs.wisc.edu> - 8.6.10-1
 - Fixed a problem where condor_preen would crash on an active submit node
