--- conflicted
+++ resolved
@@ -1945,7 +1945,9 @@
 %endif
 
 %changelog
-<<<<<<< HEAD
+* Tue Nov 14 2017 Tim Theisen <tim@cs.wisc.edu> - 8.6.8-1
+- Fixed an issue validating VOMS proxies
+
 * Tue Oct 31 2017 Tim Theisen <tim@cs.wisc.edu> - 8.7.4-1
 - Improvements to DAGMan including support for late job materialization
 - Updates to condor_annex including improved status reporting
@@ -1954,10 +1956,6 @@
 - Improved support for OpenMPI jobs
 - The high availability daemon now works with IPV6 and shared_port
 - The HTCondor Python bindings are now available for Python 2 and 3 in pip
-=======
-* Tue Nov 14 2017 Tim Theisen <tim@cs.wisc.edu> - 8.6.8-1
-- Fixed an issue validating VOMS proxies
->>>>>>> e7c042cb
 
 * Tue Oct 31 2017 Tim Theisen <tim@cs.wisc.edu> - 8.6.7-1
 - Fixed a bug where memory limits might not be updated in cgroups
