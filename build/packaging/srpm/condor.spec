--- conflicted
+++ resolved
@@ -205,18 +205,12 @@
 BuildRequires: /usr/include/curl/curl.h
 BuildRequires: /usr/include/expat.h
 BuildRequires: openldap-devel
-%if 0%{?rhel} >= 8
-<<<<<<< HEAD
-BuildRequires: platform-python-devel
-BuildRequires: platform-python-setuptools
-=======
-BuildRequires: python3-devel
->>>>>>> 5d174301
-%else
+%if 0%{?rhel} == 7
 BuildRequires: python-devel
 BuildRequires: python-setuptools
+%endif
+BuildRequires: python3-devel
 BuildRequires: python3-setuptools
-%endif
 BuildRequires: boost-devel
 BuildRequires: redhat-rpm-config
 BuildRequires: sqlite-devel
@@ -1888,7 +1882,14 @@
 %endif
 
 %changelog
-<<<<<<< HEAD
+* Wed Nov 13 2019 Tim Theisen <tim@cs.wisc.edu> - 8.8.6-1
+- Initial support for CentOS 8
+- Fixed a memory leak in SSL authentication
+- Fixed a bug where "condor_submit -spool" would only submit the first job
+- Reduced encrypted file transfer CPU usage by a factor of six
+- "condor_config_val -summary" displays changes from a default configuration
+- Improved the ClassAd documentation, added many functions that were omitted
+
 * Tue Sep 17 2019 Tim Theisen <tim@cs.wisc.edu> - 8.9.3-1
 - TOKEN and SSL authentication methods are now enabled by default
 - The job and global event logs use ISO 8601 formatted dates by default
@@ -1900,15 +1901,6 @@
 - Improved the performance of the condor_schedd under heavy load
 - Reduced the memory footprint of condor_dagman
 - Initial implementation to record the circumstances of a job's termination
-=======
-* Wed Nov 13 2019 Tim Theisen <tim@cs.wisc.edu> - 8.8.6-1
-- Initial support for CentOS 8
-- Fixed a memory leak in SSL authentication
-- Fixed a bug where "condor_submit -spool" would only submit the first job
-- Reduced encrypted file transfer CPU usage by a factor of six
-- "condor_config_val -summary" displays changes from a default configuration
-- Improved the ClassAd documentation, added many functions that were omitted
->>>>>>> 5d174301
 
 * Thu Sep 05 2019 Tim Theisen <tim@cs.wisc.edu> - 8.8.5-1
 - Fixed two performance problems on Windows
