--- conflicted
+++ resolved
@@ -2001,17 +2001,13 @@
 - a bug fix to prevent sending spurious data on a SOAP file transfer
 - a bug fix to always present jobs in order in condor_history
 
-<<<<<<< HEAD
 * Mon Oct 12 2015 Tim Theisen <tim@cs.wisc.edu> - 8.5.0-1
 - multiple enhancements to the python bindings
 - the condor_schedd no longer changes the ownership of spooled job files
 - spooled job files are visible to only the user account by default
 - the condor_startd records when jobs are evicted by preemption or draining
 
-* Thu Sep 14 2015 Tim Theisen <tim@cs.wisc.edu> - 8.4.0-1
-=======
 * Mon Sep 14 2015 Tim Theisen <tim@cs.wisc.edu> - 8.4.0-1
->>>>>>> ae13d140
 - a Docker Universe to run a Docker container as an HTCondor job
 - the submit file can queue a job for each file found
 - the submit file can contain macros
