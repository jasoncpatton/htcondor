%define tarball_version 8.1.3

# On EL7 don't terminate the build because of bad bytecompiling
%if 0%{?rhel} == 7
%define _python_bytecompile_errors_terminate_build 0
%endif

# optionally define any of these, here or externally
# % define fedora   16
# % define osg      0
# % define uw_build 1
# % define devtoolset 0

%define python 0

# default to uw_build if neither osg nor fedora is enabled
%if %undefined uw_build
%if 0%{?osg} || 0%{?hcc}
%define uw_build 0
%else
%define uw_build 1
%endif
%endif

%if %uw_build
%define devtoolset 0
%define debug 1
%endif

%if 0%{?fedora}
%define blahp 0
%else
%define blahp 1
%endif

%if 0%{?hcc}
%define blahp 0
%endif

%define python 1

# Unconditionally turn off globus
%define globus 0

# Temporarily turn parallel_setup off
%define parallel_setup 0

# These flags are meant for developers; it allows one to build HTCondor
# based upon a git-derived tarball, instead of an upstream release tarball
%define git_build 1
# If building with git tarball, Fedora requests us to record the rev.  Use:
# git log -1 --pretty=format:'%h'
%define git_rev f9e8f64

Summary: HTCondor: High Throughput Computing
Name: condor
Version: %{tarball_version}
%global version_ %(tr . _ <<< %{version})

# Only edit the %condor_base_release to bump the rev number
%define condor_git_base_release 0.1
%define condor_base_release 1
%if %git_build
        %define condor_release %condor_git_base_release.%{git_rev}.git
%else
        %define condor_release %condor_base_release
%endif
Release: %{condor_release}%{?dist}

License: ASL 2.0
Group: Applications/System
URL: http://www.cs.wisc.edu/condor/

# This allows developers to test the RPM with a non-release, git tarball
%if %git_build

# git clone http://condor-git.cs.wisc.edu/repos/condor.git
# cd condor
# git archive master | gzip -7 > ~/rpmbuild/SOURCES/condor.tar.gz
Source0: condor.tar.gz

%else

# The upstream HTCondor source tarball contains some source that cannot
# be shipped as well as extraneous copies of packages the source
# depends on. Additionally, the upstream HTCondor source requires a
# click-through license. Once you have downloaded the source from:
#   http://parrot.cs.wisc.edu/v7.0.license.html
# you should process it with generate-tarball.sh:
#   ./generate-tarball.sh 7.0.4
# MD5Sum of upstream source:
#   06eec3ae274b66d233ad050a047f3c91  condor_src-7.0.0-all-all.tar.gz
#   b08743cfa2e87adbcda042896e8ef537  condor_src-7.0.2-all-all.tar.gz
#   5f326ad522b63eacf34c6c563cf46910  condor_src-7.0.4-all-all.tar.gz
#   73323100c5b2259f3b9c042fa05451e0  condor_src-7.0.5-all-all.tar.gz
#   a2dd96ea537b2c6d105b6c8dad563ddc  condor_src-7.2.0-all-all.tar.gz
#   edbac8267130ac0a0e016d0f113b4616  condor_src-7.2.1-all-all.tar.gz
#   6d9b0ef74d575623af11e396fa274174  condor_src-7.2.4-all-all.tar.gz
#   ee72b65fad02d21af0dc8f1aa5872110  condor_src-7.4.0-all-all.tar.gz
#   d4deeabbbce65980c085d8bea4c1018a  condor_src-7.4.1-all-all.tar.gz
#   4714086f58942b78cf03fef9ccb1117c  condor_src-7.4.2-all-all.tar.gz
#   2b7e7687cba85d0cf0774f9126b51779  condor_src-7.4.3-all-all.tar.gz
#   108a4b91cd10deca1554ca1088be6c8c  condor_src-7.4.4-all-all.tar.gz
#   b482c4bfa350164427a1952113d53d03  condor_src-7.5.5-all-all.tar.gz
#   2a1355cb24a56a71978d229ddc490bc5  condor_src-7.6.0-all-all.tar.gz
# Note: The md5sum of each generated tarball may be different
Source0: %{name}-%{tarball_version}.tar.gz
Source1: generate-tarball.sh
%endif

Source3: osg-env.conf
Source5: condor_config.local.dedicated.resource

Source8: htcondor.pp

# Patch to use Python 2 for file transfer plugins
# The use the python-requests library and the one in EPEL is based Python 3.6
# However, Amazon Linux 2 has Python 3.7
Patch2: amzn2-python2.patch

#% if 0% osg
Patch8: osg_sysconfig_in_init_script.patch
#% endif

BuildRoot: %(mktemp -ud %{_tmppath}/%{name}-%{version}-%{release}-XXXXXX)

BuildRequires: cmake
BuildRequires: %_bindir/flex
BuildRequires: %_bindir/byacc
BuildRequires: pcre-devel
BuildRequires: openssl-devel
BuildRequires: krb5-devel
BuildRequires: libvirt-devel
BuildRequires: bind-utils
BuildRequires: m4
#BuildRequires: autoconf
BuildRequires: libX11-devel
BuildRequires: libXScrnSaver-devel
BuildRequires: /usr/include/curl/curl.h
BuildRequires: /usr/include/expat.h
BuildRequires: openldap-devel
%if 0%{?rhel} == 7
BuildRequires: cmake3
BuildRequires: python-devel
BuildRequires: python-setuptools
%endif
BuildRequires: python3-devel
BuildRequires: python3-setuptools
BuildRequires: boost-devel
BuildRequires: redhat-rpm-config
BuildRequires: sqlite-devel
BuildRequires: perl(Data::Dumper)

%if %uw_build
BuildRequires: cmake >= 2.8
BuildRequires: gcc-c++
BuildRequires: libuuid-devel
BuildRequires: bison-devel
BuildRequires: bison
BuildRequires: byacc
BuildRequires: flex
BuildRequires: patch
BuildRequires: libtool
BuildRequires: pam-devel
BuildRequires: nss-devel
BuildRequires: openssl-devel
BuildRequires: libxml2-devel
BuildRequires: expat-devel
BuildRequires: perl(Archive::Tar)
BuildRequires: perl(XML::Parser)
BuildRequires: perl(Digest::MD5)
%if 0%{?rhel} >= 8 || 0%{?fedora}
BuildRequires: python3-devel
%else
BuildRequires: python-devel
%endif
BuildRequires: libcurl-devel
%endif

# Globus GSI build requirements
%if %globus
BuildRequires: globus-gssapi-gsi-devel
BuildRequires: globus-gass-server-ez-devel
BuildRequires: globus-gass-transfer-devel
BuildRequires: globus-gram-client-devel
BuildRequires: globus-rsl-devel
BuildRequires: globus-gram-protocol
BuildRequires: globus-io-devel
BuildRequires: globus-xio-devel
BuildRequires: globus-gssapi-error-devel
BuildRequires: globus-gss-assist-devel
BuildRequires: globus-gsi-proxy-core-devel
BuildRequires: globus-gsi-credential-devel
BuildRequires: globus-gsi-callback-devel
BuildRequires: globus-gsi-sysconfig-devel
BuildRequires: globus-gsi-cert-utils-devel
BuildRequires: globus-openssl-module-devel
BuildRequires: globus-gsi-openssl-error-devel
BuildRequires: globus-gsi-proxy-ssl-devel
BuildRequires: globus-callout-devel
BuildRequires: globus-common-devel
BuildRequires: globus-ftp-client-devel
BuildRequires: globus-ftp-control-devel
BuildRequires: libtool-ltdl-devel
%endif
BuildRequires: voms-devel
BuildRequires: munge-devel
BuildRequires: scitokens-cpp-devel

BuildRequires: libcgroup-devel
Requires: libcgroup

%if 0%{?rhel} == 7 && ! 0%{?amzn} && 0%{?devtoolset}
BuildRequires: which
BuildRequires: devtoolset-9-toolchain
%endif

%if 0%{?rhel} == 7 && ! 0%{?amzn}
%ifarch x86_64
BuildRequires: python36-devel
BuildRequires: boost169-devel
BuildRequires: boost169-static
%endif
%endif

%if 0%{?rhel} >= 8
BuildRequires: boost-static
%endif

%if 0%{?rhel} >= 8 || 0%{?fedora}
BuildRequires: boost-python3-devel
%else
%if 0%{?fedora} >= 30
BuildRequires: boost-python2-devel
%else
%if ! 0%{?amzn}
BuildRequires: boost-python
%else
BuildRequires: python3-devel
BuildRequires: boost169-python2-devel
BuildRequires: boost169-python3-devel
%endif
%endif
%endif
BuildRequires: libuuid-devel
Requires: libuuid

BuildRequires: systemd-devel
BuildRequires: systemd-units
Requires: systemd

%if 0%{?rhel} == 7
BuildRequires: python-sphinx python-sphinx_rtd_theme
%endif

%if 0%{?rhel} >= 8
BuildRequires: python3-sphinx python3-sphinx_rtd_theme
%endif

# openssh-server needed for condor_ssh_to_job
Requires: openssh-server

# net-tools needed to provide netstat for condor_who
Requires: net-tools

Requires: /usr/sbin/sendmail
Requires: condor-classads = %{version}-%{release}
Requires: condor-procd = %{version}-%{release}

%if %uw_build
Requires: %name-externals = %version-%release
%endif

%if %blahp
%if %globus
Requires: blahp >= 2.1.1
%else
Requires: blahp >= 2.2.0
%endif
%endif

# Useful tools are using the Python bindings
Requires: python3-condor
# The use the python-requests library in EPEL is based Python 3.6
# However, Amazon Linux 2 has Python 3.7
%if ! 0%{?amzn}
%if 0%{?rhel} == 7
Requires: python36-requests
%else
Requires: python3-requests
%endif
%endif

%if 0%{?rhel} == 7
Requires: python2-condor
# For some reason OSG VMU tests need python-request
Requires: python-requests
%endif

Requires(pre): shadow-utils

Requires(post): systemd-units
Requires(preun): systemd-units
Requires(postun): systemd-units
Requires(post): systemd-sysv

%if 0%{?rhel} == 7
Requires(post): policycoreutils-python
Requires(post): selinux-policy-targeted >= 3.13.1-102
%endif

%if 0%{?rhel} >= 8 || 0%{?fedora}
Requires(post): python3-policycoreutils
Requires(post): selinux-policy-targeted
%endif

# Require libraries that we dlopen
# Ganglia is optional as well as nVidia and cuda libraries
%if %globus
Requires: globus-callout
Requires: globus-common
Requires: globus-gsi-callback
Requires: globus-gsi-cert-utils
Requires: globus-gsi-credential
Requires: globus-gsi-openssl-error
Requires: globus-gsi-proxy-core
Requires: globus-gsi-proxy-ssl
Requires: globus-gsi-sysconfig
Requires: globus-gss-assist
Requires: globus-gssapi-gsi
Requires: globus-openssl-module
Requires: globus-xio-gsi-driver
Requires: libtool-ltdl
%endif
Requires: voms
Requires: krb5-libs
Requires: libcom_err
Requires: munge-libs
Requires: openssl-libs
Requires: scitokens-cpp >= 0.6.2
Requires: systemd-libs

#Provides: user(condor) = 43
#Provides: group(condor) = 43

Obsoletes: condor-static < 7.2.0

# Standard Universe discontinued as of 8.9.0
Obsoletes: condor-std-universe < 8.9.0

# Cream gahp discontinued as of 8.9.9
Obsoletes: condor-cream-gahp < 8.9.9

# 32-bit shadow discontinued as of 8.9.9
Obsoletes: condor-small-shadow < 8.9.9

# external-libs package discontinued as of 8.9.9
Obsoletes: condor-external-libs < 8.9.9

%description
HTCondor is a specialized workload management system for
compute-intensive jobs. Like other full-featured batch systems, HTCondor
provides a job queueing mechanism, scheduling policy, priority scheme,
resource monitoring, and resource management. Users submit their
serial or parallel jobs to HTCondor, HTCondor places them into a queue,
chooses when and where to run the jobs based upon a policy, carefully
monitors their progress, and ultimately informs the user upon
completion.

#######################
%package devel
Summary: Development files for HTCondor
Group: Applications/System

%description devel
Development files for HTCondor

%if %uw_build
#######################
%package tarball
Summary: Files needed to build an HTCondor tarball
Group: Applications/System

%description tarball
Development files for HTCondor

%endif

#######################
%package procd
Summary: HTCondor Process tracking Daemon
Group: Applications/System

%description procd
A daemon for tracking child processes started by a parent.
Part of HTCondor, but able to be stand-alone

#######################
%package kbdd
Summary: HTCondor Keyboard Daemon
Group: Applications/System
Requires: %name = %version-%release
Requires: %name-classads = %{version}-%{release}

%description kbdd
The condor_kbdd monitors logged in X users for activity. It is only
useful on systems where no device (e.g. /dev/*) can be used to
determine console idle time.

#######################
%package vm-gahp
Summary: HTCondor's VM Gahp
Group: Applications/System
Requires: %name = %version-%release
Requires: libvirt
Requires: %name-classads = %{version}-%{release}

%description vm-gahp
The condor_vm-gahp enables the Virtual Machine Universe feature of
HTCondor. The VM Universe uses libvirt to start and control VMs under
HTCondor's Startd.

#######################
%package classads
Summary: HTCondor's classified advertisement language
Group: Development/Libraries
%if 0%{?osg} || 0%{?hcc}
Obsoletes: classads <= 1.0.10
Obsoletes: classads-static <= 1.0.10
Provides: classads = %version-%release
%endif

%description classads
Classified Advertisements (classads) are the lingua franca of
HTCondor. They are used for describing jobs, workstations, and other
resources. They are exchanged by HTCondor processes to schedule
jobs. They are logged to files for statistical and debugging
purposes. They are used to enquire about current state of the system.

A classad is a mapping from attribute names to expressions. In the
simplest cases, the expressions are simple constants (integer,
floating point, or string). A classad is thus a form of property
list. Attribute expressions can also be more complicated. There is a
protocol for evaluating an attribute expression of a classad vis a vis
another ad. For example, the expression "other.size > 3" in one ad
evaluates to true if the other ad has an attribute named size and the
value of that attribute is (or evaluates to) an integer greater than
three. Two classads match if each ad has an attribute requirements
that evaluates to true in the context of the other ad. Classad
matching is used by the HTCondor central manager to determine the
compatibility of jobs and workstations where they may be run.

#######################
%package classads-devel
Summary: Headers for HTCondor's classified advertisement language
Group: Development/System
Requires: %name-classads = %version-%release
Requires: pcre-devel
%if 0%{?osg} || 0%{?hcc}
Obsoletes: classads-devel <= 1.0.10
Provides: classads-devel = %version-%release
%endif

%description classads-devel
Header files for HTCondor's ClassAd Library, a powerful and flexible,
semi-structured representation of data.

#######################
%package test
Summary: HTCondor Self Tests
Group: Applications/System
Requires: %name = %version-%release
Requires: %name-classads = %{version}-%{release}

%description test
A collection of tests to verify that HTCondor is operating properly.

#######################
%if %parallel_setup
%package parallel-setup
Summary: Configure HTCondor for Parallel Universe jobs
Group: Applications/System
Requires: %name = %version-%release

%description parallel-setup
Running Parallel Universe jobs in HTCondor requires some configuration;
in particular, a dedicated scheduler is required.  In order to support
running parallel universe jobs out of the box, this sub-package provides
a condor_config.local.dedicated.resource file that sets up the current
host as the DedicatedScheduler.
%endif


#######################
%if %python
%if 0%{?rhel} <= 7 && 0%{?fedora} <= 31
%package -n python2-condor
Summary: Python bindings for HTCondor.
Group: Applications/System
Requires: python >= 2.2
Requires: %name = %version-%release
%{?python_provide:%python_provide python2-condor}
%if 0%{?rhel} >= 7
%ifarch x86_64
Requires: boost169-python2
%endif
%endif
# Remove before F30
Provides: %{name}-python = %{version}-%{release}
Provides: %{name}-python%{?_isa} = %{version}-%{release}
Obsoletes: %{name}-python < %{version}-%{release}

%description -n python2-condor
The python bindings allow one to directly invoke the C++ implementations of
the ClassAd library and HTCondor from python
%endif


%if 0%{?rhel} >= 7 || 0%{?fedora}
%ifarch x86_64
#######################
%package -n python3-condor
Summary: Python bindings for HTCondor.
Group: Applications/System
Requires: %name = %version-%release
%if 0%{?rhel} == 7
Requires: boost169-python3
%else
Requires: boost-python3
%endif
Requires: python3

%description -n python3-condor
The python bindings allow one to directly invoke the C++ implementations of
the ClassAd library and HTCondor from python
%endif
%endif
%endif


%if 0%{?rhel} == 7
#######################
%package credmon-oauth
Summary: OAuth2 credmon for HTCondor.
Group: Applications/System
Requires: %name = %version-%release
Requires: python2-condor
Requires: python2-requests-oauthlib
Requires: python-six
Requires: python-flask
Requires: python2-cryptography
Requires: python2-scitokens
Requires: httpd
Requires: mod_wsgi

%description credmon-oauth
The OAuth2 credmon allows users to obtain credentials from configured
OAuth2 endpoints and to use those credentials securely inside running jobs.
%endif


#######################
%package credmon-vault
Summary: Vault credmon for HTCondor.
Group: Applications/System
Requires: %name = %version-%release
Requires: python3-condor
Requires: python-six
%if 0%{?osg}
# Although htgettoken is only needed on the submit machine and
#  condor-credmon-vault is needed on both the submit and credd machines,
#  htgettoken is small so it doesn't hurt to require it in both places.
Requires: htgettoken >= 1.1
%endif
Conflicts: %name-credmon-oauth

%description credmon-vault
The Vault credmon allows users to obtain credentials from Vault using
htgettoken and to use those credentials securely inside running jobs.

#######################
%package bosco
Summary: BOSCO, a HTCondor overlay system for managing jobs at remote clusters
Url: https://osg-bosco.github.io/docs/
Group: Applications/System
%if 0%{?rhel} >= 8 || 0%{?fedora}
Requires: python3
%else
Requires: python >= 2.2
%endif
Requires: %name = %version-%release
Requires: rsync

%description bosco
BOSCO allows a locally-installed HTCondor to submit jobs to remote clusters,
using SSH as a transit mechanism.  It is designed for cases where the remote
cluster is using a different batch system such as PBS, SGE, LSF, or another
HTCondor system.

BOSCO provides an overlay system so the remote clusters appear to be a HTCondor
cluster.  This allows the user to run their workflows using HTCondor tools across
multiple clusters.

#######################
%package -n minicondor
Summary: Configuration for a single-node HTCondor
Group: Applications/System
Requires: %name = %version-%release
%if 0%{?rhel} >= 7 || 0%{?fedora}
Requires: python3-condor = %version-%release
%endif

%description -n minicondor
This example configuration is good for trying out HTCondor for the first time.
It only configures the IPv4 loopback address, turns on basic security, and
shortens many timers to be more responsive.

%if %uw_build

#######################
%package externals
Summary: Empty package to ensure yum gets the blahp from its own package
Group: Applications/System
Requires: %name = %version-%release

%description externals
Dummy package to help yum out

%endif

#######################
%package annex-ec2
Summary: Configuration and scripts to make an EC2 image annex-compatible.
Group: Applications/System
Requires: %name = %version-%release
Requires(post): /sbin/chkconfig
Requires(preun): /sbin/chkconfig

%description annex-ec2
Configures HTCondor to make an EC2 image annex-compatible.  Do NOT install
on a non-EC2 image.

%files annex-ec2
%_libexecdir/condor/condor-annex-ec2
%{_unitdir}/condor-annex-ec2.service
%config(noreplace) %_sysconfdir/condor/config.d/50ec2.config
%config(noreplace) %_sysconfdir/condor/master_shutdown_script.sh

%post annex-ec2
/bin/systemctl enable condor-annex-ec2

%preun annex-ec2
if [ $1 == 0 ]; then
    /bin/systemctl disable condor-annex-ec2
fi

#######################
%package all
Summary: All condor packages in a typical installation
Group: Applications/System
Requires: %name = %version-%release
Requires: %name-procd = %version-%release
Requires: %name-kbdd = %version-%release
Requires: %name-vm-gahp = %version-%release
Requires: %name-classads = %version-%release
%if 0%{?rhel} >= 7 || 0%{?fedora}
Requires: python3-condor = %version-%release
%endif
Requires: %name-bosco = %version-%release
%if %uw_build
Requires: %name-externals = %version-%release
%endif


%description all
Include dependencies for all condor packages in a typical installation

%pre
getent group condor >/dev/null || groupadd -r condor
getent passwd condor >/dev/null || \
  useradd -r -g condor -d %_var/lib/condor -s /sbin/nologin \
    -c "Owner of HTCondor Daemons" condor
exit 0


%prep
%if %git_build
%setup -q -c -n %{name}-%{tarball_version}
%else
# For release tarballs
%setup -q -n %{name}-%{tarball_version}
%endif

# Patch to use Python 2 for file transfer plugins
# The use the python-requests library and the one in EPEL is based Python 3.6
# However, Amazon Linux 2 has Python 3.7
%if 0%{?amzn}
%patch2 -p1
%endif

%if 0%{?osg} || 0%{?hcc}
%patch8 -p1
%endif

# fix errant execute permissions
find src -perm /a+x -type f -name "*.[Cch]" -exec chmod a-x {} \;


%build

%if 0%{?rhel} == 7 && ! 0%{?amzn} && 0%{?devtoolset}
. /opt/rh/devtoolset-9/enable
export CC=$(which cc)
export CXX=$(which c++)
%endif

# build man files
make -C docs man

export CMAKE_PREFIX_PATH=/usr

%if %uw_build
%define condor_build_id UW_development

%cmake3 \
       -DBUILDID:STRING=%condor_build_id \
       -DPACKAGEID:STRING=%{version}-%{condor_release} \
       -DPROPER:BOOL=TRUE \
       -DCMAKE_SKIP_RPATH:BOOL=TRUE \
       -DCONDOR_PACKAGE_BUILD:BOOL=TRUE \
       -DCONDOR_RPMBUILD:BOOL=TRUE \
       -D_VERBOSE:BOOL=TRUE \
       -DBUILD_TESTING:BOOL=TRUE \
       -DHAVE_BOINC:BOOL=FALSE \
%if %blahp
       -DWITH_BLAHP:BOOL=TRUE \
       -DBLAHP_FOUND=/usr/libexec/blahp/BLClient \
%else
       -DWITH_BLAHP:BOOL=FALSE \
%endif
       -DPLATFORM:STRING=${NMI_PLATFORM:-unknown} \
       -DCMAKE_VERBOSE_MAKEFILE=ON \
       -DCMAKE_INSTALL_PREFIX:PATH=/ \
       -DINCLUDE_INSTALL_DIR:PATH=/usr/include \
       -DSYSCONF_INSTALL_DIR:PATH=/etc \
       -DSHARE_INSTALL_PREFIX:PATH=/usr/share \
%ifarch x86_64
       -DCMAKE_INSTALL_LIBDIR:PATH=/usr/lib64 \
       -DLIB_INSTALL_DIR:PATH=/usr/lib64 \
       -DLIB_SUFFIX=64 \
%else
       -DCMAKE_INSTALL_LIBDIR:PATH=/usr/lib \
       -DLIB_INSTALL_DIR:PATH=/usr/lib \
%endif 
       -DBUILD_SHARED_LIBS:BOOL=ON

%else

%cmake3 -DBUILD_TESTING:BOOL=FALSE \
%if 0%{?fedora}
       -DBUILDID:STRING=RH-%{version}-%{release} \
       -D_VERBOSE:BOOL=TRUE \
%else
       -D_VERBOSE:BOOL=FALSE \
%endif
       -DPROPER:BOOL=TRUE \
       -DCMAKE_SKIP_RPATH:BOOL=TRUE \
       -DCONDOR_PACKAGE_BUILD:BOOL=TRUE \
       -DPACKAGEID:STRING=%{version}-%{condor_release} \
       -DCONDOR_RPMBUILD:BOOL=TRUE \
       -DHAVE_BOINC:BOOL=FALSE \
       -DWITH_MANAGEMENT:BOOL=FALSE \
       -DWITH_QPID:BOOL=FALSE \
<<<<<<< HEAD
=======
%if %blahp
       -DBLAHP_FOUND=/usr/libexec/blahp/BLClient \
       -DWITH_BLAHP:BOOL=TRUE \
%else
       -DWITH_BLAHP:BOOL=FALSE \
%endif
>>>>>>> 31e86676
%if %globus
       -DWITH_GLOBUS:BOOL=TRUE \
%else
       -DWITH_GLOBUS:BOOL=FALSE \
%endif
       -DWITH_PYTHON_BINDINGS:BOOL=TRUE \
       -DWITH_LIBCGROUP:BOOL=TRUE \
       -DLIBCGROUP_FOUND_SEARCH_cgroup=/%{_lib}/libcgroup.so.1
%endif

make %{?_smp_mflags}
%if %uw_build
make %{?_smp_mflags} tests
%endif

%install
# installation happens into a temporary location, this function is
# useful in moving files into their final locations
function populate {
  _dest="$1"; shift; _src="$*"
  mkdir -p "%{buildroot}/$_dest"
  mv $_src "%{buildroot}/$_dest"
}

rm -rf %{buildroot}
echo ---------------------------- makefile ---------------------------------
make install DESTDIR=%{buildroot}

%if %uw_build
make tests-tar-pkg
# tarball of tests
cp -p %{_builddir}/%{name}-%{version}/condor_tests-*.tar.gz %{buildroot}/%{_libdir}/condor/condor_tests-%{version}.tar.gz
%endif

# Drop in a symbolic link for backward compatibility
ln -s ../..%{_libdir}/condor/condor_ssh_to_job_sshd_config_template %{buildroot}/%_sysconfdir/condor/condor_ssh_to_job_sshd_config_template

%if %uw_build
%if 0%{?rhel} == 7 && ! 0%{?amzn}
# Drop in a link for backward compatibility for small shadow
ln -s condor_shadow %{buildroot}/%{_sbindir}/condor_shadow_s
%endif
%endif

populate /usr/share/doc/condor-%{version}/examples %{buildroot}/usr/share/doc/condor-%{version}/etc/examples/*
#rm -rf %{buildroot}/usr/share/doc/condor-%{version}/etc

mkdir -p %{buildroot}/%{_sysconfdir}/condor
# the default condor_config file is not architecture aware and thus
# sets the LIB directory to always be /usr/lib, we want to do better
# than that. this is, so far, the best place to do this
# specialization. we strip the "lib" or "lib64" part from _libdir and
# stick it in the LIB variable in the config.
LIB=$(echo %{?_libdir} | sed -e 's:/usr/\(.*\):\1:')
if [ "$LIB" = "%_libdir" ]; then
  echo "_libdir does not contain /usr, sed expression needs attention"
  exit 1
fi

# Install the basic configuration, a Personal HTCondor config. Allows for
# yum install condor + service condor start and go.
mkdir -p -m0755 %{buildroot}/%{_sysconfdir}/condor/config.d
mkdir -p -m0700 %{buildroot}/%{_sysconfdir}/condor/passwords.d
mkdir -p -m0700 %{buildroot}/%{_sysconfdir}/condor/tokens.d
%if %parallel_setup
cp %{SOURCE5} %{buildroot}/%{_sysconfdir}/condor/config.d/20dedicated_scheduler_condor.config
%endif

populate %_sysconfdir/condor/config.d %{buildroot}/usr/share/doc/condor-%{version}/examples/00-htcondor-9.0.config
populate %_sysconfdir/condor/config.d %{buildroot}/usr/share/doc/condor-%{version}/examples/00-minicondor
populate %_sysconfdir/condor/config.d %{buildroot}/usr/share/doc/condor-%{version}/examples/50ec2.config

# Install a second config.d directory under /usr/share, used for the
# convenience of software built on top of Condor such as GlideinWMS.
mkdir -p -m0755 %{buildroot}/usr/share/condor/config.d

mkdir -p -m0755 %{buildroot}/%{_var}/log/condor
# Note we use %{_var}/lib instead of %{_sharedstatedir} for RHEL5 compatibility
mkdir -p -m0755 %{buildroot}/%{_var}/lib/condor/spool
mkdir -p -m0755 %{buildroot}/%{_var}/lib/condor/execute
mkdir -p -m0755 %{buildroot}/%{_var}/lib/condor/krb_credentials
mkdir -p -m2770 %{buildroot}/%{_var}/lib/condor/oauth_credentials


# not packaging deployment tools
#rm -f %{buildroot}/%{_mandir}/man1/condor_config_bind.1
#rm -f %{buildroot}/%{_mandir}/man1/condor_cold_start.1
#rm -f %{buildroot}/%{_mandir}/man1/condor_cold_stop.1
#rm -f %{buildroot}/%{_mandir}/man1/uniq_pid_midwife.1
#rm -f %{buildroot}/%{_mandir}/man1/uniq_pid_undertaker.1
#rm -f %{buildroot}/%{_mandir}/man1/filelock_midwife.1
#rm -f %{buildroot}/%{_mandir}/man1/filelock_undertaker.1
#rm -f %{buildroot}/%{_mandir}/man1/install_release.1
#rm -f %{buildroot}/%{_mandir}/man1/cleanup_release.1

# not packaging configure/install scripts
%if ! %uw_build
rm -f %{buildroot}%{_bindir}/make-personal-from-tarball
rm -f %{buildroot}%{_sbindir}/condor_configure
rm -f %{buildroot}%{_sbindir}/condor_install
rm -f %{buildroot}/%{_mandir}/man1/condor_configure.1
rm -f %{buildroot}/%{_mandir}/man1/condor_install.1
%endif

# not packaging legacy cruft
#rm -f %{buildroot}/%{_mandir}/man1/condor_master_off.1
#rm -f %{buildroot}/%{_mandir}/man1/condor_reconfig_schedd.1

# this one got removed but the manpage was left around
#rm -f %{buildroot}/%{_mandir}/man1/condor_glidein.1

# remove junk man page (Fedora 32 build)
#rm -f %{buildroot}/%{_mandir}/man1/_static/graphviz.css

# Remove python-based tools when no python bindings
%if ! %python
rm -f %{buildroot}/%{_bindir}/condor_top
rm -f %{buildroot}/%{_bindir}/classad_eval
rm -f %{buildroot}/%{_bindir}/condor_watch_q
rm -f %{buildroot}/%{_bindir}/condor_check_password
rm -f %{buildroot}/%{_bindir}/condor_check_config
%endif

# For EL7, move oauth credmon WSGI script out of libexec to /var/www
%if 0%{?rhel} == 7
mkdir -p %{buildroot}/%{_var}/www/wsgi-scripts/condor_credmon_oauth
mv %{buildroot}/%{_libexecdir}/condor/condor_credmon_oauth.wsgi %{buildroot}/%{_var}/www/wsgi-scripts/condor_credmon_oauth/condor_credmon_oauth.wsgi

# Move oauth credmon config files out of examples and into config.d
mv %{buildroot}/usr/share/doc/condor-%{version}/examples/condor_credmon_oauth/config/condor/40-oauth-credmon.conf %{buildroot}/%{_sysconfdir}/condor/config.d/40-oauth-credmon.conf
mv %{buildroot}/usr/share/doc/condor-%{version}/examples/condor_credmon_oauth/config/condor/40-oauth-tokens.conf %{buildroot}/%{_sysconfdir}/condor/config.d/40-oauth-tokens.conf
mv %{buildroot}/usr/share/doc/condor-%{version}/examples/condor_credmon_oauth/README.credentials %{buildroot}/%{_var}/lib/condor/oauth_credentials/README.credentials
%endif

# Move vault credmon config file out of examples and into config.d
mv %{buildroot}/usr/share/doc/condor-%{version}/examples/condor_credmon_oauth/config/condor/40-vault-credmon.conf %{buildroot}/%{_sysconfdir}/condor/config.d/40-vault-credmon.conf

# For non-EL7, remove oauth credmon from the buildroot
%if 0%{?rhel} > 7 || 0%{?fedora}
rm -f %{buildroot}/%{_libexecdir}/condor/condor_credmon_oauth.wsgi
rm -f %{buildroot}/%{_sbindir}/condor_credmon_oauth
rm -f %{buildroot}/%{_sbindir}/scitokens_credential_producer
%endif

###
# Backwards compatibility on EL7 with the previous versions and configs of scitokens-credmon
%if 0%{?rhel} == 7
ln -s ../..%{_sbindir}/condor_credmon_oauth          %{buildroot}/%{_bindir}/condor_credmon_oauth
ln -s ../..%{_sbindir}/scitokens_credential_producer %{buildroot}/%{_bindir}/scitokens_credential_producer
mkdir -p %{buildroot}/%{_var}/www/wsgi-scripts/scitokens-credmon
ln -s ../../../..%{_var}/www/wsgi-scripts/condor_credmon_oauth/condor_credmon_oauth.wsgi %{buildroot}/%{_var}/www/wsgi-scripts/scitokens-credmon/scitokens-credmon.wsgi
%endif
###

# Remove junk
#rm -rf %{buildroot}/%{_sysconfdir}/sysconfig
#rm -rf %{buildroot}/%{_sysconfdir}/init.d

# install tmpfiles.d/condor.conf
mkdir -p %{buildroot}%{_tmpfilesdir}
install -m 0644 %{buildroot}/usr/share/doc/condor-%{version}/examples/condor-tmpfiles.conf %{buildroot}%{_tmpfilesdir}/%{name}.conf

install -Dp -m0755 %{buildroot}/usr/share/doc/condor-%{version}/examples/condor-annex-ec2 %{buildroot}%{_libexecdir}/condor/condor-annex-ec2

mkdir -p %{buildroot}%{_unitdir}
install -m 0644 %{buildroot}/usr/share/doc/condor-%{version}/examples/condor-annex-ec2.service %{buildroot}%{_unitdir}/condor-annex-ec2.service
install -m 0644 %{buildroot}/usr/share/doc/condor-%{version}/examples/condor.service %{buildroot}%{_unitdir}/condor.service
# Disabled until HTCondor security fixed.
# install -m 0644 %{buildroot}/usr/share/doc/condor-%{version}/examples/condor.socket %{buildroot}%{_unitdir}/condor.socket
%if 0%{?osg} || 0%{?hcc}
# Set condor service enviroment variables for LCMAPS on OSG systems
mkdir -p %{buildroot}%{_unitdir}/condor.service.d
install -Dp -m 0644 %{SOURCE3} %{buildroot}%{_unitdir}/condor.service.d/osg-env.conf
%endif

%if 0%{?rhel} >= 7
mkdir -p %{buildroot}%{_datadir}/condor/
cp %{SOURCE8} %{buildroot}%{_datadir}/condor/
%endif

# Install perl modules

#Fixups for packaged build, should have been done by cmake

mkdir -p %{buildroot}/usr/share/condor
mv %{buildroot}/usr/lib64/condor/Chirp.jar %{buildroot}/usr/share/condor
mv %{buildroot}/usr/lib64/condor/CondorJava*.class %{buildroot}/usr/share/condor
mv %{buildroot}/usr/lib64/condor/libchirp_client.so %{buildroot}/usr/lib64
mv %{buildroot}/usr/lib64/condor/libcondorapi.so %{buildroot}/usr/lib64
mv %{buildroot}/usr/lib64/condor/libcondor_utils_*.so %{buildroot}/usr/lib64
%if 0%{?rhel} == 7
mv %{buildroot}/usr/lib64/condor/libpyclassad2*.so %{buildroot}/usr/lib64
%endif
mv %{buildroot}/usr/lib64/condor/libpyclassad3*.so %{buildroot}/usr/lib64

#rm -rf %{buildroot}/usr/include/condor
#rm -rf %{buildroot}/usr/lib64/condor/libchirp_client.a
#rm -rf %{buildroot}/usr/lib64/condor/libcondorapi.a
#rm -rf %{buildroot}/usr/lib64/libclassad.a
rm -rf %{buildroot}/usr/share/doc/condor-%{version}/LICENSE-2.0.txt
rm -rf %{buildroot}/usr/share/doc/condor-%{version}/NOTICE.txt
rm -rf %{buildroot}/usr/share/doc/condor-%{version}/README

# we must place the config examples in builddir so %doc can find them
mv %{buildroot}/usr/share/doc/condor-%{version}/examples %_builddir/%name-%tarball_version

# Remove stuff that comes from the full-deploy
#rm -rf %{buildroot}%{_sbindir}/cleanup_release
#rm -rf %{buildroot}%{_sbindir}/condor
#rm -rf %{buildroot}%{_sbindir}/condor_cleanup_local
#rm -rf %{buildroot}%{_sbindir}/condor_cold_start
#rm -rf %{buildroot}%{_sbindir}/condor_cold_stop
#rm -rf %{buildroot}%{_sbindir}/condor_config_bind
#rm -rf %{buildroot}%{_sbindir}/condor_configure
#rm -rf %{buildroot}%{_sbindir}/condor_install
#rm -rf %{buildroot}%{_sbindir}/condor_install_local
#rm -rf %{buildroot}%{_sbindir}/condor_local_start
#rm -rf %{buildroot}%{_sbindir}/condor_local_stop
#rm -rf %{buildroot}%{_sbindir}/condor_startd_factory
#rm -rf %{buildroot}%{_sbindir}/condor_vm_vmware.pl
#rm -rf %{buildroot}%{_sbindir}/filelock_midwife
#rm -rf %{buildroot}%{_sbindir}/filelock_undertaker
#rm -rf %{buildroot}%{_sbindir}/install_release
#rm -rf %{buildroot}%{_sbindir}/uniq_pid_command
#rm -rf %{buildroot}%{_sbindir}/uniq_pid_midwife
#rm -rf %{buildroot}%{_sbindir}/uniq_pid_undertaker
#rm -rf %{buildroot}%{_sbindir}/condor_master_off
#rm -rf %{buildroot}%{_sbindir}/condor_reconfig_schedd
#rm -rf %{buildroot}%{_datadir}/condor/Execute.pm
#rm -rf %{buildroot}%{_datadir}/condor/ExecuteLock.pm
#rm -rf %{buildroot}%{_datadir}/condor/FileLock.pm
#rm -rf %{buildroot}%{_usrsrc}/chirp/chirp_*
#rm -rf %{buildroot}%{_usrsrc}/startd_factory
#rm -rf %{buildroot}/usr/DOC
#rm -rf %{buildroot}/usr/INSTALL
#rm -rf %{buildroot}/usr/LICENSE-2.0.txt
#rm -rf %{buildroot}/usr/NOTICE.txt
#rm -rf %{buildroot}/usr/README
#rm -rf %{buildroot}/usr/examples/
#rm -rf %{buildroot}%{_includedir}/MyString.h
#rm -rf %{buildroot}%{_includedir}/chirp_client.h
#rm -rf %{buildroot}%{_includedir}/compat_classad*
#rm -rf %{buildroot}%{_includedir}/condor_classad.h
#rm -rf %{buildroot}%{_includedir}/condor_constants.h
#rm -rf %{buildroot}%{_includedir}/condor_event.h
#rm -rf %{buildroot}%{_includedir}/condor_header_features.h
#rm -rf %{buildroot}%{_includedir}/condor_holdcodes.h
#rm -rf %{buildroot}%{_includedir}/file_lock.h
#rm -rf %{buildroot}%{_includedir}/iso_dates.h
#rm -rf %{buildroot}%{_includedir}/read_user_log.h
#rm -rf %{buildroot}%{_includedir}/stl_string_utils.h
#rm -rf %{buildroot}%{_includedir}/user_log.README
#rm -rf %{buildroot}%{_includedir}/user_log.c++.h
#rm -rf %{buildroot}%{_includedir}/usr/include/condor_ast.h
#rm -rf %{buildroot}%{_includedir}/condor_astbase.h
#rm -rf %{buildroot}%{_includedir}/condor_attrlist.h
#rm -rf %{buildroot}%{_includedir}/condor_exprtype.h
#rm -rf %{buildroot}%{_includedir}/condor_parser.h
#rm -rf %{buildroot}%{_includedir}/write_user_log.h
#rm -rf %{buildroot}%{_includedir}/condor_ast.h
#rm -rf %{buildroot}%{_includedir}/README
#rm -rf %{buildroot}%{_libexecdir}/condor/bgp_*
#rm -rf %{buildroot}%{_datadir}/condor/libchirp_client.a
#rm -rf %{buildroot}%{_datadir}/condor/libcondorapi.a
#rm -rf %{buildroot}%{_mandir}/man1/cleanup_release.1*
#rm -rf %{buildroot}%{_mandir}/man1/condor_cold_start.1*
#rm -rf %{buildroot}%{_mandir}/man1/condor_cold_stop.1*
#rm -rf %{buildroot}%{_mandir}/man1/condor_config_bind.1*
#rm -rf %{buildroot}%{_mandir}/man1/condor_configure.1*
#rm -rf %{buildroot}%{_mandir}/man1/condor_load_history.1*
#rm -rf %{buildroot}%{_mandir}/man1/filelock_midwife.1*
#rm -rf %{buildroot}%{_mandir}/man1/filelock_undertaker.1*
#rm -rf %{buildroot}%{_mandir}/man1/install_release.1*
#rm -rf %{buildroot}%{_mandir}/man1/uniq_pid_midwife.1*
#rm -rf %{buildroot}%{_mandir}/man1/uniq_pid_undertaker.1*

#rm -rf %{buildroot}%{_datadir}/condor/python/{htcondor,classad}.so
#rm -rf %{buildroot}%{_datadir}/condor/{libpyclassad*,htcondor,classad}.so
#rm -rf %{buildroot}%{_datadir}/condor/python/{py3htcondor,py3classad}.so
#rm -rf %{buildroot}%{_datadir}/condor/{libpy3classad*,py3htcondor,py3classad}.so

# Install BOSCO
%if 0%{?rhel} >= 8
mkdir -p %{buildroot}%{python3_sitelib}
mv %{buildroot}%{_libexecdir}/condor/campus_factory/python-lib/GlideinWMS %{buildroot}%{python3_sitelib}
mv %{buildroot}%{_libexecdir}/condor/campus_factory/python-lib/campus_factory %{buildroot}%{python3_sitelib}
%else
mkdir -p %{buildroot}%{python_sitelib}
mv %{buildroot}%{_libexecdir}/condor/campus_factory/python-lib/GlideinWMS %{buildroot}%{python_sitelib}
mv %{buildroot}%{_libexecdir}/condor/campus_factory/python-lib/campus_factory %{buildroot}%{python_sitelib}
%endif
%if 0%{?hcc}
mv %{buildroot}%{_libexecdir}/condor/campus_factory/share/condor/condor_config.factory %{buildroot}%{_sysconfdir}/condor/config.d/60-campus_factory.config
%endif
%if 0%{?osg} || 0%{?hcc}
mv %{buildroot}%{_libexecdir}/condor/campus_factory/etc/campus_factory.conf %{buildroot}%{_sysconfdir}/condor/
%endif
mv %{buildroot}%{_libexecdir}/condor/campus_factory/share %{buildroot}%{_datadir}/condor/campus_factory

# htcondor/dags only works with Python3
rm -rf %{buildroot}/usr/lib64/python2.7/site-packages/htcondor/dags

# htcondor/personal.py only works with Python3
rm -f %{buildroot}/usr/lib64/python2.7/site-packages/htcondor/personal.py

%clean
rm -rf %{buildroot}


%check
# This currently takes hours and can kill your machine...
#cd condor_tests
#make check-seralized

#################
%files all
%if %uw_build
#################
%files externals
#################
%endif
%files
%exclude %_sbindir/openstack_gahp
%defattr(-,root,root,-)
%doc LICENSE-2.0.txt NOTICE.txt examples
%dir %_sysconfdir/condor/
%config %_sysconfdir/condor/condor_config
%{_tmpfilesdir}/%{name}.conf
%{_unitdir}/condor.service
%if 0%{?osg} || 0%{?hcc}
%{_unitdir}/condor.service.d/osg-env.conf
%endif
# Disabled until HTCondor security fixed.
# % {_unitdir}/condor.socket
%dir %_datadir/condor/
%_datadir/condor/Chirp.jar
%_datadir/condor/CondorJavaInfo.class
%_datadir/condor/CondorJavaWrapper.class
%if 0%{?rhel} >= 7
%_datadir/condor/htcondor.pp
%endif
%dir %_sysconfdir/condor/passwords.d/
%dir %_sysconfdir/condor/tokens.d/
%dir %_sysconfdir/condor/config.d/
%config(noreplace) %{_sysconfdir}/condor/config.d/00-htcondor-9.0.config
%dir /usr/share/condor/config.d/
%_libdir/condor/condor_ssh_to_job_sshd_config_template
%_sysconfdir/condor/condor_ssh_to_job_sshd_config_template
%_sysconfdir/bash_completion.d/condor
%_libdir/libchirp_client.so
%_libdir/libcondor_utils_%{version_}.so
%_libdir/libcondorapi.so
%_libdir/condor/libgetpwnam.so
%dir %_libexecdir/condor/
%_libexecdir/condor/linux_kernel_tuning
%_libexecdir/condor/accountant_log_fixer
%_libexecdir/condor/condor_chirp
%_libexecdir/condor/condor_ssh
%_libexecdir/condor/sshd.sh
%_libexecdir/condor/get_orted_cmd.sh
%_libexecdir/condor/orted_launcher.sh
%_libexecdir/condor/set_batchtok_cmd
%_libexecdir/condor/cred_producer_krb
%_libexecdir/condor/condor_job_router
%_libexecdir/condor/condor_pid_ns_init
%_libexecdir/condor/condor_urlfetch
%_libexecdir/condor/htcondor_docker_test
%if %globus
%_sbindir/condor_gridshell
%_sbindir/nordugrid_gahp
%endif
%_libexecdir/condor/condor_limits_wrapper.sh
%_libexecdir/condor/condor_rooster
%_libexecdir/condor/condor_schedd.init
%_libexecdir/condor/condor_ssh_to_job_shell_setup
%_libexecdir/condor/condor_ssh_to_job_sshd_setup
%_libexecdir/condor/condor_power_state
%_libexecdir/condor/condor_kflops
%_libexecdir/condor/condor_mips
%_libexecdir/condor/data_plugin
%_libexecdir/condor/box_plugin.py
%_libexecdir/condor/gdrive_plugin.py
%_libexecdir/condor/common-cloud-attributes-google.py
%_libexecdir/condor/common-cloud-attributes-aws.py
%_libexecdir/condor/common-cloud-attributes-aws.sh
%_libexecdir/condor/onedrive_plugin.py
# TODO: get rid of these
# Not sure where these are getting built
%if 0%{?rhel} <= 7 && ! 0%{?fedora}
%_libexecdir/condor/box_plugin.pyc
%_libexecdir/condor/box_plugin.pyo
%_libexecdir/condor/gdrive_plugin.pyc
%_libexecdir/condor/gdrive_plugin.pyo
%_libexecdir/condor/onedrive_plugin.pyc
%_libexecdir/condor/onedrive_plugin.pyo
%_libexecdir/condor/adstash/__init__.pyc
%_libexecdir/condor/adstash/__init__.pyo
%endif
%_libexecdir/condor/curl_plugin
%_libexecdir/condor/legacy_curl_plugin
%_libexecdir/condor/condor_shared_port
%_libexecdir/condor/condor_defrag
%_libexecdir/condor/interactive.sub
%_libexecdir/condor/condor_gangliad
%_libexecdir/condor/panda-plugin.so
%_libexecdir/condor/pandad
%_libexecdir/condor/ce-audit.so
%_libexecdir/condor/adstash/__init__.py
%_libexecdir/condor/adstash/config.py
%_libexecdir/condor/adstash/convert.py
%_libexecdir/condor/adstash/elastic.py
%_libexecdir/condor/adstash/history.py
%_libexecdir/condor/adstash/utils.py
%_mandir/man1/condor_advertise.1.gz
%_mandir/man1/condor_annex.1.gz
%_mandir/man1/condor_check_password.1.gz
%_mandir/man1/condor_check_userlogs.1.gz
%_mandir/man1/condor_chirp.1.gz
%_mandir/man1/condor_config_val.1.gz
%_mandir/man1/condor_dagman.1.gz
%_mandir/man1/condor_fetchlog.1.gz
%_mandir/man1/condor_findhost.1.gz
%_mandir/man1/condor_gpu_discovery.1.gz
%_mandir/man1/condor_history.1.gz
%_mandir/man1/condor_hold.1.gz
%_mandir/man1/condor_job_router_info.1.gz
%_mandir/man1/condor_master.1.gz
%_mandir/man1/condor_off.1.gz
%_mandir/man1/condor_on.1.gz
%_mandir/man1/condor_pool_job_report.1.gz
%_mandir/man1/condor_preen.1.gz
%_mandir/man1/condor_prio.1.gz
%_mandir/man1/condor_q.1.gz
%_mandir/man1/condor_qsub.1.gz
%_mandir/man1/condor_qedit.1.gz
%_mandir/man1/condor_reconfig.1.gz
%_mandir/man1/condor_release.1.gz
%_mandir/man1/condor_reschedule.1.gz
%_mandir/man1/condor_restart.1.gz
%_mandir/man1/condor_rm.1.gz
%_mandir/man1/condor_run.1.gz
%_mandir/man1/condor_set_shutdown.1.gz
%_mandir/man1/condor_sos.1.gz
%_mandir/man1/condor_stats.1.gz
%_mandir/man1/condor_status.1.gz
%_mandir/man1/condor_store_cred.1.gz
%_mandir/man1/condor_submit.1.gz
%_mandir/man1/condor_submit_dag.1.gz
%_mandir/man1/condor_token_create.1.gz
%_mandir/man1/condor_token_fetch.1.gz
%_mandir/man1/condor_token_list.1.gz
%_mandir/man1/condor_token_request.1.gz
%_mandir/man1/condor_token_request_approve.1.gz
%_mandir/man1/condor_token_request_auto_approve.1.gz
%_mandir/man1/condor_token_request_list.1.gz
%_mandir/man1/condor_top.1.gz
%_mandir/man1/condor_transfer_data.1.gz
%_mandir/man1/condor_transform_ads.1.gz
%_mandir/man1/condor_update_machine_ad.1.gz
%_mandir/man1/condor_updates_stats.1.gz
%_mandir/man1/condor_urlfetch.1.gz
%_mandir/man1/condor_userlog.1.gz
%_mandir/man1/condor_userprio.1.gz
%_mandir/man1/condor_vacate.1.gz
%_mandir/man1/condor_vacate_job.1.gz
%_mandir/man1/condor_version.1.gz
%_mandir/man1/condor_wait.1.gz
%_mandir/man1/condor_router_history.1.gz
%_mandir/man1/condor_continue.1.gz
%_mandir/man1/condor_suspend.1.gz
%_mandir/man1/condor_router_q.1.gz
%_mandir/man1/condor_ssh_to_job.1.gz
%_mandir/man1/condor_power.1.gz
%_mandir/man1/condor_gather_info.1.gz
%_mandir/man1/condor_router_rm.1.gz
%_mandir/man1/condor_drain.1.gz
%_mandir/man1/condor_ping.1.gz
%_mandir/man1/condor_rmdir.1.gz
%_mandir/man1/condor_tail.1.gz
%_mandir/man1/condor_who.1.gz
%_mandir/man1/condor_now.1.gz
%_mandir/man1/classad_eval.1.gz
%_mandir/man1/classads.1.gz
%_mandir/man1/condor_adstash.1.gz
%_mandir/man1/condor_evicted_files.1.gz
%_mandir/man1/condor_watch_q.1.gz
%_mandir/man1/get_htcondor.1.gz
%_mandir/man1/htcondor.1.gz
# bin/condor is a link for checkpoint, reschedule, vacate
%_bindir/condor_submit_dag
%_bindir/condor_who
%_bindir/condor_now
%_bindir/condor_prio
%_bindir/condor_transfer_data
%_bindir/condor_check_userlogs
%_bindir/condor_q
%_libexecdir/condor/condor_transferer
%_bindir/condor_docker_enter
%_bindir/condor_qedit
%_bindir/condor_userlog
%_bindir/condor_release
%_bindir/condor_userlog_job_counter
%_bindir/condor_config_val
%_bindir/condor_reschedule
%_bindir/condor_userprio
%_bindir/condor_check_password
%_bindir/condor_check_config
%_bindir/condor_dagman
%_bindir/condor_rm
%_bindir/condor_vacate
%_bindir/condor_run
%_bindir/condor_router_history
%_bindir/condor_router_q
%_bindir/condor_router_rm
%_bindir/condor_vacate_job
%_bindir/condor_findhost
%_bindir/condor_stats
%_bindir/condor_version
%_bindir/condor_history
%_bindir/condor_status
%_bindir/condor_wait
%_bindir/condor_hold
%_bindir/condor_submit
%_bindir/condor_ssh_to_job
%_bindir/condor_power
%_bindir/condor_gather_info
%_bindir/condor_continue
%_bindir/condor_suspend
%_bindir/condor_test_match
%_bindir/condor_token_create
%_bindir/condor_token_fetch
%_bindir/condor_token_request
%_bindir/condor_token_request_approve
%_bindir/condor_token_request_auto_approve
%_bindir/condor_token_request_list
%_bindir/condor_token_list
%_bindir/condor_scitoken_exchange
%_bindir/condor_drain
%_bindir/condor_ping
%_bindir/condor_tail
%_bindir/condor_qsub
%_bindir/condor_pool_job_report
%_bindir/condor_job_router_info
%_bindir/condor_transform_ads
%_bindir/condor_update_machine_ad
%_bindir/condor_annex
%_bindir/condor_nsenter
%_bindir/condor_evicted_files
%_bindir/condor_adstash
# sbin/condor is a link for master_off, off, on, reconfig,
# reconfig_schedd, restart
%_sbindir/condor_advertise
%_sbindir/condor_aklog
%_sbindir/condor_credmon_krb
%_sbindir/condor_c-gahp
%_sbindir/condor_c-gahp_worker_thread
%_sbindir/condor_collector
%_sbindir/condor_credd
%_sbindir/condor_fetchlog
%_sbindir/condor_had
%_sbindir/condor_master
%_sbindir/condor_negotiator
%_sbindir/condor_off
%_sbindir/condor_on
%_sbindir/condor_preen
%_sbindir/condor_reconfig
%_sbindir/condor_replication
%_sbindir/condor_restart
%_sbindir/condor_schedd
%_sbindir/condor_set_shutdown
%_sbindir/condor_shadow
%if %uw_build
%if 0%{?rhel} == 7 && ! 0%{?amzn}
%{_sbindir}/condor_shadow_s
%endif
%endif
%_sbindir/condor_sos
%_sbindir/condor_startd
%_sbindir/condor_starter
%_sbindir/condor_store_cred
%_sbindir/condor_testwritelog
%_sbindir/condor_transferd
%_sbindir/condor_updates_stats
%_sbindir/ec2_gahp
%_sbindir/condor_gridmanager
%_sbindir/remote_gahp
%_sbindir/AzureGAHPServer
%_sbindir/gce_gahp
%_sbindir/arc_gahp
%_libexecdir/condor/condor_gpu_discovery
%_libexecdir/condor/condor_gpu_utilization
%_sbindir/condor_vm-gahp-vmware
%_sbindir/condor_vm_vmware
%config(noreplace) %_sysconfdir/condor/ganglia.d/00_default_metrics
%defattr(-,condor,condor,-)
%dir %_var/lib/condor/
%dir %_var/lib/condor/execute/
%dir %_var/lib/condor/spool/
%dir %_var/log/condor/
%defattr(-,root,condor,-)
%dir %_var/lib/condor/oauth_credentials
%defattr(-,root,root,-)
%dir %_var/lib/condor/krb_credentials

#################
%files devel
%{_includedir}/condor/MyString.h
%{_includedir}/condor/chirp_client.h
%{_includedir}/condor/compat_classad.h
%{_includedir}/condor/compat_classad_list.h
%{_includedir}/condor/compat_classad_util.h
%{_includedir}/condor/condor_classad.h
%{_includedir}/condor/condor_constants.h
%{_includedir}/condor/condor_event.h
%{_includedir}/condor/condor_header_features.h
%{_includedir}/condor/condor_holdcodes.h
%{_includedir}/condor/file_lock.h
%{_includedir}/condor/iso_dates.h
%{_includedir}/condor/read_user_log.h
%{_includedir}/condor/stl_string_utils.h
%{_includedir}/condor/user_log.README
%{_includedir}/condor/user_log.c++.h
%{_includedir}/condor/write_user_log.h
%{_libdir}/condor/libchirp_client.a
%{_libdir}/condor/libcondorapi.a
%{_libdir}/libclassad.a


%if %uw_build
#################
%files tarball
%{_bindir}/make-personal-from-tarball
%{_sbindir}/condor_configure
%{_sbindir}/condor_install
%{_mandir}/man1/condor_configure.1.gz
%{_mandir}/man1/condor_install.1.gz
%endif

#################
%files procd
%_sbindir/condor_procd
%_sbindir/gidd_alloc
%_sbindir/procd_ctl
%_mandir/man1/procd_ctl.1.gz
%_mandir/man1/gidd_alloc.1.gz
%_mandir/man1/condor_procd.1.gz

#################
%files kbdd
%defattr(-,root,root,-)
%doc LICENSE-2.0.txt NOTICE.txt
%_sbindir/condor_kbdd

#################
%files vm-gahp
%defattr(-,root,root,-)
%doc LICENSE-2.0.txt NOTICE.txt
%_sbindir/condor_vm-gahp
%_libexecdir/condor/libvirt_simple_script.awk

#################
%files classads
%defattr(-,root,root,-)
%doc LICENSE-2.0.txt NOTICE.txt
%_libdir/libclassad.so.*

#################
%files classads-devel
%defattr(-,root,root,-)
%doc LICENSE-2.0.txt NOTICE.txt
%_bindir/classad_functional_tester
%_bindir/classad_version
%_libdir/libclassad.so
%dir %_includedir/classad/
%_includedir/classad/attrrefs.h
%_includedir/classad/cclassad.h
%_includedir/classad/classad_distribution.h
%_includedir/classad/classadErrno.h
%_includedir/classad/classad.h
%_includedir/classad/classadItor.h
%_includedir/classad/classadCache.h
%_includedir/classad/classad_containers.h
%_includedir/classad/collectionBase.h
%_includedir/classad/collection.h
%_includedir/classad/common.h
%_includedir/classad/debug.h
%_includedir/classad/exprList.h
%_includedir/classad/exprTree.h
%_includedir/classad/fnCall.h
%_includedir/classad/indexfile.h
%_includedir/classad/jsonSink.h
%_includedir/classad/jsonSource.h
%_includedir/classad/lexer.h
%_includedir/classad/lexerSource.h
%_includedir/classad/literals.h
%_includedir/classad/matchClassad.h
%_includedir/classad/natural_cmp.h
%_includedir/classad/operators.h
%_includedir/classad/query.h
%_includedir/classad/sink.h
%_includedir/classad/source.h
%_includedir/classad/transaction.h
%_includedir/classad/util.h
%_includedir/classad/value.h
%_includedir/classad/view.h
%_includedir/classad/xmlLexer.h
%_includedir/classad/xmlSink.h
%_includedir/classad/xmlSource.h

#################
%files test
%defattr(-,root,root,-)
%_libexecdir/condor/condor_sinful
%_libexecdir/condor/condor_testingd
%_libexecdir/condor/test_user_mapping
%if %uw_build
%_libdir/condor/condor_tests-%{version}.tar.gz
%endif

%if %parallel_setup
%files parallel-setup
%defattr(-,root,root,-)
%config(noreplace) %_sysconfdir/condor/config.d/20dedicated_scheduler_condor.config
%endif

%if %python
%if 0%{?rhel} <= 7 && 0%{?fedora} <= 31
%files -n python2-condor
%defattr(-,root,root,-)
%_bindir/condor_top
%_bindir/classad_eval
%_bindir/condor_watch_q
%_libdir/libpyclassad2*.so
%_libexecdir/condor/libclassad_python_user.so
%_libexecdir/condor/libcollector_python_plugin.so
%{python_sitearch}/classad/
%{python_sitearch}/htcondor/
%{python_sitearch}/htcondor-*.egg-info/
%endif

%if 0%{?rhel} >= 7 || 0%{?fedora}
%ifarch x86_64
%files -n python3-condor
%defattr(-,root,root,-)
%_bindir/condor_top
%_bindir/classad_eval
%_bindir/condor_watch_q
%_bindir/htcondor
%_libdir/libpyclassad3*.so
%_libexecdir/condor/libclassad_python_user.cpython-3*.so
%_libexecdir/condor/libclassad_python3_user.so
%_libexecdir/condor/libcollector_python_plugin.cpython-3*.so
%_libexecdir/condor/libcollector_python3_plugin.so
/usr/lib64/python%{python3_version}/site-packages/classad/
/usr/lib64/python%{python3_version}/site-packages/htcondor/
/usr/lib64/python%{python3_version}/site-packages/htcondor-*.egg-info/
/usr/lib64/python%{python3_version}/site-packages/htcondor_cli/
%endif
%endif
%endif

%if 0%{?rhel} == 7
%files credmon-oauth
%doc examples/condor_credmon_oauth
%_sbindir/condor_credmon_oauth
%_sbindir/scitokens_credential_producer
%_var/www/wsgi-scripts/condor_credmon_oauth
%_libexecdir/condor/credmon
%_var/lib/condor/oauth_credentials/README.credentials
%config(noreplace) %_sysconfdir/condor/config.d/40-oauth-credmon.conf
%config(noreplace) %_sysconfdir/condor/config.d/40-oauth-tokens.conf
%ghost %_var/lib/condor/oauth_credentials/wsgi_session_key
%ghost %_var/lib/condor/oauth_credentials/CREDMON_COMPLETE
%ghost %_var/lib/condor/oauth_credentials/pid
###
# Backwards compatibility with the previous versions and configs of scitokens-credmon
%_bindir/condor_credmon_oauth
%_bindir/scitokens_credential_producer
%_var/www/wsgi-scripts/scitokens-credmon
###
%endif

%files credmon-vault
%doc examples/condor_credmon_oauth
%_sbindir/condor_credmon_vault
%_bindir/condor_vault_storer
%_libexecdir/condor/credmon
%config(noreplace) %_sysconfdir/condor/config.d/40-vault-credmon.conf
%ghost %_var/lib/condor/oauth_credentials/CREDMON_COMPLETE
%ghost %_var/lib/condor/oauth_credentials/pid

%files bosco
%defattr(-,root,root,-)
%if 0%{?hcc}
%config(noreplace) %_sysconfdir/condor/config.d/60-campus_factory.config
%endif
%if 0%{?osg} || 0%{?hcc}
%config(noreplace) %_sysconfdir/condor/campus_factory.conf
%endif
%_libexecdir/condor/shellselector
%_libexecdir/condor/campus_factory
%_sbindir/bosco_install
%_sbindir/campus_factory
%_sbindir/condor_ft-gahp
%_sbindir/runfactory
%_bindir/bosco_cluster
%_bindir/bosco_ssh_start
%_bindir/bosco_start
%_bindir/bosco_stop
%_bindir/bosco_findplatform
%_bindir/bosco_uninstall
%_bindir/bosco_quickstart
%_bindir/htsub
%_sbindir/glidein_creation
%_datadir/condor/campus_factory
%if 0%{?rhel} >= 8
%{python3_sitelib}/GlideinWMS
%{python3_sitelib}/campus_factory
%else
%{python_sitelib}/GlideinWMS
%{python_sitelib}/campus_factory
%endif
%_mandir/man1/bosco_cluster.1.gz
%_mandir/man1/bosco_findplatform.1.gz
%_mandir/man1/bosco_install.1.gz
%_mandir/man1/bosco_ssh_start.1.gz
%_mandir/man1/bosco_start.1.gz
%_mandir/man1/bosco_stop.1.gz
%_mandir/man1/bosco_uninstall.1.gz

%files -n minicondor
%config(noreplace) %_sysconfdir/condor/config.d/00-minicondor


%post
%if 0%{?fedora}
test -x /usr/sbin/selinuxenabled && /usr/sbin/selinuxenabled
if [ $? = 0 ]; then
   restorecon -R -v /var/lock/condor
   setsebool -P condor_domain_can_network_connect 1
   setsebool -P daemons_enable_cluster_mode 1
   semanage port -a -t condor_port_t -p tcp 12345
   # the number of extraneous SELinux warnings on f17 is very high
fi
%endif
%if 0%{?rhel} >= 7
test -x /usr/sbin/selinuxenabled && /usr/sbin/selinuxenabled
if [ $? = 0 ]; then
   /usr/sbin/semodule -i /usr/share/condor/htcondor.pp
   /usr/sbin/setsebool -P condor_domain_can_network_connect 1
   /usr/sbin/setsebool -P daemons_enable_cluster_mode 1
fi
%endif
if [ $1 -eq 1 ] ; then
    # Initial installation 
    /bin/systemctl daemon-reload >/dev/null 2>&1 || :
fi

%preun
if [ $1 -eq 0 ] ; then
    # Package removal, not upgrade
    /bin/systemctl --no-reload disable condor.service > /dev/null 2>&1 || :
    /bin/systemctl stop condor.service > /dev/null 2>&1 || :
fi

%postun
/bin/systemctl daemon-reload >/dev/null 2>&1 || :
# Note we don't try to restart - HTCondor will automatically notice the
# binary has changed and do graceful or peaceful restart, based on its
# configuration

%triggerun -- condor < 7.7.0-0.5

/usr/bin/systemd-sysv-convert --save condor >/dev/null 2>&1 ||:

/sbin/chkconfig --del condor >/dev/null 2>&1 || :
/bin/systemctl try-restart condor.service >/dev/null 2>&1 || :

%changelog
* Thu Dec 02 2021 Tim Theisen <tim@cs.wisc.edu> - 9.4.0-1
- Initial implementation of Job Sets in the htcondor CLI tool
- The access point administrator can add keywords to the submit language
- Add submit commands that limit job run time
- Fix bug where self check-pointing jobs may be erroneously held

* Thu Dec 02 2021 Tim Theisen <tim@cs.wisc.edu> - 9.0.8-1
- Fix bug where huge values of ImageSize and others would end up negative
- Fix bug in how MAX_JOBS_PER_OWNER applied to late materialization jobs
- Fix bug where the schedd could choose a slot with insufficient disk space
- Fix crash in ClassAd substr() function when the offset is out of range
- Fix bug in Kerberos code that can crash on macOS and could leak memory
- Fix bug where a job is ignored for 20 minutes if the startd claim fails

* Tue Nov 30 2021 Tim Theisen <tim@cs.wisc.edu> - 9.3.2-1
- Add allowed_execute_duration condor_submit command to cap job run time
- Fix bug where self check-pointing jobs may be erroneously held

* Tue Nov 09 2021 Tim Theisen <tim@cs.wisc.edu> - 9.3.1-1
- Add allowed_job_duration condor_submit command to cap job run time

* Wed Nov 03 2021 Tim Theisen <tim@cs.wisc.edu> - 9.3.0-1
- Discontinue support for Globus GSI
- Discontinue support for grid type 'nordugrid', use 'arc' instead
- MacOS version strings now include the major version number (10 or 11)
- File transfer plugin sample code to aid in developing new plugins
- Add generic knob to set the slot user for all slots

* Tue Nov 02 2021 Tim Theisen <tim@cs.wisc.edu> - 9.0.7-1
- Fix bug where condor_gpu_discovery could crash with older CUDA libraries
- Fix bug where condor_watch_q would fail on machines with older kernels
- condor_watch_q no longer has a limit on the number of job event log files
- Fix bug where a startd could crash claiming a slot with p-slot preemption
- Fix bug where a job start would not be recorded when a shadow reconnects

* Thu Sep 23 2021 Tim Theisen <tim@cs.wisc.edu> - 9.2.0-1
- Add SERVICE node that runs alongside the DAG for the duration of the DAG
- Fix problem where proxy delegation to older HTCondor versions failed
- Jobs are now re-run if the execute directory unexpectedly disappears
- HTCondor counts the number of files transfered at the submit node
- Fix a bug that caused jobs to fail when using newer Singularity versions

* Thu Sep 23 2021 Tim Theisen <tim@cs.wisc.edu> - 9.0.6-1
- CUDA_VISIBLE_DEVICES can now contain GPU-<uuid> formatted values
- Fixed a bug that caused jobs to fail when using newer Singularity versions
- Fixed a bug in the Windows MSI installer for the latest Windows 10 version
- Fixed bugs relating to the transfer of standard out and error logs
- MacOS 11.x now reports as 10.16.x (which is better than reporting x.0)

* Thu Aug 19 2021 Tim Theisen <tim@cs.wisc.edu> - 9.1.3-1
- Globus GSI is no longer needed for X.509 proxy delegation
- Globus GSI authentication is disabled by default
- The job ad now contains a history of job holds and hold reasons
- If a user job policy expression evaluates to undefined, it is ignored

* Wed Aug 18 2021 Tim Theisen <tim@cs.wisc.edu> - 9.0.5-1
- Other authentication methods are tried if mapping fails using SciTokens
- Fix rare crashes from successful condor_submit, which caused DAGMan issues
- Fix bug where ExitCode attribute would be suppressed when OnExitHold fired
- condor_who now suppresses spurious warnings coming from netstat
- The online manual now has detailed instructions for installing on MacOS
- Fix bug where misconfigured MIG devices confused condor_gpu_discovery
- The transfer_checkpoint_file list may now include input files

* Thu Jul 29 2021 Tim Theisen <tim@cs.wisc.edu> - 9.1.2-1
- Fixes for security issues
- https://research.cs.wisc.edu/htcondor/security/vulnerabilities/HTCONDOR-2021-0003.html
- https://research.cs.wisc.edu/htcondor/security/vulnerabilities/HTCONDOR-2021-0004.html

* Thu Jul 29 2021 Tim Theisen <tim@cs.wisc.edu> - 9.0.4-1
- Fixes for security issues
- https://research.cs.wisc.edu/htcondor/security/vulnerabilities/HTCONDOR-2021-0003/
- https://research.cs.wisc.edu/htcondor/security/vulnerabilities/HTCONDOR-2021-0004/

* Thu Jul 29 2021 Tim Theisen <tim@cs.wisc.edu> - 8.8.15-1
- Fix for security issue
- https://research.cs.wisc.edu/htcondor/security/vulnerabilities/HTCONDOR-2021-0003/

* Tue Jul 27 2021 Tim Theisen <tim@cs.wisc.edu> - 9.1.1-1
- Fixes for security issues
- https://research.cs.wisc.edu/htcondor/security/vulnerabilities/HTCONDOR-2021-0003.html
- https://research.cs.wisc.edu/htcondor/security/vulnerabilities/HTCONDOR-2021-0004.html

* Tue Jul 27 2021 Tim Theisen <tim@cs.wisc.edu> - 9.0.3-1
- Fixes for security issues
- https://research.cs.wisc.edu/htcondor/security/vulnerabilities/HTCONDOR-2021-0003/
- https://research.cs.wisc.edu/htcondor/security/vulnerabilities/HTCONDOR-2021-0004/

* Tue Jul 27 2021 Tim Theisen <tim@cs.wisc.edu> - 8.8.14-1
- Fix for security issue
- https://research.cs.wisc.edu/htcondor/security/vulnerabilities/HTCONDOR-2021-0003/

* Thu Jul 08 2021 Tim Theisen <tim@cs.wisc.edu> - 9.0.2-1
- HTCondor can be set up to use only FIPS 140-2 approved security functions
- If the Singularity test fails, the job goes idle rather than getting held
- Can divide GPU memory, when making multiple GPU entries for a single GPU
- Startd and Schedd cron job maximum line length increased to 64k bytes
- Added first class submit keywords for SciTokens
- Fixed MUNGE authentication
- Fixed Windows installer to work when the install location isn't C:\Condor

* Thu May 20 2021 Tim Theisen <tim@cs.wisc.edu> - 9.1.0-1
- Support for submitting to ARC-CE via the REST interface
- DAGMan can put failed jobs on hold (user can correct problems and release)
- Can run gdb and ptrace within Docker containers
- A small Docker test job is run on the execute node to verify functionality
- The number of instructions executed is reported in the job Ad on Linux

* Mon May 17 2021 Tim Theisen <tim@cs.wisc.edu> - 9.0.1-1
- Fix problem where X.509 proxy refresh kills job when using AES encryption
- Fix problem when jobs require a different machine after a failure
- Fix problem where a job matched a machine it can't use, delaying job start
- Fix exit code and retry checking when a job exits because of a signal
- Fix a memory leak in the job router when a job is removed via job policy
- Fixed the back-end support for the 'bosco_cluster --add' command
- An updated Windows installer that supports IDTOKEN authentication

* Wed Apr 14 2021 Tim Theisen <tim@cs.wisc.edu> - 9.0.0-1
- Absent any configuration, HTCondor denies authorization to all users
- AES encryption is used for all communication and file transfers by default
- New IDTOKEN authentication method enables fine-grained authorization
- IDTOKEN authentication method is designed to replace GSI
- Improved support for GPUs, including machines with multiple GPUs
- New condor_watch_q tool that efficiently provides live job status updates
- Many improvements to the Python bindings
- New Python bindings for DAGMan and chirp
- Improved file transfer plugins supporting uploads and authentication
- File transfer times are now recorded in the job log
- Added support for jobs that need to acquire and use OAUTH tokens
- Many memory footprint and performance improvements in DAGMan
- Submitter ceilings can limit the number of jobs per user in a pool

* Tue Mar 30 2021 Tim Theisen <tim@cs.wisc.edu> - 8.9.13-1
- Host based security is no longer the default security model
- Hardware accelerated integrity and AES encryption used by default
- Normally, AES encryption is used for all communication and file transfers
- Fallback to Triple-DES or Blowfish when interoperating with older versions
- Simplified and automated new HTCondor installations
- HTCondor now detects instances of multi-instance GPUs
- Fixed memory leaks (collector updates in 8.9 could leak a few MB per day)
- Many other enhancements and bug fixes, see version history for details

* Thu Mar 25 2021 Tim Theisen <tim@cs.wisc.edu> - 8.9.12-1
- Withdrawn due to compatibility issues with prior releases

* Tue Mar 23 2021 Tim Theisen <tim@cs.wisc.edu> - 8.8.13-1
- condor_ssh_to_job now maps CR and NL to work with editors like nano
- Improved the performance of data transfer in condor_ssh_to_job
- HA replication now accepts SHA-2 checksums to prepare for MD5 removal
- Submission to NorduGrid ARC CE works with newer ARC CE versions
- Fixed condor_annex crashes on platforms with newer compilers
- Fixed "use feature: GPUsMonitor" to locate the monitor binary on Windows
- Fixed a bug that prevented using the '@' character in an event log path

* Wed Jan 27 2021 Tim Theisen <tim@cs.wisc.edu> - 8.9.11-1
- This release of HTCondor fixes security-related bugs described at
- https://research.cs.wisc.edu/htcondor/security/vulnerabilities/HTCONDOR-2021-0001/
- https://research.cs.wisc.edu/htcondor/security/vulnerabilities/HTCONDOR-2021-0002/

* Tue Nov 24 2020 Tim Theisen <tim@cs.wisc.edu> - 8.9.10-1
- Fix bug where negotiator stopped making matches when group quotas are used
- Support OAuth, SciTokens, and Kerberos credentials in local universe jobs
- The Python schedd.submit method now takes a Submit object
- DAGMan can now optionally run a script when a job goes on hold
- DAGMan now provides a method for inline jobs to share submit descriptions
- Can now add arbitrary tags to condor annex instances
- Runs the "singularity test" before running the a singularity job

* Mon Nov 23 2020 Tim Theisen <tim@cs.wisc.edu> - 8.8.12-1
- Added a family of version comparison functions to ClassAds
- Increased default Globus proxy key length to meet current NIST guidance

* Mon Oct 26 2020 Tim Theisen <tim@cs.wisc.edu> - 8.9.9-1
- The RPM packages requires globus, munge, scitokens, and voms from EPEL
- Improved cgroup memory policy settings that set both hard and soft limit
- Cgroup memory usage reporting no longer includes the kernel buffer cache
- Numerous Python binding improvements, see version history
- Can create a manifest of files on the execute node at job start and finish
- Added provisioner nodes to DAGMan, allowing users to provision resources
- DAGMan can now produce .dot graphs without running the workflow

* Wed Oct 21 2020 Tim Theisen <tim@cs.wisc.edu> - 8.8.11-1
- HTCondor now properly tracks usage over vanilla universe checkpoints
- New ClassAd equality and inequality operators in the Python bindings
- Fixed a bug where removing in-use routes could crash the job router
- Fixed a bug where condor_chirp would abort after success on Windows
- Fixed a bug where using MACHINE_RESOURCE_NAMES could crash the startd
- Improved condor c-gahp to prioritize commands over file transfers
- Fixed a rare crash in the schedd when running many local universe jobs
- With GSI, avoid unnecessary reverse DNS lookup when HOST_ALIAS is set
- Fix a bug that could cause grid universe jobs to fail upon proxy refresh

* Thu Aug 06 2020 Tim Theisen <tim@cs.wisc.edu> - 8.9.8-1
- Added htcondor.dags and htcondor.htchirp to the HTCondor Python bindings
- New condor_watch_q tool that efficiently provides live job status updates
- Added support for marking a GPU offline while other jobs continue
- The condor_master command does not return until it is fully started
- Deprecated several Python interfaces in the Python bindings

* Thu Aug 06 2020 Tim Theisen <tim@cs.wisc.edu> - 8.8.10-1
- condor_qedit can no longer be used to disrupt the condor_schedd
- Fixed a bug where the SHARED_PORT_PORT configuration setting was ignored
- Ubuntu 20.04 and Amazon Linux 2 are now supported
- In MacOSX, HTCondor now requires LibreSSL, available since MacOSX 10.13

* Wed May 20 2020 Tim Theisen <tim@cs.wisc.edu> - 8.9.7-1
- Multiple enhancements in the file transfer code
- Support for more regions in s3:// URLs
- Much more flexible job router language
- Jobs may now specify cuda_version to match equally-capable GPUs
- TOKENS are now called IDTOKENS to differentiate from SCITOKENS
- Added the ability to blacklist TOKENS via an expression
- Can simultaneously handle Kerberos and OAUTH credentials
- The getenv submit command now supports a blacklist and whitelist
- The startd supports a remote history query similar to the schedd
- condor_q -submitters now works with accounting groups
- Fixed a bug reading service account credentials for Google Compute Engine

* Thu May 07 2020 Tim Theisen <tim@cs.wisc.edu> - 8.8.9-1
- Proper tracking of maximum memory used by Docker universe jobs
- Fixed preempting a GPU slot for a GPU job when all GPUs are in use
- Fixed a Python crash when queue_item_data iterator raises an exception
- Fixed a bug where slot attribute overrides were ignored
- Calculates accounting group quota correctly when more than 1 CPU requested
- Updated HTCondor Annex to accommodate API change for AWS Spot Fleet
- Fixed a problem where HTCondor would not start on AWS Fargate
- Fixed where the collector could wait forever for a partial message
- Fixed streaming output to large files (>2Gb) when using the 32-bit shadow

* Mon Apr 06 2020 Tim Theisen <tim@cs.wisc.edu> - 8.9.6-1
- Fixes addressing CVE-2019-18823
- https://research.cs.wisc.edu/htcondor/security/vulnerabilities/HTCONDOR-2020-0001/
- https://research.cs.wisc.edu/htcondor/security/vulnerabilities/HTCONDOR-2020-0002/
- https://research.cs.wisc.edu/htcondor/security/vulnerabilities/HTCONDOR-2020-0003/
- https://research.cs.wisc.edu/htcondor/security/vulnerabilities/HTCONDOR-2020-0004/

* Mon Apr 06 2020 Tim Theisen <tim@cs.wisc.edu> - 8.8.8-1
- Fixes addressing CVE-2019-18823
- https://research.cs.wisc.edu/htcondor/security/vulnerabilities/HTCONDOR-2020-0001/
- https://research.cs.wisc.edu/htcondor/security/vulnerabilities/HTCONDOR-2020-0002/
- https://research.cs.wisc.edu/htcondor/security/vulnerabilities/HTCONDOR-2020-0003/
- https://research.cs.wisc.edu/htcondor/security/vulnerabilities/HTCONDOR-2020-0004/

* Thu Jan 02 2020 Tim Theisen <tim@cs.wisc.edu> - 8.9.5-1
- Added a new mode that skips jobs whose outputs are newer than their inputs
- Added command line tool to help debug ClassAd expressions
- Added port forwarding to Docker containers
- You may now change some DAGMan throttles while the DAG is running
- Added support for session tokens for pre-signed S3 URLs
- Improved the speed of the negotiator when custom resources are defined
- Fixed interactive submission of Docker jobs
- Fixed a bug where jobs wouldn't be killed when getting an OOM notification

* Thu Dec 26 2019 Tim Theisen <tim@cs.wisc.edu> - 8.8.7-1
- Updated condor_annex to work with upcoming AWS Lambda function changes
- Added the ability to specify the order that job routes are applied
- Fixed a bug that could cause remote condor submits to fail
- Fixed condor_wait to work when the job event log is on AFS
- Fixed RPM packaging to be able to install condor-all on CentOS 8
- Period ('.') is allowed again in DAGMan node names

* Tue Nov 19 2019 Tim Theisen <tim@cs.wisc.edu> - 8.9.4-1
- Amazon S3 file transfers using pre-signed URLs
- Further reductions in DAGMan memory usage
- Added -idle option to condor_q to display information about idle jobs
- Support for SciTokens authentication
- A tool, condor_evicted_files, to examine the SPOOL of an idle job

* Wed Nov 13 2019 Tim Theisen <tim@cs.wisc.edu> - 8.8.6-1
- Initial support for CentOS 8
- Fixed a memory leak in SSL authentication
- Fixed a bug where "condor_submit -spool" would only submit the first job
- Reduced encrypted file transfer CPU usage by a factor of six
- "condor_config_val -summary" displays changes from a default configuration
- Improved the ClassAd documentation, added many functions that were omitted

* Tue Sep 17 2019 Tim Theisen <tim@cs.wisc.edu> - 8.9.3-1
- TOKEN and SSL authentication methods are now enabled by default
- The job and global event logs use ISO 8601 formatted dates by default
- Added Google Drive multifile transfer plugin
- Added upload capability to Box multifile transfer plugin
- Added Python bindings to submit a DAG
- Python 'JobEventLog' can be pickled to facilitate intermittent readers
- 2x matchmaking speed for partitionable slots with simple START expressions
- Improved the performance of the condor_schedd under heavy load
- Reduced the memory footprint of condor_dagman
- Initial implementation to record the circumstances of a job's termination

* Thu Sep 05 2019 Tim Theisen <tim@cs.wisc.edu> - 8.8.5-1
- Fixed two performance problems on Windows
- Fixed Java universe on Debian and Ubuntu systems
- Added two knobs to improve performance on large scale pools
- Fixed a bug where requesting zero GPUs would require a machine with GPUs
- HTCondor can now recognize nVidia Volta and Turing GPUs

* Tue Jul 09 2019 Tim Theisen <tim@cs.wisc.edu> - 8.8.4-1
- Python 3 bindings - see version history for details (requires EPEL on EL7)
- Can configure DAGMan to dramatically reduce memory usage on some DAGs
- Improved scalability when using the python bindings to qedit jobs
- Fixed infrequent schedd crashes when removing scheduler universe jobs
- The condor_master creates run and lock directories when systemd doesn't
- The condor daemon obituary email now contains the last 200 lines of log

* Tue Jun 04 2019 Tim Theisen <tim@cs.wisc.edu> - 8.9.2-1
- The HTTP/HTTPS file transfer plugin will timeout and retry transfers
- A new multi-file box.com file transfer plugin to download files
- The manual has been moved to Read the Docs
- Configuration options for job-log time-stamps (UTC, ISO 8601, sub-second)
- Several improvements to SSL authentication
- New TOKEN authentication method enables fine-grained authorization control

* Wed May 22 2019 Tim Theisen <tim@cs.wisc.edu> - 8.8.3-1
- Fixed a bug where jobs were killed instead of peacefully shutting down
- Fixed a bug where a restarted schedd wouldn't connect to its running jobs
- Improved file transfer performance when sending multiple files
- Fix a bug that prevented interactive submit from working with Singularity
- Orphaned Docker containers are now cleaned up on execute nodes
- Restored a deprecated Python interface that is used to read the event log

* Wed Apr 17 2019 Tim Theisen <tim@cs.wisc.edu> - 8.9.1-1
- An efficient curl plugin that supports uploads and authentication tokens
- HTCondor automatically supports GPU jobs in Docker and Singularity
- File transfer times are now recorded in the user job log and the job ad

* Thu Apr 11 2019 Tim Theisen <tim@cs.wisc.edu> - 8.8.2-1
- Fixed problems with condor_ssh_to_job and Singularity jobs
- Fixed a problem that could cause condor_annex to crash
- Fixed a problem where the job queue would very rarely be corrupted
- condor_userprio can report concurrency limits again
- Fixed the GPU discovery and monitoring code to map GPUs in the same way
- Made the CHIRP_DELAYED_UPDATE_PREFIX configuration knob work again
- Fixed restarting HTCondor from the Service Control Manager on Windows
- Fixed a problem where local universe jobs could not use condor_submit
- Restored a deprecated Python interface that is used to read the event log
- Fixed a problem where condor_shadow reuse could confuse DAGMan

* Thu Feb 28 2019 Tim Theisen <tim@cs.wisc.edu> - 8.9.0-1
- Absent any configuration, HTCondor denies authorization to all users
- All HTCondor daemons under a condor_master share a security session
- Scheduler Universe jobs are prioritized by job priority

* Tue Feb 19 2019 Tim Theisen <tim@cs.wisc.edu> - 8.8.1-1
- Fixed excessive CPU consumption with GPU monitoring
- GPU monitoring is off by default; enable with "use feature: GPUsMonitor"
- HTCondor now works with the new CUDA version 10 libraries
- Fixed a bug where sometimes jobs would not start on a Windows execute node
- Fixed a bug that could cause DAGman to go into an infinite loop on exit
- The JobRouter doesn't forward the USER attribute between two UID Domains
- Made Collector.locateAll() more efficient in the Python bindings
- Improved efficiency of the negotiation code in the condor_schedd

* Thu Jan 03 2019 Tim Theisen <tim@cs.wisc.edu> - 8.8.0-1
- Automatically add AWS resources to your pool using HTCondor Annex
- The Python bindings now include submit functionality
- Added the ability to run a job immediately by replacing a running job
- A new minicondor package makes single node installations easy
- HTCondor now tracks and reports GPU utilization
- Several performance enhancements in the collector
- The grid universe can create and manage VM instances in Microsoft Azure
- The MUNGE security method is now supported on all Linux platforms

* Wed Oct 31 2018 Tim Theisen <tim@cs.wisc.edu> - 8.7.10-1
- Can now interactively submit Docker jobs
- The administrator can now add arguments to the Singularity command line
- The MUNGE security method is now supported on all Linux platforms
- The grid universe can create and manage VM instances in Microsoft Azure
- Added a single-node package to facilitate using a personal HTCondor

* Wed Oct 31 2018 Tim Theisen <tim@cs.wisc.edu> - 8.6.13-1
- Made the Python 'in' operator case-insensitive for ClassAd attributes
- Python bindings are now built for the Debian and Ubuntu platforms
- Fixed a memory leak in the Python bindings
- Fixed a bug where absolute paths failed for output/error files on Windows
- Fixed a bug using Condor-C to run Condor-C jobs
- Fixed a bug where Singularity could not be used if Docker was not present

* Wed Aug 01 2018 Tim Theisen <tim@cs.wisc.edu> - 8.7.9-1
- Support for Debian 9, Ubuntu 16, and Ubuntu 18
- Improved Python bindings to support the full range of submit functionality
- Allows VMs to shutdown when the job is being gracefully evicted
- Can now specify a host name alias (CNAME) for NETWORK_HOSTNAME
- Added the ability to run a job immediately by replacing a running job

* Wed Aug 01 2018 Tim Theisen <tim@cs.wisc.edu> - 8.6.12-1
- Support for Debian 9, Ubuntu 16, and Ubuntu 18
- Fixed a memory leak that occurred when SSL authentication fails
- Fixed a bug where invalid transform REQUIREMENTS caused a Job to match
- Fixed a bug to allow a queue super user to edit protected attributes
- Fixed a problem setting the job environment in the Singularity container
- Fixed several other minor problems

* Tue May 22 2018 Tim Theisen <tim@cs.wisc.edu> - 8.7.8-2
- Reinstate man pages
- Drop centos from dist tag in 32-bit Enterprise Linux 7 RPMs

* Thu May 10 2018 Tim Theisen <tim@cs.wisc.edu> - 8.7.8-1
- The condor annex can easily use multiple regions simultaneously
- HTCondor now uses CUDA_VISIBLE_DEVICES to tell which GPU devices to manage
- HTCondor now reports GPU memory utilization

* Thu May 10 2018 Tim Theisen <tim@cs.wisc.edu> - 8.6.11-1
- Can now do an interactive submit of a Singularity job
- Shared port daemon is more resilient when starved for TCP ports
- The Windows installer configures the environment for the Python bindings
- Fixed several other minor problems

* Tue Mar 13 2018 Tim Theisen <tim@cs.wisc.edu> - 8.7.7-1
- condor_ssh_to_job now works with Docker Universe jobs
- A 32-bit condor_shadow is available for Enterprise Linux 7 systems
- Tracks and reports custom resources, e.g. GPUs, in the job ad and user log
- condor_q -unmatchable reports jobs that will not match any slots
- Several updates to the parallel universe
- Spaces are now allowed in input, output, and error paths in submit files
- In DAG files, spaces are now allowed in submit file paths

* Tue Mar 13 2018 Tim Theisen <tim@cs.wisc.edu> - 8.6.10-1
- Fixed a problem where condor_preen would crash on an active submit node
- Improved systemd configuration to clean up processes if the master crashes
- Fixed several other minor problems

* Thu Jan 04 2018 Tim Theisen <tim@cs.wisc.edu> - 8.7.6-1
- Machines won't enter "Owner" state unless using the Desktop policy
- One can use SCHEDD and JOB instead of MY and TARGET in SUBMIT_REQUIREMENTS
- HTCondor now reports all submit warnings, not just the first one
- The HTCondor Python bindings in pip are now built from the release branch

* Thu Jan 04 2018 Tim Theisen <tim@cs.wisc.edu> - 8.6.9-1
- Fixed a bug where some Accounting Groups could get too much surplus quota
- Fixed a Python binding bug where some queries could corrupt memory
- Fixed a problem where preen could block the schedd for a long time
- Fixed a bug in Windows where the job sandbox would not be cleaned up
- Fixed problems with the interaction between the master and systemd
- Fixed a bug where MAX_JOBS_SUBMITTED could be permanently reduced
- Fixed problems with very large disk requests

* Tue Nov 14 2017 Tim Theisen <tim@cs.wisc.edu> - 8.7.5-1
- Fixed an issue validating VOMS proxies

* Tue Nov 14 2017 Tim Theisen <tim@cs.wisc.edu> - 8.6.8-1
- Fixed an issue validating VOMS proxies

* Tue Oct 31 2017 Tim Theisen <tim@cs.wisc.edu> - 8.7.4-1
- Improvements to DAGMan including support for late job materialization
- Updates to condor_annex including improved status reporting
- When submitting jobs, HTCondor can now warn about job requirements
- Fixed a bug where remote CPU time was not recorded in the history
- Improved support for OpenMPI jobs
- The high availability daemon now works with IPV6 and shared_port
- The HTCondor Python bindings are now available for Python 2 and 3 in pip

* Tue Oct 31 2017 Tim Theisen <tim@cs.wisc.edu> - 8.6.7-1
- Fixed a bug where memory limits might not be updated in cgroups
- Add SELinux type enforcement rules to allow condor_ssh_to_job to work
- Updated systemd configuration to shutdown HTCondor in an orderly fashion
- The curl_plugin utility can now do HTTPS transfers
- Specifying environment variables now works with the Python Submit class

* Tue Sep 12 2017 Tim Theisen <tim@cs.wisc.edu> - 8.7.3-1
- Further updates to the late job materialization technology preview
- An improved condor_top tool
- Enhanced the AUTO setting for ENABLE_IPV{4,6} to be more selective
- Fixed several small memory leaks

* Tue Sep 12 2017 Tim Theisen <tim@cs.wisc.edu> - 8.6.6-1
- HTCondor daemons no longer crash on reconfig if syslog is used for logging
- HTCondor daemons now reliably leave a core file when killed by a signal
- Negotiator won't match jobs to machines with incompatible IPv{4,6} network
- On Ubuntu, send systemd alive messages to prevent HTCondor restarts
- Fixed a problem parsing old ClassAd string escapes in the python bindings
- Properly parse CPU time used from Slurm grid universe jobs
- Claims are released when parallel univ jobs are removed while claiming
- Starter won't get stuck when a job is removed with JOB_EXIT_HOOK defined
- To reduce audit logging, added cgroup rules to SELinux profile

* Mon Aug 07 2017 Tim Theisen <tim@cs.wisc.edu> - 8.6.5-2
- Update SELinux profile for Red Hat 7.4

* Tue Aug 01 2017 Tim Theisen <tim@cs.wisc.edu> - 8.6.5-1
- Fixed a memory leak that would cause the HTCondor collector to slowly grow
- Prevent the condor_starter from hanging when using cgroups on Debian
- Fixed several issues that occur when IPv6 is in use
- Support for using an ImDisk RAM drive on Windows as the execute directory
- Fixed a bug where condor_rm rarely removed another one of the user's jobs
- Fixed a bug with parallel universe jobs starting on partitionable slots

* Thu Jul 13 2017 Tim Theisen <tim@cs.wisc.edu> - 8.4.12-1
- Can configure the condor_startd to compute free disk space once

* Thu Jun 22 2017 Tim Theisen <tim@cs.wisc.edu> - 8.7.2-1
- Improved condor_schedd performance by turning off file checks by default
- condor_annex -status finds VM instances that have not joined the pool
- Able to update an annex's lease without adding new instances
- condor_annex now keeps a command log
- condor_q produces an expanded multi-line summary
- Automatically retry and/or resume http file transfers when appropriate
- Reduced load on the condor_collector by optimizing queries
- A python based condor_top tool

* Thu Jun 22 2017 Tim Theisen <tim@cs.wisc.edu> - 8.6.4-1
- Python bindings are now available on MacOSX
- Fixed a bug where PASSWORD authentication could fail to exchange keys
- Pslot preemption now properly handles custom resources, such as GPUs
- condor_submit now checks X.509 proxy expiration

* Tue May 09 2017 Tim Theisen <tim@cs.wisc.edu> - 8.6.3-1
- Fixed a bug where using an X.509 proxy might corrupt the job queue log
- Fixed a memory leak in the Python bindings

* Mon Apr 24 2017 Tim Theisen <tim@cs.wisc.edu> - 8.7.1-1
- Several performance enhancements in the collector
- Further refinement and initial documentation of the HTCondor Annex
- Enable chirp for Docker jobs
- Job Router uses first match rather than round-robin matching
- The schedd tracks jobs counts by status for each owner
- Technology preview of late job materialization in the schedd

* Mon Apr 24 2017 Tim Theisen <tim@cs.wisc.edu> - 8.6.2-1
- New metaknobs for mapping users to groups
- Now case-insensitive with Windows user names when storing credentials
- Signal handling in the OpenMPI script
- Report RemoteSysCpu for Docker jobs
- Allow SUBMIT_REQUIREMENT to refer to X509 secure attributes
- Linux kernel tuning script takes into account the machine's role

* Thu Mar 02 2017 Tim Theisen <tim@cs.wisc.edu> - 8.7.0-1
- Performance improvements in collector's ingestion of ClassAds
- Added collector attributes to report query times and forks
- Removed extra white space around parentheses when unparsing ClassAds
- Technology preview of the HTCondor Annex

* Thu Mar 02 2017 Tim Theisen <tim@cs.wisc.edu> - 8.6.1-1
- condor_q works in situations where user authentication is not configured
- Updates to work with Docker version 1.13
- Fix several problems with the Job Router
- Update scripts to support current versions of Open MPI and MPICH2
- Fixed a bug that could corrupt the job queue log when the disk is full

* Thu Jan 26 2017 Tim Theisen <tim@cs.wisc.edu> - 8.6.0-1
- condor_q shows shows only the current user's jobs by default
- condor_q summarizes related jobs (batches) on a single line by default
- Users can define their own job batch name at job submission time
- Immutable/protected job attributes make SUBMIT_REQUIREMENTS more useful
- The shared port daemon is enabled by default
- Jobs run in cgroups by default
- HTCondor can now use IPv6 addresses (Prefers IPv4 when both present)
- DAGMan: Able to easily define SCRIPT, VARs, etc., for all nodes in a DAG
- DAGMan: Revamped priority implementation
- DAGMan: New splice connection feature
- New slurm grid type in the grid universe for submitting to Slurm
- Numerous improvements to Docker support
- Several enhancements in the python bindings

* Mon Jan 23 2017 Tim Theisen <tim@cs.wisc.edu> - 8.4.11-1
- Fixed a bug which delayed startd access to stard cron job results
- Fixed a bug in pslot preemption that could delay jobs starting
- Fixed a bug in job cleanup at job lease expiration if using glexec
- Fixed a bug in locating ganglia shared libraries on Debian and Ubuntu

* Tue Dec 13 2016 Tim Theisen <tim@cs.wisc.edu> - 8.5.8-1
- The starter puts all jobs in a cgroup by default
- Added condor_submit commands that support job retries
- condor_qedit defaults to the current user's jobs
- Ability to add SCRIPTS, VARS, etc. to all nodes in a DAG using one command
- Able to conditionally add Docker volumes for certain jobs
- Initial support for Singularity containers
- A 64-bit Windows release

* Tue Dec 13 2016 Tim Theisen <tim@cs.wisc.edu> - 8.4.10-1
- Updated SELinux profile for Enterprise Linux
- Fixed a performance problem in the schedd when RequestCpus was an expression
- Preserve permissions when transferring sub-directories of the job's sandbox
- Fixed HOLD_IF_CPUS_EXCEEDED and LIMIT_JOB_RUNTIMES metaknobs
- Fixed a bug in handling REMOVE_SIGNIFICANT_ATTRIBUTES

* Thu Sep 29 2016 Tim Theisen <tim@cs.wisc.edu> - 8.5.7-1
- The schedd can perform job ClassAd transformations
- Specifying dependencies between DAGMan splices is much more flexible
- The second argument of the ClassAd ? : operator may be omitted
- Many usability improvements in condor_q and condor_status
- condor_q and condor_status can produce JSON, XML, and new ClassAd output
- To prepare for a 64-bit Windows release, HTCondor identifies itself as X86
- Automatically detect Daemon Core daemons and pass localname to them

* Thu Sep 29 2016 Tim Theisen <tim@cs.wisc.edu> - 8.4.9-1
- The condor_startd removes orphaned Docker containers on restart
- Job Router and HTCondor-C job job submission prompts schedd reschedule
- Fixed bugs in the Job Router's hooks
- Improved systemd integration on Enterprise Linux 7
- Upped default number of Chirp attributes to 100, and made it configurable
- Fixed a bug where variables starting with STARTD. or STARTER. were ignored

* Tue Aug 02 2016 Tim Theisen <tim@cs.wisc.edu> - 8.5.6-1
- The -batch output for condor_q is now the default
- Python bindings for job submission and machine draining
- Numerous Docker usability changes
- New options to limit condor_history results to jobs since last invocation
- Shared port daemon can be used with high availability and replication
- ClassAds can be written out in JSON format
- More flexible ordering of DAGMan commands
- Efficient PBS and SLURM job monitoring
- Simplified leases for grid universe jobs

* Tue Jul 05 2016 Tim Theisen <tim@cs.wisc.edu> - 8.4.8-1
- Fixed a memory leak triggered by the python htcondor.Schedd().query() call
- Fixed a bug that could cause Bosco file transfers to fail
- Fixed a bug that could cause the schedd to crash when using schedd cron jobs
- condor_schedd now rejects jobs when owner has no account on the machine
- Fixed a new bug in 8.4.7 where remote condor_history failed without -limit
- Fixed bugs triggered by the reconfiguration of the high-availability daemon
- Fixed a bug where condor_master could hang when using shared port on Windows 
- Fixed a bug with the -xml option on condor_q and condor_status

* Mon Jun 06 2016 Tim Theisen <tim@cs.wisc.edu> - 8.5.5-1
- Improvements for scalability of EC2 grid universe jobs
- Docker Universe jobs advertises remote user and system CPU time
- Improved systemd support
- The master can now run an administrator defined script at shutdown
- DAGMan includes better support for the batch name feature

* Mon Jun 06 2016 Tim Theisen <tim@cs.wisc.edu> - 8.4.7-1
- fixed a bug that could cause the schedd to become unresponsive
- fixed a bug where the Docker Universe would not set the group ID
- Docker Universe jobs now drop all Linux capabilities by default
- fixed a bug where subsystem specific configuration parameters were ignored
- fixed bugs with history file processing on the Windows platform

* Mon May 02 2016 Tim Theisen <tim@cs.wisc.edu> - 8.5.4-1
- Fixed a bug that delays schedd response when significant attributes change
- Fixed a bug where the group ID was not set in Docker universe jobs
- Limit update rate of various attributes to not overload the collector
- To make job router configuration easier, added implicit "target" scoping
- To make BOSCO work, the blahp does not generate limited proxies by default
- condor_status can now display utilization per machine rather than per slot
- Improve performance of condor_history and other tools

* Thu Apr 21 2016 Tim Theisen <tim@cs.wisc.edu> - 8.4.6-1
- fixed a bug that could cause a job to fail to start in a dynamic slot
- fixed a negotiator memory leak when using partitionable slot preemption
- fixed a bug that caused supplemental groups to be wrong during file transfer
- properly identify the Windows 10 platform
- fixed a typographic error in the LIMIT_JOB_RUNTIMES policy
- fixed a bug where maximum length IPv6 addresses were not parsed

* Thu Mar 24 2016 Tim Theisen <tim@cs.wisc.edu> - 8.5.3-1
- Use IPv6 (and IPv4) interfaces if they are detected
- Prefer IPv4 addresses when both are available
- Count Idle and Running jobs in Submitter Ads for Local and Scheduler universes
- Can submit jobs to SLURM with the new "slurm" type in the Grid universe
- HTCondor is built and linked with Globus 6.0

* Tue Mar 22 2016 Tim Theisen <tim@cs.wisc.edu> - 8.4.5-1
- fixed a bug that would cause the condor_schedd to send no flocked jobs
- fixed a bug that caused a 60 second delay using tools when DNS lookup failed
- prevent using accounting groups with embedded spaces that crash the negotiator
- fixed a bug that could cause use of ports outside the port range on Windows
- fixed a bug that could prevent dynamic slot reuse when using many slots
- fixed a bug that prevented correct utilization reports from the job router
- tune kernel when using cgroups to avoid OOM killing of jobs doing heavy I/O

* Thu Feb 18 2016 Tim Theisen <tim@cs.wisc.edu> - 8.5.2-1
- condor_q now defaults to showing only the current user's jobs
- condor_q -batch produces a single line report for a batch of jobs
- Docker Universe jobs now report and update memory and network usage
- immutable and protected job attributes
- improved performance when querying a HTCondor daemon's location
- Added the ability to set ClassAd attributes within the DAG file
- DAGMan now provides event timestamps in dagman.out

* Tue Feb 02 2016 Tim Theisen <tim@cs.wisc.edu> - 8.4.4-1
- fixed a bug that could cause the collector to crash when DNS lookup fails
- fixed a bug that caused Condor-C jobs with short lease durations to fail
- fixed bugs that affected EC2 grid universe jobs
- fixed a bug that prevented startup if a prior version shared port file exists
- fixed a bug that could cause the condor_shadow to hang on Windows

* Fri Jan 08 2016 Tim Theisen <tim@cs.wisc.edu> - 8.5.1-2
- optimized binaries

* Fri Jan 08 2016 Tim Theisen <tim@cs.wisc.edu> - 8.4.3-2
- optimized binaries

* Mon Dec 21 2015 Tim Theisen <tim@cs.wisc.edu> - 8.5.1-1
- the shared port daemon is enabled by default
- the condor_startd now records the peak memory usage instead of recent
- the condor_startd advertises CPU submodel and cache size
- authorizations are automatically setup when "Match Password" is enabled
- added a schedd-constraint option to condor_q

* Wed Dec 16 2015 Tim Theisen <tim@cs.wisc.edu> - 8.4.3-1
- fixed the processing of the -append option in the condor_submit command
- fixed a bug to run more that 100 dynamic slots on a single execute node
- fixed bugs that would delay daemon startup when using shared port on Windows
- fixed a bug where the cgroup VM limit would not be set for sizes over 2 GiB
- fixed a bug to use the ec2_iam_profile_name for Amazon EC2 Spot instances

* Tue Nov 17 2015 Tim Theisen <tim@cs.wisc.edu> - 8.4.2-1
- a bug fix to prevent the condor_schedd from crashing
- a bug fix to honor TCP_FORWARDING_HOST
- Standard Universe works properly in RPM installations of HTCondor
- the RPM packages no longer claim to provide Globus libraries
- bug fixes to DAGMan's "maximum idle jobs" throttle

* Tue Oct 27 2015 Tim Theisen <tim@cs.wisc.edu> - 8.4.1-1
- four new policy metaknobs to make configuration easier
- a bug fix to prevent condor daemons from crashing on reconfiguration
- an option natural sorting option on condor_status
- support of admin to mount certain directories into Docker containers

* Thu Oct 22 2015 Tim Theisen <tim@cs.wisc.edu> - 8.2.10-1
- an updated RPM to work with SELinux on EL7 platforms
- fixes to the condor_kbdd authentication to the X server
- a fix to allow the condor_kbdd to work with shared port enabled
- avoid crashes when using more than 1024 file descriptors on EL7
- fixed a memory leak in the ClassAd split() function
- condor_vacate will error out rather than ignore conflicting arguments
- a bug fix to the JobRouter to properly process the queue on restart
- a bug fix to prevent sending spurious data on a SOAP file transfer
- a bug fix to always present jobs in order in condor_history

* Mon Oct 12 2015 Tim Theisen <tim@cs.wisc.edu> - 8.5.0-1
- multiple enhancements to the python bindings
- the condor_schedd no longer changes the ownership of spooled job files
- spooled job files are visible to only the user account by default
- the condor_startd records when jobs are evicted by preemption or draining

* Mon Sep 14 2015 Tim Theisen <tim@cs.wisc.edu> - 8.4.0-1
- a Docker Universe to run a Docker container as an HTCondor job
- the submit file can queue a job for each file found
- the submit file can contain macros
- a dry-run option to condor_submit to test the submit file without any actions
- HTCondor pools can use IPv4 and IPv6 simultaneously
- execute directories can be encrypted upon user or administrator request
- Vanilla Universe jobs can utilize periodic application-level checkpoints
- the administrator can establish job requirements
- numerous scalability changes

* Thu Aug 27 2015 Tim Theisen <tim@cs.wisc.edu> - 8.3.8-1
- a script to tune Linux kernel parameters for better scalability
- support for python bindings on Windows platforms
- a mechanism to remove Docker images from the local machine

* Thu Aug 13 2015 Tim Theisen <tim@cs.wisc.edu> - 8.2.9-1
- a mechanism for the preemption of dynamic slots, such that the partitionable slot may use the dynamic slot in the match of a different job
- default configuration bug fixes for the desktop policy, such that it can both start jobs and monitor the keyboard

* Mon Jul 27 2015 Tim Theisen <tim@cs.wisc.edu> - 8.3.7-1
- default configuration settings have been updated to reflect current usage
- the ability to preempt dynamic slots, such that a job may match with a partitionable slot
- the ability to limit the number of jobs per submission and the number of jobs per owner by setting configuration variables

* Tue Jun 23 2015 Tim Theisen <tim@cs.wisc.edu> - 8.3.6-1
- initial Docker universe support
- IPv4/IPv6 mixed mode support

* Mon Apr 20 2015 Tim Theisen <tim@cs.wisc.edu> - 8.3.5-1
- new features that increase the power of job specification in the submit description file
- RPMs for Red Hat Enterprise Linux 6 and 7 are modularized and only distributed via our YUM repository
- The new condor-all RPM requires the other HTCondor RPMs of a typical HTCondor installation

* Tue Apr 07 2015 Tim Theisen <tim@cs.wisc.edu> - 8.2.8-1
- a bug fix to reconnect a TCP session when an HTCondorView collector restarts
- a bug fix to avoid starting too many jobs, only to kill some chosen at random

* Thu Mar 05 2015 Tim Theisen <tim@cs.wisc.edu> - 8.3.4-1
- a bug fix for a problem that can cause jobs to not be matched to resources when the condor_schedd is flocking

* Thu Feb 19 2015 Tim Theisen <tim@cs.wisc.edu> - 8.3.3-1
- the ability to encrypt a job's directory on Linux execute hosts
- enhancements to EC2 grid universe jobs
- a more efficient query protocol, including the ability to query the condor_schedd daemon's autocluster set

* Tue Feb 10 2015 Tim Theisen <tim@cs.wisc.edu> - 8.2.7-1
- sendmail is used by default for sending notifications (CVE-2014-8126)
- corrected input validation, which prevents daemon crashes
- an update, such that grid jobs work within the current Google Compute Engine
- a bug fix to prevent an infinite loop in the python bindings
- a bug fix to prevent infinite recursion when evaluating ClassAd attributes

* Tue Dec 23 2014 Tim Theisen <tim@cs.wisc.edu> - 8.3.2-1
- the next installment of IPv4/IPv6 mixed mode support: a submit node can simultaneously interact with an IPv4 and an IPv6 HTCondor pool
- scalability improvements: a reduced memory foot-print of daemons, a reduced number of TCP connections between submit and execute machines, and an improved responsiveness from a busy condor_schedd to queries

* Tue Dec 16 2014 Tim Theisen <tim@cs.wisc.edu> - 8.2.6-1
- a bug fix to the log rotation of the condor_schedd on Linux platforms
- transfer_input_files now works for directories on Windows platforms
- a correction of the flags passed to the mail program on Linux platforms
- a RHEL 7 platform fix of a directory permission that prevented daemons from starting

* Mon Dec 01 2014 Tim Theisen <tim@cs.wisc.edu> - 8.2.5-1
- an updated RPM installation script that preserves a modified condor_config.local file
- OpenSSL version 1.0.1j for Windows platforms

* Wed Nov 12 2014 Tim Theisen <tim@cs.wisc.edu> - 8.2.4-1
- a bug fix for an 8.2.3 condor_schedd that could not obtain a claim from an 8.0.x condor_startd
- a bug fix for removed jobs that return to the queue
- a workaround for a condor_schedd performance issue when handling a large number of jobs
- a bug fix to prevent the condor_kbdd from crashing on Windows
- a bug fix to correct the reporting of available disk on Windows

* Wed Oct 01 2014 Tim Theisen <tim@cs.wisc.edu> - 8.2.3-1
- support for Ubuntu 14.04 LTS, including support for the standard universe

* Thu Sep 11 2014 Tim Theisen <tim@cs.wisc.edu> - 8.3.1-1
- a variety of changes that reduce memory usage and improve performance
- if cgroups are used to limit memory utilization, HTCondor sets both the memory and swap limits.

* Wed Aug 27 2014 Carl Edquist <edquist@cs.wisc.edu> - 8.2.2-2.3
- Include config file for MASTER_NEW_BINARY_RESTART = PEACEFUL (SOFTWARE-850)

* Tue Aug 26 2014 Carl Edquist <edquist@cs.wisc.edu> - 8.2.2-2.2
- Include peaceful_off patch (SOFTWARE-1307)

* Mon Aug 25 2014 Carl Edquist <edquist@cs.wisc.edu> - 8.2.2-2.1
- Include condor_gt4540_aws patch for #4540

* Fri Aug 22 2014 Carl Edquist <edquist@cs.wisc.edu> - 8.2.2-2
- Strict pass-through with fixes from 8.2.2-1.1

* Thu Aug 21 2014 Carl Edquist <edquist@cs.wisc.edu> - 8.2.2-1.1
- Update to 8.2.2 with build fixes for non-UW builds

* Mon Sep 09 2013  <edquist@cs.wisc.edu> - 8.1.2-0.3
- Include misc unpackaged files from 8.x.x

* Sun Sep 08 2013  <edquist@cs.wisc.edu> - 8.1.2-0.1.unif
- Packaging fixes to work with latest 8.1.2 source from master
- Move condor.spec into git master-unified_rpm-branch
- Apply patches to upstream branch and remove from rpm / spec
- Always build man pages / remove references to include_man
- Always include systemd sources for passthrough rebuilds of source rpms
- Add macros to bundle external source tarballs with the source rpm to support
  offline builds with externals

* Tue Aug 20 2013 Carl Edquist <edquist@cs.wisc.edu> - 7.9.6-8.unif.8
- Remove externals dependency from std-universe subpackage

* Mon Aug 19 2013 Carl Edquist <edquist@cs.wisc.edu> - 7.9.6-8.unif.7
- Merge init script improvements from trunk
- Have std_local_ref depend on senders,receivers instead of stub_gen
- Carve out std universe files into separate subpackage
- Move uw_build-specific non-std-universe files into externals subpackage
- Condor_config changes for #3645
- Use %osg / %std_univ macros to control build type default
- Support PROPER builds of std universe (ie, without UW_BUILD)
- Use make jobserver when building glibc external instead of make -j2
- Move python requirement out of main condor package (#3704)
- Move condor_config.local from /var/lib/condor/ to /etc/condor/

* Fri Jul 05 2013 Carl Edquist <edquist@cs.wisc.edu> - 7.9.6-8.unif.6
- Address build dependency issue seen with -j24

* Fri Jun 21 2013 Carl Edquist <edquist@cs.wisc.edu> - 7.9.6-8.unif.5
- Initial support for UW_BUILD

* Tue Jun 18 2013 Carl Edquist <edquist@cs.wisc.edu> - 7.9.6-8.unif.4
- Remove service restart for upgrades

* Tue Jun 11 2013 Carl Edquist <edquist@cs.wisc.edu> - 7.9.6-8.unif.2
- Add a parallel-setup sub-package for parallel universe configuration,
  namely setting up the host as a dedicated resource

* Mon Jun 10 2013 Brian Lin <blin@cs.wisc.edu> - 7.8.8-2
- Init script improvements

* Fri Jun 07 2013 Carl Edquist <edquist@cs.wisc.edu> - 7.9.6-8.unif.1
- Add in missing features from Fedora rpm
- Reorganize to reduce the diff size between this and the Fedora rpm

* Fri Jun 07 2013 Brian Lin <blin@cs.wisc.edu> - 7.9.6-8
- Remove glexec runtime dependency

* Tue May 28 2013 Brian Lin <blin@cs.wisc.edu> - 7.9.6-7
- Mark /usr/share/osg/sysconfig/condor as non-config file

* Thu May 23 2013 Brian Lin <blin@cs.wisc.edu> - 7.9.6-6
- Rebuild against fixed glite-ce-cream-client-api-c

* Wed May 22 2013 Brian Lin <blin@cs.wisc.edu> - 7.9.6-5
- Enable plumage for x86{,_64}

* Wed May 22 2013 Brian Lin <blin@cs.wisc.edu> - 7.9.6-4
- Enable cgroups for EL6

* Tue May 21 2013 Brian Lin <blin@cs.wisc.edu> - 7.9.6-3
- Building with blahp/cream

* Tue May 21 2013 Brian Lin <blin@cs.wisc.edu> - 7.9.6-2
- Build without blahp/cream

* Tue May 21 2013 Brian Lin <blin@cs.wisc.edu> - 7.9.6-1
- New version

* Wed May 08 2013 Matyas Selmeci <matyas@cs.wisc.edu> - 7.8.8-1
- New version
- Removed condor_glidein -- was removed upstream

* Wed Feb 13 2013 Dave Dykstra <dwd@fnal.gov> - 7.8.6-3
- Renamed /etc/sysconfig/condor-lcmaps-env to /usr/share/osg/sysconfig/condor
  to match the new OSG method for handling daemon environment variables, 
  which keeps non-replaceable settings out of /etc/sysonfig
- Change settings in /usr/share/osg/sysconfig/condor to use the latest variable
  name LLGT_LIFT_PRIVILEGED_PROTECTION instead of LLGT4_NO_CHANGE_USER,
  eliminate obsolete variable LLGT_VOMS_DISABLE_CREDENTIAL_CHECK, and change
  the default debug level from 3 to 2.

* Fri Dec 21 2012 Matyas Selmeci <matyas@cs.wisc.edu> - 7.8.6-2
- Patch to fix default BATCH_GAHP config value (#SOFTWARE-873)

* Thu Oct 25 2012 Matyas Selmeci <matyas@cs.wisc.edu> - 7.8.6-1
- New version

* Mon Oct 22 2012 Matyas Selmeci <matyas@cs.wisc.edu> - 7.8.5-1
- New version

* Wed Sep 19 2012 Matyas Selmeci <matyas@cs.wisc.edu> - 7.8.4-1
- New version

* Fri Sep 07 2012 Matyas Selmeci <matyas@cs.wisc.edu> - 7.8.3-1
- New version

* Mon Aug 27 2012 Matyas Selmeci <matyas@cs.wisc.edu> - 7.8.2-2
- Add patch to fix unnecessary GSI callouts (condor_gt2104_pt2.patch in gittrac #2104)
- Fixed BLClient location

* Tue Aug 14 2012 Matyas Selmeci <matyas@cs.wisc.edu> - 7.8.2-1
- New version

* Mon Jul 30 2012 Matyas Selmeci <matyas@cs.wisc.edu> - 7.8.1-7
- Put cream_gahp into separate subpackage

* Mon Jul 16 2012 Matyas Selmeci <matyas@cs.wisc.edu> - 7.8.1-6
- Remove cream_el6.patch; change proper_cream.diff to work on both el5 and el6
  instead.

* Thu Jul 05 2012 Matyas Selmeci <matyas@cs.wisc.edu> - 7.8.1-5
- Bump to rebuild

* Tue Jun 26 2012 Matyas Selmeci <matyas@cs.wisc.edu> - 7.8.1-4
- Add CREAM

* Tue Jun 19 2012 Matyas Selmeci <matyas@cs.wisc.edu> - 7.8.1-3
- Add Provides lines for classads and classads-devel

* Mon Jun 18 2012 Matyas Selmeci <matyas@cs.wisc.edu> - 7.8.1-2
- Add environment variables for interacting with lcmaps (condor-lcmaps-env)

* Fri Jun 15 2012 Matyas Selmeci <matyas@cs.wisc.edu> - 7.8.1-1
- Version bump

* Wed Jun 13 2012 Matyas Selmeci <matyas@cs.wisc.edu> - 7.8.0-3
- Fix wrong paths for shared libraries

* Wed Jun 13 2012 Matyas Selmeci <matyas@cs.wisc.edu> - 7.8.0-2
- Build blahp

* Thu May 31 2012 Matyas Selmeci <matyas@cs.wisc.edu> - 7.8.0-1
- Version bump
- Updated condor_config.generic.patch
- Removed glexec-patch.diff

* Sun Apr  1 2012 Alain Roy <roy@cs.wisc.edu> - 7.6.6-4
- Backported patch from Condor 7.7 to fix glexec bugs
- Enabled glexec

* Fri Feb 10 2012 Derek Weitzel <dweitzel@cse.unl.edu> - 7.6.6-3
- Adding sticky bit to condor_root_switchboard

* Wed Jan 18 2012 Derek Weitzel <dweitzel@cse.unl.edu> - 7.6.6-2
- Added support for rhel6

* Wed Jan 18 2012 Tim Cartwright <cat@cs.wisc.edu> - 7.6.6-1
- Updated to upstream tagged 7.6.6 release

* Wed Jan 11 2012 Tim Cartwright <cat@cs.wisc.edu> - 7.6.4-1
- Simplified revision number

* Tue Nov 29 2011 Derek Weitzel <dweitzel@cse.unl.edu> - 7.6.4-0.6.2
- Rebasing to 7.6.4

* Fri Oct 28 2011 Matyas Selmeci <matyas@cs.wisc.edu> - 7.6.2-0.6.3
- rebuilt

* Mon Sep 12 2011 Matyas Selmeci <matyas@cs.wisc.edu> - 7.6.2-0.6.2
- Rev bump to rebuild with updated Globus libs

* Thu Aug 11 2011 Derek Weitzel <dweitzel@cse.unl.edu> - 7.6.2-0.5.2
- Updated to upstream official 7.6.2 release

* Thu Aug 04 2011 Derek Weitzel <dweitzel@cse.unl.edu> - 7.6.2-0.5.672537b1git.1
- Made LOCAL_DIR always point to /var/lib/condor rather than TILDE

* Wed Jun  8 2011 <bbockelm@cse.unl.edu> - 7.7.0-0.5
- Start to break build products into conditionals for future EPEL5 support.
- Begun integration of a systemd service file.

* Tue Jun  7 2011 <matt@redhat> - 7.7.0-0.4
- Added tmpfiles.d/condor.conf (BZ711456)

* Tue Jun  7 2011 <matt@redhat> - 7.7.0-0.3
- Fast forward to 7.7.0 pre-release at 1babb324
- Catch libdeltacloud 0.8 update

* Fri May 20 2011 <matt@redhat> - 7.7.0-0.2
- Added GSI support, dependency on Globus

* Fri May 13 2011 <matt@redhat> - 7.7.0-0.1
- Fast forward to 7.7.0 pre-release at 79952d6b
- Introduced ec2_gahp
- 79952d6b brings schema expectations inline with Cumin

* Tue May 10 2011 <matt@redhat> - 7.6.1-0.1
- Upgrade to 7.6.0 release, pre-release of 7.6.1 at 5617a464
- Upstreamed patch: log_lock_run.patch
- Introduced condor-classads to obsolete classads
- Introduced condor-aviary, package of the aviary contrib
- Introduced condor-deltacloud-gahp
- Introduced condor-qmf, package of the mgmt/qmf contrib
- Transitioned from LOCAL_CONFIG_FILE to LOCAL_CONFIG_DIR
- Stopped building against gSOAP,
-  use aviary over birdbath and ec2_gahp (7.7.0) over amazon_gahp

* Tue Feb 08 2011 Fedora Release Engineering <rel-eng@lists.fedoraproject.org> - 7.5.5-2
- Rebuilt for https://fedoraproject.org/wiki/Fedora_15_Mass_Rebuild

* Thu Jan 27 2011 <matt@redhat> - 7.5.5-1
- Rebase to 7.5.5 release
-  configure+imake -> cmake
-  Removed patches:
-   only_dynamic_unstripped.patch
-   gsoap-2.7.16-wsseapi.patch
-   gsoap-2.7.16-dom.patch
-  man pages are now built with source
-  quill is no longer present
-  condor_shared_port added
-  condor_power added
-  condor_credd added
-  classads now built from source

* Thu Jan 13 2011 <matt@redhat> - 7.4.4-1
- Upgrade to 7.4.4 release
- Upstreamed: stdsoap2.h.patch.patch

* Mon Aug 23 2010  <matt@redhat> - 7.4.3-1
- Upgrade to 7.4.3 release
- Upstreamed: dso_link_change

* Fri Jun 11 2010  <matt@redhat> - 7.4.2-2
- Rebuild for classads DSO version change (1:0:0)
- Updated stdsoap2.h.patch.patch for gsoap 2.7.16
- Added gsoap-2.7.16-wsseapi/dom.patch for gsoap 2.7.16

* Wed Apr 21 2010  <matt@redhat> - 7.4.2-1
- Upgrade to 7.4.2 release

* Tue Jan  5 2010  <matt@redhat> - 7.4.1-1
- Upgrade to 7.4.1 release
- Upstreamed: guess_version_from_release_dir, fix_platform_check
- Security update (BZ549577)

* Fri Dec  4 2009  <matt@redhat> - 7.4.0-1
- Upgrade to 7.4.0 release
- Fixed POSTIN error (BZ540439)
- Removed NOTICE.txt source, now provided by upstream
- Removed no_rpmdb_query.patch, applied upstream
- Removed no_basename.patch, applied upstream
- Added only_dynamic_unstripped.patch to reduce build time
- Added guess_version_from_release_dir.patch, for previous
- Added fix_platform_check.patch
- Use new --with-platform, to avoid modification of make_final_tarballs
- Introduced vm-gahp package to hold libvirt deps

* Fri Aug 28 2009  <matt@redhat> - 7.2.4-1
- Upgrade to 7.2.4 release
- Removed gcc44_const.patch, accepted upstream
- New log, lock, run locations (BZ502175)
- Filtered innocuous semanage message

* Fri Aug 21 2009 Tomas Mraz <tmraz@redhat.com> - 7.2.1-3
- rebuilt with new openssl

* Fri Jul 24 2009 Fedora Release Engineering <rel-eng@lists.fedoraproject.org> - 7.2.1-2
- Rebuilt for https://fedoraproject.org/wiki/Fedora_12_Mass_Rebuild

* Wed Feb 25 2009  <matt@redhat> - 7.2.1-1
- Upgraded to 7.2.1 release
- Pruned changes accepted upstream from condor_config.generic.patch
- Removed Requires in favor of automatic dependencies on SONAMEs
- Added no_rmpdb_query.patch to avoid rpm -q during a build

* Tue Feb 24 2009 Fedora Release Engineering <rel-eng@lists.fedoraproject.org> - 7.2.0-5
- Rebuilt for https://fedoraproject.org/wiki/Fedora_11_Mass_Rebuild

* Thu Jan 15 2009 Tomas Mraz <tmraz@redhat.com> - 7.2.0-4
- rebuild with new openssl

* Wed Jan 14 2009  <matt@redhat> - 7.2.0-3
- Fixed regression: initscript was on by default, now off again

* Thu Jan  8 2009  <matt@redhat> - 7.2.0-2
- (Re)added CONDOR_DEVELOPERS=NONE to the default condor_config.local
- Added missing Obsoletes for condor-static (thanks Michael Schwendt)

* Wed Jan  7 2009  <matt@redhat> - 7.2.0-1
- Upgraded to 7.2.0 release
- Removed -static package
- Added Fedora specific buildid
- Enabled KBDD, daemon to monitor X usage on systems with only USB devs
- Updated install process

* Wed Oct  8 2008  <matt@redhat> - 7.0.5-1
- Rebased on 7.0.5, security update

* Wed Aug  6 2008  <mfarrellee@redhat> - 7.0.4-1
- Updated to 7.0.4 source
- Stopped using condor_configure in install step

* Tue Jun 10 2008  <mfarrellee@redhat> - 7.0.2-1
- Updated to 7.0.2 source
- Updated config, specifically HOSTALLOW_WRITE, for Personal Condor setup
- Added condor_config.generic

* Mon Apr  7 2008  <mfarrellee@redhat> - 7.0.0-8
- Modified init script to be off by default, resolves bz441279

* Fri Apr  4 2008  <mfarrellee@redhat> - 7.0.0-7
- Updated to handle changes in gsoap dependency

* Mon Feb 11 2008  <mfarrellee@redhat> - 7.0.0-6
- Added note about how to download the source
- Added generate-tarball.sh script

* Sun Feb 10 2008  <mfarrellee@redhat> - 7.0.0-5
- The gsoap package is compiled with --disable-namespaces, which means
  soap_set_namespaces is required after each soap_init. The
  gsoap_nonamespaces.patch handles this.

* Fri Feb  8 2008  <mfarrellee@redhat> - 7.0.0-4
- Added patch to detect GCC 4.3.0 on F9
- Added patch to detect GLIBC 2.7.90 on F9
- Added BuildRequires: autoconf to allow for regeneration of configure
  script after GCC 4.3.0 detection and GLIBC 2.7.90 patches are
  applied
- Condor + GCC 4.3.0 + -O2 results in an internal compiler error
  (BZ 432090), so -O2 is removed from optflags for the time
  being. Thanks to Mike Bonnet for the suggestion on how to filter
  -O2.

* Tue Jan 22 2008  <mfarrellee@redhat> - 7.0.0-3
- Update to UW's really-final source for Condor 7.0.0 stable series
  release. It is based on the 72173 build with minor changes to the
  configure.ac related to the SRB external version.
- In addition to removing externals from the UW tarball, the NTconfig
  directory was removed because it had not gone through IP audit.

* Tue Jan 22 2008  <mfarrellee@redhat> - 7.0.0-2
- Update to UW's final source for Condor 7.0.0 stable series release

* Thu Jan 10 2008  <mfarrellee@redhat> - 7.0.0-1
- Initial package of Condor's stable series under ASL 2.0
- is_clipped.patch replaced with --without-full-port option to configure
- zlib_is_soft.patch removed, outdated by configure.ac changes
- removed autoconf dependency needed for zlib_is_soft.patch

* Tue Dec  4 2007  <mfarrellee@redhat> - 6.9.5-2
- SELinux was stopping useradd in pre because files specified root as
  the group owner for /var/lib/condor, fixed, much thanks to Phil Knirsch

* Fri Nov 30 2007  <mfarrellee@redhat> - 6.9.5-1
- Fixed release tag
- Added gSOAP support and packaged WSDL files

* Thu Nov 29 2007  <mfarrellee@redhat> - 6.9.5-0.2
- Packaged LSB init script
- Changed pre to not create the condor user's home directory, it is
  now a directory owned by the package

* Thu Nov 29 2007  <mfarrellee@redhat> - 6.9.5-0.1
- Condor 6.9.5 release, the 7.0.0 stable series candidate
- Removed x86_64_no_multilib-200711091700cvs.patch, merged upstream
- Added patch to make zlib a soft requirement, which it should be
- Disabled use of smp_mflags because of make dependency issues
- Explicitly not packaging WSDL files until the SOAP APIs are available

* Tue Nov 20 2007  <mfarrellee@redhat> - 6.9.5-0.3.200711091700cvs
- Rebuild for repo inheritance update: dependencies are now pulled
  from RHEL 5 U1 before RH Application Stack

* Thu Nov 15 2007 <mfarrellee@redhat> - 6.9.5-0.2.200711091700cvs
- Added support for building on x86_64 without multilib packages
- Made the install section more flexible, reduced need for
  make_final_tarballs to be updated

* Fri Nov 9 2007 <mfarrellee@redhat> - 6.9.5-0.1.200711091700cvs
- Working source with new ASL 2.0 license

* Fri Nov 9 2007 <mfarrellee@redhat> - 6.9.5-0.1.200711091330cvs
- Source is now stamped ASL 2.0, as of Nov 9 2007 1:30PM Central
- Changed license to ASL 2.0
- Fixed find in prep to work if no files have bad permissions
- Changed the name of the LICENSE file to match was is now release in
  the source tarball

* Tue Nov 6 2007  <mfarrellee@redhat> - 6.9.5-0.1.rc
- Added m4 dependency not in RHEL 5.1's base
- Changed chmod a-x script to use find as more files appear to have
  improper execute bits set
- Added ?dist to Release:
- condor_privsep became condor_root_switchboard

* Tue Sep 11 2007  <mfarrellee@redhat> - 6.9.5-0.3.20070907cvs
- Instead of releasing libcondorapi.so, which is improperly created
  and poorly versioned, we release libcondorapi.a, which is apparently
  more widely used, in a -static package
- Instead of installing the stripped tarball, the unstripped is now
  installed, which gives a nice debuginfo package
- Found and fixed permissions problems on a number of src files,
  issue raised by rpmlint on the debuginfo package

* Mon Sep 10 2007  <mfarrellee@redhat> - 6.9.5-0.2.20070907cvs
- Updated pre section to create condor's home directory with adduser, and
  removed _var/lib/condor from files section
- Added doc LICENSE.TXT to all files sections
- Shortened lines longer than 80 characters in this spec (except the sed line)
- Changed install section so untar'ing a release can handle fedora7 or fedora8
- Simplified the site.def and config file updates (sed + mv over mv + sed + rm)
- Added a patch (fedora_rawhide_7.91-20070907cvs.patch) to support building on
  a fedora 7.91 (current Rawhide) release
- Moved the examples from /usr/share/doc/condor... into builddir and just
  marked them as documentation
- Added a number of dir directives to force all files to be listed, no implicit
  inclusion

* Fri Sep  7 2007  <mfarrellee@redhat> - 6.9.5-0.1.20070907cvs
- Initial release<|MERGE_RESOLUTION|>--- conflicted
+++ resolved
@@ -771,15 +771,6 @@
        -DHAVE_BOINC:BOOL=FALSE \
        -DWITH_MANAGEMENT:BOOL=FALSE \
        -DWITH_QPID:BOOL=FALSE \
-<<<<<<< HEAD
-=======
-%if %blahp
-       -DBLAHP_FOUND=/usr/libexec/blahp/BLClient \
-       -DWITH_BLAHP:BOOL=TRUE \
-%else
-       -DWITH_BLAHP:BOOL=FALSE \
-%endif
->>>>>>> 31e86676
 %if %globus
        -DWITH_GLOBUS:BOOL=TRUE \
 %else
