%define tarball_version 8.1.3

# On EL7 don't terminate the build because of bad bytecompiling
%if 0%{?rhel} == 7
%define _python_bytecompile_errors_terminate_build 0
%endif

# optionally define any of these, here or externally
# % define fedora   16
# % define osg      0
# % define uw_build 1
# % define devtoolset 0

%define python 0

# default to uw_build if neither osg nor fedora is enabled
%if %undefined uw_build
%if 0%{?osg} || 0%{?hcc}
%define uw_build 0
%else
%define uw_build 1
%endif
%endif

%if %uw_build
%define devtoolset 10
%define debug 1
%endif

%if 0%{?fedora}
%define blahp 0
%else
%define blahp 1
%endif

%if 0%{?hcc}
%define blahp 0
%endif

%define python 1

# Unconditionally turn off globus
%define globus 0

# Temporarily turn parallel_setup off
%define parallel_setup 0

# These flags are meant for developers; it allows one to build HTCondor
# based upon a git-derived tarball, instead of an upstream release tarball
%define git_build 1
# If building with git tarball, Fedora requests us to record the rev.  Use:
# git log -1 --pretty=format:'%h'
%define git_rev f9e8f64

Summary: HTCondor: High Throughput Computing
Name: condor
Version: %{tarball_version}
%global version_ %(tr . _ <<< %{version})

# Only edit the %condor_base_release to bump the rev number
%define condor_git_base_release 0.1
%define condor_base_release 1
%if %git_build
        %define condor_release %condor_git_base_release.%{git_rev}.git
%else
        %define condor_release %condor_base_release
%endif
Release: %{condor_release}%{?dist}

License: ASL 2.0
Group: Applications/System
URL: http://www.cs.wisc.edu/condor/

# This allows developers to test the RPM with a non-release, git tarball
%if %git_build

# git clone http://condor-git.cs.wisc.edu/repos/condor.git
# cd condor
# git archive master | gzip -7 > ~/rpmbuild/SOURCES/condor.tar.gz
Source0: condor.tar.gz

%else

# The upstream HTCondor source tarball contains some source that cannot
# be shipped as well as extraneous copies of packages the source
# depends on. Additionally, the upstream HTCondor source requires a
# click-through license. Once you have downloaded the source from:
#   http://parrot.cs.wisc.edu/v7.0.license.html
# you should process it with generate-tarball.sh:
#   ./generate-tarball.sh 7.0.4
# MD5Sum of upstream source:
#   06eec3ae274b66d233ad050a047f3c91  condor_src-7.0.0-all-all.tar.gz
#   b08743cfa2e87adbcda042896e8ef537  condor_src-7.0.2-all-all.tar.gz
#   5f326ad522b63eacf34c6c563cf46910  condor_src-7.0.4-all-all.tar.gz
#   73323100c5b2259f3b9c042fa05451e0  condor_src-7.0.5-all-all.tar.gz
#   a2dd96ea537b2c6d105b6c8dad563ddc  condor_src-7.2.0-all-all.tar.gz
#   edbac8267130ac0a0e016d0f113b4616  condor_src-7.2.1-all-all.tar.gz
#   6d9b0ef74d575623af11e396fa274174  condor_src-7.2.4-all-all.tar.gz
#   ee72b65fad02d21af0dc8f1aa5872110  condor_src-7.4.0-all-all.tar.gz
#   d4deeabbbce65980c085d8bea4c1018a  condor_src-7.4.1-all-all.tar.gz
#   4714086f58942b78cf03fef9ccb1117c  condor_src-7.4.2-all-all.tar.gz
#   2b7e7687cba85d0cf0774f9126b51779  condor_src-7.4.3-all-all.tar.gz
#   108a4b91cd10deca1554ca1088be6c8c  condor_src-7.4.4-all-all.tar.gz
#   b482c4bfa350164427a1952113d53d03  condor_src-7.5.5-all-all.tar.gz
#   2a1355cb24a56a71978d229ddc490bc5  condor_src-7.6.0-all-all.tar.gz
# Note: The md5sum of each generated tarball may be different
Source0: %{name}-%{tarball_version}.tar.gz
Source1: generate-tarball.sh
%endif

Source3: osg-env.conf
Source5: condor_config.local.dedicated.resource

Source8: htcondor.pp

# Patch credmon-oauth to use Python 2 on EL7
Patch1: rhel7-python2.patch

# Patch to use Python 2 for file transfer plugins
# The use the python-requests library and the one in EPEL is based Python 3.6
# However, Amazon Linux 2 has Python 3.7
Patch2: amzn2-python2.patch

#% if 0% osg
Patch8: osg_sysconfig_in_init_script.patch
#% endif

BuildRoot: %(mktemp -ud %{_tmppath}/%{name}-%{version}-%{release}-XXXXXX)

BuildRequires: cmake
BuildRequires: %_bindir/flex
BuildRequires: %_bindir/byacc
BuildRequires: pcre-devel
BuildRequires: openssl-devel
BuildRequires: krb5-devel
BuildRequires: libvirt-devel
BuildRequires: bind-utils
BuildRequires: m4
#BuildRequires: autoconf
BuildRequires: libX11-devel
BuildRequires: libXScrnSaver-devel
BuildRequires: /usr/include/curl/curl.h
BuildRequires: /usr/include/expat.h
BuildRequires: openldap-devel
%if 0%{?rhel} == 7
BuildRequires: cmake3
BuildRequires: python-devel
BuildRequires: python-setuptools
%endif
BuildRequires: python3-devel
BuildRequires: python3-setuptools
BuildRequires: boost-devel
BuildRequires: redhat-rpm-config
BuildRequires: sqlite-devel
BuildRequires: perl(Data::Dumper)

BuildRequires: glibc-static
%if %uw_build
BuildRequires: cmake >= 2.8
BuildRequires: gcc-c++
BuildRequires: libuuid-devel
BuildRequires: bison-devel
BuildRequires: bison
BuildRequires: byacc
BuildRequires: flex
BuildRequires: patch
BuildRequires: libtool
BuildRequires: pam-devel
BuildRequires: nss-devel
BuildRequires: openssl-devel
BuildRequires: libxml2-devel
BuildRequires: expat-devel
BuildRequires: perl(Archive::Tar)
BuildRequires: perl(XML::Parser)
BuildRequires: perl(Digest::MD5)
%if 0%{?rhel} >= 8 || 0%{?fedora}
BuildRequires: python3-devel
%else
BuildRequires: python-devel
%endif
BuildRequires: libcurl-devel
%endif

# Globus GSI build requirements
%if %globus
BuildRequires: globus-gssapi-gsi-devel
BuildRequires: globus-gass-server-ez-devel
BuildRequires: globus-gass-transfer-devel
BuildRequires: globus-gram-client-devel
BuildRequires: globus-rsl-devel
BuildRequires: globus-gram-protocol
BuildRequires: globus-io-devel
BuildRequires: globus-xio-devel
BuildRequires: globus-gssapi-error-devel
BuildRequires: globus-gss-assist-devel
BuildRequires: globus-gsi-proxy-core-devel
BuildRequires: globus-gsi-credential-devel
BuildRequires: globus-gsi-callback-devel
BuildRequires: globus-gsi-sysconfig-devel
BuildRequires: globus-gsi-cert-utils-devel
BuildRequires: globus-openssl-module-devel
BuildRequires: globus-gsi-openssl-error-devel
BuildRequires: globus-gsi-proxy-ssl-devel
BuildRequires: globus-callout-devel
BuildRequires: globus-common-devel
BuildRequires: globus-ftp-client-devel
BuildRequires: globus-ftp-control-devel
BuildRequires: libtool-ltdl-devel
%endif
BuildRequires: voms-devel
BuildRequires: munge-devel
BuildRequires: scitokens-cpp-devel

BuildRequires: libcgroup-devel
Requires: libcgroup

%if 0%{?rhel} == 7 && ! 0%{?amzn} && 0%{?devtoolset}
BuildRequires: which
BuildRequires: devtoolset-%{devtoolset}-toolchain
%endif

%if 0%{?rhel} == 7 && ! 0%{?amzn}
%ifarch x86_64
BuildRequires: python36-devel
BuildRequires: boost169-devel
BuildRequires: boost169-static
%endif
%endif

%if 0%{?rhel} >= 8
BuildRequires: boost-static
%endif

%if 0%{?rhel} >= 8 || 0%{?fedora}
BuildRequires: boost-python3-devel
%else
%if 0%{?fedora} >= 30
BuildRequires: boost-python2-devel
%else
%if ! 0%{?amzn}
BuildRequires: boost-python
%else
BuildRequires: python3-devel
BuildRequires: boost169-python2-devel
BuildRequires: boost169-python3-devel
%endif
%endif
%endif
BuildRequires: libuuid-devel
Requires: libuuid

BuildRequires: systemd-devel
BuildRequires: systemd-units
Requires: systemd

%if 0%{?rhel} == 7
BuildRequires: python-sphinx python-sphinx_rtd_theme
%endif

%if 0%{?rhel} >= 8
BuildRequires: python3-sphinx python3-sphinx_rtd_theme
%endif

# openssh-server needed for condor_ssh_to_job
Requires: openssh-server

# net-tools needed to provide netstat for condor_who
Requires: net-tools

Requires: /usr/sbin/sendmail
Requires: condor-classads = %{version}-%{release}
Requires: condor-procd = %{version}-%{release}

%if %uw_build
Requires: %name-externals = %version-%release
%endif

Requires: %name-blahp = %version-%release

# Useful tools are using the Python bindings
Requires: python3-condor
# The use the python-requests library in EPEL is based Python 3.6
# However, Amazon Linux 2 has Python 3.7
%if ! 0%{?amzn}
%if 0%{?rhel} == 7
Requires: python36-requests
%else
Requires: python3-requests
%endif
%endif

%if 0%{?rhel} == 7
Requires: python2-condor
# For some reason OSG VMU tests need python-request
Requires: python-requests
%endif

Requires(pre): shadow-utils

Requires(post): systemd-units
Requires(preun): systemd-units
Requires(postun): systemd-units
Requires(post): systemd-sysv

%if 0%{?rhel} == 7
Requires(post): policycoreutils-python
Requires(post): selinux-policy-targeted >= 3.13.1-102
%endif

%if 0%{?rhel} >= 8 || 0%{?fedora}
Requires(post): python3-policycoreutils
Requires(post): selinux-policy-targeted
%endif

# Require libraries that we dlopen
# Ganglia is optional as well as nVidia and cuda libraries
%if %globus
Requires: globus-callout
Requires: globus-common
Requires: globus-gsi-callback
Requires: globus-gsi-cert-utils
Requires: globus-gsi-credential
Requires: globus-gsi-openssl-error
Requires: globus-gsi-proxy-core
Requires: globus-gsi-proxy-ssl
Requires: globus-gsi-sysconfig
Requires: globus-gss-assist
Requires: globus-gssapi-gsi
Requires: globus-openssl-module
Requires: globus-xio-gsi-driver
Requires: libtool-ltdl
%endif
Requires: voms
Requires: krb5-libs
Requires: libcom_err
Requires: munge-libs
Requires: openssl-libs
Requires: scitokens-cpp >= 0.6.2
Requires: systemd-libs
Requires: rsync

#Provides: user(condor) = 43
#Provides: group(condor) = 43

Obsoletes: condor-static < 7.2.0

# Standard Universe discontinued as of 8.9.0
Obsoletes: condor-std-universe < 8.9.0

# Cream gahp discontinued as of 8.9.9
Obsoletes: condor-cream-gahp < 8.9.9

# 32-bit shadow discontinued as of 8.9.9
Obsoletes: condor-small-shadow < 8.9.9

# external-libs package discontinued as of 8.9.9
Obsoletes: condor-external-libs < 8.9.9

# Bosco package discontinued as of 9.5.0
Obsoletes: condor-bosco < 9.5.0

%description
HTCondor is a specialized workload management system for
compute-intensive jobs. Like other full-featured batch systems, HTCondor
provides a job queueing mechanism, scheduling policy, priority scheme,
resource monitoring, and resource management. Users submit their
serial or parallel jobs to HTCondor, HTCondor places them into a queue,
chooses when and where to run the jobs based upon a policy, carefully
monitors their progress, and ultimately informs the user upon
completion.

#######################
%package devel
Summary: Development files for HTCondor
Group: Applications/System

%description devel
Development files for HTCondor

%if %uw_build
#######################
%package tarball
Summary: Files needed to build an HTCondor tarball
Group: Applications/System

%description tarball
Development files for HTCondor

%endif

#######################
%package procd
Summary: HTCondor Process tracking Daemon
Group: Applications/System

%description procd
A daemon for tracking child processes started by a parent.
Part of HTCondor, but able to be stand-alone

#######################
%package kbdd
Summary: HTCondor Keyboard Daemon
Group: Applications/System
Requires: %name = %version-%release
Requires: %name-classads = %{version}-%{release}

%description kbdd
The condor_kbdd monitors logged in X users for activity. It is only
useful on systems where no device (e.g. /dev/*) can be used to
determine console idle time.

#######################
%package vm-gahp
Summary: HTCondor's VM Gahp
Group: Applications/System
Requires: %name = %version-%release
Requires: libvirt
Requires: %name-classads = %{version}-%{release}

%description vm-gahp
The condor_vm-gahp enables the Virtual Machine Universe feature of
HTCondor. The VM Universe uses libvirt to start and control VMs under
HTCondor's Startd.

#######################
%package classads
Summary: HTCondor's classified advertisement language
Group: Development/Libraries
%if 0%{?osg} || 0%{?hcc}
Obsoletes: classads <= 1.0.10
Obsoletes: classads-static <= 1.0.10
Provides: classads = %version-%release
%endif

%description classads
Classified Advertisements (classads) are the lingua franca of
HTCondor. They are used for describing jobs, workstations, and other
resources. They are exchanged by HTCondor processes to schedule
jobs. They are logged to files for statistical and debugging
purposes. They are used to enquire about current state of the system.

A classad is a mapping from attribute names to expressions. In the
simplest cases, the expressions are simple constants (integer,
floating point, or string). A classad is thus a form of property
list. Attribute expressions can also be more complicated. There is a
protocol for evaluating an attribute expression of a classad vis a vis
another ad. For example, the expression "other.size > 3" in one ad
evaluates to true if the other ad has an attribute named size and the
value of that attribute is (or evaluates to) an integer greater than
three. Two classads match if each ad has an attribute requirements
that evaluates to true in the context of the other ad. Classad
matching is used by the HTCondor central manager to determine the
compatibility of jobs and workstations where they may be run.

#######################
%package classads-devel
Summary: Headers for HTCondor's classified advertisement language
Group: Development/System
Requires: %name-classads = %version-%release
Requires: pcre-devel
%if 0%{?osg} || 0%{?hcc}
Obsoletes: classads-devel <= 1.0.10
Provides: classads-devel = %version-%release
%endif

%description classads-devel
Header files for HTCondor's ClassAd Library, a powerful and flexible,
semi-structured representation of data.

#######################
%package test
Summary: HTCondor Self Tests
Group: Applications/System
Requires: %name = %version-%release
Requires: %name-classads = %{version}-%{release}

%description test
A collection of tests to verify that HTCondor is operating properly.

#######################
%if %parallel_setup
%package parallel-setup
Summary: Configure HTCondor for Parallel Universe jobs
Group: Applications/System
Requires: %name = %version-%release

%description parallel-setup
Running Parallel Universe jobs in HTCondor requires some configuration;
in particular, a dedicated scheduler is required.  In order to support
running parallel universe jobs out of the box, this sub-package provides
a condor_config.local.dedicated.resource file that sets up the current
host as the DedicatedScheduler.
%endif


#######################
%if %python
%if 0%{?rhel} <= 7 && 0%{?fedora} <= 31
%package -n python2-condor
Summary: Python bindings for HTCondor.
Group: Applications/System
Requires: python >= 2.2
Requires: %name = %version-%release
%{?python_provide:%python_provide python2-condor}
%if 0%{?rhel} >= 7
%ifarch x86_64
Requires: boost169-python2
%endif
%endif
# Remove before F30
Provides: %{name}-python = %{version}-%{release}
Provides: %{name}-python%{?_isa} = %{version}-%{release}
Obsoletes: %{name}-python < %{version}-%{release}

%description -n python2-condor
The python bindings allow one to directly invoke the C++ implementations of
the ClassAd library and HTCondor from python
%endif


%if 0%{?rhel} >= 7 || 0%{?fedora}
%ifarch x86_64
#######################
%package -n python3-condor
Summary: Python bindings for HTCondor.
Group: Applications/System
Requires: %name = %version-%release
%if 0%{?rhel} == 7
Requires: boost169-python3
%else
Requires: boost-python3
%endif
Requires: python3

%description -n python3-condor
The python bindings allow one to directly invoke the C++ implementations of
the ClassAd library and HTCondor from python
%endif
%endif
%endif


#######################
%package credmon-oauth
Summary: OAuth2 credmon for HTCondor.
Group: Applications/System
Requires: %name = %version-%release
%if 0%{?rhel} == 7
Requires: python2-condor
Requires: python2-requests-oauthlib
Requires: python-six
Requires: python-flask
Requires: python2-cryptography
Requires: python2-scitokens
%else
Requires: python3-condor
Requires: python3-requests-oauthlib
Requires: python3-six
Requires: python3-flask
Requires: python3-cryptography
Requires: python3-scitokens
%endif
Requires: httpd
Requires: mod_wsgi

%description credmon-oauth
The OAuth2 credmon allows users to obtain credentials from configured
OAuth2 endpoints and to use those credentials securely inside running jobs.


#######################
%package credmon-vault
Summary: Vault credmon for HTCondor.
Group: Applications/System
Requires: %name = %version-%release
Requires: python3-condor
Requires: python3-six
%if 0%{?osg}
# Although htgettoken is only needed on the submit machine and
#  condor-credmon-vault is needed on both the submit and credd machines,
#  htgettoken is small so it doesn't hurt to require it in both places.
Requires: htgettoken >= 1.1
%endif
Conflicts: %name-credmon-oauth

%description credmon-vault
The Vault credmon allows users to obtain credentials from Vault using
htgettoken and to use those credentials securely inside running jobs.

#######################
%package blahp
Summary: BLAHP daemon
Url: https://github.com/htcondor/BLAH
Group: System/Libraries
BuildRequires:  docbook-style-xsl, libxslt
%if 0%{?rhel} >= 8 || 0%{?fedora}
Requires: python3
%else
Requires: python >= 2.2
%endif
Provides: blahp = %{version}-%{release}
Obsoletes: blahp < 9.5.0

%description blahp
%{summary}

#######################
%package -n minicondor
Summary: Configuration for a single-node HTCondor
Group: Applications/System
Requires: %name = %version-%release
%if 0%{?rhel} >= 7 || 0%{?fedora}
Requires: python3-condor = %version-%release
%endif

%description -n minicondor
This example configuration is good for trying out HTCondor for the first time.
It only configures the IPv4 loopback address, turns on basic security, and
shortens many timers to be more responsive.

%if %uw_build

#######################
%package externals
Summary: Empty package to ensure yum gets the blahp from its own package
Group: Applications/System
Requires: %name = %version-%release

%description externals
Dummy package to help yum out

%endif

#######################
%package annex-ec2
Summary: Configuration and scripts to make an EC2 image annex-compatible.
Group: Applications/System
Requires: %name = %version-%release
Requires(post): /sbin/chkconfig
Requires(preun): /sbin/chkconfig

%description annex-ec2
Configures HTCondor to make an EC2 image annex-compatible.  Do NOT install
on a non-EC2 image.

%files annex-ec2
%_libexecdir/condor/condor-annex-ec2
%{_unitdir}/condor-annex-ec2.service
%config(noreplace) %_sysconfdir/condor/config.d/50ec2.config
%config(noreplace) %_sysconfdir/condor/master_shutdown_script.sh

%post annex-ec2
/bin/systemctl enable condor-annex-ec2

%preun annex-ec2
if [ $1 == 0 ]; then
    /bin/systemctl disable condor-annex-ec2
fi

#######################
%package all
Summary: All condor packages in a typical installation
Group: Applications/System
Requires: %name = %version-%release
Requires: %name-procd = %version-%release
Requires: %name-kbdd = %version-%release
Requires: %name-vm-gahp = %version-%release
Requires: %name-classads = %version-%release
%if 0%{?rhel} >= 7 || 0%{?fedora}
Requires: python3-condor = %version-%release
%endif
%if %uw_build
Requires: %name-externals = %version-%release
%endif


%description all
Include dependencies for all condor packages in a typical installation

%pre
getent group condor >/dev/null || groupadd -r condor
getent passwd condor >/dev/null || \
  useradd -r -g condor -d %_var/lib/condor -s /sbin/nologin \
    -c "Owner of HTCondor Daemons" condor
exit 0


%prep
%if %git_build
%setup -q -c -n %{name}-%{tarball_version}
%else
# For release tarballs
%setup -q -n %{name}-%{tarball_version}
%endif

# Patch credmon-oauth to use Python 2 on EL7
%if 0%{?rhel} == 7
%patch1 -p1
%endif

# Patch to use Python 2 for file transfer plugins
# The use the python-requests library and the one in EPEL is based Python 3.6
# However, Amazon Linux 2 has Python 3.7
%if 0%{?amzn}
%patch2 -p1
%endif

%if 0%{?osg} || 0%{?hcc}
%patch8 -p1
%endif

# fix errant execute permissions
find src -perm /a+x -type f -name "*.[Cch]" -exec chmod a-x {} \;


%build

%if 0%{?rhel} == 7 && ! 0%{?amzn} && 0%{?devtoolset}
. /opt/rh/devtoolset-%{devtoolset}/enable
export CC=$(which cc)
export CXX=$(which c++)
%endif

# build man files
make -C docs man

export CMAKE_PREFIX_PATH=/usr

%if %uw_build
%define condor_build_id UW_development

%cmake3 \
       -DBUILDID:STRING=%condor_build_id \
       -DPACKAGEID:STRING=%{version}-%{condor_release} \
       -DPROPER:BOOL=TRUE \
       -DCMAKE_SKIP_RPATH:BOOL=TRUE \
       -DCONDOR_PACKAGE_BUILD:BOOL=TRUE \
       -DCONDOR_RPMBUILD:BOOL=TRUE \
       -D_VERBOSE:BOOL=TRUE \
       -DBUILD_TESTING:BOOL=TRUE \
       -DHAVE_BOINC:BOOL=FALSE \
       -DPLATFORM:STRING=${NMI_PLATFORM:-unknown} \
       -DCMAKE_VERBOSE_MAKEFILE=ON \
       -DCMAKE_INSTALL_PREFIX:PATH=/ \
       -DINCLUDE_INSTALL_DIR:PATH=/usr/include \
       -DSYSCONF_INSTALL_DIR:PATH=/etc \
       -DSHARE_INSTALL_PREFIX:PATH=/usr/share \
%ifarch x86_64
       -DCMAKE_INSTALL_LIBDIR:PATH=/usr/lib64 \
       -DLIB_INSTALL_DIR:PATH=/usr/lib64 \
       -DLIB_SUFFIX=64 \
%else
       -DCMAKE_INSTALL_LIBDIR:PATH=/usr/lib \
       -DLIB_INSTALL_DIR:PATH=/usr/lib \
%endif 
       -DBUILD_SHARED_LIBS:BOOL=ON

%else

%cmake3 -DBUILD_TESTING:BOOL=FALSE \
%if 0%{?fedora}
       -DBUILDID:STRING=RH-%{version}-%{release} \
       -D_VERBOSE:BOOL=TRUE \
%else
       -D_VERBOSE:BOOL=FALSE \
%endif
       -DPROPER:BOOL=TRUE \
       -DCMAKE_SKIP_RPATH:BOOL=TRUE \
       -DCONDOR_PACKAGE_BUILD:BOOL=TRUE \
       -DPACKAGEID:STRING=%{version}-%{condor_release} \
       -DCONDOR_RPMBUILD:BOOL=TRUE \
       -DHAVE_BOINC:BOOL=FALSE \
       -DWITH_MANAGEMENT:BOOL=FALSE \
       -DWITH_QPID:BOOL=FALSE \
%if %globus
       -DWITH_GLOBUS:BOOL=TRUE \
%else
       -DWITH_GLOBUS:BOOL=FALSE \
%endif
       -DCMAKE_INSTALL_PREFIX:PATH=/ \
       -DINCLUDE_INSTALL_DIR:PATH=/usr/include \
       -DSYSCONF_INSTALL_DIR:PATH=/etc \
       -DSHARE_INSTALL_PREFIX:PATH=/usr/share \
%ifarch x86_64
       -DCMAKE_INSTALL_LIBDIR:PATH=/usr/lib64 \
       -DLIB_INSTALL_DIR:PATH=/usr/lib64 \
       -DLIB_SUFFIX=64 \
%else
       -DCMAKE_INSTALL_LIBDIR:PATH=/usr/lib \
       -DLIB_INSTALL_DIR:PATH=/usr/lib \
%endif
       -DBUILD_SHARED_LIBS:BOOL=ON
%endif

make %{?_smp_mflags}
%if %uw_build
make %{?_smp_mflags} tests
%endif

%install
# installation happens into a temporary location, this function is
# useful in moving files into their final locations
function populate {
  _dest="$1"; shift; _src="$*"
  mkdir -p "%{buildroot}/$_dest"
  mv $_src "%{buildroot}/$_dest"
}

rm -rf %{buildroot}
echo ---------------------------- makefile ---------------------------------
make install DESTDIR=%{buildroot}

%if %uw_build
make tests-tar-pkg
# tarball of tests
cp -p %{_builddir}/%{name}-%{version}/condor_tests-*.tar.gz %{buildroot}/%{_libdir}/condor/condor_tests-%{version}.tar.gz
%endif

# Drop in a symbolic link for backward compatibility
ln -s ../..%{_libdir}/condor/condor_ssh_to_job_sshd_config_template %{buildroot}/%_sysconfdir/condor/condor_ssh_to_job_sshd_config_template

%if %uw_build
%if 0%{?rhel} == 7 && ! 0%{?amzn}
# Drop in a link for backward compatibility for small shadow
ln -s condor_shadow %{buildroot}/%{_sbindir}/condor_shadow_s
%endif
%endif

populate /usr/share/doc/condor-%{version}/examples %{buildroot}/usr/share/doc/condor-%{version}/etc/examples/*
#rm -rf %{buildroot}/usr/share/doc/condor-%{version}/etc

mkdir -p %{buildroot}/%{_sysconfdir}/condor
# the default condor_config file is not architecture aware and thus
# sets the LIB directory to always be /usr/lib, we want to do better
# than that. this is, so far, the best place to do this
# specialization. we strip the "lib" or "lib64" part from _libdir and
# stick it in the LIB variable in the config.
LIB=$(echo %{?_libdir} | sed -e 's:/usr/\(.*\):\1:')
if [ "$LIB" = "%_libdir" ]; then
  echo "_libdir does not contain /usr, sed expression needs attention"
  exit 1
fi

# Install the basic configuration, a Personal HTCondor config. Allows for
# yum install condor + service condor start and go.
mkdir -p -m0755 %{buildroot}/%{_sysconfdir}/condor/config.d
mkdir -p -m0700 %{buildroot}/%{_sysconfdir}/condor/passwords.d
mkdir -p -m0700 %{buildroot}/%{_sysconfdir}/condor/tokens.d
%if %parallel_setup
cp %{SOURCE5} %{buildroot}/%{_sysconfdir}/condor/config.d/20dedicated_scheduler_condor.config
%endif

populate %_sysconfdir/condor/config.d %{buildroot}/usr/share/doc/condor-%{version}/examples/00-htcondor-9.0.config
populate %_sysconfdir/condor/config.d %{buildroot}/usr/share/doc/condor-%{version}/examples/00-minicondor
populate %_sysconfdir/condor/config.d %{buildroot}/usr/share/doc/condor-%{version}/examples/50ec2.config

# Install a second config.d directory under /usr/share, used for the
# convenience of software built on top of Condor such as GlideinWMS.
mkdir -p -m0755 %{buildroot}/usr/share/condor/config.d

mkdir -p -m0755 %{buildroot}/%{_var}/log/condor
# Note we use %{_var}/lib instead of %{_sharedstatedir} for RHEL5 compatibility
mkdir -p -m0755 %{buildroot}/%{_var}/lib/condor/spool
mkdir -p -m0755 %{buildroot}/%{_var}/lib/condor/execute
mkdir -p -m0755 %{buildroot}/%{_var}/lib/condor/krb_credentials
mkdir -p -m2770 %{buildroot}/%{_var}/lib/condor/oauth_credentials


# not packaging deployment tools
#rm -f %{buildroot}/%{_mandir}/man1/condor_config_bind.1
#rm -f %{buildroot}/%{_mandir}/man1/condor_cold_start.1
#rm -f %{buildroot}/%{_mandir}/man1/condor_cold_stop.1
#rm -f %{buildroot}/%{_mandir}/man1/uniq_pid_midwife.1
#rm -f %{buildroot}/%{_mandir}/man1/uniq_pid_undertaker.1
#rm -f %{buildroot}/%{_mandir}/man1/filelock_midwife.1
#rm -f %{buildroot}/%{_mandir}/man1/filelock_undertaker.1
#rm -f %{buildroot}/%{_mandir}/man1/install_release.1
#rm -f %{buildroot}/%{_mandir}/man1/cleanup_release.1

# not packaging configure/install scripts
%if ! %uw_build
rm -f %{buildroot}%{_bindir}/make-personal-from-tarball
rm -f %{buildroot}%{_sbindir}/condor_configure
rm -f %{buildroot}%{_sbindir}/condor_install
rm -f %{buildroot}/%{_mandir}/man1/condor_configure.1
rm -f %{buildroot}/%{_mandir}/man1/condor_install.1
%endif

# not packaging legacy cruft
#rm -f %{buildroot}/%{_mandir}/man1/condor_master_off.1
#rm -f %{buildroot}/%{_mandir}/man1/condor_reconfig_schedd.1

# this one got removed but the manpage was left around
#rm -f %{buildroot}/%{_mandir}/man1/condor_glidein.1

# remove junk man page (Fedora 32 build)
#rm -f %{buildroot}/%{_mandir}/man1/_static/graphviz.css

# Remove python-based tools when no python bindings
%if ! %python
rm -f %{buildroot}/%{_bindir}/condor_top
rm -f %{buildroot}/%{_bindir}/classad_eval
rm -f %{buildroot}/%{_bindir}/condor_watch_q
rm -f %{buildroot}/%{_bindir}/condor_check_password
rm -f %{buildroot}/%{_bindir}/condor_check_config
%endif

mkdir -p %{buildroot}/%{_var}/www/wsgi-scripts/condor_credmon_oauth
mv %{buildroot}/%{_libexecdir}/condor/condor_credmon_oauth.wsgi %{buildroot}/%{_var}/www/wsgi-scripts/condor_credmon_oauth/condor_credmon_oauth.wsgi

# Move oauth credmon config files out of examples and into config.d
mv %{buildroot}/usr/share/doc/condor-%{version}/examples/condor_credmon_oauth/config/condor/40-oauth-credmon.conf %{buildroot}/%{_sysconfdir}/condor/config.d/40-oauth-credmon.conf
mv %{buildroot}/usr/share/doc/condor-%{version}/examples/condor_credmon_oauth/config/condor/40-oauth-tokens.conf %{buildroot}/%{_sysconfdir}/condor/config.d/40-oauth-tokens.conf
mv %{buildroot}/usr/share/doc/condor-%{version}/examples/condor_credmon_oauth/README.credentials %{buildroot}/%{_var}/lib/condor/oauth_credentials/README.credentials

# Move vault credmon config file out of examples and into config.d
mv %{buildroot}/usr/share/doc/condor-%{version}/examples/condor_credmon_oauth/config/condor/40-vault-credmon.conf %{buildroot}/%{_sysconfdir}/condor/config.d/40-vault-credmon.conf

###
# Backwards compatibility on EL7 with the previous versions and configs of scitokens-credmon
%if 0%{?rhel} == 7
ln -s ../..%{_sbindir}/condor_credmon_oauth          %{buildroot}/%{_bindir}/condor_credmon_oauth
ln -s ../..%{_sbindir}/scitokens_credential_producer %{buildroot}/%{_bindir}/scitokens_credential_producer
mkdir -p %{buildroot}/%{_var}/www/wsgi-scripts/scitokens-credmon
ln -s ../../../..%{_var}/www/wsgi-scripts/condor_credmon_oauth/condor_credmon_oauth.wsgi %{buildroot}/%{_var}/www/wsgi-scripts/scitokens-credmon/scitokens-credmon.wsgi
%endif
###

# Remove junk
#rm -rf %{buildroot}/%{_sysconfdir}/sysconfig
#rm -rf %{buildroot}/%{_sysconfdir}/init.d

# install tmpfiles.d/condor.conf
mkdir -p %{buildroot}%{_tmpfilesdir}
install -m 0644 %{buildroot}/usr/share/doc/condor-%{version}/examples/condor-tmpfiles.conf %{buildroot}%{_tmpfilesdir}/%{name}.conf

install -Dp -m0755 %{buildroot}/usr/share/doc/condor-%{version}/examples/condor-annex-ec2 %{buildroot}%{_libexecdir}/condor/condor-annex-ec2

mkdir -p %{buildroot}%{_unitdir}
install -m 0644 %{buildroot}/usr/share/doc/condor-%{version}/examples/condor-annex-ec2.service %{buildroot}%{_unitdir}/condor-annex-ec2.service
install -m 0644 %{buildroot}/usr/share/doc/condor-%{version}/examples/condor.service %{buildroot}%{_unitdir}/condor.service
# Disabled until HTCondor security fixed.
# install -m 0644 %{buildroot}/usr/share/doc/condor-%{version}/examples/condor.socket %{buildroot}%{_unitdir}/condor.socket
%if 0%{?osg} || 0%{?hcc}
# Set condor service enviroment variables for LCMAPS on OSG systems
mkdir -p %{buildroot}%{_unitdir}/condor.service.d
install -Dp -m 0644 %{SOURCE3} %{buildroot}%{_unitdir}/condor.service.d/osg-env.conf
%endif

%if 0%{?rhel} >= 7
mkdir -p %{buildroot}%{_datadir}/condor/
cp %{SOURCE8} %{buildroot}%{_datadir}/condor/
%endif

# Install perl modules

#Fixups for packaged build, should have been done by cmake

mkdir -p %{buildroot}/usr/share/condor
mv %{buildroot}/usr/lib64/condor/Chirp.jar %{buildroot}/usr/share/condor
mv %{buildroot}/usr/lib64/condor/CondorJava*.class %{buildroot}/usr/share/condor
mv %{buildroot}/usr/lib64/condor/libchirp_client.so %{buildroot}/usr/lib64
mv %{buildroot}/usr/lib64/condor/libcondorapi.so %{buildroot}/usr/lib64
mv %{buildroot}/usr/lib64/condor/libcondor_utils_*.so %{buildroot}/usr/lib64
%if 0%{?rhel} == 7
mv %{buildroot}/usr/lib64/condor/libpyclassad2*.so %{buildroot}/usr/lib64
%endif
mv %{buildroot}/usr/lib64/condor/libpyclassad3*.so %{buildroot}/usr/lib64

#rm -rf %{buildroot}/usr/include/condor
#rm -rf %{buildroot}/usr/lib64/condor/libchirp_client.a
#rm -rf %{buildroot}/usr/lib64/condor/libcondorapi.a
#rm -rf %{buildroot}/usr/lib64/libclassad.a
rm -rf %{buildroot}/usr/share/doc/condor-%{version}/LICENSE-2.0.txt
rm -rf %{buildroot}/usr/share/doc/condor-%{version}/NOTICE.txt
rm -rf %{buildroot}/usr/share/doc/condor-%{version}/README

# we must place the config examples in builddir so %doc can find them
mv %{buildroot}/usr/share/doc/condor-%{version}/examples %_builddir/%name-%tarball_version

# Remove stuff that comes from the full-deploy
#rm -rf %{buildroot}%{_sbindir}/cleanup_release
#rm -rf %{buildroot}%{_sbindir}/condor
#rm -rf %{buildroot}%{_sbindir}/condor_cleanup_local
#rm -rf %{buildroot}%{_sbindir}/condor_cold_start
#rm -rf %{buildroot}%{_sbindir}/condor_cold_stop
#rm -rf %{buildroot}%{_sbindir}/condor_config_bind
#rm -rf %{buildroot}%{_sbindir}/condor_configure
#rm -rf %{buildroot}%{_sbindir}/condor_install
#rm -rf %{buildroot}%{_sbindir}/condor_install_local
#rm -rf %{buildroot}%{_sbindir}/condor_local_start
#rm -rf %{buildroot}%{_sbindir}/condor_local_stop
#rm -rf %{buildroot}%{_sbindir}/condor_startd_factory
#rm -rf %{buildroot}%{_sbindir}/condor_vm_vmware.pl
#rm -rf %{buildroot}%{_sbindir}/filelock_midwife
#rm -rf %{buildroot}%{_sbindir}/filelock_undertaker
#rm -rf %{buildroot}%{_sbindir}/install_release
#rm -rf %{buildroot}%{_sbindir}/uniq_pid_command
#rm -rf %{buildroot}%{_sbindir}/uniq_pid_midwife
#rm -rf %{buildroot}%{_sbindir}/uniq_pid_undertaker
#rm -rf %{buildroot}%{_sbindir}/condor_master_off
#rm -rf %{buildroot}%{_sbindir}/condor_reconfig_schedd
#rm -rf %{buildroot}%{_datadir}/condor/Execute.pm
#rm -rf %{buildroot}%{_datadir}/condor/ExecuteLock.pm
#rm -rf %{buildroot}%{_datadir}/condor/FileLock.pm
#rm -rf %{buildroot}%{_usrsrc}/chirp/chirp_*
#rm -rf %{buildroot}%{_usrsrc}/startd_factory
#rm -rf %{buildroot}/usr/DOC
#rm -rf %{buildroot}/usr/INSTALL
#rm -rf %{buildroot}/usr/LICENSE-2.0.txt
#rm -rf %{buildroot}/usr/NOTICE.txt
#rm -rf %{buildroot}/usr/README
#rm -rf %{buildroot}/usr/examples/
#rm -rf %{buildroot}%{_includedir}/MyString.h
#rm -rf %{buildroot}%{_includedir}/chirp_client.h
#rm -rf %{buildroot}%{_includedir}/compat_classad*
#rm -rf %{buildroot}%{_includedir}/condor_classad.h
#rm -rf %{buildroot}%{_includedir}/condor_constants.h
#rm -rf %{buildroot}%{_includedir}/condor_event.h
#rm -rf %{buildroot}%{_includedir}/condor_header_features.h
#rm -rf %{buildroot}%{_includedir}/condor_holdcodes.h
#rm -rf %{buildroot}%{_includedir}/file_lock.h
#rm -rf %{buildroot}%{_includedir}/iso_dates.h
#rm -rf %{buildroot}%{_includedir}/read_user_log.h
#rm -rf %{buildroot}%{_includedir}/stl_string_utils.h
#rm -rf %{buildroot}%{_includedir}/user_log.README
#rm -rf %{buildroot}%{_includedir}/user_log.c++.h
#rm -rf %{buildroot}%{_includedir}/usr/include/condor_ast.h
#rm -rf %{buildroot}%{_includedir}/condor_astbase.h
#rm -rf %{buildroot}%{_includedir}/condor_attrlist.h
#rm -rf %{buildroot}%{_includedir}/condor_exprtype.h
#rm -rf %{buildroot}%{_includedir}/condor_parser.h
#rm -rf %{buildroot}%{_includedir}/write_user_log.h
#rm -rf %{buildroot}%{_includedir}/condor_ast.h
#rm -rf %{buildroot}%{_includedir}/README
#rm -rf %{buildroot}%{_libexecdir}/condor/bgp_*
#rm -rf %{buildroot}%{_datadir}/condor/libchirp_client.a
#rm -rf %{buildroot}%{_datadir}/condor/libcondorapi.a
#rm -rf %{buildroot}%{_mandir}/man1/cleanup_release.1*
#rm -rf %{buildroot}%{_mandir}/man1/condor_cold_start.1*
#rm -rf %{buildroot}%{_mandir}/man1/condor_cold_stop.1*
#rm -rf %{buildroot}%{_mandir}/man1/condor_config_bind.1*
#rm -rf %{buildroot}%{_mandir}/man1/condor_configure.1*
#rm -rf %{buildroot}%{_mandir}/man1/condor_load_history.1*
#rm -rf %{buildroot}%{_mandir}/man1/filelock_midwife.1*
#rm -rf %{buildroot}%{_mandir}/man1/filelock_undertaker.1*
#rm -rf %{buildroot}%{_mandir}/man1/install_release.1*
#rm -rf %{buildroot}%{_mandir}/man1/uniq_pid_midwife.1*
#rm -rf %{buildroot}%{_mandir}/man1/uniq_pid_undertaker.1*

#rm -rf %{buildroot}%{_datadir}/condor/python/{htcondor,classad}.so
#rm -rf %{buildroot}%{_datadir}/condor/{libpyclassad*,htcondor,classad}.so
#rm -rf %{buildroot}%{_datadir}/condor/python/{py3htcondor,py3classad}.so
#rm -rf %{buildroot}%{_datadir}/condor/{libpy3classad*,py3htcondor,py3classad}.so

# Install Campus Factory, option for condor_remote_cluster (nee BOSCO)
%if 0%{?rhel} >= 8
mkdir -p %{buildroot}%{python3_sitelib}
mv %{buildroot}%{_libexecdir}/condor/campus_factory/python-lib/GlideinWMS %{buildroot}%{python3_sitelib}
mv %{buildroot}%{_libexecdir}/condor/campus_factory/python-lib/campus_factory %{buildroot}%{python3_sitelib}
%else
mkdir -p %{buildroot}%{python_sitelib}
mv %{buildroot}%{_libexecdir}/condor/campus_factory/python-lib/GlideinWMS %{buildroot}%{python_sitelib}
mv %{buildroot}%{_libexecdir}/condor/campus_factory/python-lib/campus_factory %{buildroot}%{python_sitelib}
%endif
%if 0%{?hcc}
mv %{buildroot}%{_libexecdir}/condor/campus_factory/share/condor/condor_config.factory %{buildroot}%{_sysconfdir}/condor/config.d/60-campus_factory.config
%endif
%if 0%{?osg} || 0%{?hcc}
mv %{buildroot}%{_libexecdir}/condor/campus_factory/etc/campus_factory.conf %{buildroot}%{_sysconfdir}/condor/
%endif
mv %{buildroot}%{_libexecdir}/condor/campus_factory/share %{buildroot}%{_datadir}/condor/campus_factory

# Fix up blahp installation
%if 0%{?rhel} == 7
# Don't rely on Python 3 on EL7 (not installed by default)
sed -i 's;/usr/bin/python3;/usr/bin/python2;' %{buildroot}%{_libexecdir}/blahp/*status.py
%endif
# Move batch system customization files to /etc, with symlinks in the
# original location. Admins will need to edit these.
install -m 0755 -d -p %{buildroot}%{_sysconfdir}/blahp
for batch_system in condor kubernetes lsf nqs pbs sge slurm; do
    mv %{buildroot}%{_libexecdir}/blahp/${batch_system}_local_submit_attributes.sh %{buildroot}%{_sysconfdir}/blahp
    ln -s %{_sysconfdir}/blahp/${batch_system}_local_submit_attributes.sh \
        %{buildroot}%{_libexecdir}/blahp/${batch_system}_local_submit_attributes.sh
done

# htcondor/dags only works with Python3
rm -rf %{buildroot}/usr/lib64/python2.7/site-packages/htcondor/dags

# htcondor/personal.py only works with Python3
rm -f %{buildroot}/usr/lib64/python2.7/site-packages/htcondor/personal.py

%clean
rm -rf %{buildroot}


%check
# This currently takes hours and can kill your machine...
#cd condor_tests
#make check-seralized

#################
%files all
%if %uw_build
#################
%files externals
#################
%endif
%files
%exclude %_sbindir/openstack_gahp
%defattr(-,root,root,-)
%doc LICENSE-2.0.txt NOTICE.txt examples
%dir %_sysconfdir/condor/
%config %_sysconfdir/condor/condor_config
%{_tmpfilesdir}/%{name}.conf
%{_unitdir}/condor.service
%if 0%{?osg} || 0%{?hcc}
%{_unitdir}/condor.service.d/osg-env.conf
%endif
# Disabled until HTCondor security fixed.
# % {_unitdir}/condor.socket
%dir %_datadir/condor/
%_datadir/condor/Chirp.jar
%_datadir/condor/CondorJavaInfo.class
%_datadir/condor/CondorJavaWrapper.class
%if 0%{?rhel} >= 7
%_datadir/condor/htcondor.pp
%endif
%dir %_sysconfdir/condor/passwords.d/
%dir %_sysconfdir/condor/tokens.d/
%dir %_sysconfdir/condor/config.d/
%config(noreplace) %{_sysconfdir}/condor/config.d/00-htcondor-9.0.config
%dir /usr/share/condor/config.d/
%_libdir/condor/condor_ssh_to_job_sshd_config_template
%_sysconfdir/condor/condor_ssh_to_job_sshd_config_template
%_sysconfdir/bash_completion.d/condor
%_libdir/libchirp_client.so
%_libdir/libcondor_utils_%{version_}.so
%_libdir/libcondorapi.so
%_libdir/condor/libgetpwnam.so
%dir %_libexecdir/condor/
%_libexecdir/condor/linux_kernel_tuning
%_libexecdir/condor/accountant_log_fixer
%_libexecdir/condor/condor_chirp
%_libexecdir/condor/condor_ssh
%_libexecdir/condor/sshd.sh
%_libexecdir/condor/get_orted_cmd.sh
%_libexecdir/condor/orted_launcher.sh
%_libexecdir/condor/set_batchtok_cmd
%_libexecdir/condor/cred_producer_krb
%_libexecdir/condor/condor_job_router
%_libexecdir/condor/condor_pid_ns_init
%_libexecdir/condor/condor_urlfetch
%_libexecdir/condor/htcondor_docker_test
%_libexecdir/condor/exit_37.sif
%if %globus
%_sbindir/condor_gridshell
%_sbindir/nordugrid_gahp
%endif
%_libexecdir/condor/condor_limits_wrapper.sh
%_libexecdir/condor/condor_rooster
%_libexecdir/condor/condor_schedd.init
%_libexecdir/condor/condor_ssh_to_job_shell_setup
%_libexecdir/condor/condor_ssh_to_job_sshd_setup
%_libexecdir/condor/condor_power_state
%_libexecdir/condor/condor_kflops
%_libexecdir/condor/condor_mips
%_libexecdir/condor/data_plugin
%_libexecdir/condor/box_plugin.py
%_libexecdir/condor/gdrive_plugin.py
%_libexecdir/condor/common-cloud-attributes-google.py
%_libexecdir/condor/common-cloud-attributes-aws.py
%_libexecdir/condor/common-cloud-attributes-aws.sh
%_libexecdir/condor/onedrive_plugin.py
# TODO: get rid of these
# Not sure where these are getting built
%if 0%{?rhel} <= 7 && ! 0%{?fedora}
%_libexecdir/condor/box_plugin.pyc
%_libexecdir/condor/box_plugin.pyo
%_libexecdir/condor/gdrive_plugin.pyc
%_libexecdir/condor/gdrive_plugin.pyo
%_libexecdir/condor/onedrive_plugin.pyc
%_libexecdir/condor/onedrive_plugin.pyo
%_libexecdir/condor/adstash/__init__.pyc
%_libexecdir/condor/adstash/__init__.pyo
%endif
%_libexecdir/condor/curl_plugin
%_libexecdir/condor/legacy_curl_plugin
%_libexecdir/condor/condor_shared_port
%_libexecdir/condor/condor_defrag
%_libexecdir/condor/interactive.sub
%_libexecdir/condor/condor_gangliad
%_libexecdir/condor/panda-plugin.so
%_libexecdir/condor/pandad
%_libexecdir/condor/ce-audit.so
%_libexecdir/condor/adstash/__init__.py
%_libexecdir/condor/adstash/config.py
%_libexecdir/condor/adstash/convert.py
%_libexecdir/condor/adstash/elastic.py
%_libexecdir/condor/adstash/history.py
%_libexecdir/condor/adstash/utils.py
%_mandir/man1/condor_advertise.1.gz
%_mandir/man1/condor_annex.1.gz
%_mandir/man1/condor_check_password.1.gz
%_mandir/man1/condor_check_userlogs.1.gz
%_mandir/man1/condor_chirp.1.gz
%_mandir/man1/condor_config_val.1.gz
%_mandir/man1/condor_dagman.1.gz
%_mandir/man1/condor_fetchlog.1.gz
%_mandir/man1/condor_findhost.1.gz
%_mandir/man1/condor_gpu_discovery.1.gz
%_mandir/man1/condor_history.1.gz
%_mandir/man1/condor_hold.1.gz
%_mandir/man1/condor_job_router_info.1.gz
%_mandir/man1/condor_master.1.gz
%_mandir/man1/condor_off.1.gz
%_mandir/man1/condor_on.1.gz
%_mandir/man1/condor_pool_job_report.1.gz
%_mandir/man1/condor_preen.1.gz
%_mandir/man1/condor_prio.1.gz
%_mandir/man1/condor_q.1.gz
%_mandir/man1/condor_qsub.1.gz
%_mandir/man1/condor_qedit.1.gz
%_mandir/man1/condor_reconfig.1.gz
%_mandir/man1/condor_release.1.gz
%_mandir/man1/condor_remote_cluster.1.gz
%_mandir/man1/condor_reschedule.1.gz
%_mandir/man1/condor_restart.1.gz
%_mandir/man1/condor_rm.1.gz
%_mandir/man1/condor_run.1.gz
%_mandir/man1/condor_set_shutdown.1.gz
%_mandir/man1/condor_ssh_start.1.gz
%_mandir/man1/condor_sos.1.gz
%_mandir/man1/condor_stats.1.gz
%_mandir/man1/condor_status.1.gz
%_mandir/man1/condor_store_cred.1.gz
%_mandir/man1/condor_submit.1.gz
%_mandir/man1/condor_submit_dag.1.gz
%_mandir/man1/condor_token_create.1.gz
%_mandir/man1/condor_token_fetch.1.gz
%_mandir/man1/condor_token_list.1.gz
%_mandir/man1/condor_token_request.1.gz
%_mandir/man1/condor_token_request_approve.1.gz
%_mandir/man1/condor_token_request_auto_approve.1.gz
%_mandir/man1/condor_token_request_list.1.gz
%_mandir/man1/condor_top.1.gz
%_mandir/man1/condor_transfer_data.1.gz
%_mandir/man1/condor_transform_ads.1.gz
%_mandir/man1/condor_update_machine_ad.1.gz
%_mandir/man1/condor_updates_stats.1.gz
%_mandir/man1/condor_urlfetch.1.gz
%_mandir/man1/condor_userlog.1.gz
%_mandir/man1/condor_userprio.1.gz
%_mandir/man1/condor_vacate.1.gz
%_mandir/man1/condor_vacate_job.1.gz
%_mandir/man1/condor_version.1.gz
%_mandir/man1/condor_wait.1.gz
%_mandir/man1/condor_router_history.1.gz
%_mandir/man1/condor_continue.1.gz
%_mandir/man1/condor_suspend.1.gz
%_mandir/man1/condor_router_q.1.gz
%_mandir/man1/condor_ssh_to_job.1.gz
%_mandir/man1/condor_power.1.gz
%_mandir/man1/condor_gather_info.1.gz
%_mandir/man1/condor_router_rm.1.gz
%_mandir/man1/condor_drain.1.gz
%_mandir/man1/condor_ping.1.gz
%_mandir/man1/condor_rmdir.1.gz
%_mandir/man1/condor_tail.1.gz
%_mandir/man1/condor_who.1.gz
%_mandir/man1/condor_now.1.gz
%_mandir/man1/classad_eval.1.gz
%_mandir/man1/classads.1.gz
%_mandir/man1/condor_adstash.1.gz
%_mandir/man1/condor_evicted_files.1.gz
%_mandir/man1/condor_watch_q.1.gz
%_mandir/man1/get_htcondor.1.gz
%_mandir/man1/htcondor.1.gz
# bin/condor is a link for checkpoint, reschedule, vacate
%_bindir/condor_submit_dag
%_bindir/condor_who
%_bindir/condor_now
%_bindir/condor_prio
%_bindir/condor_transfer_data
%_bindir/condor_check_userlogs
%_bindir/condor_q
%_libexecdir/condor/condor_transferer
%_bindir/condor_docker_enter
%_bindir/condor_qedit
%_bindir/condor_userlog
%_bindir/condor_release
%_bindir/condor_userlog_job_counter
%_bindir/condor_config_val
%_bindir/condor_reschedule
%_bindir/condor_userprio
%_bindir/condor_check_password
%_bindir/condor_check_config
%_bindir/condor_dagman
%_bindir/condor_rm
%_bindir/condor_vacate
%_bindir/condor_run
%_bindir/condor_router_history
%_bindir/condor_router_q
%_bindir/condor_router_rm
%_bindir/condor_vacate_job
%_bindir/condor_findhost
%_bindir/condor_stats
%_bindir/condor_version
%_bindir/condor_history
%_bindir/condor_status
%_bindir/condor_wait
%_bindir/condor_hold
%_bindir/condor_submit
%_bindir/condor_ssh_to_job
%_bindir/condor_power
%_bindir/condor_gather_info
%_bindir/condor_continue
%_bindir/condor_suspend
%_bindir/condor_test_match
%_bindir/condor_token_create
%_bindir/condor_token_fetch
%_bindir/condor_token_request
%_bindir/condor_token_request_approve
%_bindir/condor_token_request_auto_approve
%_bindir/condor_token_request_list
%_bindir/condor_token_list
%_bindir/condor_scitoken_exchange
%_bindir/condor_drain
%_bindir/condor_ping
%_bindir/condor_tail
%_bindir/condor_qsub
%_bindir/condor_pool_job_report
%_bindir/condor_job_router_info
%_bindir/condor_transform_ads
%_bindir/condor_update_machine_ad
%_bindir/condor_annex
%_bindir/condor_nsenter
%_bindir/condor_evicted_files
%_bindir/condor_adstash
%_bindir/condor_remote_cluster
%_bindir/bosco_cluster
%_bindir/condor_ssh_start
# sbin/condor is a link for master_off, off, on, reconfig,
# reconfig_schedd, restart
%_sbindir/condor_advertise
%_sbindir/condor_aklog
%_sbindir/condor_credmon_krb
%_sbindir/condor_c-gahp
%_sbindir/condor_c-gahp_worker_thread
%_sbindir/condor_collector
%_sbindir/condor_credd
%_sbindir/condor_fetchlog
%_sbindir/condor_ft-gahp
%_sbindir/condor_had
%_sbindir/condor_master
%_sbindir/condor_negotiator
%_sbindir/condor_off
%_sbindir/condor_on
%_sbindir/condor_preen
%_sbindir/condor_reconfig
%_sbindir/condor_replication
%_sbindir/condor_restart
%_sbindir/condor_schedd
%_sbindir/condor_set_shutdown
%_sbindir/condor_shadow
%if %uw_build
%if 0%{?rhel} == 7 && ! 0%{?amzn}
%{_sbindir}/condor_shadow_s
%endif
%endif
%_sbindir/condor_sos
%_sbindir/condor_startd
%_sbindir/condor_starter
%_sbindir/condor_store_cred
%_sbindir/condor_testwritelog
%_sbindir/condor_transferd
%_sbindir/condor_updates_stats
%_sbindir/ec2_gahp
%_sbindir/condor_gridmanager
%_sbindir/remote_gahp
%_sbindir/AzureGAHPServer
%_sbindir/gce_gahp
%_sbindir/arc_gahp
%_libexecdir/condor/condor_gpu_discovery
%_libexecdir/condor/condor_gpu_utilization
%_sbindir/condor_vm-gahp-vmware
%_sbindir/condor_vm_vmware
%_sbindir/exit_37
%config(noreplace) %_sysconfdir/condor/ganglia.d/00_default_metrics
%defattr(-,condor,condor,-)
%dir %_var/lib/condor/
%dir %_var/lib/condor/execute/
%dir %_var/lib/condor/spool/
%dir %_var/log/condor/
%defattr(-,root,condor,-)
%dir %_var/lib/condor/oauth_credentials
%defattr(-,root,root,-)
%dir %_var/lib/condor/krb_credentials
# The Campus Factory
%if 0%{?hcc}
%config(noreplace) %_sysconfdir/condor/config.d/60-campus_factory.config
%endif
%if 0%{?osg} || 0%{?hcc}
%config(noreplace) %_sysconfdir/condor/campus_factory.conf
%endif
%_libexecdir/condor/campus_factory
%_sbindir/campus_factory
%_sbindir/runfactory
%_sbindir/glidein_creation
%_datadir/condor/campus_factory
%if 0%{?rhel} >= 8
%{python3_sitelib}/GlideinWMS
%{python3_sitelib}/campus_factory
%else
%{python_sitelib}/GlideinWMS
%{python_sitelib}/campus_factory
%endif

#################
%files devel
%{_includedir}/condor/MyString.h
%{_includedir}/condor/chirp_client.h
%{_includedir}/condor/compat_classad.h
%{_includedir}/condor/compat_classad_list.h
%{_includedir}/condor/compat_classad_util.h
%{_includedir}/condor/condor_classad.h
%{_includedir}/condor/condor_constants.h
%{_includedir}/condor/condor_event.h
%{_includedir}/condor/condor_header_features.h
%{_includedir}/condor/condor_holdcodes.h
%{_includedir}/condor/file_lock.h
%{_includedir}/condor/iso_dates.h
%{_includedir}/condor/read_user_log.h
%{_includedir}/condor/stl_string_utils.h
%{_includedir}/condor/user_log.README
%{_includedir}/condor/user_log.c++.h
%{_includedir}/condor/write_user_log.h
%{_libdir}/condor/libchirp_client.a
%{_libdir}/condor/libcondorapi.a
%{_libdir}/libclassad.a


%if %uw_build
#################
%files tarball
%{_bindir}/make-personal-from-tarball
%{_sbindir}/condor_configure
%{_sbindir}/condor_install
%{_mandir}/man1/condor_configure.1.gz
%{_mandir}/man1/condor_install.1.gz
%endif

#################
%files procd
%_sbindir/condor_procd
%_sbindir/gidd_alloc
%_sbindir/procd_ctl
%_mandir/man1/procd_ctl.1.gz
%_mandir/man1/gidd_alloc.1.gz
%_mandir/man1/condor_procd.1.gz

#################
%files kbdd
%defattr(-,root,root,-)
%doc LICENSE-2.0.txt NOTICE.txt
%_sbindir/condor_kbdd

#################
%files vm-gahp
%defattr(-,root,root,-)
%doc LICENSE-2.0.txt NOTICE.txt
%_sbindir/condor_vm-gahp
%_libexecdir/condor/libvirt_simple_script.awk

#################
%files classads
%defattr(-,root,root,-)
%doc LICENSE-2.0.txt NOTICE.txt
%_libdir/libclassad.so.*

#################
%files classads-devel
%defattr(-,root,root,-)
%doc LICENSE-2.0.txt NOTICE.txt
%_bindir/classad_functional_tester
%_bindir/classad_version
%_libdir/libclassad.so
%dir %_includedir/classad/
%_includedir/classad/attrrefs.h
%_includedir/classad/cclassad.h
%_includedir/classad/classad_distribution.h
%_includedir/classad/classadErrno.h
%_includedir/classad/classad.h
%_includedir/classad/classadItor.h
%_includedir/classad/classadCache.h
%_includedir/classad/classad_containers.h
%_includedir/classad/collectionBase.h
%_includedir/classad/collection.h
%_includedir/classad/common.h
%_includedir/classad/debug.h
%_includedir/classad/exprList.h
%_includedir/classad/exprTree.h
%_includedir/classad/fnCall.h
%_includedir/classad/indexfile.h
%_includedir/classad/jsonSink.h
%_includedir/classad/jsonSource.h
%_includedir/classad/lexer.h
%_includedir/classad/lexerSource.h
%_includedir/classad/literals.h
%_includedir/classad/matchClassad.h
%_includedir/classad/natural_cmp.h
%_includedir/classad/operators.h
%_includedir/classad/query.h
%_includedir/classad/sink.h
%_includedir/classad/source.h
%_includedir/classad/transaction.h
%_includedir/classad/util.h
%_includedir/classad/value.h
%_includedir/classad/view.h
%_includedir/classad/xmlLexer.h
%_includedir/classad/xmlSink.h
%_includedir/classad/xmlSource.h

#################
%files test
%defattr(-,root,root,-)
%_libexecdir/condor/condor_sinful
%_libexecdir/condor/condor_testingd
%_libexecdir/condor/test_user_mapping
%if %uw_build
%_libdir/condor/condor_tests-%{version}.tar.gz
%endif

%if %parallel_setup
%files parallel-setup
%defattr(-,root,root,-)
%config(noreplace) %_sysconfdir/condor/config.d/20dedicated_scheduler_condor.config
%endif

%if %python
%if 0%{?rhel} <= 7 && 0%{?fedora} <= 31
%files -n python2-condor
%defattr(-,root,root,-)
%_bindir/condor_top
%_bindir/classad_eval
%_bindir/condor_watch_q
%_libdir/libpyclassad2*.so
%_libexecdir/condor/libclassad_python_user.so
%_libexecdir/condor/libcollector_python_plugin.so
%{python_sitearch}/classad/
%{python_sitearch}/htcondor/
%{python_sitearch}/htcondor-*.egg-info/
%endif

%if 0%{?rhel} >= 7 || 0%{?fedora}
%ifarch x86_64
%files -n python3-condor
%defattr(-,root,root,-)
%_bindir/condor_top
%_bindir/classad_eval
%_bindir/condor_watch_q
%_bindir/htcondor
%_libdir/libpyclassad3*.so
%_libexecdir/condor/libclassad_python_user.cpython-3*.so
%_libexecdir/condor/libclassad_python3_user.so
%_libexecdir/condor/libcollector_python_plugin.cpython-3*.so
%_libexecdir/condor/libcollector_python3_plugin.so
/usr/lib64/python%{python3_version}/site-packages/classad/
/usr/lib64/python%{python3_version}/site-packages/htcondor/
/usr/lib64/python%{python3_version}/site-packages/htcondor-*.egg-info/
/usr/lib64/python%{python3_version}/site-packages/htcondor_cli/
%endif
%endif
%endif

%files credmon-oauth
%doc examples/condor_credmon_oauth
%_sbindir/condor_credmon_oauth
%_sbindir/scitokens_credential_producer
%_var/www/wsgi-scripts/condor_credmon_oauth
%_libexecdir/condor/credmon
%_var/lib/condor/oauth_credentials/README.credentials
%config(noreplace) %_sysconfdir/condor/config.d/40-oauth-credmon.conf
%config(noreplace) %_sysconfdir/condor/config.d/40-oauth-tokens.conf
%ghost %_var/lib/condor/oauth_credentials/wsgi_session_key
%ghost %_var/lib/condor/oauth_credentials/CREDMON_COMPLETE
%ghost %_var/lib/condor/oauth_credentials/pid
%if 0%{?rhel} == 7
###
# Backwards compatibility with the previous versions and configs of scitokens-credmon
%_bindir/condor_credmon_oauth
%_bindir/scitokens_credential_producer
%_var/www/wsgi-scripts/scitokens-credmon
###
%endif

%files credmon-vault
%doc examples/condor_credmon_oauth
%_sbindir/condor_credmon_vault
%_bindir/condor_vault_storer
%_libexecdir/condor/credmon
%config(noreplace) %_sysconfdir/condor/config.d/40-vault-credmon.conf
%ghost %_var/lib/condor/oauth_credentials/CREDMON_COMPLETE
%ghost %_var/lib/condor/oauth_credentials/pid

%files blahp
%config %_sysconfdir/blah.config
%config %_sysconfdir/blparser.conf
%_sysconfdir/rc.d/init.d/glite-ce-blah-parser
%dir %_sysconfdir/blahp/
%config %_sysconfdir/blahp/condor_local_submit_attributes.sh
%config %_sysconfdir/blahp/kubernetes_local_submit_attributes.sh
%config %_sysconfdir/blahp/lsf_local_submit_attributes.sh
%config %_sysconfdir/blahp/nqs_local_submit_attributes.sh
%config %_sysconfdir/blahp/pbs_local_submit_attributes.sh
%config %_sysconfdir/blahp/sge_local_submit_attributes.sh
%config %_sysconfdir/blahp/slurm_local_submit_attributes.sh
%_bindir/blahpd
%_sbindir/blah_check_config
%_sbindir/blah_job_registry_add
%_sbindir/blah_job_registry_dump
%_sbindir/blah_job_registry_lkup
%_sbindir/blah_job_registry_purge
%_sbindir/blah_job_registry_scan_by_subject
%_sbindir/blahpd_daemon
%dir %_libexecdir/blahp
%_libexecdir/blahp/*
%_mandir/man1/blah_check_config.1.gz
%_mandir/man1/blah_job_registry_add.1.gz
%_mandir/man1/blah_job_registry_dump.1.gz
%_mandir/man1/blah_job_registry_lkup.1.gz
%_mandir/man1/blah_job_registry_scan_by_subject.1.gz
%_mandir/man1/blahpd.1.gz

%files -n minicondor
%config(noreplace) %_sysconfdir/condor/config.d/00-minicondor


%post
%if 0%{?fedora}
test -x /usr/sbin/selinuxenabled && /usr/sbin/selinuxenabled
if [ $? = 0 ]; then
   restorecon -R -v /var/lock/condor
   setsebool -P condor_domain_can_network_connect 1
   setsebool -P daemons_enable_cluster_mode 1
   semanage port -a -t condor_port_t -p tcp 12345
   # the number of extraneous SELinux warnings on f17 is very high
fi
%endif
%if 0%{?rhel} >= 7
test -x /usr/sbin/selinuxenabled && /usr/sbin/selinuxenabled
if [ $? = 0 ]; then
   /usr/sbin/semodule -i /usr/share/condor/htcondor.pp
   /usr/sbin/setsebool -P condor_domain_can_network_connect 1
   /usr/sbin/setsebool -P daemons_enable_cluster_mode 1
fi
%endif
if [ $1 -eq 1 ] ; then
    # Initial installation 
    /bin/systemctl daemon-reload >/dev/null 2>&1 || :
fi

%preun
if [ $1 -eq 0 ] ; then
    # Package removal, not upgrade
    /bin/systemctl --no-reload disable condor.service > /dev/null 2>&1 || :
    /bin/systemctl stop condor.service > /dev/null 2>&1 || :
fi

%postun
/bin/systemctl daemon-reload >/dev/null 2>&1 || :
# Note we don't try to restart - HTCondor will automatically notice the
# binary has changed and do graceful or peaceful restart, based on its
# configuration

%triggerun -- condor < 7.7.0-0.5

/usr/bin/systemd-sysv-convert --save condor >/dev/null 2>&1 ||:

/sbin/chkconfig --del condor >/dev/null 2>&1 || :
/bin/systemctl try-restart condor.service >/dev/null 2>&1 || :

%changelog
<<<<<<< HEAD
* Tue Feb 15 2022 Tim Theisen <tim@cs.wisc.edu> - 9.6.0-1
- Fixes for security issues
- https://research.cs.wisc.edu/htcondor/security/vulnerabilities/HTCONDOR-2022-0001
- https://research.cs.wisc.edu/htcondor/security/vulnerabilities/HTCONDOR-2022-0002

* Tue Feb 15 2022 Tim Theisen <tim@cs.wisc.edu> - 9.0.10-1
- Fixes for security issues
- https://research.cs.wisc.edu/htcondor/security/vulnerabilities/HTCONDOR-2022-0001
- https://research.cs.wisc.edu/htcondor/security/vulnerabilities/HTCONDOR-2022-0002
=======
* Tue Feb 08 2022 Tim Theisen <tim@cs.wisc.edu> - 9.5.4-1
- The access point more robustly detects execution points that disappear
- The condor_procd will now function if /proc is mounted with hidepid=2

* Tue Feb 01 2022 Tim Theisen <tim@cs.wisc.edu> - 9.5.3-1
- Fix daemon crash where one of multiple collectors is not in DNS
- Fix bug where initial schedd registration was rarely delayed by an hour
- Can set CCB_TIMEOUT and choose to not start up if CCB address unavailable

* Tue Jan 25 2022 Tim Theisen <tim@cs.wisc.edu> - 9.5.2-1
- Fix bug where job may not go on hold when exceeding allowed_job_duration
- Fix bug where the condor_shadow could run indefinitely
- Fix bug where condor_ssh_to_job may fail to connect
- Fix bug where a file transfer error may identify the wrong file

* Tue Jan 18 2022 Tim Theisen <tim@cs.wisc.edu> - 9.5.1-1
- Fix bug where a self-checkpointing job may erroneously be held
>>>>>>> b2716128

* Thu Jan 13 2022 Tim Theisen <tim@cs.wisc.edu> - 9.5.0-1
- Initial implementation of Container Universe
- HTCondor will automatically detect container type and where it can run
- The blahp is no longer separate, it is now an integral part of HTCondor
- Docker Universe jobs can now self-checkpoint
- Added Debian 11 (bullseye) as a supported platform
- Since CentOS 8 has reached end of life, we build and test on Rocky Linux 8

* Thu Jan 13 2022 Tim Theisen <tim@cs.wisc.edu> - 9.0.9-1
- Added Debian 11 (bullseye) as a supported platform
- Since CentOS 8 has reached end of life, we build and test on Rocky Linux 8
- The OAUTH credmon is now packaged for Enterprise Linux 8

* Tue Dec 21 2021 Tim Theisen <tim@cs.wisc.edu> - 9.4.1-1
- Add the ability to track slot activation metrics
- Fix bug where a file transfer plugin failure code may not be reported

* Thu Dec 02 2021 Tim Theisen <tim@cs.wisc.edu> - 9.4.0-1
- Initial implementation of Job Sets in the htcondor CLI tool
- The access point administrator can add keywords to the submit language
- Add submit commands that limit job run time
- Fix bug where self check-pointing jobs may be erroneously held

* Thu Dec 02 2021 Tim Theisen <tim@cs.wisc.edu> - 9.0.8-1
- Fix bug where huge values of ImageSize and others would end up negative
- Fix bug in how MAX_JOBS_PER_OWNER applied to late materialization jobs
- Fix bug where the schedd could choose a slot with insufficient disk space
- Fix crash in ClassAd substr() function when the offset is out of range
- Fix bug in Kerberos code that can crash on macOS and could leak memory
- Fix bug where a job is ignored for 20 minutes if the startd claim fails

* Tue Nov 30 2021 Tim Theisen <tim@cs.wisc.edu> - 9.3.2-1
- Add allowed_execute_duration condor_submit command to cap job run time
- Fix bug where self check-pointing jobs may be erroneously held

* Tue Nov 09 2021 Tim Theisen <tim@cs.wisc.edu> - 9.3.1-1
- Add allowed_job_duration condor_submit command to cap job run time

* Wed Nov 03 2021 Tim Theisen <tim@cs.wisc.edu> - 9.3.0-1
- Discontinue support for Globus GSI
- Discontinue support for grid type 'nordugrid', use 'arc' instead
- MacOS version strings now include the major version number (10 or 11)
- File transfer plugin sample code to aid in developing new plugins
- Add generic knob to set the slot user for all slots

* Tue Nov 02 2021 Tim Theisen <tim@cs.wisc.edu> - 9.0.7-1
- Fix bug where condor_gpu_discovery could crash with older CUDA libraries
- Fix bug where condor_watch_q would fail on machines with older kernels
- condor_watch_q no longer has a limit on the number of job event log files
- Fix bug where a startd could crash claiming a slot with p-slot preemption
- Fix bug where a job start would not be recorded when a shadow reconnects

* Thu Sep 23 2021 Tim Theisen <tim@cs.wisc.edu> - 9.2.0-1
- Add SERVICE node that runs alongside the DAG for the duration of the DAG
- Fix problem where proxy delegation to older HTCondor versions failed
- Jobs are now re-run if the execute directory unexpectedly disappears
- HTCondor counts the number of files transfered at the submit node
- Fix a bug that caused jobs to fail when using newer Singularity versions

* Thu Sep 23 2021 Tim Theisen <tim@cs.wisc.edu> - 9.0.6-1
- CUDA_VISIBLE_DEVICES can now contain GPU-<uuid> formatted values
- Fixed a bug that caused jobs to fail when using newer Singularity versions
- Fixed a bug in the Windows MSI installer for the latest Windows 10 version
- Fixed bugs relating to the transfer of standard out and error logs
- MacOS 11.x now reports as 10.16.x (which is better than reporting x.0)

* Thu Aug 19 2021 Tim Theisen <tim@cs.wisc.edu> - 9.1.3-1
- Globus GSI is no longer needed for X.509 proxy delegation
- Globus GSI authentication is disabled by default
- The job ad now contains a history of job holds and hold reasons
- If a user job policy expression evaluates to undefined, it is ignored

* Wed Aug 18 2021 Tim Theisen <tim@cs.wisc.edu> - 9.0.5-1
- Other authentication methods are tried if mapping fails using SciTokens
- Fix rare crashes from successful condor_submit, which caused DAGMan issues
- Fix bug where ExitCode attribute would be suppressed when OnExitHold fired
- condor_who now suppresses spurious warnings coming from netstat
- The online manual now has detailed instructions for installing on MacOS
- Fix bug where misconfigured MIG devices confused condor_gpu_discovery
- The transfer_checkpoint_file list may now include input files

* Thu Jul 29 2021 Tim Theisen <tim@cs.wisc.edu> - 9.1.2-1
- Fixes for security issues
- https://research.cs.wisc.edu/htcondor/security/vulnerabilities/HTCONDOR-2021-0003.html
- https://research.cs.wisc.edu/htcondor/security/vulnerabilities/HTCONDOR-2021-0004.html

* Thu Jul 29 2021 Tim Theisen <tim@cs.wisc.edu> - 9.0.4-1
- Fixes for security issues
- https://research.cs.wisc.edu/htcondor/security/vulnerabilities/HTCONDOR-2021-0003
- https://research.cs.wisc.edu/htcondor/security/vulnerabilities/HTCONDOR-2021-0004

* Thu Jul 29 2021 Tim Theisen <tim@cs.wisc.edu> - 8.8.15-1
- Fix for security issue
- https://research.cs.wisc.edu/htcondor/security/vulnerabilities/HTCONDOR-2021-0003

* Tue Jul 27 2021 Tim Theisen <tim@cs.wisc.edu> - 9.1.1-1
- Fixes for security issues
- https://research.cs.wisc.edu/htcondor/security/vulnerabilities/HTCONDOR-2021-0003.html
- https://research.cs.wisc.edu/htcondor/security/vulnerabilities/HTCONDOR-2021-0004.html

* Tue Jul 27 2021 Tim Theisen <tim@cs.wisc.edu> - 9.0.3-1
- Fixes for security issues
- https://research.cs.wisc.edu/htcondor/security/vulnerabilities/HTCONDOR-2021-0003
- https://research.cs.wisc.edu/htcondor/security/vulnerabilities/HTCONDOR-2021-0004

* Tue Jul 27 2021 Tim Theisen <tim@cs.wisc.edu> - 8.8.14-1
- Fix for security issue
- https://research.cs.wisc.edu/htcondor/security/vulnerabilities/HTCONDOR-2021-0003

* Thu Jul 08 2021 Tim Theisen <tim@cs.wisc.edu> - 9.0.2-1
- HTCondor can be set up to use only FIPS 140-2 approved security functions
- If the Singularity test fails, the job goes idle rather than getting held
- Can divide GPU memory, when making multiple GPU entries for a single GPU
- Startd and Schedd cron job maximum line length increased to 64k bytes
- Added first class submit keywords for SciTokens
- Fixed MUNGE authentication
- Fixed Windows installer to work when the install location isn't C:\Condor

* Thu May 20 2021 Tim Theisen <tim@cs.wisc.edu> - 9.1.0-1
- Support for submitting to ARC-CE via the REST interface
- DAGMan can put failed jobs on hold (user can correct problems and release)
- Can run gdb and ptrace within Docker containers
- A small Docker test job is run on the execute node to verify functionality
- The number of instructions executed is reported in the job Ad on Linux

* Mon May 17 2021 Tim Theisen <tim@cs.wisc.edu> - 9.0.1-1
- Fix problem where X.509 proxy refresh kills job when using AES encryption
- Fix problem when jobs require a different machine after a failure
- Fix problem where a job matched a machine it can't use, delaying job start
- Fix exit code and retry checking when a job exits because of a signal
- Fix a memory leak in the job router when a job is removed via job policy
- Fixed the back-end support for the 'bosco_cluster --add' command
- An updated Windows installer that supports IDTOKEN authentication

* Wed Apr 14 2021 Tim Theisen <tim@cs.wisc.edu> - 9.0.0-1
- Absent any configuration, HTCondor denies authorization to all users
- AES encryption is used for all communication and file transfers by default
- New IDTOKEN authentication method enables fine-grained authorization
- IDTOKEN authentication method is designed to replace GSI
- Improved support for GPUs, including machines with multiple GPUs
- New condor_watch_q tool that efficiently provides live job status updates
- Many improvements to the Python bindings
- New Python bindings for DAGMan and chirp
- Improved file transfer plugins supporting uploads and authentication
- File transfer times are now recorded in the job log
- Added support for jobs that need to acquire and use OAUTH tokens
- Many memory footprint and performance improvements in DAGMan
- Submitter ceilings can limit the number of jobs per user in a pool

* Tue Mar 30 2021 Tim Theisen <tim@cs.wisc.edu> - 8.9.13-1
- Host based security is no longer the default security model
- Hardware accelerated integrity and AES encryption used by default
- Normally, AES encryption is used for all communication and file transfers
- Fallback to Triple-DES or Blowfish when interoperating with older versions
- Simplified and automated new HTCondor installations
- HTCondor now detects instances of multi-instance GPUs
- Fixed memory leaks (collector updates in 8.9 could leak a few MB per day)
- Many other enhancements and bug fixes, see version history for details

* Thu Mar 25 2021 Tim Theisen <tim@cs.wisc.edu> - 8.9.12-1
- Withdrawn due to compatibility issues with prior releases

* Tue Mar 23 2021 Tim Theisen <tim@cs.wisc.edu> - 8.8.13-1
- condor_ssh_to_job now maps CR and NL to work with editors like nano
- Improved the performance of data transfer in condor_ssh_to_job
- HA replication now accepts SHA-2 checksums to prepare for MD5 removal
- Submission to NorduGrid ARC CE works with newer ARC CE versions
- Fixed condor_annex crashes on platforms with newer compilers
- Fixed "use feature: GPUsMonitor" to locate the monitor binary on Windows
- Fixed a bug that prevented using the '@' character in an event log path

* Wed Jan 27 2021 Tim Theisen <tim@cs.wisc.edu> - 8.9.11-1
- This release of HTCondor fixes security-related bugs described at
- https://research.cs.wisc.edu/htcondor/security/vulnerabilities/HTCONDOR-2021-0001
- https://research.cs.wisc.edu/htcondor/security/vulnerabilities/HTCONDOR-2021-0002

* Tue Nov 24 2020 Tim Theisen <tim@cs.wisc.edu> - 8.9.10-1
- Fix bug where negotiator stopped making matches when group quotas are used
- Support OAuth, SciTokens, and Kerberos credentials in local universe jobs
- The Python schedd.submit method now takes a Submit object
- DAGMan can now optionally run a script when a job goes on hold
- DAGMan now provides a method for inline jobs to share submit descriptions
- Can now add arbitrary tags to condor annex instances
- Runs the "singularity test" before running the a singularity job

* Mon Nov 23 2020 Tim Theisen <tim@cs.wisc.edu> - 8.8.12-1
- Added a family of version comparison functions to ClassAds
- Increased default Globus proxy key length to meet current NIST guidance

* Mon Oct 26 2020 Tim Theisen <tim@cs.wisc.edu> - 8.9.9-1
- The RPM packages requires globus, munge, scitokens, and voms from EPEL
- Improved cgroup memory policy settings that set both hard and soft limit
- Cgroup memory usage reporting no longer includes the kernel buffer cache
- Numerous Python binding improvements, see version history
- Can create a manifest of files on the execute node at job start and finish
- Added provisioner nodes to DAGMan, allowing users to provision resources
- DAGMan can now produce .dot graphs without running the workflow

* Wed Oct 21 2020 Tim Theisen <tim@cs.wisc.edu> - 8.8.11-1
- HTCondor now properly tracks usage over vanilla universe checkpoints
- New ClassAd equality and inequality operators in the Python bindings
- Fixed a bug where removing in-use routes could crash the job router
- Fixed a bug where condor_chirp would abort after success on Windows
- Fixed a bug where using MACHINE_RESOURCE_NAMES could crash the startd
- Improved condor c-gahp to prioritize commands over file transfers
- Fixed a rare crash in the schedd when running many local universe jobs
- With GSI, avoid unnecessary reverse DNS lookup when HOST_ALIAS is set
- Fix a bug that could cause grid universe jobs to fail upon proxy refresh

* Thu Aug 06 2020 Tim Theisen <tim@cs.wisc.edu> - 8.9.8-1
- Added htcondor.dags and htcondor.htchirp to the HTCondor Python bindings
- New condor_watch_q tool that efficiently provides live job status updates
- Added support for marking a GPU offline while other jobs continue
- The condor_master command does not return until it is fully started
- Deprecated several Python interfaces in the Python bindings

* Thu Aug 06 2020 Tim Theisen <tim@cs.wisc.edu> - 8.8.10-1
- condor_qedit can no longer be used to disrupt the condor_schedd
- Fixed a bug where the SHARED_PORT_PORT configuration setting was ignored
- Ubuntu 20.04 and Amazon Linux 2 are now supported
- In MacOSX, HTCondor now requires LibreSSL, available since MacOSX 10.13

* Wed May 20 2020 Tim Theisen <tim@cs.wisc.edu> - 8.9.7-1
- Multiple enhancements in the file transfer code
- Support for more regions in s3:// URLs
- Much more flexible job router language
- Jobs may now specify cuda_version to match equally-capable GPUs
- TOKENS are now called IDTOKENS to differentiate from SCITOKENS
- Added the ability to blacklist TOKENS via an expression
- Can simultaneously handle Kerberos and OAUTH credentials
- The getenv submit command now supports a blacklist and whitelist
- The startd supports a remote history query similar to the schedd
- condor_q -submitters now works with accounting groups
- Fixed a bug reading service account credentials for Google Compute Engine

* Thu May 07 2020 Tim Theisen <tim@cs.wisc.edu> - 8.8.9-1
- Proper tracking of maximum memory used by Docker universe jobs
- Fixed preempting a GPU slot for a GPU job when all GPUs are in use
- Fixed a Python crash when queue_item_data iterator raises an exception
- Fixed a bug where slot attribute overrides were ignored
- Calculates accounting group quota correctly when more than 1 CPU requested
- Updated HTCondor Annex to accommodate API change for AWS Spot Fleet
- Fixed a problem where HTCondor would not start on AWS Fargate
- Fixed where the collector could wait forever for a partial message
- Fixed streaming output to large files (>2Gb) when using the 32-bit shadow

* Mon Apr 06 2020 Tim Theisen <tim@cs.wisc.edu> - 8.9.6-1
- Fixes addressing CVE-2019-18823
- https://research.cs.wisc.edu/htcondor/security/vulnerabilities/HTCONDOR-2020-0001
- https://research.cs.wisc.edu/htcondor/security/vulnerabilities/HTCONDOR-2020-0002
- https://research.cs.wisc.edu/htcondor/security/vulnerabilities/HTCONDOR-2020-0003
- https://research.cs.wisc.edu/htcondor/security/vulnerabilities/HTCONDOR-2020-0004

* Mon Apr 06 2020 Tim Theisen <tim@cs.wisc.edu> - 8.8.8-1
- Fixes addressing CVE-2019-18823
- https://research.cs.wisc.edu/htcondor/security/vulnerabilities/HTCONDOR-2020-0001
- https://research.cs.wisc.edu/htcondor/security/vulnerabilities/HTCONDOR-2020-0002
- https://research.cs.wisc.edu/htcondor/security/vulnerabilities/HTCONDOR-2020-0003
- https://research.cs.wisc.edu/htcondor/security/vulnerabilities/HTCONDOR-2020-0004

* Thu Jan 02 2020 Tim Theisen <tim@cs.wisc.edu> - 8.9.5-1
- Added a new mode that skips jobs whose outputs are newer than their inputs
- Added command line tool to help debug ClassAd expressions
- Added port forwarding to Docker containers
- You may now change some DAGMan throttles while the DAG is running
- Added support for session tokens for pre-signed S3 URLs
- Improved the speed of the negotiator when custom resources are defined
- Fixed interactive submission of Docker jobs
- Fixed a bug where jobs wouldn't be killed when getting an OOM notification

* Thu Dec 26 2019 Tim Theisen <tim@cs.wisc.edu> - 8.8.7-1
- Updated condor_annex to work with upcoming AWS Lambda function changes
- Added the ability to specify the order that job routes are applied
- Fixed a bug that could cause remote condor submits to fail
- Fixed condor_wait to work when the job event log is on AFS
- Fixed RPM packaging to be able to install condor-all on CentOS 8
- Period ('.') is allowed again in DAGMan node names

* Tue Nov 19 2019 Tim Theisen <tim@cs.wisc.edu> - 8.9.4-1
- Amazon S3 file transfers using pre-signed URLs
- Further reductions in DAGMan memory usage
- Added -idle option to condor_q to display information about idle jobs
- Support for SciTokens authentication
- A tool, condor_evicted_files, to examine the SPOOL of an idle job

* Wed Nov 13 2019 Tim Theisen <tim@cs.wisc.edu> - 8.8.6-1
- Initial support for CentOS 8
- Fixed a memory leak in SSL authentication
- Fixed a bug where "condor_submit -spool" would only submit the first job
- Reduced encrypted file transfer CPU usage by a factor of six
- "condor_config_val -summary" displays changes from a default configuration
- Improved the ClassAd documentation, added many functions that were omitted

* Tue Sep 17 2019 Tim Theisen <tim@cs.wisc.edu> - 8.9.3-1
- TOKEN and SSL authentication methods are now enabled by default
- The job and global event logs use ISO 8601 formatted dates by default
- Added Google Drive multifile transfer plugin
- Added upload capability to Box multifile transfer plugin
- Added Python bindings to submit a DAG
- Python 'JobEventLog' can be pickled to facilitate intermittent readers
- 2x matchmaking speed for partitionable slots with simple START expressions
- Improved the performance of the condor_schedd under heavy load
- Reduced the memory footprint of condor_dagman
- Initial implementation to record the circumstances of a job's termination

* Thu Sep 05 2019 Tim Theisen <tim@cs.wisc.edu> - 8.8.5-1
- Fixed two performance problems on Windows
- Fixed Java universe on Debian and Ubuntu systems
- Added two knobs to improve performance on large scale pools
- Fixed a bug where requesting zero GPUs would require a machine with GPUs
- HTCondor can now recognize nVidia Volta and Turing GPUs

* Tue Jul 09 2019 Tim Theisen <tim@cs.wisc.edu> - 8.8.4-1
- Python 3 bindings - see version history for details (requires EPEL on EL7)
- Can configure DAGMan to dramatically reduce memory usage on some DAGs
- Improved scalability when using the python bindings to qedit jobs
- Fixed infrequent schedd crashes when removing scheduler universe jobs
- The condor_master creates run and lock directories when systemd doesn't
- The condor daemon obituary email now contains the last 200 lines of log

* Tue Jun 04 2019 Tim Theisen <tim@cs.wisc.edu> - 8.9.2-1
- The HTTP/HTTPS file transfer plugin will timeout and retry transfers
- A new multi-file box.com file transfer plugin to download files
- The manual has been moved to Read the Docs
- Configuration options for job-log time-stamps (UTC, ISO 8601, sub-second)
- Several improvements to SSL authentication
- New TOKEN authentication method enables fine-grained authorization control

* Wed May 22 2019 Tim Theisen <tim@cs.wisc.edu> - 8.8.3-1
- Fixed a bug where jobs were killed instead of peacefully shutting down
- Fixed a bug where a restarted schedd wouldn't connect to its running jobs
- Improved file transfer performance when sending multiple files
- Fix a bug that prevented interactive submit from working with Singularity
- Orphaned Docker containers are now cleaned up on execute nodes
- Restored a deprecated Python interface that is used to read the event log

* Wed Apr 17 2019 Tim Theisen <tim@cs.wisc.edu> - 8.9.1-1
- An efficient curl plugin that supports uploads and authentication tokens
- HTCondor automatically supports GPU jobs in Docker and Singularity
- File transfer times are now recorded in the user job log and the job ad

* Thu Apr 11 2019 Tim Theisen <tim@cs.wisc.edu> - 8.8.2-1
- Fixed problems with condor_ssh_to_job and Singularity jobs
- Fixed a problem that could cause condor_annex to crash
- Fixed a problem where the job queue would very rarely be corrupted
- condor_userprio can report concurrency limits again
- Fixed the GPU discovery and monitoring code to map GPUs in the same way
- Made the CHIRP_DELAYED_UPDATE_PREFIX configuration knob work again
- Fixed restarting HTCondor from the Service Control Manager on Windows
- Fixed a problem where local universe jobs could not use condor_submit
- Restored a deprecated Python interface that is used to read the event log
- Fixed a problem where condor_shadow reuse could confuse DAGMan

* Thu Feb 28 2019 Tim Theisen <tim@cs.wisc.edu> - 8.9.0-1
- Absent any configuration, HTCondor denies authorization to all users
- All HTCondor daemons under a condor_master share a security session
- Scheduler Universe jobs are prioritized by job priority

* Tue Feb 19 2019 Tim Theisen <tim@cs.wisc.edu> - 8.8.1-1
- Fixed excessive CPU consumption with GPU monitoring
- GPU monitoring is off by default; enable with "use feature: GPUsMonitor"
- HTCondor now works with the new CUDA version 10 libraries
- Fixed a bug where sometimes jobs would not start on a Windows execute node
- Fixed a bug that could cause DAGman to go into an infinite loop on exit
- The JobRouter doesn't forward the USER attribute between two UID Domains
- Made Collector.locateAll() more efficient in the Python bindings
- Improved efficiency of the negotiation code in the condor_schedd

* Thu Jan 03 2019 Tim Theisen <tim@cs.wisc.edu> - 8.8.0-1
- Automatically add AWS resources to your pool using HTCondor Annex
- The Python bindings now include submit functionality
- Added the ability to run a job immediately by replacing a running job
- A new minicondor package makes single node installations easy
- HTCondor now tracks and reports GPU utilization
- Several performance enhancements in the collector
- The grid universe can create and manage VM instances in Microsoft Azure
- The MUNGE security method is now supported on all Linux platforms

* Wed Oct 31 2018 Tim Theisen <tim@cs.wisc.edu> - 8.7.10-1
- Can now interactively submit Docker jobs
- The administrator can now add arguments to the Singularity command line
- The MUNGE security method is now supported on all Linux platforms
- The grid universe can create and manage VM instances in Microsoft Azure
- Added a single-node package to facilitate using a personal HTCondor

* Wed Oct 31 2018 Tim Theisen <tim@cs.wisc.edu> - 8.6.13-1
- Made the Python 'in' operator case-insensitive for ClassAd attributes
- Python bindings are now built for the Debian and Ubuntu platforms
- Fixed a memory leak in the Python bindings
- Fixed a bug where absolute paths failed for output/error files on Windows
- Fixed a bug using Condor-C to run Condor-C jobs
- Fixed a bug where Singularity could not be used if Docker was not present

* Wed Aug 01 2018 Tim Theisen <tim@cs.wisc.edu> - 8.7.9-1
- Support for Debian 9, Ubuntu 16, and Ubuntu 18
- Improved Python bindings to support the full range of submit functionality
- Allows VMs to shutdown when the job is being gracefully evicted
- Can now specify a host name alias (CNAME) for NETWORK_HOSTNAME
- Added the ability to run a job immediately by replacing a running job

* Wed Aug 01 2018 Tim Theisen <tim@cs.wisc.edu> - 8.6.12-1
- Support for Debian 9, Ubuntu 16, and Ubuntu 18
- Fixed a memory leak that occurred when SSL authentication fails
- Fixed a bug where invalid transform REQUIREMENTS caused a Job to match
- Fixed a bug to allow a queue super user to edit protected attributes
- Fixed a problem setting the job environment in the Singularity container
- Fixed several other minor problems

* Tue May 22 2018 Tim Theisen <tim@cs.wisc.edu> - 8.7.8-2
- Reinstate man pages
- Drop centos from dist tag in 32-bit Enterprise Linux 7 RPMs

* Thu May 10 2018 Tim Theisen <tim@cs.wisc.edu> - 8.7.8-1
- The condor annex can easily use multiple regions simultaneously
- HTCondor now uses CUDA_VISIBLE_DEVICES to tell which GPU devices to manage
- HTCondor now reports GPU memory utilization

* Thu May 10 2018 Tim Theisen <tim@cs.wisc.edu> - 8.6.11-1
- Can now do an interactive submit of a Singularity job
- Shared port daemon is more resilient when starved for TCP ports
- The Windows installer configures the environment for the Python bindings
- Fixed several other minor problems

* Tue Mar 13 2018 Tim Theisen <tim@cs.wisc.edu> - 8.7.7-1
- condor_ssh_to_job now works with Docker Universe jobs
- A 32-bit condor_shadow is available for Enterprise Linux 7 systems
- Tracks and reports custom resources, e.g. GPUs, in the job ad and user log
- condor_q -unmatchable reports jobs that will not match any slots
- Several updates to the parallel universe
- Spaces are now allowed in input, output, and error paths in submit files
- In DAG files, spaces are now allowed in submit file paths

* Tue Mar 13 2018 Tim Theisen <tim@cs.wisc.edu> - 8.6.10-1
- Fixed a problem where condor_preen would crash on an active submit node
- Improved systemd configuration to clean up processes if the master crashes
- Fixed several other minor problems

* Thu Jan 04 2018 Tim Theisen <tim@cs.wisc.edu> - 8.7.6-1
- Machines won't enter "Owner" state unless using the Desktop policy
- One can use SCHEDD and JOB instead of MY and TARGET in SUBMIT_REQUIREMENTS
- HTCondor now reports all submit warnings, not just the first one
- The HTCondor Python bindings in pip are now built from the release branch

* Thu Jan 04 2018 Tim Theisen <tim@cs.wisc.edu> - 8.6.9-1
- Fixed a bug where some Accounting Groups could get too much surplus quota
- Fixed a Python binding bug where some queries could corrupt memory
- Fixed a problem where preen could block the schedd for a long time
- Fixed a bug in Windows where the job sandbox would not be cleaned up
- Fixed problems with the interaction between the master and systemd
- Fixed a bug where MAX_JOBS_SUBMITTED could be permanently reduced
- Fixed problems with very large disk requests

* Tue Nov 14 2017 Tim Theisen <tim@cs.wisc.edu> - 8.7.5-1
- Fixed an issue validating VOMS proxies

* Tue Nov 14 2017 Tim Theisen <tim@cs.wisc.edu> - 8.6.8-1
- Fixed an issue validating VOMS proxies

* Tue Oct 31 2017 Tim Theisen <tim@cs.wisc.edu> - 8.7.4-1
- Improvements to DAGMan including support for late job materialization
- Updates to condor_annex including improved status reporting
- When submitting jobs, HTCondor can now warn about job requirements
- Fixed a bug where remote CPU time was not recorded in the history
- Improved support for OpenMPI jobs
- The high availability daemon now works with IPV6 and shared_port
- The HTCondor Python bindings are now available for Python 2 and 3 in pip

* Tue Oct 31 2017 Tim Theisen <tim@cs.wisc.edu> - 8.6.7-1
- Fixed a bug where memory limits might not be updated in cgroups
- Add SELinux type enforcement rules to allow condor_ssh_to_job to work
- Updated systemd configuration to shutdown HTCondor in an orderly fashion
- The curl_plugin utility can now do HTTPS transfers
- Specifying environment variables now works with the Python Submit class

* Tue Sep 12 2017 Tim Theisen <tim@cs.wisc.edu> - 8.7.3-1
- Further updates to the late job materialization technology preview
- An improved condor_top tool
- Enhanced the AUTO setting for ENABLE_IPV{4,6} to be more selective
- Fixed several small memory leaks

* Tue Sep 12 2017 Tim Theisen <tim@cs.wisc.edu> - 8.6.6-1
- HTCondor daemons no longer crash on reconfig if syslog is used for logging
- HTCondor daemons now reliably leave a core file when killed by a signal
- Negotiator won't match jobs to machines with incompatible IPv{4,6} network
- On Ubuntu, send systemd alive messages to prevent HTCondor restarts
- Fixed a problem parsing old ClassAd string escapes in the python bindings
- Properly parse CPU time used from Slurm grid universe jobs
- Claims are released when parallel univ jobs are removed while claiming
- Starter won't get stuck when a job is removed with JOB_EXIT_HOOK defined
- To reduce audit logging, added cgroup rules to SELinux profile

* Mon Aug 07 2017 Tim Theisen <tim@cs.wisc.edu> - 8.6.5-2
- Update SELinux profile for Red Hat 7.4

* Tue Aug 01 2017 Tim Theisen <tim@cs.wisc.edu> - 8.6.5-1
- Fixed a memory leak that would cause the HTCondor collector to slowly grow
- Prevent the condor_starter from hanging when using cgroups on Debian
- Fixed several issues that occur when IPv6 is in use
- Support for using an ImDisk RAM drive on Windows as the execute directory
- Fixed a bug where condor_rm rarely removed another one of the user's jobs
- Fixed a bug with parallel universe jobs starting on partitionable slots

* Thu Jul 13 2017 Tim Theisen <tim@cs.wisc.edu> - 8.4.12-1
- Can configure the condor_startd to compute free disk space once

* Thu Jun 22 2017 Tim Theisen <tim@cs.wisc.edu> - 8.7.2-1
- Improved condor_schedd performance by turning off file checks by default
- condor_annex -status finds VM instances that have not joined the pool
- Able to update an annex's lease without adding new instances
- condor_annex now keeps a command log
- condor_q produces an expanded multi-line summary
- Automatically retry and/or resume http file transfers when appropriate
- Reduced load on the condor_collector by optimizing queries
- A python based condor_top tool

* Thu Jun 22 2017 Tim Theisen <tim@cs.wisc.edu> - 8.6.4-1
- Python bindings are now available on MacOSX
- Fixed a bug where PASSWORD authentication could fail to exchange keys
- Pslot preemption now properly handles custom resources, such as GPUs
- condor_submit now checks X.509 proxy expiration

* Tue May 09 2017 Tim Theisen <tim@cs.wisc.edu> - 8.6.3-1
- Fixed a bug where using an X.509 proxy might corrupt the job queue log
- Fixed a memory leak in the Python bindings

* Mon Apr 24 2017 Tim Theisen <tim@cs.wisc.edu> - 8.7.1-1
- Several performance enhancements in the collector
- Further refinement and initial documentation of the HTCondor Annex
- Enable chirp for Docker jobs
- Job Router uses first match rather than round-robin matching
- The schedd tracks jobs counts by status for each owner
- Technology preview of late job materialization in the schedd

* Mon Apr 24 2017 Tim Theisen <tim@cs.wisc.edu> - 8.6.2-1
- New metaknobs for mapping users to groups
- Now case-insensitive with Windows user names when storing credentials
- Signal handling in the OpenMPI script
- Report RemoteSysCpu for Docker jobs
- Allow SUBMIT_REQUIREMENT to refer to X509 secure attributes
- Linux kernel tuning script takes into account the machine's role

* Thu Mar 02 2017 Tim Theisen <tim@cs.wisc.edu> - 8.7.0-1
- Performance improvements in collector's ingestion of ClassAds
- Added collector attributes to report query times and forks
- Removed extra white space around parentheses when unparsing ClassAds
- Technology preview of the HTCondor Annex

* Thu Mar 02 2017 Tim Theisen <tim@cs.wisc.edu> - 8.6.1-1
- condor_q works in situations where user authentication is not configured
- Updates to work with Docker version 1.13
- Fix several problems with the Job Router
- Update scripts to support current versions of Open MPI and MPICH2
- Fixed a bug that could corrupt the job queue log when the disk is full

* Thu Jan 26 2017 Tim Theisen <tim@cs.wisc.edu> - 8.6.0-1
- condor_q shows shows only the current user's jobs by default
- condor_q summarizes related jobs (batches) on a single line by default
- Users can define their own job batch name at job submission time
- Immutable/protected job attributes make SUBMIT_REQUIREMENTS more useful
- The shared port daemon is enabled by default
- Jobs run in cgroups by default
- HTCondor can now use IPv6 addresses (Prefers IPv4 when both present)
- DAGMan: Able to easily define SCRIPT, VARs, etc., for all nodes in a DAG
- DAGMan: Revamped priority implementation
- DAGMan: New splice connection feature
- New slurm grid type in the grid universe for submitting to Slurm
- Numerous improvements to Docker support
- Several enhancements in the python bindings

* Mon Jan 23 2017 Tim Theisen <tim@cs.wisc.edu> - 8.4.11-1
- Fixed a bug which delayed startd access to stard cron job results
- Fixed a bug in pslot preemption that could delay jobs starting
- Fixed a bug in job cleanup at job lease expiration if using glexec
- Fixed a bug in locating ganglia shared libraries on Debian and Ubuntu

* Tue Dec 13 2016 Tim Theisen <tim@cs.wisc.edu> - 8.5.8-1
- The starter puts all jobs in a cgroup by default
- Added condor_submit commands that support job retries
- condor_qedit defaults to the current user's jobs
- Ability to add SCRIPTS, VARS, etc. to all nodes in a DAG using one command
- Able to conditionally add Docker volumes for certain jobs
- Initial support for Singularity containers
- A 64-bit Windows release

* Tue Dec 13 2016 Tim Theisen <tim@cs.wisc.edu> - 8.4.10-1
- Updated SELinux profile for Enterprise Linux
- Fixed a performance problem in the schedd when RequestCpus was an expression
- Preserve permissions when transferring sub-directories of the job's sandbox
- Fixed HOLD_IF_CPUS_EXCEEDED and LIMIT_JOB_RUNTIMES metaknobs
- Fixed a bug in handling REMOVE_SIGNIFICANT_ATTRIBUTES

* Thu Sep 29 2016 Tim Theisen <tim@cs.wisc.edu> - 8.5.7-1
- The schedd can perform job ClassAd transformations
- Specifying dependencies between DAGMan splices is much more flexible
- The second argument of the ClassAd ? : operator may be omitted
- Many usability improvements in condor_q and condor_status
- condor_q and condor_status can produce JSON, XML, and new ClassAd output
- To prepare for a 64-bit Windows release, HTCondor identifies itself as X86
- Automatically detect Daemon Core daemons and pass localname to them

* Thu Sep 29 2016 Tim Theisen <tim@cs.wisc.edu> - 8.4.9-1
- The condor_startd removes orphaned Docker containers on restart
- Job Router and HTCondor-C job job submission prompts schedd reschedule
- Fixed bugs in the Job Router's hooks
- Improved systemd integration on Enterprise Linux 7
- Upped default number of Chirp attributes to 100, and made it configurable
- Fixed a bug where variables starting with STARTD. or STARTER. were ignored

* Tue Aug 02 2016 Tim Theisen <tim@cs.wisc.edu> - 8.5.6-1
- The -batch output for condor_q is now the default
- Python bindings for job submission and machine draining
- Numerous Docker usability changes
- New options to limit condor_history results to jobs since last invocation
- Shared port daemon can be used with high availability and replication
- ClassAds can be written out in JSON format
- More flexible ordering of DAGMan commands
- Efficient PBS and SLURM job monitoring
- Simplified leases for grid universe jobs

* Tue Jul 05 2016 Tim Theisen <tim@cs.wisc.edu> - 8.4.8-1
- Fixed a memory leak triggered by the python htcondor.Schedd().query() call
- Fixed a bug that could cause Bosco file transfers to fail
- Fixed a bug that could cause the schedd to crash when using schedd cron jobs
- condor_schedd now rejects jobs when owner has no account on the machine
- Fixed a new bug in 8.4.7 where remote condor_history failed without -limit
- Fixed bugs triggered by the reconfiguration of the high-availability daemon
- Fixed a bug where condor_master could hang when using shared port on Windows 
- Fixed a bug with the -xml option on condor_q and condor_status

* Mon Jun 06 2016 Tim Theisen <tim@cs.wisc.edu> - 8.5.5-1
- Improvements for scalability of EC2 grid universe jobs
- Docker Universe jobs advertises remote user and system CPU time
- Improved systemd support
- The master can now run an administrator defined script at shutdown
- DAGMan includes better support for the batch name feature

* Mon Jun 06 2016 Tim Theisen <tim@cs.wisc.edu> - 8.4.7-1
- fixed a bug that could cause the schedd to become unresponsive
- fixed a bug where the Docker Universe would not set the group ID
- Docker Universe jobs now drop all Linux capabilities by default
- fixed a bug where subsystem specific configuration parameters were ignored
- fixed bugs with history file processing on the Windows platform

* Mon May 02 2016 Tim Theisen <tim@cs.wisc.edu> - 8.5.4-1
- Fixed a bug that delays schedd response when significant attributes change
- Fixed a bug where the group ID was not set in Docker universe jobs
- Limit update rate of various attributes to not overload the collector
- To make job router configuration easier, added implicit "target" scoping
- To make BOSCO work, the blahp does not generate limited proxies by default
- condor_status can now display utilization per machine rather than per slot
- Improve performance of condor_history and other tools

* Thu Apr 21 2016 Tim Theisen <tim@cs.wisc.edu> - 8.4.6-1
- fixed a bug that could cause a job to fail to start in a dynamic slot
- fixed a negotiator memory leak when using partitionable slot preemption
- fixed a bug that caused supplemental groups to be wrong during file transfer
- properly identify the Windows 10 platform
- fixed a typographic error in the LIMIT_JOB_RUNTIMES policy
- fixed a bug where maximum length IPv6 addresses were not parsed

* Thu Mar 24 2016 Tim Theisen <tim@cs.wisc.edu> - 8.5.3-1
- Use IPv6 (and IPv4) interfaces if they are detected
- Prefer IPv4 addresses when both are available
- Count Idle and Running jobs in Submitter Ads for Local and Scheduler universes
- Can submit jobs to SLURM with the new "slurm" type in the Grid universe
- HTCondor is built and linked with Globus 6.0

* Tue Mar 22 2016 Tim Theisen <tim@cs.wisc.edu> - 8.4.5-1
- fixed a bug that would cause the condor_schedd to send no flocked jobs
- fixed a bug that caused a 60 second delay using tools when DNS lookup failed
- prevent using accounting groups with embedded spaces that crash the negotiator
- fixed a bug that could cause use of ports outside the port range on Windows
- fixed a bug that could prevent dynamic slot reuse when using many slots
- fixed a bug that prevented correct utilization reports from the job router
- tune kernel when using cgroups to avoid OOM killing of jobs doing heavy I/O

* Thu Feb 18 2016 Tim Theisen <tim@cs.wisc.edu> - 8.5.2-1
- condor_q now defaults to showing only the current user's jobs
- condor_q -batch produces a single line report for a batch of jobs
- Docker Universe jobs now report and update memory and network usage
- immutable and protected job attributes
- improved performance when querying a HTCondor daemon's location
- Added the ability to set ClassAd attributes within the DAG file
- DAGMan now provides event timestamps in dagman.out

* Tue Feb 02 2016 Tim Theisen <tim@cs.wisc.edu> - 8.4.4-1
- fixed a bug that could cause the collector to crash when DNS lookup fails
- fixed a bug that caused Condor-C jobs with short lease durations to fail
- fixed bugs that affected EC2 grid universe jobs
- fixed a bug that prevented startup if a prior version shared port file exists
- fixed a bug that could cause the condor_shadow to hang on Windows

* Fri Jan 08 2016 Tim Theisen <tim@cs.wisc.edu> - 8.5.1-2
- optimized binaries

* Fri Jan 08 2016 Tim Theisen <tim@cs.wisc.edu> - 8.4.3-2
- optimized binaries

* Mon Dec 21 2015 Tim Theisen <tim@cs.wisc.edu> - 8.5.1-1
- the shared port daemon is enabled by default
- the condor_startd now records the peak memory usage instead of recent
- the condor_startd advertises CPU submodel and cache size
- authorizations are automatically setup when "Match Password" is enabled
- added a schedd-constraint option to condor_q

* Wed Dec 16 2015 Tim Theisen <tim@cs.wisc.edu> - 8.4.3-1
- fixed the processing of the -append option in the condor_submit command
- fixed a bug to run more that 100 dynamic slots on a single execute node
- fixed bugs that would delay daemon startup when using shared port on Windows
- fixed a bug where the cgroup VM limit would not be set for sizes over 2 GiB
- fixed a bug to use the ec2_iam_profile_name for Amazon EC2 Spot instances

* Tue Nov 17 2015 Tim Theisen <tim@cs.wisc.edu> - 8.4.2-1
- a bug fix to prevent the condor_schedd from crashing
- a bug fix to honor TCP_FORWARDING_HOST
- Standard Universe works properly in RPM installations of HTCondor
- the RPM packages no longer claim to provide Globus libraries
- bug fixes to DAGMan's "maximum idle jobs" throttle

* Tue Oct 27 2015 Tim Theisen <tim@cs.wisc.edu> - 8.4.1-1
- four new policy metaknobs to make configuration easier
- a bug fix to prevent condor daemons from crashing on reconfiguration
- an option natural sorting option on condor_status
- support of admin to mount certain directories into Docker containers

* Thu Oct 22 2015 Tim Theisen <tim@cs.wisc.edu> - 8.2.10-1
- an updated RPM to work with SELinux on EL7 platforms
- fixes to the condor_kbdd authentication to the X server
- a fix to allow the condor_kbdd to work with shared port enabled
- avoid crashes when using more than 1024 file descriptors on EL7
- fixed a memory leak in the ClassAd split() function
- condor_vacate will error out rather than ignore conflicting arguments
- a bug fix to the JobRouter to properly process the queue on restart
- a bug fix to prevent sending spurious data on a SOAP file transfer
- a bug fix to always present jobs in order in condor_history

* Mon Oct 12 2015 Tim Theisen <tim@cs.wisc.edu> - 8.5.0-1
- multiple enhancements to the python bindings
- the condor_schedd no longer changes the ownership of spooled job files
- spooled job files are visible to only the user account by default
- the condor_startd records when jobs are evicted by preemption or draining

* Mon Sep 14 2015 Tim Theisen <tim@cs.wisc.edu> - 8.4.0-1
- a Docker Universe to run a Docker container as an HTCondor job
- the submit file can queue a job for each file found
- the submit file can contain macros
- a dry-run option to condor_submit to test the submit file without any actions
- HTCondor pools can use IPv4 and IPv6 simultaneously
- execute directories can be encrypted upon user or administrator request
- Vanilla Universe jobs can utilize periodic application-level checkpoints
- the administrator can establish job requirements
- numerous scalability changes

* Thu Aug 27 2015 Tim Theisen <tim@cs.wisc.edu> - 8.3.8-1
- a script to tune Linux kernel parameters for better scalability
- support for python bindings on Windows platforms
- a mechanism to remove Docker images from the local machine

* Thu Aug 13 2015 Tim Theisen <tim@cs.wisc.edu> - 8.2.9-1
- a mechanism for the preemption of dynamic slots, such that the partitionable slot may use the dynamic slot in the match of a different job
- default configuration bug fixes for the desktop policy, such that it can both start jobs and monitor the keyboard

* Mon Jul 27 2015 Tim Theisen <tim@cs.wisc.edu> - 8.3.7-1
- default configuration settings have been updated to reflect current usage
- the ability to preempt dynamic slots, such that a job may match with a partitionable slot
- the ability to limit the number of jobs per submission and the number of jobs per owner by setting configuration variables

* Tue Jun 23 2015 Tim Theisen <tim@cs.wisc.edu> - 8.3.6-1
- initial Docker universe support
- IPv4/IPv6 mixed mode support

* Mon Apr 20 2015 Tim Theisen <tim@cs.wisc.edu> - 8.3.5-1
- new features that increase the power of job specification in the submit description file
- RPMs for Red Hat Enterprise Linux 6 and 7 are modularized and only distributed via our YUM repository
- The new condor-all RPM requires the other HTCondor RPMs of a typical HTCondor installation

* Tue Apr 07 2015 Tim Theisen <tim@cs.wisc.edu> - 8.2.8-1
- a bug fix to reconnect a TCP session when an HTCondorView collector restarts
- a bug fix to avoid starting too many jobs, only to kill some chosen at random

* Thu Mar 05 2015 Tim Theisen <tim@cs.wisc.edu> - 8.3.4-1
- a bug fix for a problem that can cause jobs to not be matched to resources when the condor_schedd is flocking

* Thu Feb 19 2015 Tim Theisen <tim@cs.wisc.edu> - 8.3.3-1
- the ability to encrypt a job's directory on Linux execute hosts
- enhancements to EC2 grid universe jobs
- a more efficient query protocol, including the ability to query the condor_schedd daemon's autocluster set

* Tue Feb 10 2015 Tim Theisen <tim@cs.wisc.edu> - 8.2.7-1
- sendmail is used by default for sending notifications (CVE-2014-8126)
- corrected input validation, which prevents daemon crashes
- an update, such that grid jobs work within the current Google Compute Engine
- a bug fix to prevent an infinite loop in the python bindings
- a bug fix to prevent infinite recursion when evaluating ClassAd attributes

* Tue Dec 23 2014 Tim Theisen <tim@cs.wisc.edu> - 8.3.2-1
- the next installment of IPv4/IPv6 mixed mode support: a submit node can simultaneously interact with an IPv4 and an IPv6 HTCondor pool
- scalability improvements: a reduced memory foot-print of daemons, a reduced number of TCP connections between submit and execute machines, and an improved responsiveness from a busy condor_schedd to queries

* Tue Dec 16 2014 Tim Theisen <tim@cs.wisc.edu> - 8.2.6-1
- a bug fix to the log rotation of the condor_schedd on Linux platforms
- transfer_input_files now works for directories on Windows platforms
- a correction of the flags passed to the mail program on Linux platforms
- a RHEL 7 platform fix of a directory permission that prevented daemons from starting

* Mon Dec 01 2014 Tim Theisen <tim@cs.wisc.edu> - 8.2.5-1
- an updated RPM installation script that preserves a modified condor_config.local file
- OpenSSL version 1.0.1j for Windows platforms

* Wed Nov 12 2014 Tim Theisen <tim@cs.wisc.edu> - 8.2.4-1
- a bug fix for an 8.2.3 condor_schedd that could not obtain a claim from an 8.0.x condor_startd
- a bug fix for removed jobs that return to the queue
- a workaround for a condor_schedd performance issue when handling a large number of jobs
- a bug fix to prevent the condor_kbdd from crashing on Windows
- a bug fix to correct the reporting of available disk on Windows

* Wed Oct 01 2014 Tim Theisen <tim@cs.wisc.edu> - 8.2.3-1
- support for Ubuntu 14.04 LTS, including support for the standard universe

* Thu Sep 11 2014 Tim Theisen <tim@cs.wisc.edu> - 8.3.1-1
- a variety of changes that reduce memory usage and improve performance
- if cgroups are used to limit memory utilization, HTCondor sets both the memory and swap limits.

* Wed Aug 27 2014 Carl Edquist <edquist@cs.wisc.edu> - 8.2.2-2.3
- Include config file for MASTER_NEW_BINARY_RESTART = PEACEFUL (SOFTWARE-850)

* Tue Aug 26 2014 Carl Edquist <edquist@cs.wisc.edu> - 8.2.2-2.2
- Include peaceful_off patch (SOFTWARE-1307)

* Mon Aug 25 2014 Carl Edquist <edquist@cs.wisc.edu> - 8.2.2-2.1
- Include condor_gt4540_aws patch for #4540

* Fri Aug 22 2014 Carl Edquist <edquist@cs.wisc.edu> - 8.2.2-2
- Strict pass-through with fixes from 8.2.2-1.1

* Thu Aug 21 2014 Carl Edquist <edquist@cs.wisc.edu> - 8.2.2-1.1
- Update to 8.2.2 with build fixes for non-UW builds

* Mon Sep 09 2013  <edquist@cs.wisc.edu> - 8.1.2-0.3
- Include misc unpackaged files from 8.x.x

* Sun Sep 08 2013  <edquist@cs.wisc.edu> - 8.1.2-0.1.unif
- Packaging fixes to work with latest 8.1.2 source from master
- Move condor.spec into git master-unified_rpm-branch
- Apply patches to upstream branch and remove from rpm / spec
- Always build man pages / remove references to include_man
- Always include systemd sources for passthrough rebuilds of source rpms
- Add macros to bundle external source tarballs with the source rpm to support
  offline builds with externals

* Tue Aug 20 2013 Carl Edquist <edquist@cs.wisc.edu> - 7.9.6-8.unif.8
- Remove externals dependency from std-universe subpackage

* Mon Aug 19 2013 Carl Edquist <edquist@cs.wisc.edu> - 7.9.6-8.unif.7
- Merge init script improvements from trunk
- Have std_local_ref depend on senders,receivers instead of stub_gen
- Carve out std universe files into separate subpackage
- Move uw_build-specific non-std-universe files into externals subpackage
- Condor_config changes for #3645
- Use %osg / %std_univ macros to control build type default
- Support PROPER builds of std universe (ie, without UW_BUILD)
- Use make jobserver when building glibc external instead of make -j2
- Move python requirement out of main condor package (#3704)
- Move condor_config.local from /var/lib/condor/ to /etc/condor/

* Fri Jul 05 2013 Carl Edquist <edquist@cs.wisc.edu> - 7.9.6-8.unif.6
- Address build dependency issue seen with -j24

* Fri Jun 21 2013 Carl Edquist <edquist@cs.wisc.edu> - 7.9.6-8.unif.5
- Initial support for UW_BUILD

* Tue Jun 18 2013 Carl Edquist <edquist@cs.wisc.edu> - 7.9.6-8.unif.4
- Remove service restart for upgrades

* Tue Jun 11 2013 Carl Edquist <edquist@cs.wisc.edu> - 7.9.6-8.unif.2
- Add a parallel-setup sub-package for parallel universe configuration,
  namely setting up the host as a dedicated resource

* Mon Jun 10 2013 Brian Lin <blin@cs.wisc.edu> - 7.8.8-2
- Init script improvements

* Fri Jun 07 2013 Carl Edquist <edquist@cs.wisc.edu> - 7.9.6-8.unif.1
- Add in missing features from Fedora rpm
- Reorganize to reduce the diff size between this and the Fedora rpm

* Fri Jun 07 2013 Brian Lin <blin@cs.wisc.edu> - 7.9.6-8
- Remove glexec runtime dependency

* Tue May 28 2013 Brian Lin <blin@cs.wisc.edu> - 7.9.6-7
- Mark /usr/share/osg/sysconfig/condor as non-config file

* Thu May 23 2013 Brian Lin <blin@cs.wisc.edu> - 7.9.6-6
- Rebuild against fixed glite-ce-cream-client-api-c

* Wed May 22 2013 Brian Lin <blin@cs.wisc.edu> - 7.9.6-5
- Enable plumage for x86{,_64}

* Wed May 22 2013 Brian Lin <blin@cs.wisc.edu> - 7.9.6-4
- Enable cgroups for EL6

* Tue May 21 2013 Brian Lin <blin@cs.wisc.edu> - 7.9.6-3
- Building with blahp/cream

* Tue May 21 2013 Brian Lin <blin@cs.wisc.edu> - 7.9.6-2
- Build without blahp/cream

* Tue May 21 2013 Brian Lin <blin@cs.wisc.edu> - 7.9.6-1
- New version

* Wed May 08 2013 Matyas Selmeci <matyas@cs.wisc.edu> - 7.8.8-1
- New version
- Removed condor_glidein -- was removed upstream

* Wed Feb 13 2013 Dave Dykstra <dwd@fnal.gov> - 7.8.6-3
- Renamed /etc/sysconfig/condor-lcmaps-env to /usr/share/osg/sysconfig/condor
  to match the new OSG method for handling daemon environment variables, 
  which keeps non-replaceable settings out of /etc/sysonfig
- Change settings in /usr/share/osg/sysconfig/condor to use the latest variable
  name LLGT_LIFT_PRIVILEGED_PROTECTION instead of LLGT4_NO_CHANGE_USER,
  eliminate obsolete variable LLGT_VOMS_DISABLE_CREDENTIAL_CHECK, and change
  the default debug level from 3 to 2.

* Fri Dec 21 2012 Matyas Selmeci <matyas@cs.wisc.edu> - 7.8.6-2
- Patch to fix default BATCH_GAHP config value (#SOFTWARE-873)

* Thu Oct 25 2012 Matyas Selmeci <matyas@cs.wisc.edu> - 7.8.6-1
- New version

* Mon Oct 22 2012 Matyas Selmeci <matyas@cs.wisc.edu> - 7.8.5-1
- New version

* Wed Sep 19 2012 Matyas Selmeci <matyas@cs.wisc.edu> - 7.8.4-1
- New version

* Fri Sep 07 2012 Matyas Selmeci <matyas@cs.wisc.edu> - 7.8.3-1
- New version

* Mon Aug 27 2012 Matyas Selmeci <matyas@cs.wisc.edu> - 7.8.2-2
- Add patch to fix unnecessary GSI callouts (condor_gt2104_pt2.patch in gittrac #2104)
- Fixed BLClient location

* Tue Aug 14 2012 Matyas Selmeci <matyas@cs.wisc.edu> - 7.8.2-1
- New version

* Mon Jul 30 2012 Matyas Selmeci <matyas@cs.wisc.edu> - 7.8.1-7
- Put cream_gahp into separate subpackage

* Mon Jul 16 2012 Matyas Selmeci <matyas@cs.wisc.edu> - 7.8.1-6
- Remove cream_el6.patch; change proper_cream.diff to work on both el5 and el6
  instead.

* Thu Jul 05 2012 Matyas Selmeci <matyas@cs.wisc.edu> - 7.8.1-5
- Bump to rebuild

* Tue Jun 26 2012 Matyas Selmeci <matyas@cs.wisc.edu> - 7.8.1-4
- Add CREAM

* Tue Jun 19 2012 Matyas Selmeci <matyas@cs.wisc.edu> - 7.8.1-3
- Add Provides lines for classads and classads-devel

* Mon Jun 18 2012 Matyas Selmeci <matyas@cs.wisc.edu> - 7.8.1-2
- Add environment variables for interacting with lcmaps (condor-lcmaps-env)

* Fri Jun 15 2012 Matyas Selmeci <matyas@cs.wisc.edu> - 7.8.1-1
- Version bump

* Wed Jun 13 2012 Matyas Selmeci <matyas@cs.wisc.edu> - 7.8.0-3
- Fix wrong paths for shared libraries

* Wed Jun 13 2012 Matyas Selmeci <matyas@cs.wisc.edu> - 7.8.0-2
- Build blahp

* Thu May 31 2012 Matyas Selmeci <matyas@cs.wisc.edu> - 7.8.0-1
- Version bump
- Updated condor_config.generic.patch
- Removed glexec-patch.diff

* Sun Apr  1 2012 Alain Roy <roy@cs.wisc.edu> - 7.6.6-4
- Backported patch from Condor 7.7 to fix glexec bugs
- Enabled glexec

* Fri Feb 10 2012 Derek Weitzel <dweitzel@cse.unl.edu> - 7.6.6-3
- Adding sticky bit to condor_root_switchboard

* Wed Jan 18 2012 Derek Weitzel <dweitzel@cse.unl.edu> - 7.6.6-2
- Added support for rhel6

* Wed Jan 18 2012 Tim Cartwright <cat@cs.wisc.edu> - 7.6.6-1
- Updated to upstream tagged 7.6.6 release

* Wed Jan 11 2012 Tim Cartwright <cat@cs.wisc.edu> - 7.6.4-1
- Simplified revision number

* Tue Nov 29 2011 Derek Weitzel <dweitzel@cse.unl.edu> - 7.6.4-0.6.2
- Rebasing to 7.6.4

* Fri Oct 28 2011 Matyas Selmeci <matyas@cs.wisc.edu> - 7.6.2-0.6.3
- rebuilt

* Mon Sep 12 2011 Matyas Selmeci <matyas@cs.wisc.edu> - 7.6.2-0.6.2
- Rev bump to rebuild with updated Globus libs

* Thu Aug 11 2011 Derek Weitzel <dweitzel@cse.unl.edu> - 7.6.2-0.5.2
- Updated to upstream official 7.6.2 release

* Thu Aug 04 2011 Derek Weitzel <dweitzel@cse.unl.edu> - 7.6.2-0.5.672537b1git.1
- Made LOCAL_DIR always point to /var/lib/condor rather than TILDE

* Wed Jun  8 2011 <bbockelm@cse.unl.edu> - 7.7.0-0.5
- Start to break build products into conditionals for future EPEL5 support.
- Begun integration of a systemd service file.

* Tue Jun  7 2011 <matt@redhat> - 7.7.0-0.4
- Added tmpfiles.d/condor.conf (BZ711456)

* Tue Jun  7 2011 <matt@redhat> - 7.7.0-0.3
- Fast forward to 7.7.0 pre-release at 1babb324
- Catch libdeltacloud 0.8 update

* Fri May 20 2011 <matt@redhat> - 7.7.0-0.2
- Added GSI support, dependency on Globus

* Fri May 13 2011 <matt@redhat> - 7.7.0-0.1
- Fast forward to 7.7.0 pre-release at 79952d6b
- Introduced ec2_gahp
- 79952d6b brings schema expectations inline with Cumin

* Tue May 10 2011 <matt@redhat> - 7.6.1-0.1
- Upgrade to 7.6.0 release, pre-release of 7.6.1 at 5617a464
- Upstreamed patch: log_lock_run.patch
- Introduced condor-classads to obsolete classads
- Introduced condor-aviary, package of the aviary contrib
- Introduced condor-deltacloud-gahp
- Introduced condor-qmf, package of the mgmt/qmf contrib
- Transitioned from LOCAL_CONFIG_FILE to LOCAL_CONFIG_DIR
- Stopped building against gSOAP,
-  use aviary over birdbath and ec2_gahp (7.7.0) over amazon_gahp

* Tue Feb 08 2011 Fedora Release Engineering <rel-eng@lists.fedoraproject.org> - 7.5.5-2
- Rebuilt for https://fedoraproject.org/wiki/Fedora_15_Mass_Rebuild

* Thu Jan 27 2011 <matt@redhat> - 7.5.5-1
- Rebase to 7.5.5 release
-  configure+imake -> cmake
-  Removed patches:
-   only_dynamic_unstripped.patch
-   gsoap-2.7.16-wsseapi.patch
-   gsoap-2.7.16-dom.patch
-  man pages are now built with source
-  quill is no longer present
-  condor_shared_port added
-  condor_power added
-  condor_credd added
-  classads now built from source

* Thu Jan 13 2011 <matt@redhat> - 7.4.4-1
- Upgrade to 7.4.4 release
- Upstreamed: stdsoap2.h.patch.patch

* Mon Aug 23 2010  <matt@redhat> - 7.4.3-1
- Upgrade to 7.4.3 release
- Upstreamed: dso_link_change

* Fri Jun 11 2010  <matt@redhat> - 7.4.2-2
- Rebuild for classads DSO version change (1:0:0)
- Updated stdsoap2.h.patch.patch for gsoap 2.7.16
- Added gsoap-2.7.16-wsseapi/dom.patch for gsoap 2.7.16

* Wed Apr 21 2010  <matt@redhat> - 7.4.2-1
- Upgrade to 7.4.2 release

* Tue Jan  5 2010  <matt@redhat> - 7.4.1-1
- Upgrade to 7.4.1 release
- Upstreamed: guess_version_from_release_dir, fix_platform_check
- Security update (BZ549577)

* Fri Dec  4 2009  <matt@redhat> - 7.4.0-1
- Upgrade to 7.4.0 release
- Fixed POSTIN error (BZ540439)
- Removed NOTICE.txt source, now provided by upstream
- Removed no_rpmdb_query.patch, applied upstream
- Removed no_basename.patch, applied upstream
- Added only_dynamic_unstripped.patch to reduce build time
- Added guess_version_from_release_dir.patch, for previous
- Added fix_platform_check.patch
- Use new --with-platform, to avoid modification of make_final_tarballs
- Introduced vm-gahp package to hold libvirt deps

* Fri Aug 28 2009  <matt@redhat> - 7.2.4-1
- Upgrade to 7.2.4 release
- Removed gcc44_const.patch, accepted upstream
- New log, lock, run locations (BZ502175)
- Filtered innocuous semanage message

* Fri Aug 21 2009 Tomas Mraz <tmraz@redhat.com> - 7.2.1-3
- rebuilt with new openssl

* Fri Jul 24 2009 Fedora Release Engineering <rel-eng@lists.fedoraproject.org> - 7.2.1-2
- Rebuilt for https://fedoraproject.org/wiki/Fedora_12_Mass_Rebuild

* Wed Feb 25 2009  <matt@redhat> - 7.2.1-1
- Upgraded to 7.2.1 release
- Pruned changes accepted upstream from condor_config.generic.patch
- Removed Requires in favor of automatic dependencies on SONAMEs
- Added no_rmpdb_query.patch to avoid rpm -q during a build

* Tue Feb 24 2009 Fedora Release Engineering <rel-eng@lists.fedoraproject.org> - 7.2.0-5
- Rebuilt for https://fedoraproject.org/wiki/Fedora_11_Mass_Rebuild

* Thu Jan 15 2009 Tomas Mraz <tmraz@redhat.com> - 7.2.0-4
- rebuild with new openssl

* Wed Jan 14 2009  <matt@redhat> - 7.2.0-3
- Fixed regression: initscript was on by default, now off again

* Thu Jan  8 2009  <matt@redhat> - 7.2.0-2
- (Re)added CONDOR_DEVELOPERS=NONE to the default condor_config.local
- Added missing Obsoletes for condor-static (thanks Michael Schwendt)

* Wed Jan  7 2009  <matt@redhat> - 7.2.0-1
- Upgraded to 7.2.0 release
- Removed -static package
- Added Fedora specific buildid
- Enabled KBDD, daemon to monitor X usage on systems with only USB devs
- Updated install process

* Wed Oct  8 2008  <matt@redhat> - 7.0.5-1
- Rebased on 7.0.5, security update

* Wed Aug  6 2008  <mfarrellee@redhat> - 7.0.4-1
- Updated to 7.0.4 source
- Stopped using condor_configure in install step

* Tue Jun 10 2008  <mfarrellee@redhat> - 7.0.2-1
- Updated to 7.0.2 source
- Updated config, specifically HOSTALLOW_WRITE, for Personal Condor setup
- Added condor_config.generic

* Mon Apr  7 2008  <mfarrellee@redhat> - 7.0.0-8
- Modified init script to be off by default, resolves bz441279

* Fri Apr  4 2008  <mfarrellee@redhat> - 7.0.0-7
- Updated to handle changes in gsoap dependency

* Mon Feb 11 2008  <mfarrellee@redhat> - 7.0.0-6
- Added note about how to download the source
- Added generate-tarball.sh script

* Sun Feb 10 2008  <mfarrellee@redhat> - 7.0.0-5
- The gsoap package is compiled with --disable-namespaces, which means
  soap_set_namespaces is required after each soap_init. The
  gsoap_nonamespaces.patch handles this.

* Fri Feb  8 2008  <mfarrellee@redhat> - 7.0.0-4
- Added patch to detect GCC 4.3.0 on F9
- Added patch to detect GLIBC 2.7.90 on F9
- Added BuildRequires: autoconf to allow for regeneration of configure
  script after GCC 4.3.0 detection and GLIBC 2.7.90 patches are
  applied
- Condor + GCC 4.3.0 + -O2 results in an internal compiler error
  (BZ 432090), so -O2 is removed from optflags for the time
  being. Thanks to Mike Bonnet for the suggestion on how to filter
  -O2.

* Tue Jan 22 2008  <mfarrellee@redhat> - 7.0.0-3
- Update to UW's really-final source for Condor 7.0.0 stable series
  release. It is based on the 72173 build with minor changes to the
  configure.ac related to the SRB external version.
- In addition to removing externals from the UW tarball, the NTconfig
  directory was removed because it had not gone through IP audit.

* Tue Jan 22 2008  <mfarrellee@redhat> - 7.0.0-2
- Update to UW's final source for Condor 7.0.0 stable series release

* Thu Jan 10 2008  <mfarrellee@redhat> - 7.0.0-1
- Initial package of Condor's stable series under ASL 2.0
- is_clipped.patch replaced with --without-full-port option to configure
- zlib_is_soft.patch removed, outdated by configure.ac changes
- removed autoconf dependency needed for zlib_is_soft.patch

* Tue Dec  4 2007  <mfarrellee@redhat> - 6.9.5-2
- SELinux was stopping useradd in pre because files specified root as
  the group owner for /var/lib/condor, fixed, much thanks to Phil Knirsch

* Fri Nov 30 2007  <mfarrellee@redhat> - 6.9.5-1
- Fixed release tag
- Added gSOAP support and packaged WSDL files

* Thu Nov 29 2007  <mfarrellee@redhat> - 6.9.5-0.2
- Packaged LSB init script
- Changed pre to not create the condor user's home directory, it is
  now a directory owned by the package

* Thu Nov 29 2007  <mfarrellee@redhat> - 6.9.5-0.1
- Condor 6.9.5 release, the 7.0.0 stable series candidate
- Removed x86_64_no_multilib-200711091700cvs.patch, merged upstream
- Added patch to make zlib a soft requirement, which it should be
- Disabled use of smp_mflags because of make dependency issues
- Explicitly not packaging WSDL files until the SOAP APIs are available

* Tue Nov 20 2007  <mfarrellee@redhat> - 6.9.5-0.3.200711091700cvs
- Rebuild for repo inheritance update: dependencies are now pulled
  from RHEL 5 U1 before RH Application Stack

* Thu Nov 15 2007 <mfarrellee@redhat> - 6.9.5-0.2.200711091700cvs
- Added support for building on x86_64 without multilib packages
- Made the install section more flexible, reduced need for
  make_final_tarballs to be updated

* Fri Nov 9 2007 <mfarrellee@redhat> - 6.9.5-0.1.200711091700cvs
- Working source with new ASL 2.0 license

* Fri Nov 9 2007 <mfarrellee@redhat> - 6.9.5-0.1.200711091330cvs
- Source is now stamped ASL 2.0, as of Nov 9 2007 1:30PM Central
- Changed license to ASL 2.0
- Fixed find in prep to work if no files have bad permissions
- Changed the name of the LICENSE file to match was is now release in
  the source tarball

* Tue Nov 6 2007  <mfarrellee@redhat> - 6.9.5-0.1.rc
- Added m4 dependency not in RHEL 5.1's base
- Changed chmod a-x script to use find as more files appear to have
  improper execute bits set
- Added ?dist to Release:
- condor_privsep became condor_root_switchboard

* Tue Sep 11 2007  <mfarrellee@redhat> - 6.9.5-0.3.20070907cvs
- Instead of releasing libcondorapi.so, which is improperly created
  and poorly versioned, we release libcondorapi.a, which is apparently
  more widely used, in a -static package
- Instead of installing the stripped tarball, the unstripped is now
  installed, which gives a nice debuginfo package
- Found and fixed permissions problems on a number of src files,
  issue raised by rpmlint on the debuginfo package

* Mon Sep 10 2007  <mfarrellee@redhat> - 6.9.5-0.2.20070907cvs
- Updated pre section to create condor's home directory with adduser, and
  removed _var/lib/condor from files section
- Added doc LICENSE.TXT to all files sections
- Shortened lines longer than 80 characters in this spec (except the sed line)
- Changed install section so untar'ing a release can handle fedora7 or fedora8
- Simplified the site.def and config file updates (sed + mv over mv + sed + rm)
- Added a patch (fedora_rawhide_7.91-20070907cvs.patch) to support building on
  a fedora 7.91 (current Rawhide) release
- Moved the examples from /usr/share/doc/condor... into builddir and just
  marked them as documentation
- Added a number of dir directives to force all files to be listed, no implicit
  inclusion

* Fri Sep  7 2007  <mfarrellee@redhat> - 6.9.5-0.1.20070907cvs
- Initial release<|MERGE_RESOLUTION|>--- conflicted
+++ resolved
@@ -1682,17 +1682,16 @@
 /bin/systemctl try-restart condor.service >/dev/null 2>&1 || :
 
 %changelog
-<<<<<<< HEAD
-* Tue Feb 15 2022 Tim Theisen <tim@cs.wisc.edu> - 9.6.0-1
+* Tue Mar 08 2022 Tim Theisen <tim@cs.wisc.edu> - 9.6.0-1
 - Fixes for security issues
 - https://research.cs.wisc.edu/htcondor/security/vulnerabilities/HTCONDOR-2022-0001
 - https://research.cs.wisc.edu/htcondor/security/vulnerabilities/HTCONDOR-2022-0002
 
-* Tue Feb 15 2022 Tim Theisen <tim@cs.wisc.edu> - 9.0.10-1
+* Tue Mar 08 2022 Tim Theisen <tim@cs.wisc.edu> - 9.0.10-1
 - Fixes for security issues
 - https://research.cs.wisc.edu/htcondor/security/vulnerabilities/HTCONDOR-2022-0001
 - https://research.cs.wisc.edu/htcondor/security/vulnerabilities/HTCONDOR-2022-0002
-=======
+
 * Tue Feb 08 2022 Tim Theisen <tim@cs.wisc.edu> - 9.5.4-1
 - The access point more robustly detects execution points that disappear
 - The condor_procd will now function if /proc is mounted with hidepid=2
@@ -1710,7 +1709,6 @@
 
 * Tue Jan 18 2022 Tim Theisen <tim@cs.wisc.edu> - 9.5.1-1
 - Fix bug where a self-checkpointing job may erroneously be held
->>>>>>> b2716128
 
 * Thu Jan 13 2022 Tim Theisen <tim@cs.wisc.edu> - 9.5.0-1
 - Initial implementation of Container Universe
