--- conflicted
+++ resolved
@@ -66,17 +66,12 @@
 %endif
 %endif
 
-<<<<<<< HEAD
 %if 0%{?osg} && 0%{?rhel} == 7
-=======
+%define cream 0
+%endif
+
 # cream support is going away, skip for EL8
 %if 0%{?rhel} >= 8 || 0%{?amzn}
->>>>>>> 4b8c9906
-%define cream 0
-%endif
-
-# cream support is going away, skip for EL8
-%if 0%{?rhel} >= 8
 %define cream 0
 %endif
 
@@ -336,13 +331,10 @@
 %if 0%{?rhel} >= 8 || 0%{?fedora}
 BuildRequires: boost-python3-devel
 %else
-<<<<<<< HEAD
 %if 0%{?fedora} >= 30
 BuildRequires: boost-python2-devel
 %else
-=======
 %if ! 0%{?amzn}
->>>>>>> 4b8c9906
 BuildRequires: boost-python
 %else
 BuildRequires: python3-devel
@@ -647,11 +639,7 @@
 %endif
 
 
-<<<<<<< HEAD
-%if ( 0%{?rhel} >= 7 || 0%{?fedora} ) && ! 0%{?amzn}
-=======
-%if 0%{?rhel} >= 7
->>>>>>> 4b8c9906
+%if 0%{?rhel} >= 7 || 0%{?fedora}
 %ifarch x86_64
 #######################
 %package -n python3-condor
@@ -715,11 +703,7 @@
 %if 0%{?rhel} <= 7 && 0%{?fedora} <= 31
 Requires: python2-condor = %version-%release
 %endif
-<<<<<<< HEAD
-%if ( 0%{?rhel} >= 7 || 0%{?fedora} ) && ! 0%{?amzn}
-=======
-%if 0%{?rhel} >= 7
->>>>>>> 4b8c9906
+%if 0%{?rhel} >= 7 || 0%{?fedora}
 Requires: python3-condor = %version-%release
 %endif
 
@@ -816,11 +800,7 @@
 %if 0%{?rhel} <= 7 && 0%{?fedora} <= 31
 Requires: python2-condor = %version-%release
 %endif
-<<<<<<< HEAD
-%if ( 0%{?rhel} >= 7 || 0%{?fedora} ) && ! 0%{?amzn}
-=======
-%if 0%{?rhel} >= 7
->>>>>>> 4b8c9906
+%if 0%{?rhel} >= 7 || 0%{?fedora}
 Requires: python3-condor = %version-%release
 %endif
 Requires: %name-bosco = %version-%release
@@ -1168,27 +1148,6 @@
 %endif
 
 # Install perl modules
-<<<<<<< HEAD
-=======
-install -m 0755 src/condor_scripts/Condor.pm %{buildroot}%{_datadir}/condor/
-install -m 0755 src/condor_scripts/CondorPersonal.pm %{buildroot}%{_datadir}/condor/
-install -m 0755 src/condor_scripts/CondorTest.pm %{buildroot}%{_datadir}/condor/
-install -m 0755 src/condor_scripts/CondorUtils.pm %{buildroot}%{_datadir}/condor/
-
-# Install python-binding libs
-%if 0%{?rhel} >= 7
-%ifarch x86_64
-%if ! 0%{?amzn}
-mv %{buildroot}/usr/lib64/python3.6/site-packages/py3classad.so %{buildroot}/usr/lib64/python3.6/site-packages/classad.so
-mv %{buildroot}/usr/lib64/python3.6/site-packages/py3htcondor.so %{buildroot}/usr/lib64/python3.6/site-packages/htcondor.so
-%else
-mv %{buildroot}/usr/lib64/python3.7/site-packages/py3classad.so %{buildroot}/usr/lib64/python3.7/site-packages/classad.so
-mv %{buildroot}/usr/lib64/python3.7/site-packages/py3htcondor.so %{buildroot}/usr/lib64/python3.7/site-packages/htcondor.so
-%endif
-%endif
-%endif
-
->>>>>>> 4b8c9906
 
 # we must place the config examples in builddir so %doc can find them
 mv %{buildroot}/etc/examples %_builddir/%name-%tarball_version
@@ -1770,16 +1729,11 @@
 %{python_sitearch}/htcondor-*.egg-info/
 %endif
 
-<<<<<<< HEAD
-%if ( 0%{?rhel} >= 7 || 0%{?fedora} ) && ! 0%{?amzn}
-=======
-%if 0%{?rhel} >= 7
->>>>>>> 4b8c9906
+%if 0%{?rhel} >= 7 || 0%{?fedora}
 %ifarch x86_64
 %files -n python3-condor
 %defattr(-,root,root,-)
 %_bindir/condor_top
-<<<<<<< HEAD
 %_bindir/classad_eval
 %_bindir/condor_watch_q
 %_libdir/libpyclassad3*.so
@@ -1788,18 +1742,6 @@
 /usr/lib64/python%{python3_version}/site-packages/classad/
 /usr/lib64/python%{python3_version}/site-packages/htcondor/
 /usr/lib64/python%{python3_version}/site-packages/htcondor-*.egg-info/
-=======
-%_libdir/libpy3classad*.so
-%_libexecdir/condor/libclassad_python3_user.so
-%_libexecdir/condor/libcollector_python3_plugin.so
-%if ! 0%{?amzn}
-/usr/lib64/python3.6/site-packages/classad.so
-/usr/lib64/python3.6/site-packages/htcondor.so
-%else
-/usr/lib64/python3.7/site-packages/classad.so
-/usr/lib64/python3.7/site-packages/htcondor.so
-%endif
->>>>>>> 4b8c9906
 %endif
 %endif
 %endif
