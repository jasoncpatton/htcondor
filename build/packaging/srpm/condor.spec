%define tarball_version 8.1.3

# optionally define any of these, here or externally
# % define fedora   16
# % define osg      0
# % define uw_build 1
# % define std_univ 1

# Things for F15 or later
%if 0%{?fedora} >= 16
# NOTE: HTCondor+gsoap doesn't work yet on F15; ticket not yet upstream AFAIK.  BB
%define gsoap 0
%define deltacloud 1
%define aviary 1
%ifarch %{ix86} x86_64
# mongodb supports only x86/x86_64
%define plumage 1
%else
%define plumage 0
%endif
%define systemd 1
%define cgroups 1
%else
%define gsoap 1
%define deltacloud 0
%define aviary 0
%define plumage 0
%define systemd 0
%define cgroups 0
%endif

%if 0%{?rhel} >= 6
%define cgroups 1
%endif
<<<<<<< HEAD
%if 0%{?rhel} > 7
=======
%if 0%{?rhel} >= 7
>>>>>>> 0409d5d8
%define systemd 1
%endif

# default to uw_build if neither fedora nor osg is enabled
%if %undefined uw_build
%if 0%{?fedora} || 0%{?osg} || 0%{?hcc}
%define uw_build 0
%else
%define uw_build 1
%endif
%endif

# enable std universe by default 
%if %undefined std_univ
%define std_univ 1
%endif

%ifarch %{ix86}
%if 0%{?rhel} >= 6
# std universe is not ported to 32bit rhel6
%define std_univ 0
%endif
%endif

%if %uw_build
%define debug 1
%define verbose 1
%define gsoap 0
%else
%endif

# define these to 1 if you want to include externals in source rpm
%define bundle_uw_externals 0
%define bundle_std_univ_externals 0

# Things not turned on, or don't have Fedora packages yet
%define qmf 0

%if 0%{?fedora}
%define blahp 0
%define cream 0
# a handful of std universe files don't seem to get built in fedora...
%define std_univ 0
%else
%define blahp 1
%define cream 1
%endif

%if 0%{?hcc}
%define blahp 0
%define cream 0
%if 0%{?rhel} >= 7
%define aviary 0
%else
%define aviary 1
%endif
%if 0%{?rhel} >= 6
%define std_univ 0
%endif
%endif

%define glexec 1

# Temporarily turn parallel_setup off
%define parallel_setup 0

# These flags are meant for developers; it allows one to build HTCondor
# based upon a git-derived tarball, instead of an upstream release tarball
%define git_build 1
# If building with git tarball, Fedora requests us to record the rev.  Use:
# git log -1 --pretty=format:'%h'
%define git_rev f9e8f64

%if ! (0%{?fedora} > 12 || 0%{?rhel} > 5)
%{!?python_sitelib: %global python_sitelib %(%{__python} -c "from distutils.sysconfig import get_python_lib; print(get_python_lib())")}
%{!?python_sitearch: %global python_sitearch %(%{__python} -c "from distutils.sysconfig import get_python_lib; print(get_python_lib(1))")}
%endif

Summary: HTCondor: High Throughput Computing
Name: condor
Version: %{tarball_version}
%global version_ %(tr . _ <<< %{version})

# Only edit the %condor_base_release to bump the rev number
%define condor_git_base_release 0.1
%define condor_base_release 1
%if %git_build
        %define condor_release %condor_git_base_release.%{git_rev}.git
%else
        %define condor_release %condor_base_release
%endif
Release: %condor_release%{?dist}

License: ASL 2.0
Group: Applications/System
URL: http://www.cs.wisc.edu/condor/

# This allows developers to test the RPM with a non-release, git tarball
%if %git_build

# git clone http://condor-git.cs.wisc.edu/repos/condor.git
# cd condor
# git archive master | gzip -7 > ~/rpmbuild/SOURCES/condor.tar.gz
Source0: condor.tar.gz

%else

# The upstream HTCondor source tarball contains some source that cannot
# be shipped as well as extraneous copies of packages the source
# depends on. Additionally, the upstream HTCondor source requires a
# click-through license. Once you have downloaded the source from:
#   http://parrot.cs.wisc.edu/v7.0.license.html
# you should process it with generate-tarball.sh:
#   ./generate-tarball.sh 7.0.4
# MD5Sum of upstream source:
#   06eec3ae274b66d233ad050a047f3c91  condor_src-7.0.0-all-all.tar.gz
#   b08743cfa2e87adbcda042896e8ef537  condor_src-7.0.2-all-all.tar.gz
#   5f326ad522b63eacf34c6c563cf46910  condor_src-7.0.4-all-all.tar.gz
#   73323100c5b2259f3b9c042fa05451e0  condor_src-7.0.5-all-all.tar.gz
#   a2dd96ea537b2c6d105b6c8dad563ddc  condor_src-7.2.0-all-all.tar.gz
#   edbac8267130ac0a0e016d0f113b4616  condor_src-7.2.1-all-all.tar.gz
#   6d9b0ef74d575623af11e396fa274174  condor_src-7.2.4-all-all.tar.gz
#   ee72b65fad02d21af0dc8f1aa5872110  condor_src-7.4.0-all-all.tar.gz
#   d4deeabbbce65980c085d8bea4c1018a  condor_src-7.4.1-all-all.tar.gz
#   4714086f58942b78cf03fef9ccb1117c  condor_src-7.4.2-all-all.tar.gz
#   2b7e7687cba85d0cf0774f9126b51779  condor_src-7.4.3-all-all.tar.gz
#   108a4b91cd10deca1554ca1088be6c8c  condor_src-7.4.4-all-all.tar.gz
#   b482c4bfa350164427a1952113d53d03  condor_src-7.5.5-all-all.tar.gz
#   2a1355cb24a56a71978d229ddc490bc5  condor_src-7.6.0-all-all.tar.gz
# Note: The md5sum of each generated tarball may be different
Source0: %{name}-%{tarball_version}.tar.gz
Source1: generate-tarball.sh
%endif

# % if %systemd
Source2: %{name}-tmpfiles.conf
Source3: %{name}.service
# % else
Source4: condor.osg-sysconfig
# % endif
Source5: condor_config.local.dedicated.resource

Source6: 10-batch_gahp_blahp.config
Source7: 00-restart_peaceful.config

%if %bundle_uw_externals
Source101: blahp-1.16.5.1.tar.gz
Source102: boost_1_49_0.tar.gz
Source103: c-ares-1.3.0.tar.gz
Source104: coredumper-2011.05.24-r31.tar.gz
Source105: drmaa-1.6.1.tar.gz
Source106: glite-ce-cream-client-api-c-1.14.0-4.sl6.tar.gz
Source107: glite-ce-wsdl-1.14.0-4.sl6.tar.gz
Source108: glite-lbjp-common-gsoap-plugin-3.1.2-2.src.tar.gz
Source109: glite-lbjp-common-gss-3.1.3-2.src.tar.gz
Source110: gridsite-1.6.0.src.tar.gz
Source111: gsoap-2.7.10.tar.gz
Source112: gsoap_2.7.16.zip
Source113: gt5.2.5-all-source-installer.tar.gz
Source114: libcgroup-0.37.tar.bz2
Source115: libdeltacloud-0.9.tar.gz
Source116: log4cpp-1.0-3.tar.gz
Source117: unicoregahp-1.2.0.tar.gz
Source118: voms-2.0.6.tar.gz
%endif

%if %bundle_std_univ_externals
Source120: glibc-2.12-2-x86_64.tar.gz
Source121: glibc-2.5-20061008T1257-p0.tar.gz
Source122: glibc-2.5-20061008T1257-x86_64-p0.tar.gz
Source123: zlib-1.2.3.tar.gz
%endif


#% if 0%osg
Patch8: osg_sysconfig_in_init_script.patch
#% endif

# HCC patches
# See gt3158
Patch15: wso2-axis2.patch

BuildRoot: %(mktemp -ud %{_tmppath}/%{name}-%{version}-%{release}-XXXXXX)

BuildRequires: cmake
BuildRequires: %_bindir/flex
BuildRequires: %_bindir/byacc
BuildRequires: pcre-devel
#BuildRequires: postgresql-devel
BuildRequires: openssl-devel
BuildRequires: krb5-devel
BuildRequires: libvirt-devel
BuildRequires: bind-utils
BuildRequires: m4
#BuildRequires: autoconf
BuildRequires: libX11-devel
BuildRequires: /usr/include/curl/curl.h
BuildRequires: /usr/include/expat.h
BuildRequires: openldap-devel
BuildRequires: python-devel
BuildRequires: boost-devel

%if %uw_build || %std_univ
BuildRequires: cmake >= 2.8
BuildRequires: gcc-c++
%if 0%{?rhel} >= 6
BuildRequires: glibc-static
BuildRequires: libuuid-devel
%else
BuildRequires: glibc-devel
BuildRequires: /usr/include/uuid/uuid.h
%endif
BuildRequires: bison-devel
BuildRequires: bison
BuildRequires: byacc
BuildRequires: flex
BuildRequires: patch
BuildRequires: libtool
BuildRequires: libtool-ltdl-devel
BuildRequires: pam-devel
BuildRequires: nss-devel
BuildRequires: openssl-devel
BuildRequires: libxml2-devel
BuildRequires: expat-devel
BuildRequires: perl-Archive-Tar
BuildRequires: perl-XML-Parser
BuildRequires: python-devel
%endif

# Globus GSI build requirements
%if ! %uw_build
BuildRequires: globus-gssapi-gsi-devel
BuildRequires: globus-gass-server-ez-devel
BuildRequires: globus-gass-transfer-devel
BuildRequires: globus-gram-client-devel
BuildRequires: globus-rsl-devel
BuildRequires: globus-gram-protocol
BuildRequires: globus-io-devel
BuildRequires: globus-xio-devel
BuildRequires: globus-gssapi-error-devel
BuildRequires: globus-gss-assist-devel
BuildRequires: globus-gsi-proxy-core-devel
BuildRequires: globus-gsi-credential-devel
BuildRequires: globus-gsi-callback-devel
BuildRequires: globus-gsi-sysconfig-devel
BuildRequires: globus-gsi-cert-utils-devel
BuildRequires: globus-openssl-module-devel
BuildRequires: globus-gsi-openssl-error-devel
BuildRequires: globus-gsi-proxy-ssl-devel
BuildRequires: globus-callout-devel
BuildRequires: globus-common-devel
BuildRequires: globus-ftp-client-devel
BuildRequires: globus-ftp-control-devel
BuildRequires: voms-devel
%endif
BuildRequires: libtool-ltdl-devel

%if %gsoap
BuildRequires: gsoap-devel >= 2.7.12-1
%endif

%if %deltacloud
BuildRequires: libdeltacloud-devel >= 0.9-1
%endif

%if %aviary
BuildRequires: wso2-wsf-cpp-devel >= 2.1.0-4
BuildRequires: wso2-axis2-devel >= 2.1.0-4
%endif

%if %plumage
BuildRequires: mongodb-devel >= 1.6.4-3
%endif

# libcgroup < 0.37 has a bug that invalidates our accounting.
%if %cgroups
BuildRequires: libcgroup-devel >= 0.37
Requires: libcgroup >= 0.37
%endif

%if %cream && ! %uw_build
BuildRequires: glite-ce-cream-client-devel
BuildRequires: glite-lbjp-common-gsoap-plugin-devel
BuildRequires: glite-ce-cream-utils
BuildRequires: log4cpp-devel
BuildRequires: gridsite-devel
%endif

%if %blahp && ! %uw_build
BuildRequires: blahp
%endif

%if 0%{?rhel} >= 6 || 0%{?fedora}
BuildRequires: boost-python
BuildRequires: libuuid-devel
Requires: libuuid
%endif

%if %qmf
BuildRequires: qpid-qmf-devel
%endif

%if %systemd
BuildRequires: systemd-units
%endif

BuildRequires: transfig
BuildRequires: latex2html

Requires: mailx
Requires: condor-classads = %{version}-%{release}
Requires: condor-procd = %{version}-%{release}

%if %blahp && ! %uw_build
Requires: blahp >= 1.16.1
%endif

%if %gsoap
Requires: gsoap >= 2.7.12
%endif


Requires: initscripts

Requires(pre): shadow-utils

%if %systemd
Requires(post): systemd-units
Requires(preun): systemd-units
Requires(postun): systemd-units
Requires(post): systemd-sysv
%else
Requires(post):/sbin/chkconfig
Requires(preun):/sbin/chkconfig
Requires(preun):/sbin/service
Requires(postun):/sbin/service
%endif

#Provides: user(condor) = 43
#Provides: group(condor) = 43

Obsoletes: condor-static < 7.2.0

%description
HTCondor is a specialized workload management system for
compute-intensive jobs. Like other full-featured batch systems, HTCondor
provides a job queueing mechanism, scheduling policy, priority scheme,
resource monitoring, and resource management. Users submit their
serial or parallel jobs to HTCondor, HTCondor places them into a queue,
chooses when and where to run the jobs based upon a policy, carefully
monitors their progress, and ultimately informs the user upon
completion.

#######################
%package procd
Summary: HTCondor Process tracking Daemon
Group: Applications/System

%description procd
A daemon for tracking child processes started by a parent.
Part of HTCondor, but able to be stand-alone

#######################
%if %qmf
%package qmf
Summary: HTCondor QMF components
Group: Applications/System
Requires: %name = %version-%release
#Requires: qmf >= %{qmf_version}
Requires: python-qmf >= 0.7.946106
Requires: %name-classads = %{version}-%{release}
Obsoletes: condor-qmf-plugins

%description qmf
Components to connect HTCondor to the QMF management bus.
%endif

#######################
%if %aviary
%package aviary-common
Summary: HTCondor Aviary development components
Group: Applications/System
Requires: %name = %version-%release
Requires: python-suds >= 0.4.1

%description aviary-common
Components to develop against simplified WS interface to HTCondor.

%package aviary
Summary: HTCondor Aviary components
Group: Applications/System
Requires: %name = %version-%release
Requires: %name-classads = %{version}-%{release}
Requires: condor-aviary-common = %{version}-%{release}

%description aviary
Components to provide simplified WS interface to HTCondor.

%package aviary-hadoop-common
Summary: HTCondor Aviary Hadoop development components
Group: Applications/System
Requires: %name = %version-%release
Requires: python-suds >= 0.4.1
Requires: condor-aviary-common = %{version}-%{release}

%description aviary-hadoop-common
Components to develop against simplified WS interface to HTCondor.

%package aviary-hadoop
Summary: HTCondor Aviary Hadoop components
Group: Applications/System
Requires: %name = %version-%release
Requires: condor-aviary = %{version}-%{release}
Requires: condor-aviary-hadoop-common = %{version}-%{release}

%description aviary-hadoop
Aviary Hadoop plugin and components.
%endif

#######################
%if %plumage
%package plumage
Summary: HTCondor Plumage components
Group: Applications/System
Requires: %name = %version-%release
Requires: condor-classads = %{version}-%{release}
Requires: mongodb >= 1.6.4
Requires: pymongo >= 1.9
Requires: python-dateutil >= 1.4.1

%description plumage
Components to provide a NoSQL operational data store for HTCondor.
%endif

#######################
%package kbdd
Summary: HTCondor Keyboard Daemon
Group: Applications/System
Requires: %name = %version-%release
Requires: %name-classads = %{version}-%{release}

%description kbdd
The condor_kbdd monitors logged in X users for activity. It is only
useful on systems where no device (e.g. /dev/*) can be used to
determine console idle time.

#######################
%package vm-gahp
Summary: HTCondor's VM Gahp
Group: Applications/System
Requires: %name = %version-%release
Requires: libvirt
Requires: %name-classads = %{version}-%{release}

%description vm-gahp
The condor_vm-gahp enables the Virtual Machine Universe feature of
HTCondor. The VM Universe uses libvirt to start and control VMs under
HTCondor's Startd.

#######################
%if %deltacloud
%package deltacloud-gahp
Summary: HTCondor's Deltacloud Gahp
Group: Applications/System
Requires: %name = %version-%release

%description deltacloud-gahp
The deltacloud_gahp enables HTCondor's ability to manage jobs run on
resources exposed by the deltacloud API.
%endif

#######################
%package classads
Summary: HTCondor's classified advertisement language
Group: Development/Libraries
Obsoletes: classads <= 1.0.8
Obsoletes: classads-static <= 1.0.8
Provides: classads = %version-%release

%description classads
Classified Advertisements (classads) are the lingua franca of
HTCondor. They are used for describing jobs, workstations, and other
resources. They are exchanged by HTCondor processes to schedule
jobs. They are logged to files for statistical and debugging
purposes. They are used to enquire about current state of the system.

A classad is a mapping from attribute names to expressions. In the
simplest cases, the expressions are simple constants (integer,
floating point, or string). A classad is thus a form of property
list. Attribute expressions can also be more complicated. There is a
protocol for evaluating an attribute expression of a classad vis a vis
another ad. For example, the expression "other.size > 3" in one ad
evaluates to true if the other ad has an attribute named size and the
value of that attribute is (or evaluates to) an integer greater than
three. Two classads match if each ad has an attribute requirements
that evaluates to true in the context of the other ad. Classad
matching is used by the HTCondor central manager to determine the
compatibility of jobs and workstations where they may be run.

#######################
%package classads-devel
Summary: Headers for HTCondor's classified advertisement language
Group: Development/System
Requires: %name-classads = %version-%release
Requires: pcre-devel
Obsoletes: classads-devel <= 1.0.8
Provides: classads-devel = %version-%release

%description classads-devel
Header files for HTCondor's ClassAd Library, a powerful and flexible,
semi-structured representation of data.

#######################
%if %cream
%package cream-gahp
Summary: HTCondor's CREAM Gahp
Group: Applications/System
Requires: %name = %version-%release
Requires: %name-classads = %{version}-%{release}

%description cream-gahp
The condor-cream-gahp enables CREAM interoperability for HTCondor.

%endif

#######################
%if %parallel_setup
%package parallel-setup
Summary: Configure HTCondor for Parallel Universe jobs
Group: Applications/System
Requires: %name = %version-%release

%description parallel-setup
Running Parallel Universe jobs in HTCondor requires some configuration;
in particular, a dedicated scheduler is required.  In order to support
running parallel universe jobs out of the box, this sub-package provides
a condor_config.local.dedicated.resource file that sets up the current
host as the DedicatedScheduler.
%endif


#######################
%package python
Summary: Python bindings for HTCondor.
Group: Applications/System
Requires: python >= 2.2
Requires: %name = %version-%release

%description python
The python bindings allow one to directly invoke the C++ implementations of
the ClassAd library and HTCondor from python


#######################
%package bosco
Summary: BOSCO, a HTCondor overlay system for managing jobs at remote clusters
Url: http://bosco.opensciencegrid.org
Group: Applications/System
Requires: python >= 2.2
Requires: %name = %version-%release

%description bosco
BOSCO allows a locally-installed HTCondor to submit jobs to remote clusters,
using SSH as a transit mechanism.  It is designed for cases where the remote
cluster is using a different batch system such as PBS, SGE, LSF, or another
HTCondor system.

BOSCO provides an overlay system so the remote clusters appear to be a HTCondor
cluster.  This allows the user to run their workflows using HTCondor tools across
multiple clusters.

%if %std_univ
%package std-universe
Summary: Enable standard universe jobs for HTCondor
Group: Applications/System
Requires: %name = %version-%release

%description std-universe
Includes all the files necessary to support running standard universe jobs.
%endif

%if %uw_build
%package static-shadow
Summary: Statically linked condow_shadow and condor_master binaries
Group: Applications/System
Requires: %name = %version-%release

%description static-shadow
Provides condor_shadow_s and condor_master_s, which have all the globus
libraries statically linked in and, as a result, have a smaller private
memory footprint per process.  This makes it possible to run more shadows
on a single machine at once when memory is the limiting factor.

%package externals
Summary: External packages built into HTCondor
Group: Applications/System
Requires: %name = %version-%release

%description externals
Includes the external packages built when UW_BUILD is enabled

%endif

%pre
getent group condor >/dev/null || groupadd -r condor
getent passwd condor >/dev/null || \
  useradd -r -g condor -d %_var/lib/condor -s /sbin/nologin \
    -c "Owner of HTCondor Daemons" condor
exit 0


%prep
%if %git_build
%setup -q -c -n %{name}-%{tarball_version}
%else
# For release tarballs
%setup -q -n %{name}-%{tarball_version}
%endif

%patch8 -p1

%if 0%{?hcc}
%patch15 -p0
%endif

# fix errant execute permissions
find src -perm /a+x -type f -name "*.[Cch]" -exec chmod a-x {} \;


%build

# build man files
make -C doc just-man-pages

export CMAKE_PREFIX_PATH=/usr

# Since we don't package the tests and some tests require boost > 1.40, which
# causes build issues with EL5, don't even bother building the tests.

%if %uw_build
%cmake \
       -DBUILDID:STRING=UW_development \
       -DUW_BUILD:BOOL=TRUE \
%if ! %std_univ
       -DCLIPPED:BOOL=TRUE \
%endif
%if %bundle_uw_externals || %bundle_std_univ_externals
       -DEXTERNALS_SOURCE_URL:STRING="$RPM_SOURCE_DIR" \
%endif
       -D_DEBUG:BOOL=TRUE \
       -D_VERBOSE:BOOL=TRUE \
       -DBUILD_TESTING:BOOL=FALSE \
       -DHAVE_BACKFILL:BOOL=FALSE \
       -DHAVE_BOINC:BOOL=FALSE \
       -DWITH_POSTGRESQL:BOOL=FALSE \
       -DWANT_LEASE_MANAGER:BOOL=FALSE

%else

%cmake -DNO_PHONE_HOME:BOOL=TRUE \
       -DBUILD_TESTING:BOOL=FALSE \
%if %std_univ
       -DCLIPPED:BOOL=FALSE \
%endif
%if %bundle_uw_externals || %bundle_std_univ_externals
       -DEXTERNALS_SOURCE_URL:STRING="$RPM_SOURCE_DIR" \
%endif
%if 0%{?fedora}
       -DBUILDID:STRING=RH-%{version}-%{release} \
       -D_VERBOSE:BOOL=TRUE \
%endif
       -DHAVE_BACKFILL:BOOL=FALSE \
       -DHAVE_BOINC:BOOL=FALSE \
%if %gsoap
       -DWITH_GSOAP:BOOL=TRUE \
%else
       -DWITH_GSOAP:BOOL=FALSE \
%endif
       -DWITH_POSTGRESQL:BOOL=FALSE \
       -DHAVE_KBDD:BOOL=TRUE \
       -DHAVE_HIBERNATION:BOOL=TRUE \
       -DWANT_LEASE_MANAGER:BOOL=FALSE \
       -DWANT_HDFS:BOOL=FALSE \
       -DWANT_QUILL:BOOL=FALSE \
       -DWITH_ZLIB:BOOL=FALSE \
       -DWITH_POSTGRESQL:BOOL=FALSE \
       -DWANT_CONTRIB:BOOL=ON \
       -DWITH_PIGEON:BOOL=FALSE \
%if %plumage
       -DWITH_PLUMAGE:BOOL=TRUE \
%else
       -DWITH_PLUMAGE:BOOL=FALSE \
%endif
%if %aviary
       -DWITH_AVIARY:BOOL=TRUE \
%else
       -DWITH_AVIARY:BOOL=FALSE \
%endif
       -DWANT_FULL_DEPLOYMENT:BOOL=TRUE \
%if %qmf
       -DWITH_TRIGGERD:BOOL=TRUE \
       -DWITH_MANAGEMENT:BOOL=TRUE \
       -DWITH_QPID:BOOL=TRUE \
%else
       -DWITH_TRIGGERD:BOOL=FALSE \
       -DWITH_MANAGEMENT:BOOL=FALSE \
       -DWITH_QPID:BOOL=FALSE \
%endif
%if %blahp
       -DBLAHP_FOUND=/usr/libexec/blahp/BLClient \
       -DWITH_BLAHP:BOOL=TRUE \
%else
       -DWITH_BLAHP:BOOL=FALSE \
%endif
%if %cream
       -DWITH_CREAM:BOOL=TRUE \
%else
       -DWITH_CREAM:BOOL=FALSE \
%endif
%if %glexec
       -DWANT_GLEXEC:BOOL=TRUE \
%else
       -DWANT_GLEXEC:BOOL=FALSE \
%endif
%if %deltacloud
       -DWITH_LIBDELTACLOUD:BOOL=TRUE \
%else
       -DWITH_LIBDELTACLOUD:BOOL=FALSE \
%endif
       -DWITH_GLOBUS:BOOL=TRUE \
       -DWITH_PYTHON_BINDINGS:BOOL=TRUE \
%if %cgroups
        -DWITH_LIBCGROUP:BOOL=TRUE \
        -DLIBCGROUP_FOUND_SEARCH_cgroup=/%{_lib}/libcgroup.so.1
%endif
%endif

# Patch condor_config.generic for 64-bit rpm
(cd src/condor_examples; patch < condor_config.generic.rpm.patch)

%if %uw_build || %std_univ
# build externals first to avoid dependency issues
make %{?_smp_mflags} externals
%endif
make %{?_smp_mflags}

%install
# installation happens into a temporary location, this function is
# useful in moving files into their final locations
function populate {
  _dest="$1"; shift; _src="$*"
  mkdir -p "%{buildroot}/$_dest"
  mv $_src "%{buildroot}/$_dest"
}

rm -rf %{buildroot}
echo ---------------------------- makefile ---------------------------------
make install DESTDIR=%{buildroot}

# The install target puts etc/ under usr/, let's fix that.
mv %{buildroot}/usr/etc %{buildroot}/%{_sysconfdir}

populate %_sysconfdir/condor %{buildroot}/%{_usr}/lib/condor_ssh_to_job_sshd_config_template

# Things in /usr/lib really belong in /usr/share/condor
populate %{_datadir}/condor %{buildroot}/%{_usr}/lib/*
# Except for the shared libs
populate %{_libdir}/ %{buildroot}/%{_datadir}/condor/libclassad.so*
rm -f %{buildroot}/%{_datadir}/condor/libclassad.a
mv %{buildroot}%{_datadir}/condor/lib*.so %{buildroot}%{_libdir}/

%if %aviary || %qmf
populate %{_libdir}/condor/plugins %{buildroot}/%{_usr}/libexec/*-plugin.so
%endif

# It is proper to put HTCondor specific libexec binaries under libexec/condor/
populate %_libexecdir/condor %{buildroot}/usr/libexec/*

# man pages go under %{_mandir}
mkdir -p %{buildroot}/%{_mandir}
mv %{buildroot}/usr/man/man1 %{buildroot}/%{_mandir}

mkdir -p %{buildroot}/%{_sysconfdir}/condor
# the default condor_config file is not architecture aware and thus
# sets the LIB directory to always be /usr/lib, we want to do better
# than that. this is, so far, the best place to do this
# specialization. we strip the "lib" or "lib64" part from _libdir and
# stick it in the LIB variable in the config.
LIB=$(echo %{?_libdir} | sed -e 's:/usr/\(.*\):\1:')
if [ "$LIB" = "%_libdir" ]; then
  echo "_libdir does not contain /usr, sed expression needs attention"
  exit 1
fi
sed -e "s:^LIB\s*=.*:LIB = \$(RELEASE_DIR)/$LIB/condor:" \
  %{buildroot}/etc/examples/condor_config.generic \
  > %{buildroot}/%{_sysconfdir}/condor/condor_config

# Install the basic configuration, a Personal HTCondor config. Allows for
# yum install condor + service condor start and go.
mkdir -m0755 %{buildroot}/%{_sysconfdir}/condor/config.d
# cp %{buildroot}/etc/examples/condor_config.local %{buildroot}/%{_sysconfdir}/condor/config.d/00personal_condor.config
%if %parallel_setup
cp %{SOURCE5} %{buildroot}/%{_sysconfdir}/condor/config.d/20dedicated_scheduler_condor.config
%endif

%if %qmf
# Install condor-qmf's base plugin configuration
populate %_sysconfdir/condor/config.d %{buildroot}/etc/examples/60condor-qmf.config
%endif
%if %aviary
# Install condor-aviary's base plugin configuration
populate %_sysconfdir/condor/config.d %{buildroot}/etc/examples/61aviary.config
populate %_sysconfdir/condor/config.d %{buildroot}/etc/examples/63aviary-hadoop.config

mkdir -p %{buildroot}/%{_var}/lib/condor/aviary
populate %{_var}/lib/condor/aviary %{buildroot}/usr/axis2.xml
populate %{_var}/lib/condor/aviary %{buildroot}/usr/services/
populate %{_libdir}/condor/plugins src/condor_contrib/aviary/src/collector/libaviary_collector_axis.so
populate %{_libdir}/condor/plugins src/condor_contrib/aviary/src/collector/AviaryCollectorPlugin-plugin.so
populate %{_libdir}/condor/plugins src/condor_contrib/aviary/src/hadoop/AviaryHadoopPlugin-plugin.so
populate %{_libdir}/condor/plugins src/condor_contrib/aviary/src/job/AviaryScheddPlugin-plugin.so
populate %{_libdir}/condor/plugins src/condor_contrib/aviary/src/locator/AviaryLocatorPlugin-plugin.so
%endif

%if %plumage
# Install condor-plumage's base plugin configuration
populate %_sysconfdir/condor/config.d %{buildroot}/etc/examples/62plumage.config
rm -f %{buildroot}/%{_bindir}/ods_job_etl_tool
rm -f %{buildroot}/%{_sbindir}/ods_job_etl_server
mkdir -p -m0755 %{buildroot}/%{_var}/lib/condor/ViewHist
%endif

mkdir -p -m0755 %{buildroot}/%{_var}/run/condor
mkdir -p -m0755 %{buildroot}/%{_var}/log/condor
mkdir -p -m0755 %{buildroot}/%{_var}/lock/condor
mkdir -p -m1777 %{buildroot}/%{_var}/lock/condor/local
# Note we use %{_var}/lib instead of %{_sharedstatedir} for RHEL5 compatibility
mkdir -p -m0755 %{buildroot}/%{_var}/lib/condor/spool
mkdir -p -m1777 %{buildroot}/%{_var}/lib/condor/execute

cat >> %{buildroot}/%_sysconfdir/condor/condor_config.local << EOF
CONDOR_DEVELOPERS = NONE
CONDOR_HOST = \$(FULL_HOSTNAME)
COLLECTOR_NAME = Personal Condor
START = TRUE
SUSPEND = FALSE
PREEMPT = FALSE
KILL = FALSE
DAEMON_LIST = COLLECTOR, MASTER, NEGOTIATOR, SCHEDD, STARTD
NEGOTIATOR_INTERVAL = 20
EOF

# this gets around a bug whose fix is not yet merged
echo "TRUST_UID_DOMAIN = TRUE" >> %{buildroot}/%_sysconfdir/condor/condor_config.local

# no master shutdown program for now
rm -f %{buildroot}/%{_sbindir}/condor_set_shutdown
rm -f %{buildroot}/%{_mandir}/man1/condor_set_shutdown.1

# not packaging deployment tools
rm -f %{buildroot}/%{_mandir}/man1/condor_config_bind.1
rm -f %{buildroot}/%{_mandir}/man1/condor_cold_start.1
rm -f %{buildroot}/%{_mandir}/man1/condor_cold_stop.1
rm -f %{buildroot}/%{_mandir}/man1/uniq_pid_midwife.1
rm -f %{buildroot}/%{_mandir}/man1/uniq_pid_undertaker.1
rm -f %{buildroot}/%{_mandir}/man1/filelock_midwife.1
rm -f %{buildroot}/%{_mandir}/man1/filelock_undertaker.1
rm -f %{buildroot}/%{_mandir}/man1/install_release.1
rm -f %{buildroot}/%{_mandir}/man1/cleanup_release.1

# not packaging configure/install scripts
rm -f %{buildroot}/%{_mandir}/man1/condor_configure.1

# not packaging legacy cruft
rm -f %{buildroot}/%{_mandir}/man1/condor_master_off.1
rm -f %{buildroot}/%{_mandir}/man1/condor_reconfig_schedd.1
rm -f %{buildroot}/%{_mandir}/man1/condor_convert_history.1

# not packaging quill bits
rm -f %{buildroot}/%{_mandir}/man1/condor_load_history.1

# this one got removed but the manpage was left around
rm -f %{buildroot}/%{_mandir}/man1/condor_glidein.1

# Remove junk
rm -rf %{buildroot}/%{_sysconfdir}/sysconfig
rm -rf %{buildroot}/%{_sysconfdir}/init.d

%if %systemd
# install tmpfiles.d/condor.conf
mkdir -p %{buildroot}%{_sysconfdir}/tmpfiles.d
install -m 0644 %{SOURCE2} %{buildroot}%{_sysconfdir}/tmpfiles.d/%{name}.conf

mkdir -p %{buildroot}%{_unitdir}
cp %{SOURCE3} %{buildroot}%{_unitdir}/condor.service
%else
# install the lsb init script
install -Dp -m0755 %{buildroot}/etc/examples/condor.init %{buildroot}%{_initrddir}/condor
install -Dp -m 0644 %{SOURCE4} %buildroot/usr/share/osg/sysconfig/condor
mkdir %{buildroot}%{_sysconfdir}/sysconfig/
install -Dp -m 0644 %{buildroot}/etc/examples/condor.sysconfig %{buildroot}%{_sysconfdir}/sysconfig/condor
%endif

# Install perl modules
install -m 0755 src/condor_scripts/Condor.pm %{buildroot}%{_datadir}/condor/
install -m 0755 src/condor_scripts/CondorPersonal.pm %{buildroot}%{_datadir}/condor/
install -m 0755 src/condor_scripts/CondorTest.pm %{buildroot}%{_datadir}/condor/
install -m 0755 src/condor_scripts/CondorUtils.pm %{buildroot}%{_datadir}/condor/

# Install python-binding libs
mkdir -p %{buildroot}%{python_sitearch}
install -m 0755 src/python-bindings/{classad,htcondor}.so %{buildroot}%{python_sitearch}
install -m 0755 src/python-bindings/libpyclassad*.so %{buildroot}%{_libdir}

# we must place the config examples in builddir so %doc can find them
mv %{buildroot}/etc/examples %_builddir/%name-%tarball_version

# Remove stuff that comes from the full-deploy
rm -rf %{buildroot}%{_sbindir}/cleanup_release
rm -rf %{buildroot}%{_sbindir}/condor
rm -rf %{buildroot}%{_sbindir}/condor_cleanup_local
rm -rf %{buildroot}%{_sbindir}/condor_cold_start
rm -rf %{buildroot}%{_sbindir}/condor_cold_stop
rm -rf %{buildroot}%{_sbindir}/condor_config_bind
rm -rf %{buildroot}%{_sbindir}/condor_configure
rm -rf %{buildroot}%{_sbindir}/condor_credd
rm -rf %{buildroot}%{_sbindir}/condor_install
rm -rf %{buildroot}%{_sbindir}/condor_install_local
rm -rf %{buildroot}%{_sbindir}/condor_local_start
rm -rf %{buildroot}%{_sbindir}/condor_local_stop
rm -rf %{buildroot}%{_sbindir}/condor_startd_factory
rm -rf %{buildroot}%{_sbindir}/condor_vm-gahp-vmware
rm -rf %{buildroot}%{_sbindir}/condor_vm_vmware.pl
rm -rf %{buildroot}%{_sbindir}/filelock_midwife
rm -rf %{buildroot}%{_sbindir}/filelock_undertaker
rm -rf %{buildroot}%{_sbindir}/install_release
rm -rf %{buildroot}%{_sbindir}/uniq_pid_command
rm -rf %{buildroot}%{_sbindir}/uniq_pid_midwife
rm -rf %{buildroot}%{_sbindir}/uniq_pid_undertaker
rm -rf %{buildroot}%{_sbindir}/condor_master_off
rm -rf %{buildroot}%{_sbindir}/condor_reconfig_schedd
rm -rf %{buildroot}%{_datadir}/condor/Execute.pm
rm -rf %{buildroot}%{_datadir}/condor/ExecuteLock.pm
rm -rf %{buildroot}%{_datadir}/condor/FileLock.pm
rm -rf %{buildroot}%{_usrsrc}/chirp/chirp_*
rm -rf %{buildroot}%{_usrsrc}/startd_factory
rm -rf %{buildroot}%{_usrsrc}/drmaa/drmaa-*
rm -rf %{buildroot}/usr/DOC
rm -rf %{buildroot}/usr/INSTALL
rm -rf %{buildroot}/usr/LICENSE-2.0.txt
rm -rf %{buildroot}/usr/README
rm -rf %{buildroot}/usr/examples/
rm -rf %{buildroot}%{_includedir}/MyString.h
rm -rf %{buildroot}%{_includedir}/chirp_client.h
rm -rf %{buildroot}%{_includedir}/compat_classad*
rm -rf %{buildroot}%{_includedir}/condor_classad.h
rm -rf %{buildroot}%{_includedir}/condor_constants.h
rm -rf %{buildroot}%{_includedir}/condor_event.h
rm -rf %{buildroot}%{_includedir}/condor_header_features.h
rm -rf %{buildroot}%{_includedir}/condor_holdcodes.h
rm -rf %{buildroot}%{_includedir}/file_lock.h
rm -rf %{buildroot}%{_includedir}/iso_dates.h
rm -rf %{buildroot}%{_includedir}/read_user_log.h
rm -rf %{buildroot}%{_includedir}/stl_string_utils.h
rm -rf %{buildroot}%{_includedir}/user_log.README
rm -rf %{buildroot}%{_includedir}/user_log.c++.h
rm -rf %{buildroot}%{_includedir}/usr/include/condor_ast.h
rm -rf %{buildroot}%{_includedir}/condor_astbase.h
rm -rf %{buildroot}%{_includedir}/condor_attrlist.h
rm -rf %{buildroot}%{_includedir}/condor_exprtype.h
rm -rf %{buildroot}%{_includedir}/condor_parser.h
rm -rf %{buildroot}%{_includedir}/write_user_log.h
rm -rf %{buildroot}%{_includedir}/condor_ast.h
rm -rf %{buildroot}%{_includedir}/drmaa.h
rm -rf %{buildroot}%{_includedir}/README
rm -rf %{buildroot}%{_libexecdir}/condor/bgp_*
rm -rf %{buildroot}%{_datadir}/condor/libchirp_client.a
rm -rf %{buildroot}%{_datadir}/condor/libcondorapi.a
rm -rf %{buildroot}%{_mandir}/man1/cleanup_release.1*
rm -rf %{buildroot}%{_mandir}/man1/condor_cold_start.1*
rm -rf %{buildroot}%{_mandir}/man1/condor_cold_stop.1*
%if ! %std_univ
rm -rf %{buildroot}%{_mandir}/man1/condor_checkpoint.1*
rm -rf %{buildroot}%{_mandir}/man1/condor_compile.1*
%endif
rm -rf %{buildroot}%{_mandir}/man1/condor_config_bind.1*
rm -rf %{buildroot}%{_mandir}/man1/condor_configure.1*
rm -rf %{buildroot}%{_mandir}/man1/condor_load_history.1*
rm -rf %{buildroot}%{_mandir}/man1/condor_set_shutdown.1*
rm -rf %{buildroot}%{_mandir}/man1/filelock_midwife.1*
rm -rf %{buildroot}%{_mandir}/man1/filelock_undertaker.1*
rm -rf %{buildroot}%{_mandir}/man1/install_release.1*
rm -rf %{buildroot}%{_mandir}/man1/uniq_pid_midwife.1*
rm -rf %{buildroot}%{_mandir}/man1/uniq_pid_undertaker.1*

rm -rf %{buildroot}%{_datadir}/condor/python/{htcondor,classad}.so
rm -rf %{buildroot}%{_datadir}/condor/{libpyclassad*,htcondor,classad}.so

# Install BOSCO
mkdir -p %{buildroot}%{python_sitelib}
mv %{buildroot}%{_libexecdir}/condor/campus_factory/python-lib/GlideinWMS %{buildroot}%{python_sitelib}
mv %{buildroot}%{_libexecdir}/condor/campus_factory/python-lib/campus_factory %{buildroot}%{python_sitelib}
mv %{buildroot}%{_libexecdir}/condor/campus_factory/share/condor/condor_config.factory %{buildroot}%{_sysconfdir}/condor/config.d/60-campus_factory.config
mv %{buildroot}%{_libexecdir}/condor/campus_factory/etc/campus_factory.conf %{buildroot}%{_sysconfdir}/condor/
mv %{buildroot}%{_libexecdir}/condor/campus_factory/share %{buildroot}%{_datadir}/condor/campus_factory

%if %blahp && ! %uw_build
install -p -m 0644 %{SOURCE6} %{buildroot}%{_sysconfdir}/condor/config.d/10-batch_gahp_blahp.config
%endif

%if %osg || %hcc
install -p -m 0644 %{SOURCE7} %{buildroot}%{_sysconfdir}/condor/config.d/00-restart_peaceful.config
%endif

%if %std_univ
populate %{_libdir}/condor %{buildroot}/%{_datadir}/condor/condor_rt0.o
populate %{_libdir}/condor %{buildroot}/%{_datadir}/condor/libcomp_libgcc.a
populate %{_libdir}/condor %{buildroot}/%{_datadir}/condor/libcomp_libgcc_eh.a
populate %{_libdir}/condor %{buildroot}/%{_datadir}/condor/libcomp_libstdc++.a
populate %{_libdir}/condor %{buildroot}/%{_datadir}/condor/libcondor_c.a
populate %{_libdir}/condor %{buildroot}/%{_datadir}/condor/libcondor_nss_dns.a
populate %{_libdir}/condor %{buildroot}/%{_datadir}/condor/libcondor_nss_files.a
populate %{_libdir}/condor %{buildroot}/%{_datadir}/condor/libcondor_resolv.a
populate %{_libdir}/condor %{buildroot}/%{_datadir}/condor/libcondor_z.a
populate %{_libdir}/condor %{buildroot}/%{_datadir}/condor/libcondorsyscall.a
%ifarch %{ix86}
%if 0%{?rhel} == 5
populate %{_libdir}/condor %{buildroot}/%{_datadir}/condor/libcondorzsyscall.a
%endif
%endif
populate %{_libdir}/condor %{buildroot}/%{_datadir}/condor/ld
populate %{_libdir}/condor %{buildroot}/%{_datadir}/condor/real-ld
%endif

%if %uw_build
populate %{_libdir}/condor %{buildroot}/%{_libdir}/libdrmaa.so
populate %{_libdir}/condor %{buildroot}/%{_datadir}/condor/condor/libglobus*.so*
populate %{_libdir}/condor %{buildroot}/%{_datadir}/condor/condor/libvomsapi*.so*
populate %{_libdir}/condor %{buildroot}/%{_datadir}/condor/libcondordrmaa.a
# these probably belong elsewhere
populate %{_libdir}/condor %{buildroot}/%{_datadir}/condor/ugahp.jar
%endif


%clean
rm -rf %{buildroot}


%check
# This currently takes hours and can kill your machine...
#cd condor_tests
#make check-seralized

#################
%files
%defattr(-,root,root,-)
%doc LICENSE-2.0.txt examples
%dir %_sysconfdir/condor/
%config(noreplace) %_sysconfdir/condor/condor_config
%if %systemd
%config(noreplace) %_sysconfdir/tmpfiles.d/%{name}.conf
%{_unitdir}/condor.service
%else
%_initrddir/condor
/usr/share/osg/sysconfig/condor
%config(noreplace) /etc/sysconfig/condor
%endif
%dir %_datadir/condor/
%_datadir/condor/Chirp.jar
%_datadir/condor/CondorJavaInfo.class
%_datadir/condor/CondorJavaWrapper.class
%_datadir/condor/Condor.pm
%_datadir/condor/scimark2lib.jar
%_datadir/condor/CondorPersonal.pm
%_datadir/condor/CondorTest.pm
%_datadir/condor/CondorUtils.pm
%dir %_sysconfdir/condor/config.d/
#%_sysconfdir/condor/config.d/00personal_condor.config
%_sysconfdir/condor/condor_ssh_to_job_sshd_config_template
%if %gsoap || %uw_build
%dir %_datadir/condor/webservice/
%_datadir/condor/webservice/condorCollector.wsdl
%_datadir/condor/webservice/condorSchedd.wsdl
%endif
%_libdir/libchirp_client.so
%_libdir/libcondor_utils_%{version_}.so
%_libdir/libcondorapi.so
%dir %_libexecdir/condor/
%_libexecdir/condor/accountant_log_fixer
%_libexecdir/condor/condor_chirp
%_libexecdir/condor/condor_ssh
%_libexecdir/condor/sshd.sh
%_libexecdir/condor/condor_history_helper
%_libexecdir/condor/condor_job_router
%_libexecdir/condor/condor_pid_ns_init
%_libexecdir/condor/condor_urlfetch
%if %glexec
%_libexecdir/condor/condor_glexec_setup
%_libexecdir/condor/condor_glexec_run
%_libexecdir/condor/condor_glexec_job_wrapper
%_libexecdir/condor/condor_glexec_update_proxy
%_libexecdir/condor/condor_glexec_cleanup
%_libexecdir/condor/condor_glexec_kill
%endif
%if %blahp
%dir %_libexecdir/condor/glite/bin
%_libexecdir/condor/glite/bin/nqs_cancel.sh
%_libexecdir/condor/glite/bin/nqs_hold.sh
%_libexecdir/condor/glite/bin/nqs_resume.sh
%_libexecdir/condor/glite/bin/nqs_status.sh
%_libexecdir/condor/glite/bin/nqs_submit.sh
%if ! %uw_build
%config(noreplace) %{_sysconfdir}/condor/config.d/10-batch_gahp_blahp.config
%endif
%endif
%if %osg || %hcc
%config(noreplace) %{_sysconfdir}/condor/config.d/00-restart_peaceful.config
%endif
%_libexecdir/condor/condor_limits_wrapper.sh
%_libexecdir/condor/condor_rooster
%_libexecdir/condor/condor_schedd.init
%_libexecdir/condor/condor_ssh_to_job_shell_setup
%_libexecdir/condor/condor_ssh_to_job_sshd_setup
%_libexecdir/condor/condor_power_state
%_libexecdir/condor/condor_kflops
%_libexecdir/condor/condor_mips
%_libexecdir/condor/data_plugin
%_libexecdir/condor/curl_plugin
%_libexecdir/condor/condor_shared_port
%_libexecdir/condor/condor_glexec_wrapper
%_libexecdir/condor/glexec_starter_setup.sh
%_libexecdir/condor/condor_defrag
%_libexecdir/condor/interactive.sub
%_libexecdir/condor/condor_dagman_metrics_reporter
%_libexecdir/condor/condor_gangliad
%_mandir/man1/condor_advertise.1.gz
%_mandir/man1/condor_check_userlogs.1.gz
%_mandir/man1/condor_chirp.1.gz
%_mandir/man1/condor_cod.1.gz
%_mandir/man1/condor_config_val.1.gz
%_mandir/man1/condor_dagman.1.gz
%_mandir/man1/condor_dagman_metrics_reporter.1.gz
%_mandir/man1/condor_fetchlog.1.gz
%_mandir/man1/condor_findhost.1.gz
%_mandir/man1/condor_gpu_discovery.1.gz
%_mandir/man1/condor_history.1.gz
%_mandir/man1/condor_hold.1.gz
%_mandir/man1/condor_master.1.gz
%_mandir/man1/condor_off.1.gz
%_mandir/man1/condor_on.1.gz
%_mandir/man1/condor_pool_job_report.1.gz
%_mandir/man1/condor_preen.1.gz
%_mandir/man1/condor_prio.1.gz
%_mandir/man1/condor_q.1.gz
%_mandir/man1/condor_qsub.1.gz
%_mandir/man1/condor_qedit.1.gz
%_mandir/man1/condor_reconfig.1.gz
%_mandir/man1/condor_release.1.gz
%_mandir/man1/condor_reschedule.1.gz
%_mandir/man1/condor_restart.1.gz
%_mandir/man1/condor_rm.1.gz
%_mandir/man1/condor_run.1.gz
%_mandir/man1/condor_sos.1.gz
%_mandir/man1/condor_stats.1.gz
%_mandir/man1/condor_status.1.gz
%_mandir/man1/condor_store_cred.1.gz
%_mandir/man1/condor_submit.1.gz
%_mandir/man1/condor_submit_dag.1.gz
%_mandir/man1/condor_transfer_data.1.gz
%_mandir/man1/condor_updates_stats.1.gz
%_mandir/man1/condor_urlfetch.1.gz
%_mandir/man1/condor_userlog.1.gz
%_mandir/man1/condor_userprio.1.gz
%_mandir/man1/condor_vacate.1.gz
%_mandir/man1/condor_vacate_job.1.gz
%_mandir/man1/condor_version.1.gz
%_mandir/man1/condor_wait.1.gz
%_mandir/man1/condor_router_history.1.gz
%_mandir/man1/condor_continue.1.gz
%_mandir/man1/condor_suspend.1.gz
%_mandir/man1/condor_router_q.1.gz
%_mandir/man1/condor_ssh_to_job.1.gz
%_mandir/man1/condor_power.1.gz
%_mandir/man1/condor_gather_info.1.gz
%_mandir/man1/condor_router_rm.1.gz
%_mandir/man1/condor_drain.1.gz
%_mandir/man1/condor_install.1.gz
%_mandir/man1/condor_ping.1.gz
%_mandir/man1/condor_rmdir.1.gz
%_mandir/man1/condor_tail.1.gz
%_mandir/man1/condor_who.1.gz
# bin/condor is a link for checkpoint, reschedule, vacate
%_bindir/condor_submit_dag
%_bindir/condor_who
%_bindir/condor_prio
%_bindir/condor_transfer_data
%_bindir/condor_check_userlogs
%_bindir/condor_q
%_libexecdir/condor/condor_transferer
%_bindir/condor_cod
%_bindir/condor_qedit
%_bindir/condor_userlog
%_bindir/condor_release
%_bindir/condor_userlog_job_counter
%_bindir/condor_config_val
%_bindir/condor_reschedule
%_bindir/condor_userprio
%_bindir/condor_dagman
%_bindir/condor_rm
%_bindir/condor_vacate
%_bindir/condor_run
%_bindir/condor_router_history
%_bindir/condor_router_q
%_bindir/condor_router_rm
%_bindir/condor_vacate_job
%_bindir/condor_findhost
%_bindir/condor_stats
%_bindir/condor_version
%_bindir/condor_history
%_bindir/condor_status
%_bindir/condor_wait
%_bindir/condor_hold
%_bindir/condor_submit
%_bindir/condor_ssh_to_job
%_bindir/condor_power
%_bindir/condor_gather_info
%_bindir/condor_continue
%_bindir/condor_suspend
%_bindir/condor_test_match
%_bindir/condor_drain
%_bindir/condor_ping
%_bindir/condor_tail
%_bindir/condor_qsub
%_bindir/condor_pool_job_report
# reconfig_schedd, restart
# sbin/condor is a link for master_off, off, on, reconfig,
%_sbindir/condor_advertise
%_sbindir/condor_c-gahp
%_sbindir/condor_c-gahp_worker_thread
%_sbindir/condor_collector
%_sbindir/condor_fetchlog
%_sbindir/condor_had
%_sbindir/condor_init
%_sbindir/condor_master
%_sbindir/condor_negotiator
%_sbindir/condor_off
%_sbindir/condor_on
%_sbindir/condor_preen
%_sbindir/condor_reconfig
%_sbindir/condor_replication
%_sbindir/condor_restart
%attr(6755, root, root) %_sbindir/condor_root_switchboard
%_sbindir/condor_schedd
%_sbindir/condor_shadow
%_sbindir/condor_sos
%_sbindir/condor_startd
%_sbindir/condor_starter
%_sbindir/condor_store_cred
%_sbindir/condor_testwritelog
%_sbindir/condor_transferd
%_sbindir/condor_updates_stats
%_sbindir/ec2_gahp
%_sbindir/condor_gridmanager
%_sbindir/condor_gridshell
%_sbindir/gahp_server
%_sbindir/grid_monitor
%_sbindir/grid_monitor.sh
%_sbindir/remote_gahp
%_sbindir/nordugrid_gahp
%_sbindir/gce_gahp
%if %uw_build
%_sbindir/boinc_gahp
%endif
%_libexecdir/condor/condor_gpu_discovery
%_sbindir/condor_vm_vmware
%config(noreplace) %_sysconfdir/condor/condor_config.local
%config(noreplace) %_sysconfdir/condor/ganglia.d/00_default_metrics
%defattr(-,condor,condor,-)
%dir %_var/lib/condor/
%dir %_var/lib/condor/execute/
%dir %_var/log/condor/
%dir %_var/lib/condor/spool/
%if %systemd
%ghost %dir %_var/lock/condor/
%ghost %dir %_var/run/condor/
%else
%dir %_var/lock/condor
%dir %_var/lock/condor/local
%dir %_var/run/condor
%endif

#################
%files procd
%_sbindir/condor_procd
%_sbindir/gidd_alloc
%_sbindir/procd_ctl
%_mandir/man1/procd_ctl.1.gz
%_mandir/man1/gidd_alloc.1.gz
%_mandir/man1/condor_procd.1.gz

#################
%if %qmf
%files qmf
%defattr(-,root,root,-)
%doc LICENSE-2.0.txt NOTICE.txt
%_sysconfdir/condor/config.d/60condor-qmf.config
%dir %_libdir/condor/plugins
%_libdir/condor/plugins/MgmtCollectorPlugin-plugin.so
%_libdir/condor/plugins/MgmtMasterPlugin-plugin.so
%_libdir/condor/plugins/MgmtNegotiatorPlugin-plugin.so
%_libdir/condor/plugins/MgmtScheddPlugin-plugin.so
%_libdir/condor/plugins/MgmtStartdPlugin-plugin.so
%_bindir/get_trigger_data
%_sbindir/condor_trigger_config
%_sbindir/condor_triggerd
%_sbindir/condor_job_server
%endif

#################
%if %aviary
%files aviary-common
%defattr(-,root,root,-)
%doc LICENSE-2.0.txt NOTICE.txt
%_sysconfdir/condor/config.d/61aviary.config
%dir %_libdir/condor/plugins
%_libdir/condor/plugins/AviaryScheddPlugin-plugin.so
%_libdir/condor/plugins/AviaryLocatorPlugin-plugin.so
%_libdir/condor/plugins/AviaryCollectorPlugin-plugin.so
%_libdir/condor/plugins/libaviary_collector_axis.so
%_sbindir/aviary_query_server
%dir %_datadir/condor/aviary
%_datadir/condor/aviary/jobcontrol.py*
%_datadir/condor/aviary/jobquery.py*
%_datadir/condor/aviary/submissions.py*
%_datadir/condor/aviary/submission_ids.py*
%_datadir/condor/aviary/subinventory.py*
%_datadir/condor/aviary/submit.py*
%_datadir/condor/aviary/setattr.py*
%_datadir/condor/aviary/jobinventory.py*
%_datadir/condor/aviary/locator.py*
%_datadir/condor/aviary/collector_tool.py*
%dir %_datadir/condor/aviary/dag
%_datadir/condor/aviary/dag/diamond.dag
%_datadir/condor/aviary/dag/dag-submit.py*
%_datadir/condor/aviary/dag/job.sub
%dir %_datadir/condor/aviary/module
%_datadir/condor/aviary/module/aviary/util.py*
%_datadir/condor/aviary/module/aviary/https.py*
%_datadir/condor/aviary/module/aviary/__init__.py*
%_datadir/condor/aviary/README
%dir %_var/lib/condor/aviary
%_var/lib/condor/aviary/axis2.xml
%dir %_var/lib/condor/aviary/services
%dir %_var/lib/condor/aviary/services/job
%_var/lib/condor/aviary/services/job/services.xml
%_var/lib/condor/aviary/services/job/aviary-common.xsd
%_var/lib/condor/aviary/services/job/aviary-job.xsd
%_var/lib/condor/aviary/services/job/aviary-job.wsdl
%dir %_var/lib/condor/aviary/services/query
%_var/lib/condor/aviary/services/query/services.xml
%_var/lib/condor/aviary/services/query/aviary-common.xsd
%_var/lib/condor/aviary/services/query/aviary-query.xsd
%_var/lib/condor/aviary/services/query/aviary-query.wsdl
%dir %_var/lib/condor/aviary/services/locator
%_var/lib/condor/aviary/services/locator/services.xml
%_var/lib/condor/aviary/services/locator/aviary-common.xsd
%_var/lib/condor/aviary/services/locator/aviary-locator.xsd
%_var/lib/condor/aviary/services/locator/aviary-locator.wsdl
%dir %_var/lib/condor/aviary/services/collector
%_var/lib/condor/aviary/services/collector/services.xml
%_var/lib/condor/aviary/services/collector/aviary-common.xsd
%_var/lib/condor/aviary/services/collector/aviary-collector.xsd
%_var/lib/condor/aviary/services/collector/aviary-collector.wsdl
%_var/lib/condor/aviary/services/collector/libaviary_collector_axis.so

%files aviary
%defattr(-,root,root,-)
%doc LICENSE-2.0.txt NOTICE.txt
%_libdir/libaviary_axis_provider.so
%_libdir/libaviary_wso2_common.so
%dir %_libdir/condor/plugins
%_var/lib/condor/aviary/services/job/libaviary_job_axis.so
%_var/lib/condor/aviary/services/query/libaviary_query_axis.so
%_var/lib/condor/aviary/services/locator/libaviary_locator_axis.so

%files aviary-hadoop-common
%defattr(-,root,root,-)
%doc LICENSE-2.0.txt NOTICE.txt
%_var/lib/condor/aviary/services/hadoop/services.xml
%_var/lib/condor/aviary/services/hadoop/aviary-common.xsd
%_var/lib/condor/aviary/services/hadoop/aviary-hadoop.xsd
%_var/lib/condor/aviary/services/hadoop/aviary-hadoop.wsdl
%_datadir/condor/aviary/hadoop_tool.py*

%files aviary-hadoop
%defattr(-,root,root,-)
%doc LICENSE-2.0.txt NOTICE.txt
%_var/lib/condor/aviary/services/hadoop/libaviary_hadoop_axis.so
%_libdir/condor/plugins/AviaryHadoopPlugin-plugin.so
%_sysconfdir/condor/config.d/63aviary-hadoop.config
%_datadir/condor/aviary/hdfs_datanode.sh
%_datadir/condor/aviary/hdfs_namenode.sh
%_datadir/condor/aviary/mapred_jobtracker.sh
%_datadir/condor/aviary/mapred_tasktracker.sh
%endif

#################
%if %plumage
%files plumage
%defattr(-,root,root,-)
%doc LICENSE-2.0.txt NOTICE.txt
%_sysconfdir/condor/config.d/62plumage.config
%dir %_libdir/condor/plugins
%_libdir/condor/plugins/PlumageCollectorPlugin-plugin.so
%dir %_datadir/condor/plumage
%_sbindir/plumage_job_etl_server
%_bindir/plumage_history_load
%_bindir/plumage_stats
%_bindir/plumage_history
%_datadir/condor/plumage/README
%_datadir/condor/plumage/SCHEMA
%_datadir/condor/plumage/plumage_accounting
%_datadir/condor/plumage/plumage_scheduler
%_datadir/condor/plumage/plumage_utilization
%defattr(-,condor,condor,-)
%endif

#################
%files kbdd
%defattr(-,root,root,-)
%doc LICENSE-2.0.txt NOTICE.txt
%_sbindir/condor_kbdd

#################
%files vm-gahp
%defattr(-,root,root,-)
%doc LICENSE-2.0.txt NOTICE.txt
%_sbindir/condor_vm-gahp
%_libexecdir/condor/libvirt_simple_script.awk

#################
%if %deltacloud
%files deltacloud-gahp
%defattr(-,root,root,-)
%doc LICENSE-2.0.txt NOTICE.txt
%_sbindir/deltacloud_gahp
%endif

#################
%files classads
%defattr(-,root,root,-)
%doc LICENSE-2.0.txt NOTICE.txt
%_libdir/libclassad.so.*

#################
%files classads-devel
%defattr(-,root,root,-)
%doc LICENSE-2.0.txt NOTICE.txt
%_bindir/classad_functional_tester
%_bindir/classad_version
%_libdir/libclassad.so
%dir %_includedir/classad/
%_includedir/classad/attrrefs.h
%_includedir/classad/cclassad.h
%_includedir/classad/classad_distribution.h
%_includedir/classad/classadErrno.h
%_includedir/classad/classad.h
%_includedir/classad/classadItor.h
%_includedir/classad/classadCache.h
%_includedir/classad/classad_stl.h
%_includedir/classad/collectionBase.h
%_includedir/classad/collection.h
%_includedir/classad/common.h
%_includedir/classad/debug.h
%_includedir/classad/exprList.h
%_includedir/classad/exprTree.h
%_includedir/classad/fnCall.h
%_includedir/classad/indexfile.h
%_includedir/classad/lexer.h
%_includedir/classad/lexerSource.h
%_includedir/classad/literals.h
%_includedir/classad/matchClassad.h
%_includedir/classad/operators.h
%_includedir/classad/query.h
%_includedir/classad/sink.h
%_includedir/classad/source.h
%_includedir/classad/transaction.h
%_includedir/classad/util.h
%_includedir/classad/value.h
%_includedir/classad/view.h
%_includedir/classad/xmlLexer.h
%_includedir/classad/xmlSink.h
%_includedir/classad/xmlSource.h

%if %cream
%files cream-gahp
%defattr(-,root,root,-)
%doc LICENSE-2.0.txt NOTICE.txt
%_sbindir/cream_gahp
%endif

%if %parallel_setup
%files parallel-setup
%defattr(-,root,root,-)
%config(noreplace) %_sysconfdir/condor/config.d/20dedicated_scheduler_condor.config
%endif

%files python
%defattr(-,root,root,-)
%_libdir/libpyclassad*.so
%{python_sitearch}/classad.so
%{python_sitearch}/htcondor.so

%files bosco
%defattr(-,root,root,-)
%config(noreplace) %_sysconfdir/condor/campus_factory.conf
%config(noreplace) %_sysconfdir/condor/config.d/60-campus_factory.config
%_libexecdir/condor/shellselector
%_libexecdir/condor/campus_factory
%_sbindir/bosco_install
%_sbindir/campus_factory
%_sbindir/condor_ft-gahp
%_sbindir/runfactory
%_bindir/bosco_cluster
%_bindir/bosco_ssh_start
%_bindir/bosco_start
%_bindir/bosco_stop
%_bindir/bosco_findplatform
%_bindir/bosco_uninstall
%_bindir/bosco_quickstart
%_bindir/htsub
%_sbindir/glidein_creation
%_datadir/condor/campus_factory
%{python_sitelib}/GlideinWMS
%{python_sitelib}/campus_factory
%_mandir/man1/bosco_cluster.1.gz
%_mandir/man1/bosco_findplatform.1.gz
%_mandir/man1/bosco_install.1.gz
%_mandir/man1/bosco_ssh_start.1.gz
%_mandir/man1/bosco_start.1.gz
%_mandir/man1/bosco_stop.1.gz
%_mandir/man1/bosco_uninstall.1.gz

%if %std_univ
%files std-universe
%_bindir/condor_checkpoint
%_bindir/condor_compile   
%_sbindir/condor_ckpt_server
%_sbindir/condor_shadow.std
%_sbindir/condor_starter.std
%_mandir/man1/condor_compile.1.gz
%_mandir/man1/condor_checkpoint.1.gz
%_libdir/condor/ld
%_libdir/condor/real-ld
%_libdir/condor/condor_rt0.o
%_libdir/condor/libcomp_libgcc.a
%_libdir/condor/libcomp_libgcc_eh.a
%_libdir/condor/libcomp_libstdc++.a
%_libdir/condor/libcondor_c.a
%_libdir/condor/libcondor_nss_dns.a
%_libdir/condor/libcondor_nss_files.a
%_libdir/condor/libcondor_resolv.a
%_libdir/condor/libcondor_z.a
%_libdir/condor/libcondorsyscall.a
%_libexecdir/condor/condor_ckpt_probe
%ifarch %{ix86}
%if 0%{?rhel} == 5
%_libdir/condor/libcondorzsyscall.a
%endif
%endif
%endif

%if %uw_build
%files static-shadow
%{_sbindir}/condor_master_s
%{_sbindir}/condor_shadow_s

%files externals
%dir %_libdir/condor
%_libdir/condor/libcondordrmaa.a
%_libdir/condor/libdrmaa.so
%_libdir/condor/libglobus*.so*
%_libdir/condor/libvomsapi*.so*
%_libdir/condor/ugahp.jar
%_sbindir/deltacloud_gahp
%_sbindir/unicore_gahp
%if %blahp
%_libexecdir/condor/glite/bin/BLClient
%_libexecdir/condor/glite/bin/BLParserLSF
%_libexecdir/condor/glite/bin/BLParserPBS
%_libexecdir/condor/glite/bin/BNotifier
%_libexecdir/condor/glite/bin/BPRclient
%_libexecdir/condor/glite/bin/BPRserver
%_libexecdir/condor/glite/bin/BUpdaterCondor
%_libexecdir/condor/glite/bin/BUpdaterLSF
%_libexecdir/condor/glite/bin/BUpdaterPBS
%_libexecdir/condor/glite/bin/BUpdaterSGE
%_libexecdir/condor/glite/bin/batch_gahp
%_libexecdir/condor/glite/bin/batch_gahp_daemon
%_libexecdir/condor/glite/bin/blah_check_config
%_libexecdir/condor/glite/bin/blah_common_submit_functions.sh
%_libexecdir/condor/glite/bin/blah_job_registry_add
%_libexecdir/condor/glite/bin/blah_job_registry_dump
%_libexecdir/condor/glite/bin/blah_job_registry_lkup
%_libexecdir/condor/glite/bin/blah_job_registry_scan_by_subject
%_libexecdir/condor/glite/bin/blah_load_config.sh
%_libexecdir/condor/glite/bin/blparser_master
%_libexecdir/condor/glite/bin/condor_cancel.sh
%_libexecdir/condor/glite/bin/condor_hold.sh
%_libexecdir/condor/glite/bin/condor_resume.sh
%_libexecdir/condor/glite/bin/condor_status.sh
%_libexecdir/condor/glite/bin/condor_submit.sh
%_libexecdir/condor/glite/bin/lsf_cancel.sh
%_libexecdir/condor/glite/bin/lsf_hold.sh
%_libexecdir/condor/glite/bin/lsf_resume.sh
%_libexecdir/condor/glite/bin/lsf_status.sh
%_libexecdir/condor/glite/bin/lsf_submit.sh
%_libexecdir/condor/glite/bin/pbs_cancel.sh
%_libexecdir/condor/glite/bin/pbs_hold.sh
%_libexecdir/condor/glite/bin/pbs_resume.sh
%_libexecdir/condor/glite/bin/pbs_status.sh
%_libexecdir/condor/glite/bin/pbs_submit.sh
%_libexecdir/condor/glite/bin/runcmd.pl.template
%_libexecdir/condor/glite/bin/sge_cancel.sh
%_libexecdir/condor/glite/bin/sge_filestaging
%_libexecdir/condor/glite/bin/sge_helper
%_libexecdir/condor/glite/bin/sge_hold.sh
%_libexecdir/condor/glite/bin/sge_local_submit_attributes.sh
%_libexecdir/condor/glite/bin/sge_resume.sh
%_libexecdir/condor/glite/bin/sge_status.sh
%_libexecdir/condor/glite/bin/sge_submit.sh
%_libexecdir/condor/glite/bin/test_condor_logger
# does this really belong here?
%dir %_libexecdir/condor/glite/etc
%_libexecdir/condor/glite/etc/glite-ce-blahparser
%_libexecdir/condor/glite/etc/glite-ce-blparser
%_libexecdir/condor/glite/etc/glite-ce-check-blparser
%_libexecdir/condor/glite/etc/batch_gahp.config
%_libexecdir/condor/glite/etc/batch_gahp.config.template
%_libexecdir/condor/glite/etc/blparser.conf.template
%dir %_libexecdir/condor/glite/share
%dir %_libexecdir/condor/glite/share/doc
%_libexecdir/condor/glite/share/doc/glite-ce-blahp-@PVER@/LICENSE
%endif

%endif

%if %systemd

%post
%if 0%{?fedora}
test -x /usr/sbin/selinuxenabled && /usr/sbin/selinuxenabled
if [ $? = 0 ]; then
   restorecon -R -v /var/lock/condor
   setsebool -P condor_domain_can_network_connect 1
   semanage port -a -t condor_port_t -p tcp 12345
   # the number of extraneous SELinux warnings on f17 is very high
fi
%endif
if [ $1 -eq 1 ] ; then
    # Initial installation 
    /bin/systemctl daemon-reload >/dev/null 2>&1 || :
    /bin/systemd-tmpfiles --create /etc/tmpfiles.d/%{name}.conf 2>&1 || :
fi

%preun
if [ $1 -eq 0 ] ; then
    # Package removal, not upgrade
    /bin/systemctl --no-reload disable condor.service > /dev/null 2>&1 || :
    /bin/systemctl stop condor.service > /dev/null 2>&1 || :
fi

%postun
/bin/systemctl daemon-reload >/dev/null 2>&1 || :
# Note we don't try to restart - HTCondor will automatically notice the
# binary has changed and do graceful or peaceful restart, based on its
# configuration

%triggerun -- condor < 7.7.0-0.5

/usr/bin/systemd-sysv-convert --save condor >/dev/null 2>&1 ||:

/sbin/chkconfig --del condor >/dev/null 2>&1 || :
/bin/systemctl try-restart condor.service >/dev/null 2>&1 || :

%else
%post -n condor
/sbin/chkconfig --add condor
/sbin/ldconfig

%preun -n condor
if [ $1 = 0 ]; then
  /sbin/service condor stop >/dev/null 2>&1 || :
  /sbin/chkconfig --del condor
fi


%postun -n condor
# Note we don't try to restart - HTCondor will automatically notice the
# binary has changed and do graceful or peaceful restart, based on its
# configuration
/sbin/ldconfig
%endif

%changelog
* Wed Aug 27 2014 Carl Edquist <edquist@cs.wisc.edu> - 8.2.2-2.3
- Include config file for MASTER_NEW_BINARY_RESTART = PEACEFUL (SOFTWARE-850)

* Tue Aug 26 2014 Carl Edquist <edquist@cs.wisc.edu> - 8.2.2-2.2
- Include peaceful_off patch (SOFTWARE-1307)

* Mon Aug 25 2014 Carl Edquist <edquist@cs.wisc.edu> - 8.2.2-2.1
- Include condor_gt4540_aws patch for #4540

* Fri Aug 22 2014 Carl Edquist <edquist@cs.wisc.edu> - 8.2.2-2
- Strict pass-through with fixes from 8.2.2-1.1

* Thu Aug 21 2014 Carl Edquist <edquist@cs.wisc.edu> - 8.2.2-1.1
- Update to 8.2.2 with build fixes for non-UW builds

* Mon Sep 09 2013  <edquist@cs.wisc.edu> - 8.1.2-0.3
- Include misc unpackaged files from 8.x.x

* Sun Sep 08 2013  <edquist@cs.wisc.edu> - 8.1.2-0.1.unif
- Packaging fixes to work with latest 8.1.2 source from master
- Move condor.spec into git master-unified_rpm-branch
- Apply patches to upstream branch and remove from rpm / spec
- Always build man pages / remove references to include_man
- Always include systemd sources for passthrough rebuilds of source rpms
- Add macros to bundle external source tarballs with the source rpm to support
  offline builds with externals

* Tue Aug 20 2013 Carl Edquist <edquist@cs.wisc.edu> - 7.9.6-8.unif.8
- Remove externals dependency from std-universe subpackage

* Mon Aug 19 2013 Carl Edquist <edquist@cs.wisc.edu> - 7.9.6-8.unif.7
- Merge init script improvements from trunk
- Have std_local_ref depend on senders,receivers instead of stub_gen
- Carve out std universe files into separate subpackage
- Move uw_build-specific non-std-universe files into externals subpackage
- Condor_config changes for #3645
- Use %osg / %std_univ macros to control build type default
- Support PROPER builds of std universe (ie, without UW_BUILD)
- Use make jobserver when building glibc external instead of make -j2
- Move python requirement out of main condor package (#3704)
- Move condor_config.local from /var/lib/condor/ to /etc/condor/

* Fri Jul 05 2013 Carl Edquist <edquist@cs.wisc.edu> - 7.9.6-8.unif.6
- Address build dependency issue seen with -j24

* Fri Jun 21 2013 Carl Edquist <edquist@cs.wisc.edu> - 7.9.6-8.unif.5
- Initial support for UW_BUILD

* Tue Jun 18 2013 Carl Edquist <edquist@cs.wisc.edu> - 7.9.6-8.unif.4
- Remove service restart for upgrades

* Tue Jun 11 2013 Carl Edquist <edquist@cs.wisc.edu> - 7.9.6-8.unif.2
- Add a parallel-setup sub-package for parallel universe configuration,
  namely setting up the host as a dedicated resource

* Mon Jun 10 2013 Brian Lin <blin@cs.wisc.edu> - 7.8.8-2
- Init script improvements

* Fri Jun 07 2013 Carl Edquist <edquist@cs.wisc.edu> - 7.9.6-8.unif.1
- Add in missing features from Fedora rpm
- Reorganize to reduce the diff size between this and the Fedora rpm

* Fri Jun 07 2013 Brian Lin <blin@cs.wisc.edu> - 7.9.6-8
- Remove glexec runtime dependency

* Tue May 28 2013 Brian Lin <blin@cs.wisc.edu> - 7.9.6-7
- Mark /usr/share/osg/sysconfig/condor as non-config file

* Thu May 23 2013 Brian Lin <blin@cs.wisc.edu> - 7.9.6-6
- Rebuild against fixed glite-ce-cream-client-api-c

* Wed May 22 2013 Brian Lin <blin@cs.wisc.edu> - 7.9.6-5
- Enable plumage for x86{,_64}

* Wed May 22 2013 Brian Lin <blin@cs.wisc.edu> - 7.9.6-4
- Enable cgroups for EL6

* Tue May 21 2013 Brian Lin <blin@cs.wisc.edu> - 7.9.6-3
- Building with blahp/cream

* Tue May 21 2013 Brian Lin <blin@cs.wisc.edu> - 7.9.6-2
- Build without blahp/cream

* Tue May 21 2013 Brian Lin <blin@cs.wisc.edu> - 7.9.6-1
- New version

* Wed May 08 2013 Matyas Selmeci <matyas@cs.wisc.edu> - 7.8.8-1
- New version
- Removed condor_glidein -- was removed upstream

* Wed Feb 13 2013 Dave Dykstra <dwd@fnal.gov> - 7.8.6-3
- Renamed /etc/sysconfig/condor-lcmaps-env to /usr/share/osg/sysconfig/condor
  to match the new OSG method for handling daemon environment variables, 
  which keeps non-replaceable settings out of /etc/sysonfig
- Change settings in /usr/share/osg/sysconfig/condor to use the latest variable
  name LLGT_LIFT_PRIVILEGED_PROTECTION instead of LLGT4_NO_CHANGE_USER,
  eliminate obsolete variable LLGT_VOMS_DISABLE_CREDENTIAL_CHECK, and change
  the default debug level from 3 to 2.

* Fri Dec 21 2012 Matyas Selmeci <matyas@cs.wisc.edu> - 7.8.6-2
- Patch to fix default BATCH_GAHP config value (#SOFTWARE-873)

* Thu Oct 25 2012 Matyas Selmeci <matyas@cs.wisc.edu> - 7.8.6-1
- New version

* Mon Oct 22 2012 Matyas Selmeci <matyas@cs.wisc.edu> - 7.8.5-1
- New version

* Wed Sep 19 2012 Matyas Selmeci <matyas@cs.wisc.edu> - 7.8.4-1
- New version

* Fri Sep 07 2012 Matyas Selmeci <matyas@cs.wisc.edu> - 7.8.3-1
- New version

* Mon Aug 27 2012 Matyas Selmeci <matyas@cs.wisc.edu> - 7.8.2-2
- Add patch to fix unnecessary GSI callouts (condor_gt2104_pt2.patch in gittrac #2104)
- Fixed BLClient location

* Tue Aug 14 2012 Matyas Selmeci <matyas@cs.wisc.edu> - 7.8.2-1
- New version

* Mon Jul 30 2012 Matyas Selmeci <matyas@cs.wisc.edu> - 7.8.1-7
- Put cream_gahp into separate subpackage

* Mon Jul 16 2012 Matyas Selmeci <matyas@cs.wisc.edu> - 7.8.1-6
- Remove cream_el6.patch; change proper_cream.diff to work on both el5 and el6
  instead.

* Thu Jul 05 2012 Matyas Selmeci <matyas@cs.wisc.edu> - 7.8.1-5
- Bump to rebuild

* Tue Jun 26 2012 Matyas Selmeci <matyas@cs.wisc.edu> - 7.8.1-4
- Add CREAM

* Tue Jun 19 2012 Matyas Selmeci <matyas@cs.wisc.edu> - 7.8.1-3
- Add Provides lines for classads and classads-devel

* Mon Jun 18 2012 Matyas Selmeci <matyas@cs.wisc.edu> - 7.8.1-2
- Add environment variables for interacting with lcmaps (condor-lcmaps-env)

* Fri Jun 15 2012 Matyas Selmeci <matyas@cs.wisc.edu> - 7.8.1-1
- Version bump

* Wed Jun 13 2012 Matyas Selmeci <matyas@cs.wisc.edu> - 7.8.0-3
- Fix wrong paths for shared libraries

* Wed Jun 13 2012 Matyas Selmeci <matyas@cs.wisc.edu> - 7.8.0-2
- Build blahp

* Thu May 31 2012 Matyas Selmeci <matyas@cs.wisc.edu> - 7.8.0-1
- Version bump
- Updated condor_config.generic.patch
- Removed glexec-patch.diff

* Sun Apr  1 2012 Alain Roy <roy@cs.wisc.edu> - 7.6.6-4
- Backported patch from Condor 7.7 to fix glexec bugs
- Enabled glexec

* Fri Feb 10 2012 Derek Weitzel <dweitzel@cse.unl.edu> - 7.6.6-3
- Adding sticky bit to condor_root_switchboard

* Wed Jan 18 2012 Derek Weitzel <dweitzel@cse.unl.edu> - 7.6.6-2
- Added support for rhel6

* Wed Jan 18 2012 Tim Cartwright <cat@cs.wisc.edu> - 7.6.6-1
- Updated to upstream tagged 7.6.6 release

* Wed Jan 11 2012 Tim Cartwright <cat@cs.wisc.edu> - 7.6.4-1
- Simplified revision number

* Tue Nov 29 2011 Derek Weitzel <dweitzel@cse.unl.edu> - 7.6.4-0.6.2
- Rebasing to 7.6.4

* Fri Oct 28 2011 Matyas Selmeci <matyas@cs.wisc.edu> - 7.6.2-0.6.3
- rebuilt

* Mon Sep 12 2011 Matyas Selmeci <matyas@cs.wisc.edu> - 7.6.2-0.6.2
- Rev bump to rebuild with updated Globus libs

* Thu Aug 11 2011 Derek Weitzel <dweitzel@cse.unl.edu> - 7.6.2-0.5.2
- Updated to upstream official 7.6.2 release

* Thu Aug 04 2011 Derek Weitzel <dweitzel@cse.unl.edu> - 7.6.2-0.5.672537b1git.1
- Made LOCAL_DIR always point to /var/lib/condor rather than TILDE

* Wed Jun  8 2011 <bbockelm@cse.unl.edu> - 7.7.0-0.5
- Start to break build products into conditionals for future EPEL5 support.
- Begun integration of a systemd service file.

* Tue Jun  7 2011 <matt@redhat> - 7.7.0-0.4
- Added tmpfiles.d/condor.conf (BZ711456)

* Tue Jun  7 2011 <matt@redhat> - 7.7.0-0.3
- Fast forward to 7.7.0 pre-release at 1babb324
- Catch libdeltacloud 0.8 update

* Fri May 20 2011 <matt@redhat> - 7.7.0-0.2
- Added GSI support, dependency on Globus

* Fri May 13 2011 <matt@redhat> - 7.7.0-0.1
- Fast forward to 7.7.0 pre-release at 79952d6b
- Introduced ec2_gahp
- 79952d6b brings schema expectations inline with Cumin

* Tue May 10 2011 <matt@redhat> - 7.6.1-0.1
- Upgrade to 7.6.0 release, pre-release of 7.6.1 at 5617a464
- Upstreamed patch: log_lock_run.patch
- Introduced condor-classads to obsolete classads
- Introduced condor-aviary, package of the aviary contrib
- Introduced condor-deltacloud-gahp
- Introduced condor-qmf, package of the mgmt/qmf contrib
- Transitioned from LOCAL_CONFIG_FILE to LOCAL_CONFIG_DIR
- Stopped building against gSOAP,
-  use aviary over birdbath and ec2_gahp (7.7.0) over amazon_gahp

* Tue Feb 08 2011 Fedora Release Engineering <rel-eng@lists.fedoraproject.org> - 7.5.5-2
- Rebuilt for https://fedoraproject.org/wiki/Fedora_15_Mass_Rebuild

* Thu Jan 27 2011 <matt@redhat> - 7.5.5-1
- Rebase to 7.5.5 release
-  configure+imake -> cmake
-  Removed patches:
-   only_dynamic_unstripped.patch
-   gsoap-2.7.16-wsseapi.patch
-   gsoap-2.7.16-dom.patch
-  man pages are now built with source
-  quill is no longer present
-  condor_shared_port added
-  condor_power added
-  condor_credd added
-  classads now built from source

* Thu Jan 13 2011 <matt@redhat> - 7.4.4-1
- Upgrade to 7.4.4 release
- Upstreamed: stdsoap2.h.patch.patch

* Mon Aug 23 2010  <matt@redhat> - 7.4.3-1
- Upgrade to 7.4.3 release
- Upstreamed: dso_link_change

* Fri Jun 11 2010  <matt@redhat> - 7.4.2-2
- Rebuild for classads DSO version change (1:0:0)
- Updated stdsoap2.h.patch.patch for gsoap 2.7.16
- Added gsoap-2.7.16-wsseapi/dom.patch for gsoap 2.7.16

* Wed Apr 21 2010  <matt@redhat> - 7.4.2-1
- Upgrade to 7.4.2 release

* Tue Jan  5 2010  <matt@redhat> - 7.4.1-1
- Upgrade to 7.4.1 release
- Upstreamed: guess_version_from_release_dir, fix_platform_check
- Security update (BZ549577)

* Fri Dec  4 2009  <matt@redhat> - 7.4.0-1
- Upgrade to 7.4.0 release
- Fixed POSTIN error (BZ540439)
- Removed NOTICE.txt source, now provided by upstream
- Removed no_rpmdb_query.patch, applied upstream
- Removed no_basename.patch, applied upstream
- Added only_dynamic_unstripped.patch to reduce build time
- Added guess_version_from_release_dir.patch, for previous
- Added fix_platform_check.patch
- Use new --with-platform, to avoid modification of make_final_tarballs
- Introduced vm-gahp package to hold libvirt deps

* Fri Aug 28 2009  <matt@redhat> - 7.2.4-1
- Upgrade to 7.2.4 release
- Removed gcc44_const.patch, accepted upstream
- New log, lock, run locations (BZ502175)
- Filtered innocuous semanage message

* Fri Aug 21 2009 Tomas Mraz <tmraz@redhat.com> - 7.2.1-3
- rebuilt with new openssl

* Fri Jul 24 2009 Fedora Release Engineering <rel-eng@lists.fedoraproject.org> - 7.2.1-2
- Rebuilt for https://fedoraproject.org/wiki/Fedora_12_Mass_Rebuild

* Wed Feb 25 2009  <matt@redhat> - 7.2.1-1
- Upgraded to 7.2.1 release
- Pruned changes accepted upstream from condor_config.generic.patch
- Removed Requires in favor of automatic dependencies on SONAMEs
- Added no_rmpdb_query.patch to avoid rpm -q during a build

* Tue Feb 24 2009 Fedora Release Engineering <rel-eng@lists.fedoraproject.org> - 7.2.0-5
- Rebuilt for https://fedoraproject.org/wiki/Fedora_11_Mass_Rebuild

* Thu Jan 15 2009 Tomas Mraz <tmraz@redhat.com> - 7.2.0-4
- rebuild with new openssl

* Wed Jan 14 2009  <matt@redhat> - 7.2.0-3
- Fixed regression: initscript was on by default, now off again

* Thu Jan  8 2009  <matt@redhat> - 7.2.0-2
- (Re)added CONDOR_DEVELOPERS=NONE to the default condor_config.local
- Added missing Obsoletes for condor-static (thanks Michael Schwendt)

* Wed Jan  7 2009  <matt@redhat> - 7.2.0-1
- Upgraded to 7.2.0 release
- Removed -static package
- Added Fedora specific buildid
- Enabled KBDD, daemon to monitor X usage on systems with only USB devs
- Updated install process

* Wed Oct  8 2008  <matt@redhat> - 7.0.5-1
- Rebased on 7.0.5, security update

* Wed Aug  6 2008  <mfarrellee@redhat> - 7.0.4-1
- Updated to 7.0.4 source
- Stopped using condor_configure in install step

* Tue Jun 10 2008  <mfarrellee@redhat> - 7.0.2-1
- Updated to 7.0.2 source
- Updated config, specifically HOSTALLOW_WRITE, for Personal Condor setup
- Added condor_config.generic

* Mon Apr  7 2008  <mfarrellee@redhat> - 7.0.0-8
- Modified init script to be off by default, resolves bz441279

* Fri Apr  4 2008  <mfarrellee@redhat> - 7.0.0-7
- Updated to handle changes in gsoap dependency

* Mon Feb 11 2008  <mfarrellee@redhat> - 7.0.0-6
- Added note about how to download the source
- Added generate-tarball.sh script

* Sun Feb 10 2008  <mfarrellee@redhat> - 7.0.0-5
- The gsoap package is compiled with --disable-namespaces, which means
  soap_set_namespaces is required after each soap_init. The
  gsoap_nonamespaces.patch handles this.

* Fri Feb  8 2008  <mfarrellee@redhat> - 7.0.0-4
- Added patch to detect GCC 4.3.0 on F9
- Added patch to detect GLIBC 2.7.90 on F9
- Added BuildRequires: autoconf to allow for regeneration of configure
  script after GCC 4.3.0 detection and GLIBC 2.7.90 patches are
  applied
- Condor + GCC 4.3.0 + -O2 results in an internal compiler error
  (BZ 432090), so -O2 is removed from optflags for the time
  being. Thanks to Mike Bonnet for the suggestion on how to filter
  -O2.

* Tue Jan 22 2008  <mfarrellee@redhat> - 7.0.0-3
- Update to UW's really-final source for Condor 7.0.0 stable series
  release. It is based on the 72173 build with minor changes to the
  configure.ac related to the SRB external version.
- In addition to removing externals from the UW tarball, the NTconfig
  directory was removed because it had not gone through IP audit.

* Tue Jan 22 2008  <mfarrellee@redhat> - 7.0.0-2
- Update to UW's final source for Condor 7.0.0 stable series release

* Thu Jan 10 2008  <mfarrellee@redhat> - 7.0.0-1
- Initial package of Condor's stable series under ASL 2.0
- is_clipped.patch replaced with --without-full-port option to configure
- zlib_is_soft.patch removed, outdated by configure.ac changes
- removed autoconf dependency needed for zlib_is_soft.patch

* Tue Dec  4 2007  <mfarrellee@redhat> - 6.9.5-2
- SELinux was stopping useradd in pre because files specified root as
  the group owner for /var/lib/condor, fixed, much thanks to Phil Knirsch

* Fri Nov 30 2007  <mfarrellee@redhat> - 6.9.5-1
- Fixed release tag
- Added gSOAP support and packaged WSDL files

* Thu Nov 29 2007  <mfarrellee@redhat> - 6.9.5-0.2
- Packaged LSB init script
- Changed pre to not create the condor user's home directory, it is
  now a directory owned by the package

* Thu Nov 29 2007  <mfarrellee@redhat> - 6.9.5-0.1
- Condor 6.9.5 release, the 7.0.0 stable series candidate
- Removed x86_64_no_multilib-200711091700cvs.patch, merged upstream
- Added patch to make zlib a soft requirement, which it should be
- Disabled use of smp_mflags because of make dependency issues
- Explicitly not packaging WSDL files until the SOAP APIs are available

* Tue Nov 20 2007  <mfarrellee@redhat> - 6.9.5-0.3.200711091700cvs
- Rebuild for repo inheritance update: dependencies are now pulled
  from RHEL 5 U1 before RH Application Stack

* Thu Nov 15 2007 <mfarrellee@redhat> - 6.9.5-0.2.200711091700cvs
- Added support for building on x86_64 without multilib packages
- Made the install section more flexible, reduced need for
  make_final_tarballs to be updated

* Fri Nov 9 2007 <mfarrellee@redhat> - 6.9.5-0.1.200711091700cvs
- Working source with new ASL 2.0 license

* Fri Nov 9 2007 <mfarrellee@redhat> - 6.9.5-0.1.200711091330cvs
- Source is now stamped ASL 2.0, as of Nov 9 2007 1:30PM Central
- Changed license to ASL 2.0
- Fixed find in prep to work if no files have bad permissions
- Changed the name of the LICENSE file to match was is now release in
  the source tarball

* Tue Nov 6 2007  <mfarrellee@redhat> - 6.9.5-0.1.rc
- Added m4 dependency not in RHEL 5.1's base
- Changed chmod a-x script to use find as more files appear to have
  improper execute bits set
- Added ?dist to Release:
- condor_privsep became condor_root_switchboard

* Tue Sep 11 2007  <mfarrellee@redhat> - 6.9.5-0.3.20070907cvs
- Instead of releasing libcondorapi.so, which is improperly created
  and poorly versioned, we release libcondorapi.a, which is apparently
  more widely used, in a -static package
- Instead of installing the stripped tarball, the unstripped is now
  installed, which gives a nice debuginfo package
- Found and fixed permissions problems on a number of src files,
  issue raised by rpmlint on the debuginfo package

* Mon Sep 10 2007  <mfarrellee@redhat> - 6.9.5-0.2.20070907cvs
- Updated pre section to create condor's home directory with adduser, and
  removed _var/lib/condor from files section
- Added doc LICENSE.TXT to all files sections
- Shortened lines longer than 80 characters in this spec (except the sed line)
- Changed install section so untar'ing a release can handle fedora7 or fedora8
- Simplified the site.def and config file updates (sed + mv over mv + sed + rm)
- Added a patch (fedora_rawhide_7.91-20070907cvs.patch) to support building on
  a fedora 7.91 (current Rawhide) release
- Moved the examples from /usr/share/doc/condor... into builddir and just
  marked them as documentation
- Added a number of dir directives to force all files to be listed, no implicit
  inclusion

* Fri Sep  7 2007  <mfarrellee@redhat> - 6.9.5-0.1.20070907cvs
- Initial release<|MERGE_RESOLUTION|>--- conflicted
+++ resolved
@@ -32,11 +32,7 @@
 %if 0%{?rhel} >= 6
 %define cgroups 1
 %endif
-<<<<<<< HEAD
-%if 0%{?rhel} > 7
-=======
 %if 0%{?rhel} >= 7
->>>>>>> 0409d5d8
 %define systemd 1
 %endif
 
