--- conflicted
+++ resolved
@@ -1965,10 +1965,6 @@
 %endif
 
 %changelog
-<<<<<<< HEAD
-* Tue Nov 14 2017 Tim Theisen <tim@cs.wisc.edu> - 8.7.5-1
-- Fixed an issue validating VOMS proxies
-=======
 * Thu Jan 04 2018 Tim Theisen <tim@cs.wisc.edu> - 8.6.9-1
 - Fixed a bug where some Accounting Groups could get too much surplus quota
 - Fixed a Python binding bug where some queries could corrupt memory
@@ -1977,7 +1973,9 @@
 - Fixed problems with the interaction between the master and systemd
 - Fixed a bug where MAX_JOBS_SUBMITTED could be permanently reduced
 - Fixed problems with very large disk requests
->>>>>>> 8b6e90b7
+
+* Tue Nov 14 2017 Tim Theisen <tim@cs.wisc.edu> - 8.7.5-1
+- Fixed an issue validating VOMS proxies
 
 * Tue Nov 14 2017 Tim Theisen <tim@cs.wisc.edu> - 8.6.8-1
 - Fixed an issue validating VOMS proxies
