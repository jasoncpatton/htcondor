%define tarball_version 8.1.3

# optionally define any of these, here or externally
# % define fedora   16
# % define osg      0
# % define uw_build 1

%define plumage 0
%define systemd 0
%define cgroups 0
%define python 0

%if 0%{?rhel} >= 6
%define cgroups 1
%endif
%if 0%{?rhel} >= 7
%define systemd 1
%endif

# default to uw_build if neither osg nor fedora is enabled
%if %undefined uw_build
%if 0%{?osg} || 0%{?hcc}
%define uw_build 0
%else
%define uw_build 1
%endif
%endif

<<<<<<< HEAD
=======
# Not supporting std universe in RHEL/CentOS 8
%if 0%{?rhel} >= 8
%define std_univ 0
%endif

# enable std universe by default 
%if %undefined std_univ
%define std_univ 1
%endif

%ifarch %{ix86}
%if 0%{?rhel} >= 6
# std universe is not ported to 32bit rhel6
%define std_univ 0
%endif
%endif

>>>>>>> ad611674
%if %uw_build
%define debug 1
%endif

# define these to 1 if you want to include externals in source rpm
%define bundle_uw_externals 0

# Things not turned on, or don't have Fedora packages yet
%define qmf 0

%if 0%{?fedora}
%define blahp 1
%define cream 0
%else
%define blahp 1
%define cream 1
%endif

%if 0%{?hcc}
%define blahp 0
%define cream 0
%endif

# Python on 64-bit platform or rhel6
%ifarch x86_64
%define python 1
%endif
%if 0%{?rhel} == 6
%define python 1
%endif

# Don't bother building CREAM for 32-bit RHEL7
%ifarch %{ix86}
%if 0%{?rhel} >= 7
%define cream 0
%endif
%endif

<<<<<<< HEAD
=======
# cream support is going away, skip for EL8
%if 0%{?rhel} >= 8
%define cream 0
%endif

%if 0%{?osg} && 0%{?rhel} == 7
%define aviary 0
%define std_univ 0
%endif

>>>>>>> ad611674
%define glexec 1

# Temporarily turn parallel_setup off
%define parallel_setup 0

# These flags are meant for developers; it allows one to build HTCondor
# based upon a git-derived tarball, instead of an upstream release tarball
%define git_build 1
# If building with git tarball, Fedora requests us to record the rev.  Use:
# git log -1 --pretty=format:'%h'
%define git_rev f9e8f64

%if ! (0%{?fedora} > 12 || 0%{?rhel} > 5)
%{!?python_sitelib: %global python_sitelib %(%{__python} -c "from distutils.sysconfig import get_python_lib; print(get_python_lib())")}
%{!?python_sitearch: %global python_sitearch %(%{__python} -c "from distutils.sysconfig import get_python_lib; print(get_python_lib(1))")}
%endif

Summary: HTCondor: High Throughput Computing
Name: condor
Version: %{tarball_version}
%global version_ %(tr . _ <<< %{version})

# Only edit the %condor_base_release to bump the rev number
%define condor_git_base_release 0.1
%define condor_base_release 1
%if %git_build
        %define condor_release %condor_git_base_release.%{git_rev}.git
%else
        %define condor_release %condor_base_release
%endif
Release: %condor_release%{?dist}

License: ASL 2.0
Group: Applications/System
URL: http://www.cs.wisc.edu/condor/

# This allows developers to test the RPM with a non-release, git tarball
%if %git_build

# git clone http://condor-git.cs.wisc.edu/repos/condor.git
# cd condor
# git archive master | gzip -7 > ~/rpmbuild/SOURCES/condor.tar.gz
Source0: condor.tar.gz

%else

# The upstream HTCondor source tarball contains some source that cannot
# be shipped as well as extraneous copies of packages the source
# depends on. Additionally, the upstream HTCondor source requires a
# click-through license. Once you have downloaded the source from:
#   http://parrot.cs.wisc.edu/v7.0.license.html
# you should process it with generate-tarball.sh:
#   ./generate-tarball.sh 7.0.4
# MD5Sum of upstream source:
#   06eec3ae274b66d233ad050a047f3c91  condor_src-7.0.0-all-all.tar.gz
#   b08743cfa2e87adbcda042896e8ef537  condor_src-7.0.2-all-all.tar.gz
#   5f326ad522b63eacf34c6c563cf46910  condor_src-7.0.4-all-all.tar.gz
#   73323100c5b2259f3b9c042fa05451e0  condor_src-7.0.5-all-all.tar.gz
#   a2dd96ea537b2c6d105b6c8dad563ddc  condor_src-7.2.0-all-all.tar.gz
#   edbac8267130ac0a0e016d0f113b4616  condor_src-7.2.1-all-all.tar.gz
#   6d9b0ef74d575623af11e396fa274174  condor_src-7.2.4-all-all.tar.gz
#   ee72b65fad02d21af0dc8f1aa5872110  condor_src-7.4.0-all-all.tar.gz
#   d4deeabbbce65980c085d8bea4c1018a  condor_src-7.4.1-all-all.tar.gz
#   4714086f58942b78cf03fef9ccb1117c  condor_src-7.4.2-all-all.tar.gz
#   2b7e7687cba85d0cf0774f9126b51779  condor_src-7.4.3-all-all.tar.gz
#   108a4b91cd10deca1554ca1088be6c8c  condor_src-7.4.4-all-all.tar.gz
#   b482c4bfa350164427a1952113d53d03  condor_src-7.5.5-all-all.tar.gz
#   2a1355cb24a56a71978d229ddc490bc5  condor_src-7.6.0-all-all.tar.gz
# Note: The md5sum of each generated tarball may be different
Source0: %{name}-%{tarball_version}.tar.gz
Source1: generate-tarball.sh
%endif

# % if %systemd
Source3: osg-env.conf
# % else
Source4: condor.osg-sysconfig
# % endif
Source5: condor_config.local.dedicated.resource

Source6: 10-batch_gahp_blahp.config
Source7: 00-restart_peaceful.config

Source8: htcondor.pp

# custom find-requires script for filtering stuff from condor-external-libs
Source90: find-requires.sh

%if %uw_build
%define __find_requires %{SOURCE90}
%define _use_internal_dependency_generator 0
%endif

%if %bundle_uw_externals
Source101: blahp-1.16.5.1.tar.gz
Source102: boost_1_49_0.tar.gz
Source103: c-ares-1.3.0.tar.gz
Source105: drmaa-1.6.1.tar.gz
Source106: glite-ce-cream-client-api-c-1.14.0-4.sl6.tar.gz
Source107: glite-ce-wsdl-1.14.0-4.sl6.tar.gz
Source108: glite-lbjp-common-gsoap-plugin-3.1.2-2.src.tar.gz
Source109: glite-lbjp-common-gss-3.1.3-2.src.tar.gz
Source110: gridsite-1.6.0.src.tar.gz
Source111: gsoap-2.7.10.tar.gz
Source112: gsoap_2.7.16.zip
Source113: gt5.2.5-all-source-installer.tar.gz
Source114: libcgroup-0.37.tar.bz2
Source116: log4cpp-1.0-3.tar.gz
Source117: unicoregahp-1.2.0.tar.gz
Source118: voms-2.0.6.tar.gz
%endif

Patch1: old-sphinx.patch
Patch2: python-shebang.patch

#% if 0%osg
Patch8: osg_sysconfig_in_init_script.patch
#% endif

BuildRoot: %(mktemp -ud %{_tmppath}/%{name}-%{version}-%{release}-XXXXXX)

BuildRequires: cmake
BuildRequires: %_bindir/flex
BuildRequires: %_bindir/byacc
BuildRequires: pcre-devel
BuildRequires: openssl-devel
BuildRequires: krb5-devel
BuildRequires: libvirt-devel
BuildRequires: bind-utils
BuildRequires: m4
#BuildRequires: autoconf
BuildRequires: libX11-devel
BuildRequires: libXScrnSaver-devel
BuildRequires: /usr/include/curl/curl.h
BuildRequires: /usr/include/expat.h
BuildRequires: openldap-devel
%if 0%{?rhel} >= 8
BuildRequires: platform-python-devel
%else
BuildRequires: python-devel
%endif
BuildRequires: boost-devel
BuildRequires: redhat-rpm-config
BuildRequires: sqlite-devel
BuildRequires: perl(Data::Dumper)

%if %uw_build
BuildRequires: cmake >= 2.8
BuildRequires: gcc-c++
%if 0%{?rhel} >= 6
BuildRequires: glibc-static
%if 0%{?rhel} >= 7
# libstdc++.a moved to a separate -static package in EL7
BuildRequires: libstdc++-static
%endif
BuildRequires: libuuid-devel
%else
BuildRequires: glibc-devel
BuildRequires: /usr/include/uuid/uuid.h
%endif
BuildRequires: bison-devel
BuildRequires: bison
BuildRequires: byacc
BuildRequires: flex
BuildRequires: patch
BuildRequires: libtool
BuildRequires: libtool-ltdl-devel
BuildRequires: pam-devel
BuildRequires: nss-devel
BuildRequires: openssl-devel
BuildRequires: libxml2-devel
BuildRequires: expat-devel
BuildRequires: perl(Archive::Tar)
BuildRequires: perl(XML::Parser)
BuildRequires: perl(Digest::MD5)
%if 0%{?rhel} >= 8
BuildRequires: platform-python-devel
%else
BuildRequires: python-devel
%endif
BuildRequires: libcurl-devel
%endif

# Globus GSI build requirements
%if ! %uw_build
BuildRequires: globus-gssapi-gsi-devel
BuildRequires: globus-gass-server-ez-devel
BuildRequires: globus-gass-transfer-devel
BuildRequires: globus-gram-client-devel
BuildRequires: globus-rsl-devel
BuildRequires: globus-gram-protocol
BuildRequires: globus-io-devel
BuildRequires: globus-xio-devel
BuildRequires: globus-gssapi-error-devel
BuildRequires: globus-gss-assist-devel
BuildRequires: globus-gsi-proxy-core-devel
BuildRequires: globus-gsi-credential-devel
BuildRequires: globus-gsi-callback-devel
BuildRequires: globus-gsi-sysconfig-devel
BuildRequires: globus-gsi-cert-utils-devel
BuildRequires: globus-openssl-module-devel
BuildRequires: globus-gsi-openssl-error-devel
BuildRequires: globus-gsi-proxy-ssl-devel
BuildRequires: globus-callout-devel
BuildRequires: globus-common-devel
BuildRequires: globus-ftp-client-devel
BuildRequires: globus-ftp-control-devel
BuildRequires: munge-devel
BuildRequires: voms-devel
%endif
BuildRequires: libtool-ltdl-devel

%if %plumage
BuildRequires: mongodb-devel >= 1.6.4-3
%endif

%if %cgroups
%if 0%{?rhel} >= 8
BuildRequires: libcgroup
Requires: libcgroup
%else
# libcgroup < 0.37 has a bug that invalidates our accounting.
BuildRequires: libcgroup-devel >= 0.37
Requires: libcgroup >= 0.37
%endif
%endif

%if %cream && %uw_build
BuildRequires: c-ares-devel
%endif

%if %cream && ! %uw_build
BuildRequires: glite-ce-cream-client-devel
BuildRequires: glite-lbjp-common-gsoap-plugin-devel
BuildRequires: log4cpp-devel
BuildRequires: gridsite-devel
%endif

%if 0%{?rhel} == 7
%ifarch x86_64
BuildRequires: python36-devel
BuildRequires: boost169-devel
BuildRequires: boost169-static
%endif
%endif

%if 0%{?rhel} >= 8
BuildRequires: boost-static
%endif

%if 0%{?rhel} >= 6 || 0%{?fedora}
%if 0%{?rhel} >= 8
BuildRequires: boost-python3-devel
%else
BuildRequires: boost-python
%endif
BuildRequires: libuuid-devel
Requires: libuuid
%endif

%if %qmf
BuildRequires: qpid-qmf-devel
%endif

%if %systemd
BuildRequires: systemd-devel
BuildRequires: systemd-units
Requires: systemd
%endif

%if 0%{?rhel} == 6
BuildRequires: python-sphinx10 python-sphinx_rtd_theme
%endif

%if 0%{?rhel} == 7
%ifarch %{ix86}
BuildRequires: python-sphinx
%else
BuildRequires: python-sphinx python-sphinx_rtd_theme
%endif
%endif

%if 0%{?rhel} >= 8
BuildRequires: python3-sphinx python3-sphinx_rtd_theme
%endif

Requires: /usr/sbin/sendmail
Requires: condor-classads = %{version}-%{release}
Requires: condor-procd = %{version}-%{release}

# ecryptfs was pulled from rhel 7
%if (0%{?rhel} == 5 || 0%{?rhel} == 6)
Requires: ecryptfs-utils
%endif

%if %blahp && ! %uw_build
Requires: blahp >= 1.16.1
%endif

%if %uw_build
Requires: %name-external-libs%{?_isa} = %version-%release
%endif

# Box and Google Drive file transfer plugins require python-requests
Requires: python-requests

Requires: initscripts

Requires(pre): shadow-utils

%if %systemd
Requires(post): systemd-units
Requires(preun): systemd-units
Requires(postun): systemd-units
Requires(post): systemd-sysv
%else
Requires(post):/sbin/chkconfig
Requires(preun):/sbin/chkconfig
Requires(preun):/sbin/service
Requires(postun):/sbin/service
%endif

%if 0%{?rhel} >= 7
Requires(post): policycoreutils-python
Requires(post): selinux-policy-targeted >= 3.13.1-102
%endif

#Provides: user(condor) = 43
#Provides: group(condor) = 43

Obsoletes: condor-static < 7.2.0

%description
HTCondor is a specialized workload management system for
compute-intensive jobs. Like other full-featured batch systems, HTCondor
provides a job queueing mechanism, scheduling policy, priority scheme,
resource monitoring, and resource management. Users submit their
serial or parallel jobs to HTCondor, HTCondor places them into a queue,
chooses when and where to run the jobs based upon a policy, carefully
monitors their progress, and ultimately informs the user upon
completion.

#######################
%package procd
Summary: HTCondor Process tracking Daemon
Group: Applications/System

%description procd
A daemon for tracking child processes started by a parent.
Part of HTCondor, but able to be stand-alone

#######################
%if %qmf
%package qmf
Summary: HTCondor QMF components
Group: Applications/System
Requires: %name = %version-%release
#Requires: qmf >= %{qmf_version}
Requires: python-qmf >= 0.7.946106
Requires: %name-classads = %{version}-%{release}
Obsoletes: condor-qmf-plugins

%description qmf
Components to connect HTCondor to the QMF management bus.
%endif

#######################
%if %plumage
%package plumage
Summary: HTCondor Plumage components
Group: Applications/System
Requires: %name = %version-%release
Requires: condor-classads = %{version}-%{release}
Requires: mongodb >= 1.6.4
Requires: pymongo >= 1.9
Requires: python-dateutil >= 1.4.1

%description plumage
Components to provide a NoSQL operational data store for HTCondor.
%endif

#######################
%package kbdd
Summary: HTCondor Keyboard Daemon
Group: Applications/System
Requires: %name = %version-%release
Requires: %name-classads = %{version}-%{release}

%description kbdd
The condor_kbdd monitors logged in X users for activity. It is only
useful on systems where no device (e.g. /dev/*) can be used to
determine console idle time.

#######################
%package vm-gahp
Summary: HTCondor's VM Gahp
Group: Applications/System
Requires: %name = %version-%release
Requires: libvirt
Requires: %name-classads = %{version}-%{release}

%description vm-gahp
The condor_vm-gahp enables the Virtual Machine Universe feature of
HTCondor. The VM Universe uses libvirt to start and control VMs under
HTCondor's Startd.

#######################
%package classads
Summary: HTCondor's classified advertisement language
Group: Development/Libraries
%if 0%{?osg} || 0%{?hcc}
Obsoletes: classads <= 1.0.10
Obsoletes: classads-static <= 1.0.10
Provides: classads = %version-%release
%endif

%description classads
Classified Advertisements (classads) are the lingua franca of
HTCondor. They are used for describing jobs, workstations, and other
resources. They are exchanged by HTCondor processes to schedule
jobs. They are logged to files for statistical and debugging
purposes. They are used to enquire about current state of the system.

A classad is a mapping from attribute names to expressions. In the
simplest cases, the expressions are simple constants (integer,
floating point, or string). A classad is thus a form of property
list. Attribute expressions can also be more complicated. There is a
protocol for evaluating an attribute expression of a classad vis a vis
another ad. For example, the expression "other.size > 3" in one ad
evaluates to true if the other ad has an attribute named size and the
value of that attribute is (or evaluates to) an integer greater than
three. Two classads match if each ad has an attribute requirements
that evaluates to true in the context of the other ad. Classad
matching is used by the HTCondor central manager to determine the
compatibility of jobs and workstations where they may be run.

#######################
%package classads-devel
Summary: Headers for HTCondor's classified advertisement language
Group: Development/System
Requires: %name-classads = %version-%release
Requires: pcre-devel
%if 0%{?osg} || 0%{?hcc}
Obsoletes: classads-devel <= 1.0.10
Provides: classads-devel = %version-%release
%endif

%description classads-devel
Header files for HTCondor's ClassAd Library, a powerful and flexible,
semi-structured representation of data.

#######################
%package test
Summary: HTCondor Self Tests
Group: Applications/System
Requires: %name = %version-%release
Requires: %name-classads = %{version}-%{release}

%description test
A collection of tests to verify that HTCondor is operating properly.

#######################
%if %cream
%package cream-gahp
Summary: HTCondor's CREAM Gahp
Group: Applications/System
Requires: %name = %version-%release
Requires: %name-classads = %{version}-%{release}
%if %uw_build
Requires: %name-external-libs%{?_isa} = %version-%release
%endif

%description cream-gahp
The condor-cream-gahp enables CREAM interoperability for HTCondor.

%endif

#######################
%if %parallel_setup
%package parallel-setup
Summary: Configure HTCondor for Parallel Universe jobs
Group: Applications/System
Requires: %name = %version-%release

%description parallel-setup
Running Parallel Universe jobs in HTCondor requires some configuration;
in particular, a dedicated scheduler is required.  In order to support
running parallel universe jobs out of the box, this sub-package provides
a condor_config.local.dedicated.resource file that sets up the current
host as the DedicatedScheduler.
%endif


#######################
%if %python
%if 0%{?rhel} <= 7
%package -n python2-condor
Summary: Python bindings for HTCondor.
Group: Applications/System
Requires: python >= 2.2
Requires: %name = %version-%release
%{?python_provide:%python_provide python2-condor}
%if 0%{?rhel} >= 7
%ifarch x86_64
Requires: boost169-python2
%endif
%endif
# Remove before F30
Provides: %{name}-python = %{version}-%{release}
Provides: %{name}-python%{?_isa} = %{version}-%{release}
Obsoletes: %{name}-python < %{version}-%{release}

#%if 0%{?rhel} >= 7 && ! %uw_build
## auto provides generator does not pick these up for some reason
#    %ifarch x86_64
#Provides: classad.so()(64bit)
#Provides: htcondor.so()(64bit)
#    %else
#Provides: classad.so
#Provides: htcondor.so
#    %endif
#%endif

%description -n python2-condor
The python bindings allow one to directly invoke the C++ implementations of
the ClassAd library and HTCondor from python
%endif


%if 0%{?rhel} >= 7
%ifarch x86_64
#######################
%package -n python3-condor
Summary: Python bindings for HTCondor.
Group: Applications/System
Requires: %name = %version-%release
%if 0%{?rhel} == 7
Requires: boost169-python3
Requires: python36
%else
Requires: boost-python3
Requires: platform-python3
%endif

#%if 0%{?rhel} >= 7 && ! %uw_build
# auto provides generator does not pick these up for some reason
#    %ifarch x86_64
#Provides: classad.so()(64bit)
#Provides: htcondor.so()(64bit)
#    %else
#Provides: classad.so
#Provides: htcondor.so
#    %endif
#%endif

%description -n python3-condor
The python bindings allow one to directly invoke the C++ implementations of
the ClassAd library and HTCondor from python
%endif
%endif
%endif


#######################
%package bosco
Summary: BOSCO, a HTCondor overlay system for managing jobs at remote clusters
Url: https://osg-bosco.github.io/docs/
Group: Applications/System
Requires: python >= 2.2
Requires: %name = %version-%release
Requires: rsync

%description bosco
BOSCO allows a locally-installed HTCondor to submit jobs to remote clusters,
using SSH as a transit mechanism.  It is designed for cases where the remote
cluster is using a different batch system such as PBS, SGE, LSF, or another
HTCondor system.

BOSCO provides an overlay system so the remote clusters appear to be a HTCondor
cluster.  This allows the user to run their workflows using HTCondor tools across
multiple clusters.

%package -n minicondor
Summary: Configuration for a single-node HTCondor
Group: Applications/System
Requires: %name = %version-%release
%if 0%{?rhel} <= 7
Requires: python2-condor = %version-%release
%endif
%if 0%{?rhel} >= 7
Requires: python3-condor = %version-%release
%endif

%description -n minicondor
This example configuration is good for trying out HTCondor for the first time.
It only configures the IPv4 loopback address, turns on basic security, and
shortens many timers to be more responsive.

%if %uw_build

%ifarch %{ix86}
%package small-shadow
Summary: 32-bit condor_shadow binary
Group: Applications/System
Requires: %name-external-libs%{?_isa} = %version-%release

%description small-shadow
Provides the 32-bit condor_shadow_s, which has a smaller private
memory footprint per process.  This makes it possible to run more shadows
on a single machine at once when memory is the limiting factor.
%endif

%package externals
Summary: External packages built into HTCondor
Group: Applications/System
Requires: %name = %version-%release
Requires: %name-external-libs%{?_isa} = %version-%release
Provides: blahp

%description externals
Includes the external packages built when UW_BUILD is enabled

%package external-libs
Summary: Libraries for external packages built into HTCondor
Group: Applications/System
# disable automatic provides generation to prevent conflicts with system libs
AutoProv: 0

%description external-libs
Includes the libraries for external packages built when UW_BUILD is enabled

%endif

%package annex-ec2
Summary: Configuration and scripts to make an EC2 image annex-compatible.
Group: Applications/System
Requires: %name = %version-%release
Requires(post): /sbin/chkconfig
Requires(preun): /sbin/chkconfig

%description annex-ec2
Configures HTCondor to make an EC2 image annex-compatible.  Do NOT install
on a non-EC2 image.

%files annex-ec2
%if %systemd
%_libexecdir/condor/condor-annex-ec2
%{_unitdir}/condor-annex-ec2.service
%else
%_initrddir/condor-annex-ec2
%endif
%config(noreplace) %_sysconfdir/condor/config.d/50ec2.config
%config(noreplace) %_sysconfdir/condor/master_shutdown_script.sh

%post annex-ec2
%if %systemd
/bin/systemctl enable condor-annex-ec2
%else
/sbin/chkconfig --add condor-annex-ec2
%endif

%preun annex-ec2
%if %systemd
if [ $1 == 0 ]; then
    /bin/systemctl disable condor-annex-ec2
fi
%else
if [ $1 == 0 ]; then
    /sbin/chkconfig --del condor-annex-ec2 > /dev/null 2>&1 || :
fi
%endif

%package all
Summary: All condor packages in a typical installation
Group: Applications/System
Requires: %name = %version-%release
Requires: %name-procd = %version-%release
Requires: %name-kbdd = %version-%release
Requires: %name-vm-gahp = %version-%release
Requires: %name-classads = %version-%release
%if %cream
Requires: %name-cream-gahp = %version-%release
%endif
%if 0%{?rhel} <= 7
Requires: python2-condor = %version-%release
%endif
%if 0%{?rhel} >= 7
Requires: python3-condor = %version-%release
%endif
Requires: %name-bosco = %version-%release
%if %uw_build
Requires: %name-externals = %version-%release
Requires: %name-external-libs = %version-%release
%endif

%description all
Include dependencies for all condor packages in a typical installation

%pre
getent group condor >/dev/null || groupadd -r condor
getent passwd condor >/dev/null || \
  useradd -r -g condor -d %_var/lib/condor -s /sbin/nologin \
    -c "Owner of HTCondor Daemons" condor
exit 0


%prep
%if %git_build
%setup -q -c -n %{name}-%{tarball_version}
%else
# For release tarballs
%setup -q -n %{name}-%{tarball_version}
%endif

%patch1 -p1
%patch2 -p1

%if 0%{?osg} || 0%{?hcc}
%patch8 -p1
%endif

# fix errant execute permissions
find src -perm /a+x -type f -name "*.[Cch]" -exec chmod a-x {} \;


%build

# build man files
%if 0%{?rhel} == 6
make -C docs SPHINXBUILD=sphinx-1.0-build man
%else
make -C docs man
%endif

export CMAKE_PREFIX_PATH=/usr

# Since we don't package the tests and some tests require boost > 1.40, which
# causes build issues with EL5, don't even bother building the tests.

%if %uw_build
%define condor_build_id UW_development

cmake \
       -DBUILDID:STRING=%condor_build_id \
       -DPACKAGEID:STRING=%{version}-%{condor_release} \
       -DUW_BUILD:BOOL=TRUE \
       -DCONDOR_RPMBUILD:BOOL=TRUE \
%if %bundle_uw_externals
       -DEXTERNALS_SOURCE_URL:STRING="$RPM_SOURCE_DIR" \
%endif
       -D_VERBOSE:BOOL=TRUE \
       -DBUILD_TESTING:BOOL=FALSE \
       -DHAVE_BACKFILL:BOOL=FALSE \
       -DHAVE_BOINC:BOOL=FALSE \
%if %cream
       -DWITH_CREAM:BOOL=TRUE \
%else
       -DWITH_CREAM:BOOL=FALSE \
%endif
%ifarch %{ix86}
%if 0%{?rhel} >= 7
       -DWITH_PYTHON_BINDINGS:BOOL=FALSE \
%endif
%endif
       -DPLATFORM:STRING=${NMI_PLATFORM:-unknown} \
       -DCMAKE_VERBOSE_MAKEFILE=ON \
       -DCMAKE_INSTALL_PREFIX:PATH=/usr \
       -DINCLUDE_INSTALL_DIR:PATH=/usr/include \
       -DSYSCONF_INSTALL_DIR:PATH=/etc \
       -DSHARE_INSTALL_PREFIX:PATH=/usr/share \
%ifarch x86_64
       -DCMAKE_INSTALL_LIBDIR:PATH=/usr/lib64 \
       -DLIB_INSTALL_DIR:PATH=/usr/lib64 \
       -DLIB_SUFFIX=64 \
%else
       -DCMAKE_INSTALL_LIBDIR:PATH=/usr/lib \
       -DLIB_INSTALL_DIR:PATH=/usr/lib \
%endif 
       -DBUILD_SHARED_LIBS:BOOL=ON

%else

%cmake -DBUILD_TESTING:BOOL=FALSE \
%if %bundle_uw_externals
       -DEXTERNALS_SOURCE_URL:STRING="$RPM_SOURCE_DIR" \
%endif
%if 0%{?fedora}
       -DBUILDID:STRING=RH-%{version}-%{release} \
       -D_VERBOSE:BOOL=TRUE \
%endif
       -DPACKAGEID:STRING=%{version}-%{condor_release} \
       -DHAVE_BACKFILL:BOOL=FALSE \
       -DHAVE_BOINC:BOOL=FALSE \
       -DHAVE_KBDD:BOOL=TRUE \
       -DHAVE_HIBERNATION:BOOL=TRUE \
       -DWANT_HDFS:BOOL=FALSE \
       -DWITH_ZLIB:BOOL=FALSE \
       -DWANT_CONTRIB:BOOL=ON \
       -DWITH_PIGEON:BOOL=FALSE \
%if %plumage
       -DWITH_PLUMAGE:BOOL=TRUE \
%else
       -DWITH_PLUMAGE:BOOL=FALSE \
%endif
       -DWANT_FULL_DEPLOYMENT:BOOL=TRUE \
%if %qmf
       -DWITH_TRIGGERD:BOOL=TRUE \
       -DWITH_MANAGEMENT:BOOL=TRUE \
       -DWITH_QPID:BOOL=TRUE \
%else
       -DWITH_TRIGGERD:BOOL=FALSE \
       -DWITH_MANAGEMENT:BOOL=FALSE \
       -DWITH_QPID:BOOL=FALSE \
%endif
%if %blahp
       -DBLAHP_FOUND=/usr/libexec/blahp/BLClient \
       -DWITH_BLAHP:BOOL=TRUE \
%else
       -DWITH_BLAHP:BOOL=FALSE \
%endif
%if %cream
       -DWITH_CREAM:BOOL=TRUE \
%else
       -DWITH_CREAM:BOOL=FALSE \
%endif
%if %glexec
       -DWANT_GLEXEC:BOOL=TRUE \
%else
       -DWANT_GLEXEC:BOOL=FALSE \
%endif
       -DWITH_GLOBUS:BOOL=TRUE \
       -DWITH_PYTHON_BINDINGS:BOOL=TRUE \
%if %cgroups
        -DWITH_LIBCGROUP:BOOL=TRUE \
        -DLIBCGROUP_FOUND_SEARCH_cgroup=/%{_lib}/libcgroup.so.1
%endif
%endif

# Patch condor_config.generic for 64-bit rpm
(cd src/condor_examples; patch < condor_config.generic.rpm.patch)

%if %uw_build
# build externals first to avoid dependency issues
make %{?_smp_mflags} externals
%endif
make %{?_smp_mflags}

%install
# installation happens into a temporary location, this function is
# useful in moving files into their final locations
function populate {
  _dest="$1"; shift; _src="$*"
  mkdir -p "%{buildroot}/$_dest"
  mv $_src "%{buildroot}/$_dest"
}

rm -rf %{buildroot}
echo ---------------------------- makefile ---------------------------------
make install DESTDIR=%{buildroot}

# The install target puts etc/ under usr/, let's fix that.
mv %{buildroot}/usr/etc %{buildroot}/%{_sysconfdir}


# Things in /usr/lib really belong in /usr/share/condor
populate %{_datadir}/condor %{buildroot}/%{_usr}/lib/*
# Except for the shared libs
populate %{_libdir}/ %{buildroot}/%{_datadir}/condor/libclassad.so*
rm -f %{buildroot}/%{_datadir}/condor/libclassad.a
mv %{buildroot}%{_datadir}/condor/lib*.so %{buildroot}%{_libdir}/
populate %{_libdir}/condor %{buildroot}/%{_datadir}/condor/condor_ssh_to_job_sshd_config_template
# And the Python bindings
%if %python
populate %{python_sitearch}/ %{buildroot}%{_datadir}/condor/python/*
%if 0%{?rhel} >= 7
%ifarch x86_64
populate /usr/lib64/python3.6/site-packages/ %{buildroot}%{_datadir}/condor/python3/*
%endif
%endif
%endif
# Drop in a symbolic link for backward compatability
ln -s %{_libdir}/condor/condor_ssh_to_job_sshd_config_template %{buildroot}/%_sysconfdir/condor/condor_ssh_to_job_sshd_config_template

# Only trigger on 32-bit RHEL6
if [ -d %{buildroot}%{_datadir}/condor/python2.6 ]; then
    mv %{buildroot}%{_datadir}/condor/python2.6 %{buildroot}%{_libdir}/
fi

%if %qmf
populate %{_libdir}/condor/plugins %{buildroot}/%{_usr}/libexec/*-plugin.so
%endif

# It is proper to put HTCondor specific libexec binaries under libexec/condor/
populate %_libexecdir/condor %{buildroot}/usr/libexec/*

# man pages go under %{_mandir}
mkdir -p %{buildroot}/%{_mandir}
mv %{buildroot}/usr/man %{buildroot}/%{_mandir}/man1

mkdir -p %{buildroot}/%{_sysconfdir}/condor
# the default condor_config file is not architecture aware and thus
# sets the LIB directory to always be /usr/lib, we want to do better
# than that. this is, so far, the best place to do this
# specialization. we strip the "lib" or "lib64" part from _libdir and
# stick it in the LIB variable in the config.
LIB=$(echo %{?_libdir} | sed -e 's:/usr/\(.*\):\1:')
if [ "$LIB" = "%_libdir" ]; then
  echo "_libdir does not contain /usr, sed expression needs attention"
  exit 1
fi
sed -e "s:^LIB\s*=.*:LIB = \$(RELEASE_DIR)/$LIB/condor:" \
  %{buildroot}/etc/examples/condor_config.generic \
  > %{buildroot}/%{_sysconfdir}/condor/condor_config

# Install the basic configuration, a Personal HTCondor config. Allows for
# yum install condor + service condor start and go.
mkdir -p -m0755 %{buildroot}/%{_sysconfdir}/condor/config.d
%if %parallel_setup
cp %{SOURCE5} %{buildroot}/%{_sysconfdir}/condor/config.d/20dedicated_scheduler_condor.config
%endif

%ifarch %{ix86}
populate %_sysconfdir/condor/config.d %{buildroot}/etc/examples/00-small-shadow
%endif

populate %_sysconfdir/condor/config.d %{buildroot}/etc/examples/00-minicondor
populate %_sysconfdir/condor/config.d %{buildroot}/etc/examples/50ec2.config

%if %qmf
# Install condor-qmf's base plugin configuration
populate %_sysconfdir/condor/config.d %{buildroot}/etc/examples/60condor-qmf.config
%endif

%if %plumage
# Install condor-plumage's base plugin configuration
populate %_sysconfdir/condor/config.d %{buildroot}/etc/examples/62plumage.config
rm -f %{buildroot}/%{_bindir}/ods_job_etl_tool
rm -f %{buildroot}/%{_sbindir}/ods_job_etl_server
mkdir -p -m0755 %{buildroot}/%{_var}/lib/condor/ViewHist
%endif

mkdir -p -m0755 %{buildroot}/%{_var}/run/condor
mkdir -p -m0755 %{buildroot}/%{_var}/log/condor
mkdir -p -m0755 %{buildroot}/%{_var}/lock/condor
mkdir -p -m1777 %{buildroot}/%{_var}/lock/condor/local
# Note we use %{_var}/lib instead of %{_sharedstatedir} for RHEL5 compatibility
mkdir -p -m0755 %{buildroot}/%{_var}/lib/condor/spool
mkdir -p -m1777 %{buildroot}/%{_var}/lib/condor/execute

# not packaging deployment tools
rm -f %{buildroot}/%{_mandir}/man1/condor_config_bind.1
rm -f %{buildroot}/%{_mandir}/man1/condor_cold_start.1
rm -f %{buildroot}/%{_mandir}/man1/condor_cold_stop.1
rm -f %{buildroot}/%{_mandir}/man1/uniq_pid_midwife.1
rm -f %{buildroot}/%{_mandir}/man1/uniq_pid_undertaker.1
rm -f %{buildroot}/%{_mandir}/man1/filelock_midwife.1
rm -f %{buildroot}/%{_mandir}/man1/filelock_undertaker.1
rm -f %{buildroot}/%{_mandir}/man1/install_release.1
rm -f %{buildroot}/%{_mandir}/man1/cleanup_release.1

# not packaging configure/install scripts
rm -f %{buildroot}/%{_mandir}/man1/condor_configure.1

# not packaging legacy cruft
rm -f %{buildroot}/%{_mandir}/man1/condor_master_off.1
rm -f %{buildroot}/%{_mandir}/man1/condor_reconfig_schedd.1

# this one got removed but the manpage was left around
rm -f %{buildroot}/%{_mandir}/man1/condor_glidein.1

# Remove condor_top with no python bindings
%if ! %python
rm -f %{buildroot}/%{_bindir}/condor_top
%endif

# Remove junk
rm -rf %{buildroot}/%{_sysconfdir}/sysconfig
rm -rf %{buildroot}/%{_sysconfdir}/init.d

%if %systemd
# install tmpfiles.d/condor.conf
mkdir -p %{buildroot}%{_tmpfilesdir}
install -m 0644 %{buildroot}/etc/examples/condor-tmpfiles.conf %{buildroot}%{_tmpfilesdir}/%{name}.conf

install -Dp -m0755 %{buildroot}/etc/examples/condor-annex-ec2 %{buildroot}%{_libexecdir}/condor/condor-annex-ec2

mkdir -p %{buildroot}%{_unitdir}
install -m 0644 %{buildroot}/etc/examples/condor-annex-ec2.service %{buildroot}%{_unitdir}/condor-annex-ec2.service
install -m 0644 %{buildroot}/etc/examples/condor.service %{buildroot}%{_unitdir}/condor.service
# Disabled until HTCondor security fixed.
# install -m 0644 %{buildroot}/etc/examples/condor.socket %{buildroot}%{_unitdir}/condor.socket
%if 0%{?osg} || 0%{?hcc}
# Set condor service enviroment variables for LCMAPS on OSG systems
mkdir -p %{buildroot}%{_unitdir}/condor.service.d
install -Dp -m 0644 %{SOURCE3} %{buildroot}%{_unitdir}/condor.service.d/osg-env.conf
%endif
%else
# install the lsb init script
install -Dp -m0755 %{buildroot}/etc/examples/condor.init %{buildroot}%{_initrddir}/condor
install -Dp -m0755 %{buildroot}/etc/examples/condor-annex-ec2 %{buildroot}%{_initrddir}/condor-annex-ec2
%if 0%{?osg} || 0%{?hcc}
# Set condor service enviroment variables for LCMAPS on OSG systems
install -Dp -m 0644 %{SOURCE4} %buildroot/usr/share/osg/sysconfig/condor
%endif
mkdir %{buildroot}%{_sysconfdir}/sysconfig/
install -Dp -m 0644 %{buildroot}/etc/examples/condor.sysconfig %{buildroot}%{_sysconfdir}/sysconfig/condor
%endif

%if 0%{?rhel} >= 7
cp %{SOURCE8} %{buildroot}%{_datadir}/condor/
%endif

# Install perl modules

# we must place the config examples in builddir so %doc can find them
mv %{buildroot}/etc/examples %_builddir/%name-%tarball_version

# Remove stuff that comes from the full-deploy
rm -rf %{buildroot}%{_sbindir}/cleanup_release
rm -rf %{buildroot}%{_sbindir}/condor
rm -rf %{buildroot}%{_sbindir}/condor_cleanup_local
rm -rf %{buildroot}%{_sbindir}/condor_cold_start
rm -rf %{buildroot}%{_sbindir}/condor_cold_stop
rm -rf %{buildroot}%{_sbindir}/condor_config_bind
rm -rf %{buildroot}%{_sbindir}/condor_configure
rm -rf %{buildroot}%{_sbindir}/condor_install
rm -rf %{buildroot}%{_sbindir}/condor_install_local
rm -rf %{buildroot}%{_sbindir}/condor_local_start
rm -rf %{buildroot}%{_sbindir}/condor_local_stop
rm -rf %{buildroot}%{_sbindir}/condor_startd_factory
rm -rf %{buildroot}%{_sbindir}/condor_vm_vmware.pl
rm -rf %{buildroot}%{_sbindir}/filelock_midwife
rm -rf %{buildroot}%{_sbindir}/filelock_undertaker
rm -rf %{buildroot}%{_sbindir}/install_release
rm -rf %{buildroot}%{_sbindir}/uniq_pid_command
rm -rf %{buildroot}%{_sbindir}/uniq_pid_midwife
rm -rf %{buildroot}%{_sbindir}/uniq_pid_undertaker
rm -rf %{buildroot}%{_sbindir}/condor_master_off
rm -rf %{buildroot}%{_sbindir}/condor_reconfig_schedd
rm -rf %{buildroot}%{_datadir}/condor/Execute.pm
rm -rf %{buildroot}%{_datadir}/condor/ExecuteLock.pm
rm -rf %{buildroot}%{_datadir}/condor/FileLock.pm
rm -rf %{buildroot}%{_usrsrc}/chirp/chirp_*
rm -rf %{buildroot}%{_usrsrc}/startd_factory
rm -rf %{buildroot}%{_usrsrc}/drmaa/drmaa-*
rm -rf %{buildroot}/usr/DOC
rm -rf %{buildroot}/usr/INSTALL
rm -rf %{buildroot}/usr/LICENSE-2.0.txt
rm -rf %{buildroot}/usr/NOTICE.txt
rm -rf %{buildroot}/usr/README
rm -rf %{buildroot}/usr/examples/
rm -rf %{buildroot}%{_includedir}/MyString.h
rm -rf %{buildroot}%{_includedir}/chirp_client.h
rm -rf %{buildroot}%{_includedir}/compat_classad*
rm -rf %{buildroot}%{_includedir}/condor_classad.h
rm -rf %{buildroot}%{_includedir}/condor_constants.h
rm -rf %{buildroot}%{_includedir}/condor_event.h
rm -rf %{buildroot}%{_includedir}/condor_header_features.h
rm -rf %{buildroot}%{_includedir}/condor_holdcodes.h
rm -rf %{buildroot}%{_includedir}/file_lock.h
rm -rf %{buildroot}%{_includedir}/iso_dates.h
rm -rf %{buildroot}%{_includedir}/read_user_log.h
rm -rf %{buildroot}%{_includedir}/stl_string_utils.h
rm -rf %{buildroot}%{_includedir}/user_log.README
rm -rf %{buildroot}%{_includedir}/user_log.c++.h
rm -rf %{buildroot}%{_includedir}/usr/include/condor_ast.h
rm -rf %{buildroot}%{_includedir}/condor_astbase.h
rm -rf %{buildroot}%{_includedir}/condor_attrlist.h
rm -rf %{buildroot}%{_includedir}/condor_exprtype.h
rm -rf %{buildroot}%{_includedir}/condor_parser.h
rm -rf %{buildroot}%{_includedir}/write_user_log.h
rm -rf %{buildroot}%{_includedir}/condor_ast.h
rm -rf %{buildroot}%{_includedir}/drmaa.h
rm -rf %{buildroot}%{_includedir}/README
rm -rf %{buildroot}%{_libexecdir}/condor/bgp_*
rm -rf %{buildroot}%{_datadir}/condor/libchirp_client.a
rm -rf %{buildroot}%{_datadir}/condor/libcondorapi.a
rm -rf %{buildroot}%{_mandir}/man1/cleanup_release.1*
rm -rf %{buildroot}%{_mandir}/man1/condor_cold_start.1*
rm -rf %{buildroot}%{_mandir}/man1/condor_cold_stop.1*
rm -rf %{buildroot}%{_mandir}/man1/condor_config_bind.1*
rm -rf %{buildroot}%{_mandir}/man1/condor_configure.1*
rm -rf %{buildroot}%{_mandir}/man1/condor_load_history.1*
rm -rf %{buildroot}%{_mandir}/man1/filelock_midwife.1*
rm -rf %{buildroot}%{_mandir}/man1/filelock_undertaker.1*
rm -rf %{buildroot}%{_mandir}/man1/install_release.1*
rm -rf %{buildroot}%{_mandir}/man1/uniq_pid_midwife.1*
rm -rf %{buildroot}%{_mandir}/man1/uniq_pid_undertaker.1*

#rm -rf %{buildroot}%{_datadir}/condor/python/{htcondor,classad}.so
#rm -rf %{buildroot}%{_datadir}/condor/{libpyclassad*,htcondor,classad}.so
#rm -rf %{buildroot}%{_datadir}/condor/python/{py3htcondor,py3classad}.so
#rm -rf %{buildroot}%{_datadir}/condor/{libpy3classad*,py3htcondor,py3classad}.so

# Install BOSCO
mkdir -p %{buildroot}%{python_sitelib}
mv %{buildroot}%{_libexecdir}/condor/campus_factory/python-lib/GlideinWMS %{buildroot}%{python_sitelib}
mv %{buildroot}%{_libexecdir}/condor/campus_factory/python-lib/campus_factory %{buildroot}%{python_sitelib}
%if 0%{?hcc}
mv %{buildroot}%{_libexecdir}/condor/campus_factory/share/condor/condor_config.factory %{buildroot}%{_sysconfdir}/condor/config.d/60-campus_factory.config
%endif
%if 0%{?osg} || 0%{?hcc}
mv %{buildroot}%{_libexecdir}/condor/campus_factory/etc/campus_factory.conf %{buildroot}%{_sysconfdir}/condor/
%endif
mv %{buildroot}%{_libexecdir}/condor/campus_factory/share %{buildroot}%{_datadir}/condor/campus_factory

%if %blahp && ! %uw_build
install -p -m 0644 %{SOURCE6} %{buildroot}%{_sysconfdir}/condor/config.d/10-batch_gahp_blahp.config
%endif

%if 0%{?osg} || 0%{?hcc}
install -p -m 0644 %{SOURCE7} %{buildroot}%{_sysconfdir}/condor/config.d/00-restart_peaceful.config
%endif

%if %uw_build
populate %{_libdir}/condor %{buildroot}/%{_libdir}/libdrmaa.so
populate %{_libdir}/condor %{buildroot}/%{_datadir}/condor/condor/libglobus*.so*
populate %{_libdir}/condor %{buildroot}/%{_datadir}/condor/condor/libvomsapi*.so*
populate %{_libdir}/condor %{buildroot}/%{_datadir}/condor/libcondordrmaa.a
# these probably belong elsewhere
populate %{_libdir}/condor %{buildroot}/%{_datadir}/condor/ugahp.jar
%endif


%clean
rm -rf %{buildroot}


%check
# This currently takes hours and can kill your machine...
#cd condor_tests
#make check-seralized

#################
%files all
#################
%files
%exclude %_sbindir/openstack_gahp
%defattr(-,root,root,-)
%doc LICENSE-2.0.txt NOTICE.txt examples
%dir %_sysconfdir/condor/
%config %_sysconfdir/condor/condor_config
%if %systemd
%{_tmpfilesdir}/%{name}.conf
%{_unitdir}/condor.service
%if 0%{?osg} || 0%{?hcc}
%{_unitdir}/condor.service.d/osg-env.conf
%endif
# Disabled until HTCondor security fixed.
# %{_unitdir}/condor.socket
%else
%_initrddir/condor
%if 0%{?osg} || 0%{?hcc}
/usr/share/osg/sysconfig/condor
%endif
%config(noreplace) /etc/sysconfig/condor
%endif
%dir %_datadir/condor/
%_datadir/condor/Chirp.jar
%_datadir/condor/CondorJavaInfo.class
%_datadir/condor/CondorJavaWrapper.class
%_datadir/condor/scimark2lib.jar
%if 0%{?rhel} >= 7
%_datadir/condor/htcondor.pp
%endif
%dir %_sysconfdir/condor/config.d/
%_libdir/condor/condor_ssh_to_job_sshd_config_template
%_sysconfdir/condor/condor_ssh_to_job_sshd_config_template
%_sysconfdir/bash_completion.d/condor
%_libdir/libchirp_client.so
%_libdir/libcondor_utils_%{version_}.so
%_libdir/libcondorapi.so
%_libdir/libgetpwnam.so
%dir %_libexecdir/condor/
%_libexecdir/condor/linux_kernel_tuning
%_libexecdir/condor/accountant_log_fixer
%_libexecdir/condor/condor_chirp
%_libexecdir/condor/condor_ssh
%_libexecdir/condor/sshd.sh
%_libexecdir/condor/get_orted_cmd.sh
%_libexecdir/condor/orted_launcher.sh
%_libexecdir/condor/condor_job_router
%_libexecdir/condor/condor_pid_ns_init
%_libexecdir/condor/condor_urlfetch
%if %glexec
%_libexecdir/condor/condor_glexec_setup
%_libexecdir/condor/condor_glexec_run
%_libexecdir/condor/condor_glexec_job_wrapper
%_libexecdir/condor/condor_glexec_update_proxy
%_libexecdir/condor/condor_glexec_cleanup
%_libexecdir/condor/condor_glexec_kill
%endif
%if %blahp
%dir %_libexecdir/condor/glite/bin
%_libexecdir/condor/glite/bin/nqs_cancel.sh
%_libexecdir/condor/glite/bin/nqs_hold.sh
%_libexecdir/condor/glite/bin/nqs_resume.sh
%_libexecdir/condor/glite/bin/nqs_status.sh
%_libexecdir/condor/glite/bin/nqs_submit.sh
%_libexecdir/condor/glite/bin/slurm_cancel.sh
%_libexecdir/condor/glite/bin/slurm_hold.sh
%_libexecdir/condor/glite/bin/slurm_resume.sh
%_libexecdir/condor/glite/bin/slurm_status.py
%_libexecdir/condor/glite/bin/slurm_status.sh
%_libexecdir/condor/glite/bin/slurm_submit.sh
%if ! %uw_build
%config(noreplace) %{_sysconfdir}/condor/config.d/10-batch_gahp_blahp.config
%endif
%endif
%if 0%{?osg} || 0%{?hcc}
%config(noreplace) %{_sysconfdir}/condor/config.d/00-restart_peaceful.config
%endif
%_libexecdir/condor/condor_limits_wrapper.sh
%_libexecdir/condor/condor_rooster
%_libexecdir/condor/condor_schedd.init
%_libexecdir/condor/condor_ssh_to_job_shell_setup
%_libexecdir/condor/condor_ssh_to_job_sshd_setup
%_libexecdir/condor/condor_power_state
%_libexecdir/condor/condor_kflops
%_libexecdir/condor/condor_mips
%_libexecdir/condor/data_plugin
%_libexecdir/condor/box_plugin.py
%_libexecdir/condor/box_plugin.pyc
%_libexecdir/condor/box_plugin.pyo
%_libexecdir/condor/gdrive_plugin.py
%_libexecdir/condor/gdrive_plugin.pyc
%_libexecdir/condor/gdrive_plugin.pyo
%_libexecdir/condor/onedrive_plugin.py
%_libexecdir/condor/onedrive_plugin.pyc
%_libexecdir/condor/onedrive_plugin.pyo
%_libexecdir/condor/curl_plugin
%_libexecdir/condor/legacy_curl_plugin
%_libexecdir/condor/condor_shared_port
%_libexecdir/condor/condor_glexec_wrapper
%_libexecdir/condor/glexec_starter_setup.sh
%_libexecdir/condor/condor_defrag
%_libexecdir/condor/interactive.sub
%_libexecdir/condor/condor_gangliad
%_libexecdir/condor/panda-plugin.so
%_libexecdir/condor/pandad
%_mandir/man1/condor_advertise.1.gz
%_mandir/man1/condor_annex.1.gz
%_mandir/man1/condor_check_userlogs.1.gz
%_mandir/man1/condor_chirp.1.gz
%_mandir/man1/condor_cod.1.gz
%_mandir/man1/condor_config_val.1.gz
%_mandir/man1/condor_convert_history.1.gz
%_mandir/man1/condor_dagman.1.gz
%_mandir/man1/condor_fetchlog.1.gz
%_mandir/man1/condor_findhost.1.gz
%_mandir/man1/condor_gpu_discovery.1.gz
%_mandir/man1/condor_history.1.gz
%_mandir/man1/condor_hold.1.gz
%_mandir/man1/condor_job_router_info.1.gz
%_mandir/man1/condor_master.1.gz
%_mandir/man1/condor_off.1.gz
%_mandir/man1/condor_on.1.gz
%_mandir/man1/condor_pool_job_report.1.gz
%_mandir/man1/condor_preen.1.gz
%_mandir/man1/condor_prio.1.gz
%_mandir/man1/condor_q.1.gz
%_mandir/man1/condor_qsub.1.gz
%_mandir/man1/condor_qedit.1.gz
%_mandir/man1/condor_reconfig.1.gz
%_mandir/man1/condor_release.1.gz
%_mandir/man1/condor_reschedule.1.gz
%_mandir/man1/condor_restart.1.gz
%_mandir/man1/condor_rm.1.gz
%_mandir/man1/condor_run.1.gz
%_mandir/man1/condor_set_shutdown.1.gz
%_mandir/man1/condor_sos.1.gz
%_mandir/man1/condor_stats.1.gz
%_mandir/man1/condor_status.1.gz
%_mandir/man1/condor_store_cred.1.gz
%_mandir/man1/condor_submit.1.gz
%_mandir/man1/condor_submit_dag.1.gz
%_mandir/man1/condor_top.1.gz
%_mandir/man1/condor_transfer_data.1.gz
%_mandir/man1/condor_transform_ads.1.gz
%_mandir/man1/condor_update_machine_ad.1.gz
%_mandir/man1/condor_updates_stats.1.gz
%_mandir/man1/condor_urlfetch.1.gz
%_mandir/man1/condor_userlog.1.gz
%_mandir/man1/condor_userprio.1.gz
%_mandir/man1/condor_vacate.1.gz
%_mandir/man1/condor_vacate_job.1.gz
%_mandir/man1/condor_version.1.gz
%_mandir/man1/condor_wait.1.gz
%_mandir/man1/condor_router_history.1.gz
%_mandir/man1/condor_continue.1.gz
%_mandir/man1/condor_suspend.1.gz
%_mandir/man1/condor_router_q.1.gz
%_mandir/man1/condor_ssh_to_job.1.gz
%_mandir/man1/condor_power.1.gz
%_mandir/man1/condor_gather_info.1.gz
%_mandir/man1/condor_router_rm.1.gz
%_mandir/man1/condor_drain.1.gz
%_mandir/man1/condor_install.1.gz
%_mandir/man1/condor_ping.1.gz
%_mandir/man1/condor_rmdir.1.gz
%_mandir/man1/condor_tail.1.gz
%_mandir/man1/condor_who.1.gz
%_mandir/man1/condor_now.1.gz
# bin/condor is a link for checkpoint, reschedule, vacate
%_bindir/condor_submit_dag
%_bindir/condor_who
%_bindir/condor_now
%_bindir/condor_prio
%_bindir/condor_transfer_data
%_bindir/condor_check_userlogs
%_bindir/condor_q
%_libexecdir/condor/condor_transferer
%_bindir/condor_cod
%_bindir/condor_docker_enter
%_bindir/condor_qedit
%_bindir/condor_userlog
%_bindir/condor_release
%_bindir/condor_userlog_job_counter
%_bindir/condor_config_val
%_bindir/condor_reschedule
%_bindir/condor_userprio
%_bindir/condor_dagman
%_bindir/condor_rm
%_bindir/condor_vacate
%_bindir/condor_run
%_bindir/condor_router_history
%_bindir/condor_router_q
%_bindir/condor_router_rm
%_bindir/condor_vacate_job
%_bindir/condor_findhost
%_bindir/condor_stats
%_bindir/condor_version
%_bindir/condor_history
%_bindir/condor_status
%_bindir/condor_wait
%_bindir/condor_hold
%_bindir/condor_submit
%_bindir/condor_ssh_to_job
%_bindir/condor_power
%_bindir/condor_gather_info
%_bindir/condor_continue
%_bindir/condor_suspend
%_bindir/condor_test_match
%_bindir/condor_token_create
%_bindir/condor_token_fetch
%_bindir/condor_token_request
%_bindir/condor_token_request_approve
%_bindir/condor_token_request_auto_approve
%_bindir/condor_token_request_list
%_bindir/condor_token_list
%_bindir/condor_scitoken_exchange
%_bindir/condor_drain
%_bindir/condor_ping
%_bindir/condor_tail
%_bindir/condor_qsub
%_bindir/condor_pool_job_report
%_bindir/condor_job_router_info
%_bindir/condor_transform_ads
%_bindir/condor_update_machine_ad
%_bindir/condor_annex
%_bindir/condor_evicted_files
# sbin/condor is a link for master_off, off, on, reconfig,
# reconfig_schedd, restart
%_sbindir/condor_advertise
%_sbindir/condor_aklog
%_sbindir/condor_c-gahp
%_sbindir/condor_c-gahp_worker_thread
%_sbindir/condor_collector
%_sbindir/condor_convert_history
%_sbindir/condor_credd
%_sbindir/condor_fetchlog
%_sbindir/condor_had
%_sbindir/condor_master
%_sbindir/condor_negotiator
%_sbindir/condor_off
%_sbindir/condor_on
%_sbindir/condor_preen
%_sbindir/condor_reconfig
%_sbindir/condor_replication
%_sbindir/condor_restart
%_sbindir/condor_schedd
%_sbindir/condor_set_shutdown
%_sbindir/condor_shadow
%_sbindir/condor_sos
%_sbindir/condor_startd
%_sbindir/condor_starter
%_sbindir/condor_store_cred
%_sbindir/condor_testwritelog
%_sbindir/condor_transferd
%_sbindir/condor_updates_stats
%_sbindir/ec2_gahp
%_sbindir/condor_gridmanager
%_sbindir/condor_gridshell
%_sbindir/gahp_server
%_sbindir/grid_monitor
%_sbindir/grid_monitor.sh
%_sbindir/remote_gahp
%_sbindir/nordugrid_gahp
%_sbindir/AzureGAHPServer
%_sbindir/gce_gahp
%if %uw_build
%_sbindir/boinc_gahp
%endif
%_libexecdir/condor/condor_gpu_discovery
%_libexecdir/condor/condor_gpu_utilization
%_sbindir/condor_vm-gahp-vmware
%_sbindir/condor_vm_vmware
%config(noreplace) %_sysconfdir/condor/ganglia.d/00_default_metrics
%defattr(-,condor,condor,-)
%dir %_var/lib/condor/
%dir %_var/lib/condor/execute/
%dir %_var/log/condor/
%dir %_var/lib/condor/spool/
%dir %_var/lock/condor
%dir %_var/lock/condor/local
%dir %_var/run/condor

#################
%files procd
%_sbindir/condor_procd
%_sbindir/gidd_alloc
%_sbindir/procd_ctl
%_mandir/man1/procd_ctl.1.gz
%_mandir/man1/gidd_alloc.1.gz
%_mandir/man1/condor_procd.1.gz

#################
%if %qmf
%files qmf
%defattr(-,root,root,-)
%doc LICENSE-2.0.txt NOTICE.txt
%_sysconfdir/condor/config.d/60condor-qmf.config
%dir %_libdir/condor/plugins
%_libdir/condor/plugins/MgmtCollectorPlugin-plugin.so
%_libdir/condor/plugins/MgmtMasterPlugin-plugin.so
%_libdir/condor/plugins/MgmtNegotiatorPlugin-plugin.so
%_libdir/condor/plugins/MgmtScheddPlugin-plugin.so
%_libdir/condor/plugins/MgmtStartdPlugin-plugin.so
%_bindir/get_trigger_data
%_sbindir/condor_trigger_config
%_sbindir/condor_triggerd
%_sbindir/condor_job_server
%endif

#################
%if %plumage
%files plumage
%defattr(-,root,root,-)
%doc LICENSE-2.0.txt NOTICE.txt
%_sysconfdir/condor/config.d/62plumage.config
%dir %_libdir/condor/plugins
%_libdir/condor/plugins/PlumageCollectorPlugin-plugin.so
%dir %_datadir/condor/plumage
%_sbindir/plumage_job_etl_server
%_bindir/plumage_history_load
%_bindir/plumage_stats
%_bindir/plumage_history
%_datadir/condor/plumage/README
%_datadir/condor/plumage/SCHEMA
%_datadir/condor/plumage/plumage_accounting
%_datadir/condor/plumage/plumage_scheduler
%_datadir/condor/plumage/plumage_utilization
%defattr(-,condor,condor,-)
%endif

#################
%files kbdd
%defattr(-,root,root,-)
%doc LICENSE-2.0.txt NOTICE.txt
%_sbindir/condor_kbdd

#################
%files vm-gahp
%defattr(-,root,root,-)
%doc LICENSE-2.0.txt NOTICE.txt
%_sbindir/condor_vm-gahp
%_libexecdir/condor/libvirt_simple_script.awk

#################
%files classads
%defattr(-,root,root,-)
%doc LICENSE-2.0.txt NOTICE.txt
%_libdir/libclassad.so.*

#################
%files classads-devel
%defattr(-,root,root,-)
%doc LICENSE-2.0.txt NOTICE.txt
%_bindir/classad_functional_tester
%_bindir/classad_version
%_libdir/libclassad.so
%dir %_includedir/classad/
%_includedir/classad/attrrefs.h
%_includedir/classad/cclassad.h
%_includedir/classad/classad_distribution.h
%_includedir/classad/classadErrno.h
%_includedir/classad/classad.h
%_includedir/classad/classadItor.h
%_includedir/classad/classadCache.h
%_includedir/classad/classad_stl.h
%_includedir/classad/collectionBase.h
%_includedir/classad/collection.h
%_includedir/classad/common.h
%_includedir/classad/debug.h
%_includedir/classad/exprList.h
%_includedir/classad/exprTree.h
%_includedir/classad/fnCall.h
%_includedir/classad/indexfile.h
%_includedir/classad/jsonSink.h
%_includedir/classad/jsonSource.h
%_includedir/classad/lexer.h
%_includedir/classad/lexerSource.h
%_includedir/classad/literals.h
%_includedir/classad/matchClassad.h
%_includedir/classad/operators.h
%_includedir/classad/query.h
%_includedir/classad/sink.h
%_includedir/classad/source.h
%_includedir/classad/transaction.h
%_includedir/classad/util.h
%_includedir/classad/value.h
%_includedir/classad/view.h
%_includedir/classad/xmlLexer.h
%_includedir/classad/xmlSink.h
%_includedir/classad/xmlSource.h

#################
%files test
%defattr(-,root,root,-)
%_libexecdir/condor/condor_sinful
%_libexecdir/condor/condor_testingd
%_libexecdir/condor/test_user_mapping

%if %cream
%files cream-gahp
%defattr(-,root,root,-)
%doc LICENSE-2.0.txt NOTICE.txt
%_sbindir/cream_gahp
%endif

%if %parallel_setup
%files parallel-setup
%defattr(-,root,root,-)
%config(noreplace) %_sysconfdir/condor/config.d/20dedicated_scheduler_condor.config
%endif

%if %python
%if 0%{?rhel} <= 7
%files -n python2-condor
%defattr(-,root,root,-)
%_bindir/condor_top
%_libdir/libpyclassad2*.so
%_libexecdir/condor/libclassad_python_user.so
%_libexecdir/condor/libcollector_python_plugin.so
<<<<<<< HEAD
%{python_sitearch}/classad/
%{python_sitearch}/htcondor/
%{python_sitearch}/htcondor-*.egg-info/
=======
%{python_sitearch}/classad.so
%{python_sitearch}/htcondor.so
%endif
>>>>>>> ad611674

%if 0%{?rhel} >= 7
%ifarch x86_64
%files -n python3-condor
%defattr(-,root,root,-)
%_bindir/condor_top
%_libdir/libpyclassad3*.so
%_libexecdir/condor/libclassad_python_user.cpython-3*.so
%_libexecdir/condor/libcollector_python_plugin.cpython-3*.so
/usr/lib64/python3.6/site-packages/classad/
/usr/lib64/python3.6/site-packages/htcondor/
/usr/lib64/python3.6/site-packages/htcondor-*.egg-info/
%endif
%endif
%endif

%files bosco
%defattr(-,root,root,-)
%if 0%{?hcc}
%config(noreplace) %_sysconfdir/condor/config.d/60-campus_factory.config
%endif
%if 0%{?osg} || 0%{?hcc}
%config(noreplace) %_sysconfdir/condor/campus_factory.conf
%endif
%_libexecdir/condor/shellselector
%_libexecdir/condor/campus_factory
%_sbindir/bosco_install
%_sbindir/campus_factory
%_sbindir/condor_ft-gahp
%_sbindir/runfactory
%_bindir/bosco_cluster
%_bindir/bosco_ssh_start
%_bindir/bosco_start
%_bindir/bosco_stop
%_bindir/bosco_findplatform
%_bindir/bosco_uninstall
%_bindir/bosco_quickstart
%_bindir/htsub
%_sbindir/glidein_creation
%_datadir/condor/campus_factory
%{python_sitelib}/GlideinWMS
%{python_sitelib}/campus_factory
%_mandir/man1/bosco_cluster.1.gz
%_mandir/man1/bosco_findplatform.1.gz
%_mandir/man1/bosco_install.1.gz
%_mandir/man1/bosco_ssh_start.1.gz
%_mandir/man1/bosco_start.1.gz
%_mandir/man1/bosco_stop.1.gz
%_mandir/man1/bosco_uninstall.1.gz

%files -n minicondor
%config(noreplace) %_sysconfdir/condor/config.d/00-minicondor


%if %uw_build

%ifarch %{ix86}
%files small-shadow
%{_sbindir}/condor_shadow_s
%config(noreplace) %_sysconfdir/condor/config.d/00-small-shadow
%endif

%files external-libs
%dir %_libdir/condor
%_libdir/condor/libcondordrmaa.a
%_libdir/condor/libdrmaa.so
%_libdir/condor/libglobus*.so*
%_libdir/condor/libvomsapi*.so*
%_libdir/condor/ugahp.jar

%files externals
%_sbindir/unicore_gahp
%if %blahp
%_libexecdir/condor/glite/bin/BLClient
%_libexecdir/condor/glite/bin/BLParserLSF
%_libexecdir/condor/glite/bin/BLParserPBS
%_libexecdir/condor/glite/bin/BNotifier
%_libexecdir/condor/glite/bin/BPRclient
%_libexecdir/condor/glite/bin/BPRserver
%_libexecdir/condor/glite/bin/BUpdaterCondor
%_libexecdir/condor/glite/bin/BUpdaterLSF
%_libexecdir/condor/glite/bin/BUpdaterPBS
%_libexecdir/condor/glite/bin/BUpdaterSGE
%_libexecdir/condor/glite/bin/batch_gahp
%_libexecdir/condor/glite/bin/batch_gahp_daemon
%_libexecdir/condor/glite/bin/blah_check_config
%_libexecdir/condor/glite/bin/blah_common_submit_functions.sh
%_libexecdir/condor/glite/bin/blah_job_registry_add
%_libexecdir/condor/glite/bin/blah_job_registry_dump
%_libexecdir/condor/glite/bin/blah_job_registry_lkup
%_libexecdir/condor/glite/bin/blah_job_registry_scan_by_subject
%_libexecdir/condor/glite/bin/blah_load_config.sh
%_libexecdir/condor/glite/bin/blparser_master
%_libexecdir/condor/glite/bin/condor_cancel.sh
%_libexecdir/condor/glite/bin/condor_hold.sh
%_libexecdir/condor/glite/bin/condor_resume.sh
%_libexecdir/condor/glite/bin/condor_status.sh
%_libexecdir/condor/glite/bin/condor_submit.sh
%_libexecdir/condor/glite/bin/lsf_cancel.sh
%_libexecdir/condor/glite/bin/lsf_hold.sh
%_libexecdir/condor/glite/bin/lsf_resume.sh
%_libexecdir/condor/glite/bin/lsf_status.sh
%_libexecdir/condor/glite/bin/lsf_submit.sh
%_libexecdir/condor/glite/bin/pbs_cancel.sh
%_libexecdir/condor/glite/bin/pbs_hold.sh
%_libexecdir/condor/glite/bin/pbs_resume.sh
%_libexecdir/condor/glite/bin/pbs_status.py
%_libexecdir/condor/glite/bin/pbs_status.sh
%_libexecdir/condor/glite/bin/pbs_submit.sh
%_libexecdir/condor/glite/bin/runcmd.pl.template
%_libexecdir/condor/glite/bin/sge_cancel.sh
%_libexecdir/condor/glite/bin/sge_filestaging
%_libexecdir/condor/glite/bin/sge_helper
%_libexecdir/condor/glite/bin/sge_hold.sh
%_libexecdir/condor/glite/bin/sge_local_submit_attributes.sh
%_libexecdir/condor/glite/bin/sge_resume.sh
%_libexecdir/condor/glite/bin/sge_status.sh
%_libexecdir/condor/glite/bin/sge_submit.sh
%_libexecdir/condor/glite/bin/test_condor_logger
# does this really belong here?
%dir %_libexecdir/condor/glite/etc
%_libexecdir/condor/glite/etc/glite-ce-blahparser
%_libexecdir/condor/glite/etc/glite-ce-blparser
%_libexecdir/condor/glite/etc/glite-ce-check-blparser
%_libexecdir/condor/glite/etc/batch_gahp.config
%_libexecdir/condor/glite/etc/batch_gahp.config.template
%_libexecdir/condor/glite/etc/blparser.conf.template
%dir %_libexecdir/condor/glite/share
%dir %_libexecdir/condor/glite/share/doc
%_libexecdir/condor/glite/share/doc/glite-ce-blahp-@PVER@/LICENSE
%endif

%endif

%if %systemd

%post
%if 0%{?fedora}
test -x /usr/sbin/selinuxenabled && /usr/sbin/selinuxenabled
if [ $? = 0 ]; then
   restorecon -R -v /var/lock/condor
   setsebool -P condor_domain_can_network_connect 1
   setsebool -P daemons_enable_cluster_mode 1
   semanage port -a -t condor_port_t -p tcp 12345
   # the number of extraneous SELinux warnings on f17 is very high
fi
%endif
%if 0%{?rhel} >= 7
test -x /usr/sbin/selinuxenabled && /usr/sbin/selinuxenabled
if [ $? = 0 ]; then
   /usr/sbin/semodule -i /usr/share/condor/htcondor.pp
   /usr/sbin/setsebool -P condor_domain_can_network_connect 1
   /usr/sbin/setsebool -P daemons_enable_cluster_mode 1
fi
%endif
if [ $1 -eq 1 ] ; then
    # Initial installation 
    /bin/systemctl daemon-reload >/dev/null 2>&1 || :
fi

%preun
if [ $1 -eq 0 ] ; then
    # Package removal, not upgrade
    /bin/systemctl --no-reload disable condor.service > /dev/null 2>&1 || :
    /bin/systemctl stop condor.service > /dev/null 2>&1 || :
fi

%postun
/bin/systemctl daemon-reload >/dev/null 2>&1 || :
# Note we don't try to restart - HTCondor will automatically notice the
# binary has changed and do graceful or peaceful restart, based on its
# configuration

%triggerun -- condor < 7.7.0-0.5

/usr/bin/systemd-sysv-convert --save condor >/dev/null 2>&1 ||:

/sbin/chkconfig --del condor >/dev/null 2>&1 || :
/bin/systemctl try-restart condor.service >/dev/null 2>&1 || :

%else
%post -n condor
/sbin/chkconfig --add condor
/sbin/ldconfig

%posttrans -n condor
# If there is a saved condor_config.local, recover it
if [ -f /etc/condor/condor_config.local.rpmsave ]; then
    if [ ! -f /etc/condor/condor_config.local ]; then
        mv /etc/condor/condor_config.local.rpmsave \
           /etc/condor/condor_config.local

        # Drop a README file to tell what we have done
        # Make sure that we don't overwrite a previous README
        if [ ! -f /etc/condor/README.condor_config.local ]; then
            file="/etc/condor/README.condor_config.local"
        else
            i="1"
            while [ -f /etc/condor/README.condor_config.local.$i ]; do
                i=$((i+1))
            done
            file="/etc/condor/README.condor_config.local.$i"
        fi

cat <<EOF > $file
On `date`, while installing or upgrading to
HTCondor %version, the /etc/condor directory contained a file named
"condor_config.local.rpmsave" but did not contain one named
"condor_config.local".  This situation may be the result of prior
modifications to "condor_config.local" that were preserved after the
HTCondor RPM stopped including that file.  In any case, the contents
of the old "condor_config.local.rpmsave" file may still be useful.
So after the install it was moved back into place and this README
file was created.  Here is a directory listing for the restored file
at that time:

`ls -l /etc/condor/condor_config.local`

See the "Configuration" section (3.3) of the HTCondor manual for more
information on configuration files.
EOF

    fi
fi

%preun -n condor
if [ $1 = 0 ]; then
  /sbin/service condor stop >/dev/null 2>&1 || :
  /sbin/chkconfig --del condor
fi


%postun -n condor
# Note we don't try to restart - HTCondor will automatically notice the
# binary has changed and do graceful or peaceful restart, based on its
# configuration
/sbin/ldconfig
%endif

%changelog
* Tue Sep 17 2019 Tim Theisen <tim@cs.wisc.edu> - 8.9.3-1
- TOKEN and SSL authentication methods are now enabled by default
- The job and global event logs use ISO 8601 formatted dates by default
- Added Google Drive multifile transfer plugin
- Added upload capability to Box multifile transfer plugin
- Added Python bindings to submit a DAG
- Python 'JobEventLog' can be pickled to facilitate intermittent readers
- 2x matchmaking speed for partitionable slots with simple START expressions
- Improved the performance of the condor_schedd under heavy load
- Reduced the memory footprint of condor_dagman
- Initial implementation to record the circumstances of a job's termination

* Thu Sep 05 2019 Tim Theisen <tim@cs.wisc.edu> - 8.8.5-1
- Fixed two performance problems on Windows
- Fixed Java universe on Debian and Ubuntu systems
- Added two knobs to improve performance on large scale pools
- Fixed a bug where requesting zero GPUs would require a machine with GPUs
- HTCondor can now recognize nVidia Volta and Turing GPUs

* Tue Jul 09 2019 Tim Theisen <tim@cs.wisc.edu> - 8.8.4-1
- Python 3 bindings - see version history for details (requires EPEL on EL7)
- Can configure DAGMan to dramatically reduce memory usage on some DAGs
- Improved scalability when using the python bindings to qedit jobs
- Fixed infrequent schedd crashes when removing scheduler universe jobs
- The condor_master creates run and lock directories when systemd doesn't
- The condor daemon obituary email now contains the last 200 lines of log

* Tue Jun 04 2019 Tim Theisen <tim@cs.wisc.edu> - 8.9.2-1
- The HTTP/HTTPS file transfer plugin will timeout and retry transfers
- A new multi-file box.com file transfer plugin to download files
- The manual has been moved to Read the Docs
- Configuration options for job-log time-stamps (UTC, ISO 8601, sub-second)
- Several improvements to SSL authentication
- New TOKEN authentication method enables fine-grained authorization control

* Wed May 22 2019 Tim Theisen <tim@cs.wisc.edu> - 8.8.3-1
- Fixed a bug where jobs were killed instead of peacefully shutting down
- Fixed a bug where a restarted schedd wouldn't connect to its running jobs
- Improved file transfer performance when sending multiple files
- Fix a bug that prevented interactive submit from working with Singularity
- Orphaned Docker containers are now cleaned up on execute nodes
- Restored a deprecated Python interface that is used to read the event log

* Wed Apr 17 2019 Tim Theisen <tim@cs.wisc.edu> - 8.9.1-1
- An efficient curl plugin that supports uploads and authentication tokens
- HTCondor automatically supports GPU jobs in Docker and Singularity
- File transfer times are now recorded in the user job log and the job ad

* Thu Apr 11 2019 Tim Theisen <tim@cs.wisc.edu> - 8.8.2-1
- Fixed problems with condor_ssh_to_job and Singularity jobs
- Fixed a problem that could cause condor_annex to crash
- Fixed a problem where the job queue would very rarely be corrupted
- condor_userprio can report concurrency limits again
- Fixed the GPU discovery and monitoring code to map GPUs in the same way
- Made the CHIRP_DELAYED_UPDATE_PREFIX configuration knob work again
- Fixed restarting HTCondor from the Service Control Manager on Windows
- Fixed a problem where local universe jobs could not use condor_submit
- Restored a deprecated Python interface that is used to read the event log
- Fixed a problem where condor_shadow reuse could confuse DAGMan

* Thu Feb 28 2019 Tim Theisen <tim@cs.wisc.edu> - 8.9.0-1
- Absent any configuration, HTCondor denies authorization to all users
- All HTCondor daemons under a condor_master share a security session
- Scheduler Universe jobs are prioritized by job priority

* Tue Feb 19 2019 Tim Theisen <tim@cs.wisc.edu> - 8.8.1-1
- Fixed excessive CPU consumption with GPU monitoring
- GPU monitoring is off by default; enable with "use feature: GPUsMonitor"
- HTCondor now works with the new CUDA version 10 libraries
- Fixed a bug where sometimes jobs would not start on a Windows execute node
- Fixed a bug that could cause DAGman to go into an infinite loop on exit
- The JobRouter doesn't forward the USER attribute between two UID Domains
- Made Collector.locateAll() more efficient in the Python bindings
- Improved efficiency of the negotiation code in the condor_schedd

* Thu Jan 03 2019 Tim Theisen <tim@cs.wisc.edu> - 8.8.0-1
- Automatically add AWS resources to your pool using HTCondor Annex
- The Python bindings now include submit functionality
- Added the ability to run a job immediately by replacing a running job
- A new minicondor package makes single node installations easy
- HTCondor now tracks and reports GPU utilization
- Several performance enhancements in the collector
- The grid universe can create and manage VM instances in Microsoft Azure
- The MUNGE security method is now supported on all Linux platforms

* Wed Oct 31 2018 Tim Theisen <tim@cs.wisc.edu> - 8.7.10-1
- Can now interactively submit Docker jobs
- The administrator can now add arguments to the Singularity command line
- The MUNGE security method is now supported on all Linux platforms
- The grid universe can create and manage VM instances in Microsoft Azure
- Added a single-node package to facilitate using a personal HTCondor

* Wed Oct 31 2018 Tim Theisen <tim@cs.wisc.edu> - 8.6.13-1
- Made the Python 'in' operator case-insensitive for ClassAd attributes
- Python bindings are now built for the Debian and Ubuntu platforms
- Fixed a memory leak in the Python bindings
- Fixed a bug where absolute paths failed for output/error files on Windows
- Fixed a bug using Condor-C to run Condor-C jobs
- Fixed a bug where Singularity could not be used if Docker was not present

* Wed Aug 01 2018 Tim Theisen <tim@cs.wisc.edu> - 8.7.9-1
- Support for Debian 9, Ubuntu 16, and Ubuntu 18
- Improved Python bindings to support the full range of submit functionality
- Allows VMs to shutdown when the job is being gracefully evicted
- Can now specify a host name alias (CNAME) for NETWORK_HOSTNAME
- Added the ability to run a job immediately by replacing a running job

* Wed Aug 01 2018 Tim Theisen <tim@cs.wisc.edu> - 8.6.12-1
- Support for Debian 9, Ubuntu 16, and Ubuntu 18
- Fixed a memory leak that occurred when SSL authentication fails
- Fixed a bug where invalid transform REQUIREMENTS caused a Job to match
- Fixed a bug to allow a queue super user to edit protected attributes
- Fixed a problem setting the job environment in the Singularity container
- Fixed several other minor problems

* Tue May 22 2018 Tim Theisen <tim@cs.wisc.edu> - 8.7.8-2
- Reinstate man pages
- Drop centos from dist tag in 32-bit Enterprise Linux 7 RPMs

* Thu May 10 2018 Tim Theisen <tim@cs.wisc.edu> - 8.7.8-1
- The condor annex can easily use multiple regions simultaneously
- HTCondor now uses CUDA_VISIBLE_DEVICES to tell which GPU devices to manage
- HTCondor now reports GPU memory utilization

* Thu May 10 2018 Tim Theisen <tim@cs.wisc.edu> - 8.6.11-1
- Can now do an interactive submit of a Singularity job
- Shared port daemon is more resilient when starved for TCP ports
- The Windows installer configures the environment for the Python bindings
- Fixed several other minor problems

* Tue Mar 13 2018 Tim Theisen <tim@cs.wisc.edu> - 8.7.7-1
- condor_ssh_to_job now works with Docker Universe jobs
- A 32-bit condor_shadow is available for Enterprise Linux 7 systems
- Tracks and reports custom resources, e.g. GPUs, in the job ad and user log
- condor_q -unmatchable reports jobs that will not match any slots
- Several updates to the parallel universe
- Spaces are now allowed in input, output, and error paths in submit files
- In DAG files, spaces are now allowed in submit file paths

* Tue Mar 13 2018 Tim Theisen <tim@cs.wisc.edu> - 8.6.10-1
- Fixed a problem where condor_preen would crash on an active submit node
- Improved systemd configuration to clean up processes if the master crashes
- Fixed several other minor problems

* Thu Jan 04 2018 Tim Theisen <tim@cs.wisc.edu> - 8.7.6-1
- Machines won't enter "Owner" state unless using the Desktop policy
- One can use SCHEDD and JOB instead of MY and TARGET in SUBMIT_REQUIREMENTS
- HTCondor now reports all submit warnings, not just the first one
- The HTCondor Python bindings in pip are now built from the release branch

* Thu Jan 04 2018 Tim Theisen <tim@cs.wisc.edu> - 8.6.9-1
- Fixed a bug where some Accounting Groups could get too much surplus quota
- Fixed a Python binding bug where some queries could corrupt memory
- Fixed a problem where preen could block the schedd for a long time
- Fixed a bug in Windows where the job sandbox would not be cleaned up
- Fixed problems with the interaction between the master and systemd
- Fixed a bug where MAX_JOBS_SUBMITTED could be permanently reduced
- Fixed problems with very large disk requests

* Tue Nov 14 2017 Tim Theisen <tim@cs.wisc.edu> - 8.7.5-1
- Fixed an issue validating VOMS proxies

* Tue Nov 14 2017 Tim Theisen <tim@cs.wisc.edu> - 8.6.8-1
- Fixed an issue validating VOMS proxies

* Tue Oct 31 2017 Tim Theisen <tim@cs.wisc.edu> - 8.7.4-1
- Improvements to DAGMan including support for late job materialization
- Updates to condor_annex including improved status reporting
- When submitting jobs, HTCondor can now warn about job requirements
- Fixed a bug where remote CPU time was not recorded in the history
- Improved support for OpenMPI jobs
- The high availability daemon now works with IPV6 and shared_port
- The HTCondor Python bindings are now available for Python 2 and 3 in pip

* Tue Oct 31 2017 Tim Theisen <tim@cs.wisc.edu> - 8.6.7-1
- Fixed a bug where memory limits might not be updated in cgroups
- Add SELinux type enforcement rules to allow condor_ssh_to_job to work
- Updated systemd configuration to shutdown HTCondor in an orderly fashion
- The curl_plugin utility can now do HTTPS transfers
- Specifying environment variables now works with the Python Submit class

* Tue Sep 12 2017 Tim Theisen <tim@cs.wisc.edu> - 8.7.3-1
- Further updates to the late job materialization technology preview
- An improved condor_top tool
- Enhanced the AUTO setting for ENABLE_IPV{4,6} to be more selective
- Fixed several small memory leaks

* Tue Sep 12 2017 Tim Theisen <tim@cs.wisc.edu> - 8.6.6-1
- HTCondor daemons no longer crash on reconfig if syslog is used for logging
- HTCondor daemons now reliably leave a core file when killed by a signal
- Negotiator won't match jobs to machines with incompatible IPv{4,6} network
- On Ubuntu, send systemd alive messages to prevent HTCondor restarts
- Fixed a problem parsing old ClassAd string escapes in the python bindings
- Properly parse CPU time used from Slurm grid universe jobs
- Claims are released when parallel univ jobs are removed while claiming
- Starter won't get stuck when a job is removed with JOB_EXIT_HOOK defined
- To reduce audit logging, added cgroup rules to SELinux profile

* Mon Aug 07 2017 Tim Theisen <tim@cs.wisc.edu> - 8.6.5-2
- Update SELinux profile for Red Hat 7.4

* Tue Aug 01 2017 Tim Theisen <tim@cs.wisc.edu> - 8.6.5-1
- Fixed a memory leak that would cause the HTCondor collector to slowly grow
- Prevent the condor_starter from hanging when using cgroups on Debian
- Fixed several issues that occur when IPv6 is in use
- Support for using an ImDisk RAM drive on Windows as the execute directory
- Fixed a bug where condor_rm rarely removed another one of the user's jobs
- Fixed a bug with parallel universe jobs starting on partitionable slots

* Thu Jul 13 2017 Tim Theisen <tim@cs.wisc.edu> - 8.4.12-1
- Can configure the condor_startd to compute free disk space once

* Thu Jun 22 2017 Tim Theisen <tim@cs.wisc.edu> - 8.7.2-1
- Improved condor_schedd performance by turning off file checks by default
- condor_annex -status finds VM instances that have not joined the pool
- Able to update an annex's lease without adding new instances
- condor_annex now keeps a command log
- condor_q produces an expanded multi-line summary
- Automatically retry and/or resume http file transfers when appropriate
- Reduced load on the condor_collector by optimizing queries
- A python based condor_top tool

* Thu Jun 22 2017 Tim Theisen <tim@cs.wisc.edu> - 8.6.4-1
- Python bindings are now available on MacOSX
- Fixed a bug where PASSWORD authentication could fail to exchange keys
- Pslot preemption now properly handles custom resources, such as GPUs
- condor_submit now checks X.509 proxy expiration

* Tue May 09 2017 Tim Theisen <tim@cs.wisc.edu> - 8.6.3-1
- Fixed a bug where using an X.509 proxy might corrupt the job queue log
- Fixed a memory leak in the Python bindings

* Mon Apr 24 2017 Tim Theisen <tim@cs.wisc.edu> - 8.7.1-1
- Several performance enhancements in the collector
- Further refinement and initial documentation of the HTCondor Annex
- Enable chirp for Docker jobs
- Job Router uses first match rather than round-robin matching
- The schedd tracks jobs counts by status for each owner
- Technology preview of late job materialization in the schedd

* Mon Apr 24 2017 Tim Theisen <tim@cs.wisc.edu> - 8.6.2-1
- New metaknobs for mapping users to groups
- Now case-insensitive with Windows user names when storing credentials
- Signal handling in the OpenMPI script
- Report RemoteSysCpu for Docker jobs
- Allow SUBMIT_REQUIREMENT to refer to X509 secure attributes
- Linux kernel tuning script takes into account the machine's role

* Thu Mar 02 2017 Tim Theisen <tim@cs.wisc.edu> - 8.7.0-1
- Performance improvements in collector's ingestion of ClassAds
- Added collector attributes to report query times and forks
- Removed extra white space around parentheses when unparsing ClassAds
- Technology preview of the HTCondor Annex

* Thu Mar 02 2017 Tim Theisen <tim@cs.wisc.edu> - 8.6.1-1
- condor_q works in situations where user authentication is not configured
- Updates to work with Docker version 1.13
- Fix several problems with the Job Router
- Update scripts to support current versions of Open MPI and MPICH2
- Fixed a bug that could corrupt the job queue log when the disk is full

* Thu Jan 26 2017 Tim Theisen <tim@cs.wisc.edu> - 8.6.0-1
- condor_q shows shows only the current user's jobs by default
- condor_q summarizes related jobs (batches) on a single line by default
- Users can define their own job batch name at job submission time
- Immutable/protected job attributes make SUBMIT_REQUIREMENTS more useful
- The shared port daemon is enabled by default
- Jobs run in cgroups by default
- HTCondor can now use IPv6 addresses (Prefers IPv4 when both present)
- DAGMan: Able to easily define SCRIPT, VARs, etc., for all nodes in a DAG
- DAGMan: Revamped priority implementation
- DAGMan: New splice connection feature
- New slurm grid type in the grid universe for submitting to Slurm
- Numerous improvements to Docker support
- Several enhancements in the python bindings

* Mon Jan 23 2017 Tim Theisen <tim@cs.wisc.edu> - 8.4.11-1
- Fixed a bug which delayed startd access to stard cron job results
- Fixed a bug in pslot preemption that could delay jobs starting
- Fixed a bug in job cleanup at job lease expiration if using glexec
- Fixed a bug in locating ganglia shared libraries on Debian and Ubuntu

* Tue Dec 13 2016 Tim Theisen <tim@cs.wisc.edu> - 8.5.8-1
- The starter puts all jobs in a cgroup by default
- Added condor_submit commands that support job retries
- condor_qedit defaults to the current user's jobs
- Ability to add SCRIPTS, VARS, etc. to all nodes in a DAG using one command
- Able to conditionally add Docker volumes for certain jobs
- Initial support for Singularity containers
- A 64-bit Windows release

* Tue Dec 13 2016 Tim Theisen <tim@cs.wisc.edu> - 8.4.10-1
- Updated SELinux profile for Enterprise Linux
- Fixed a performance problem in the schedd when RequestCpus was an expression
- Preserve permissions when transferring sub-directories of the job's sandbox
- Fixed HOLD_IF_CPUS_EXCEEDED and LIMIT_JOB_RUNTIMES metaknobs
- Fixed a bug in handling REMOVE_SIGNIFICANT_ATTRIBUTES

* Thu Sep 29 2016 Tim Theisen <tim@cs.wisc.edu> - 8.5.7-1
- The schedd can perform job ClassAd transformations
- Specifying dependencies between DAGMan splices is much more flexible
- The second argument of the ClassAd ? : operator may be omitted
- Many usability improvements in condor_q and condor_status
- condor_q and condor_status can produce JSON, XML, and new ClassAd output
- To prepare for a 64-bit Windows release, HTCondor identifies itself as X86
- Automatically detect Daemon Core daemons and pass localname to them

* Thu Sep 29 2016 Tim Theisen <tim@cs.wisc.edu> - 8.4.9-1
- The condor_startd removes orphaned Docker containers on restart
- Job Router and HTCondor-C job job submission prompts schedd reschedule
- Fixed bugs in the Job Router's hooks
- Improved systemd integration on Enterprise Linux 7
- Upped default number of Chirp attributes to 100, and made it configurable
- Fixed a bug where variables starting with STARTD. or STARTER. were ignored

* Tue Aug 02 2016 Tim Theisen <tim@cs.wisc.edu> - 8.5.6-1
- The -batch output for condor_q is now the default
- Python bindings for job submission and machine draining
- Numerous Docker usability changes
- New options to limit condor_history results to jobs since last invocation
- Shared port daemon can be used with high availability and replication
- ClassAds can be written out in JSON format
- More flexible ordering of DAGMan commands
- Efficient PBS and SLURM job monitoring
- Simplified leases for grid universe jobs

* Tue Jul 05 2016 Tim Theisen <tim@cs.wisc.edu> - 8.4.8-1
- Fixed a memory leak triggered by the python htcondor.Schedd().query() call
- Fixed a bug that could cause Bosco file transfers to fail
- Fixed a bug that could cause the schedd to crash when using schedd cron jobs
- condor_schedd now rejects jobs when owner has no account on the machine
- Fixed a new bug in 8.4.7 where remote condor_history failed without -limit
- Fixed bugs triggered by the reconfiguration of the high-availability daemon
- Fixed a bug where condor_master could hang when using shared port on Windows 
- Fixed a bug with the -xml option on condor_q and condor_status

* Mon Jun 06 2016 Tim Theisen <tim@cs.wisc.edu> - 8.5.5-1
- Improvements for scalability of EC2 grid universe jobs
- Docker Universe jobs advertises remote user and system CPU time
- Improved systemd support
- The master can now run an administrator defined script at shutdown
- DAGMan includes better support for the batch name feature

* Mon Jun 06 2016 Tim Theisen <tim@cs.wisc.edu> - 8.4.7-1
- fixed a bug that could cause the schedd to become unresponsive
- fixed a bug where the Docker Universe would not set the group ID
- Docker Universe jobs now drop all Linux capabilities by default
- fixed a bug where subsystem specific configuration parameters were ignored
- fixed bugs with history file processing on the Windows platform

* Mon May 02 2016 Tim Theisen <tim@cs.wisc.edu> - 8.5.4-1
- Fixed a bug that delays schedd response when significant attributes change
- Fixed a bug where the group ID was not set in Docker universe jobs
- Limit update rate of various attributes to not overload the collector
- To make job router configuration easier, added implicit "target" scoping
- To make BOSCO work, the blahp does not generate limited proxies by default
- condor_status can now display utilization per machine rather than per slot
- Improve performance of condor_history and other tools

* Thu Apr 21 2016 Tim Theisen <tim@cs.wisc.edu> - 8.4.6-1
- fixed a bug that could cause a job to fail to start in a dynamic slot
- fixed a negotiator memory leak when using partitionable slot preemption
- fixed a bug that caused supplemental groups to be wrong during file transfer
- properly identify the Windows 10 platform
- fixed a typographic error in the LIMIT_JOB_RUNTIMES policy
- fixed a bug where maximum length IPv6 addresses were not parsed

* Thu Mar 24 2016 Tim Theisen <tim@cs.wisc.edu> - 8.5.3-1
- Use IPv6 (and IPv4) interfaces if they are detected
- Prefer IPv4 addresses when both are available
- Count Idle and Running jobs in Submitter Ads for Local and Scheduler universes
- Can submit jobs to SLURM with the new "slurm" type in the Grid universe
- HTCondor is built and linked with Globus 6.0

* Tue Mar 22 2016 Tim Theisen <tim@cs.wisc.edu> - 8.4.5-1
- fixed a bug that would cause the condor_schedd to send no flocked jobs
- fixed a bug that caused a 60 second delay using tools when DNS lookup failed
- prevent using accounting groups with embedded spaces that crash the negotiator
- fixed a bug that could cause use of ports outside the port range on Windows
- fixed a bug that could prevent dynamic slot reuse when using many slots
- fixed a bug that prevented correct utilization reports from the job router
- tune kernel when using cgroups to avoid OOM killing of jobs doing heavy I/O

* Thu Feb 18 2016 Tim Theisen <tim@cs.wisc.edu> - 8.5.2-1
- condor_q now defaults to showing only the current user's jobs
- condor_q -batch produces a single line report for a batch of jobs
- Docker Universe jobs now report and update memory and network usage
- immutable and protected job attributes
- improved performance when querying a HTCondor daemon's location
- Added the ability to set ClassAd attributes within the DAG file
- DAGMan now provides event timestamps in dagman.out

* Tue Feb 02 2016 Tim Theisen <tim@cs.wisc.edu> - 8.4.4-1
- fixed a bug that could cause the collector to crash when DNS lookup fails
- fixed a bug that caused Condor-C jobs with short lease durations to fail
- fixed bugs that affected EC2 grid universe jobs
- fixed a bug that prevented startup if a prior version shared port file exists
- fixed a bug that could cause the condor_shadow to hang on Windows

* Fri Jan 08 2016 Tim Theisen <tim@cs.wisc.edu> - 8.5.1-2
- optimized binaries

* Fri Jan 08 2016 Tim Theisen <tim@cs.wisc.edu> - 8.4.3-2
- optimized binaries

* Mon Dec 21 2015 Tim Theisen <tim@cs.wisc.edu> - 8.5.1-1
- the shared port daemon is enabled by default
- the condor_startd now records the peak memory usage instead of recent
- the condor_startd advertises CPU submodel and cache size
- authorizations are automatically setup when "Match Password" is enabled
- added a schedd-constraint option to condor_q

* Wed Dec 16 2015 Tim Theisen <tim@cs.wisc.edu> - 8.4.3-1
- fixed the processing of the -append option in the condor_submit command
- fixed a bug to run more that 100 dynamic slots on a single execute node
- fixed bugs that would delay daemon startup when using shared port on Windows
- fixed a bug where the cgroup VM limit would not be set for sizes over 2 GiB
- fixed a bug to use the ec2_iam_profile_name for Amazon EC2 Spot instances

* Tue Nov 17 2015 Tim Theisen <tim@cs.wisc.edu> - 8.4.2-1
- a bug fix to prevent the condor_schedd from crashing
- a bug fix to honor TCP_FORWARDING_HOST
- Standard Universe works properly in RPM installations of HTCondor
- the RPM packages no longer claim to provide Globus libraries
- bug fixes to DAGMan's "maximum idle jobs" throttle

* Tue Oct 27 2015 Tim Theisen <tim@cs.wisc.edu> - 8.4.1-1
- four new policy metaknobs to make configuration easier
- a bug fix to prevent condor daemons from crashing on reconfiguration
- an option natural sorting option on condor_status
- support of admin to mount certain directories into Docker containers

* Thu Oct 22 2015 Tim Theisen <tim@cs.wisc.edu> - 8.2.10-1
- an updated RPM to work with SELinux on EL7 platforms
- fixes to the condor_kbdd authentication to the X server
- a fix to allow the condor_kbdd to work with shared port enabled
- avoid crashes when using more than 1024 file descriptors on EL7
- fixed a memory leak in the ClassAd split() function
- condor_vacate will error out rather than ignore conflicting arguments
- a bug fix to the JobRouter to properly process the queue on restart
- a bug fix to prevent sending spurious data on a SOAP file transfer
- a bug fix to always present jobs in order in condor_history

* Mon Oct 12 2015 Tim Theisen <tim@cs.wisc.edu> - 8.5.0-1
- multiple enhancements to the python bindings
- the condor_schedd no longer changes the ownership of spooled job files
- spooled job files are visible to only the user account by default
- the condor_startd records when jobs are evicted by preemption or draining

* Mon Sep 14 2015 Tim Theisen <tim@cs.wisc.edu> - 8.4.0-1
- a Docker Universe to run a Docker container as an HTCondor job
- the submit file can queue a job for each file found
- the submit file can contain macros
- a dry-run option to condor_submit to test the submit file without any actions
- HTCondor pools can use IPv4 and IPv6 simultaneously
- execute directories can be encrypted upon user or administrator request
- Vanilla Universe jobs can utilize periodic application-level checkpoints
- the administrator can establish job requirements
- numerous scalability changes

* Thu Aug 27 2015 Tim Theisen <tim@cs.wisc.edu> - 8.3.8-1
- a script to tune Linux kernel parameters for better scalability
- support for python bindings on Windows platforms
- a mechanism to remove Docker images from the local machine

* Thu Aug 13 2015 Tim Theisen <tim@cs.wisc.edu> - 8.2.9-1
- a mechanism for the preemption of dynamic slots, such that the partitionable slot may use the dynamic slot in the match of a different job
- default configuration bug fixes for the desktop policy, such that it can both start jobs and monitor the keyboard

* Mon Jul 27 2015 Tim Theisen <tim@cs.wisc.edu> - 8.3.7-1
- default configuration settings have been updated to reflect current usage
- the ability to preempt dynamic slots, such that a job may match with a partitionable slot
- the ability to limit the number of jobs per submission and the number of jobs per owner by setting configuration variables

* Tue Jun 23 2015 Tim Theisen <tim@cs.wisc.edu> - 8.3.6-1
- initial Docker universe support
- IPv4/IPv6 mixed mode support

* Mon Apr 20 2015 Tim Theisen <tim@cs.wisc.edu> - 8.3.5-1
- new features that increase the power of job specification in the submit description file
- RPMs for Red Hat Enterprise Linux 6 and 7 are modularized and only distributed via our YUM repository
- The new condor-all RPM requires the other HTCondor RPMs of a typical HTCondor installation

* Tue Apr 07 2015 Tim Theisen <tim@cs.wisc.edu> - 8.2.8-1
- a bug fix to reconnect a TCP session when an HTCondorView collector restarts
- a bug fix to avoid starting too many jobs, only to kill some chosen at random

* Thu Mar 05 2015 Tim Theisen <tim@cs.wisc.edu> - 8.3.4-1
- a bug fix for a problem that can cause jobs to not be matched to resources when the condor_schedd is flocking

* Thu Feb 19 2015 Tim Theisen <tim@cs.wisc.edu> - 8.3.3-1
- the ability to encrypt a job's directory on Linux execute hosts
- enhancements to EC2 grid universe jobs
- a more efficient query protocol, including the ability to query the condor_schedd daemon's autocluster set

* Tue Feb 10 2015 Tim Theisen <tim@cs.wisc.edu> - 8.2.7-1
- sendmail is used by default for sending notifications (CVE-2014-8126)
- corrected input validation, which prevents daemon crashes
- an update, such that grid jobs work within the current Google Compute Engine
- a bug fix to prevent an infinite loop in the python bindings
- a bug fix to prevent infinite recursion when evaluating ClassAd attributes

* Tue Dec 23 2014 Tim Theisen <tim@cs.wisc.edu> - 8.3.2-1
- the next installment of IPv4/IPv6 mixed mode support: a submit node can simultaneously interact with an IPv4 and an IPv6 HTCondor pool
- scalability improvements: a reduced memory foot-print of daemons, a reduced number of TCP connections between submit and execute machines, and an improved responsiveness from a busy condor_schedd to queries

* Tue Dec 16 2014 Tim Theisen <tim@cs.wisc.edu> - 8.2.6-1
- a bug fix to the log rotation of the condor_schedd on Linux platforms
- transfer_input_files now works for directories on Windows platforms
- a correction of the flags passed to the mail program on Linux platforms
- a RHEL 7 platform fix of a directory permission that prevented daemons from starting

* Mon Dec 01 2014 Tim Theisen <tim@cs.wisc.edu> - 8.2.5-1
- an updated RPM installation script that preserves a modified condor_config.local file
- OpenSSL version 1.0.1j for Windows platforms

* Wed Nov 12 2014 Tim Theisen <tim@cs.wisc.edu> - 8.2.4-1
- a bug fix for an 8.2.3 condor_schedd that could not obtain a claim from an 8.0.x condor_startd
- a bug fix for removed jobs that return to the queue
- a workaround for a condor_schedd performance issue when handling a large number of jobs
- a bug fix to prevent the condor_kbdd from crashing on Windows
- a bug fix to correct the reporting of available disk on Windows

* Wed Oct 01 2014 Tim Theisen <tim@cs.wisc.edu> - 8.2.3-1
- support for Ubuntu 14.04 LTS, including support for the standard universe

* Thu Sep 11 2014 Tim Theisen <tim@cs.wisc.edu> - 8.3.1-1
- a variety of changes that reduce memory usage and improve performance
- if cgroups are used to limit memory utilization, HTCondor sets both the memory and swap limits.

* Wed Aug 27 2014 Carl Edquist <edquist@cs.wisc.edu> - 8.2.2-2.3
- Include config file for MASTER_NEW_BINARY_RESTART = PEACEFUL (SOFTWARE-850)

* Tue Aug 26 2014 Carl Edquist <edquist@cs.wisc.edu> - 8.2.2-2.2
- Include peaceful_off patch (SOFTWARE-1307)

* Mon Aug 25 2014 Carl Edquist <edquist@cs.wisc.edu> - 8.2.2-2.1
- Include condor_gt4540_aws patch for #4540

* Fri Aug 22 2014 Carl Edquist <edquist@cs.wisc.edu> - 8.2.2-2
- Strict pass-through with fixes from 8.2.2-1.1

* Thu Aug 21 2014 Carl Edquist <edquist@cs.wisc.edu> - 8.2.2-1.1
- Update to 8.2.2 with build fixes for non-UW builds

* Mon Sep 09 2013  <edquist@cs.wisc.edu> - 8.1.2-0.3
- Include misc unpackaged files from 8.x.x

* Sun Sep 08 2013  <edquist@cs.wisc.edu> - 8.1.2-0.1.unif
- Packaging fixes to work with latest 8.1.2 source from master
- Move condor.spec into git master-unified_rpm-branch
- Apply patches to upstream branch and remove from rpm / spec
- Always build man pages / remove references to include_man
- Always include systemd sources for passthrough rebuilds of source rpms
- Add macros to bundle external source tarballs with the source rpm to support
  offline builds with externals

* Tue Aug 20 2013 Carl Edquist <edquist@cs.wisc.edu> - 7.9.6-8.unif.8
- Remove externals dependency from std-universe subpackage

* Mon Aug 19 2013 Carl Edquist <edquist@cs.wisc.edu> - 7.9.6-8.unif.7
- Merge init script improvements from trunk
- Have std_local_ref depend on senders,receivers instead of stub_gen
- Carve out std universe files into separate subpackage
- Move uw_build-specific non-std-universe files into externals subpackage
- Condor_config changes for #3645
- Use %osg / %std_univ macros to control build type default
- Support PROPER builds of std universe (ie, without UW_BUILD)
- Use make jobserver when building glibc external instead of make -j2
- Move python requirement out of main condor package (#3704)
- Move condor_config.local from /var/lib/condor/ to /etc/condor/

* Fri Jul 05 2013 Carl Edquist <edquist@cs.wisc.edu> - 7.9.6-8.unif.6
- Address build dependency issue seen with -j24

* Fri Jun 21 2013 Carl Edquist <edquist@cs.wisc.edu> - 7.9.6-8.unif.5
- Initial support for UW_BUILD

* Tue Jun 18 2013 Carl Edquist <edquist@cs.wisc.edu> - 7.9.6-8.unif.4
- Remove service restart for upgrades

* Tue Jun 11 2013 Carl Edquist <edquist@cs.wisc.edu> - 7.9.6-8.unif.2
- Add a parallel-setup sub-package for parallel universe configuration,
  namely setting up the host as a dedicated resource

* Mon Jun 10 2013 Brian Lin <blin@cs.wisc.edu> - 7.8.8-2
- Init script improvements

* Fri Jun 07 2013 Carl Edquist <edquist@cs.wisc.edu> - 7.9.6-8.unif.1
- Add in missing features from Fedora rpm
- Reorganize to reduce the diff size between this and the Fedora rpm

* Fri Jun 07 2013 Brian Lin <blin@cs.wisc.edu> - 7.9.6-8
- Remove glexec runtime dependency

* Tue May 28 2013 Brian Lin <blin@cs.wisc.edu> - 7.9.6-7
- Mark /usr/share/osg/sysconfig/condor as non-config file

* Thu May 23 2013 Brian Lin <blin@cs.wisc.edu> - 7.9.6-6
- Rebuild against fixed glite-ce-cream-client-api-c

* Wed May 22 2013 Brian Lin <blin@cs.wisc.edu> - 7.9.6-5
- Enable plumage for x86{,_64}

* Wed May 22 2013 Brian Lin <blin@cs.wisc.edu> - 7.9.6-4
- Enable cgroups for EL6

* Tue May 21 2013 Brian Lin <blin@cs.wisc.edu> - 7.9.6-3
- Building with blahp/cream

* Tue May 21 2013 Brian Lin <blin@cs.wisc.edu> - 7.9.6-2
- Build without blahp/cream

* Tue May 21 2013 Brian Lin <blin@cs.wisc.edu> - 7.9.6-1
- New version

* Wed May 08 2013 Matyas Selmeci <matyas@cs.wisc.edu> - 7.8.8-1
- New version
- Removed condor_glidein -- was removed upstream

* Wed Feb 13 2013 Dave Dykstra <dwd@fnal.gov> - 7.8.6-3
- Renamed /etc/sysconfig/condor-lcmaps-env to /usr/share/osg/sysconfig/condor
  to match the new OSG method for handling daemon environment variables, 
  which keeps non-replaceable settings out of /etc/sysonfig
- Change settings in /usr/share/osg/sysconfig/condor to use the latest variable
  name LLGT_LIFT_PRIVILEGED_PROTECTION instead of LLGT4_NO_CHANGE_USER,
  eliminate obsolete variable LLGT_VOMS_DISABLE_CREDENTIAL_CHECK, and change
  the default debug level from 3 to 2.

* Fri Dec 21 2012 Matyas Selmeci <matyas@cs.wisc.edu> - 7.8.6-2
- Patch to fix default BATCH_GAHP config value (#SOFTWARE-873)

* Thu Oct 25 2012 Matyas Selmeci <matyas@cs.wisc.edu> - 7.8.6-1
- New version

* Mon Oct 22 2012 Matyas Selmeci <matyas@cs.wisc.edu> - 7.8.5-1
- New version

* Wed Sep 19 2012 Matyas Selmeci <matyas@cs.wisc.edu> - 7.8.4-1
- New version

* Fri Sep 07 2012 Matyas Selmeci <matyas@cs.wisc.edu> - 7.8.3-1
- New version

* Mon Aug 27 2012 Matyas Selmeci <matyas@cs.wisc.edu> - 7.8.2-2
- Add patch to fix unnecessary GSI callouts (condor_gt2104_pt2.patch in gittrac #2104)
- Fixed BLClient location

* Tue Aug 14 2012 Matyas Selmeci <matyas@cs.wisc.edu> - 7.8.2-1
- New version

* Mon Jul 30 2012 Matyas Selmeci <matyas@cs.wisc.edu> - 7.8.1-7
- Put cream_gahp into separate subpackage

* Mon Jul 16 2012 Matyas Selmeci <matyas@cs.wisc.edu> - 7.8.1-6
- Remove cream_el6.patch; change proper_cream.diff to work on both el5 and el6
  instead.

* Thu Jul 05 2012 Matyas Selmeci <matyas@cs.wisc.edu> - 7.8.1-5
- Bump to rebuild

* Tue Jun 26 2012 Matyas Selmeci <matyas@cs.wisc.edu> - 7.8.1-4
- Add CREAM

* Tue Jun 19 2012 Matyas Selmeci <matyas@cs.wisc.edu> - 7.8.1-3
- Add Provides lines for classads and classads-devel

* Mon Jun 18 2012 Matyas Selmeci <matyas@cs.wisc.edu> - 7.8.1-2
- Add environment variables for interacting with lcmaps (condor-lcmaps-env)

* Fri Jun 15 2012 Matyas Selmeci <matyas@cs.wisc.edu> - 7.8.1-1
- Version bump

* Wed Jun 13 2012 Matyas Selmeci <matyas@cs.wisc.edu> - 7.8.0-3
- Fix wrong paths for shared libraries

* Wed Jun 13 2012 Matyas Selmeci <matyas@cs.wisc.edu> - 7.8.0-2
- Build blahp

* Thu May 31 2012 Matyas Selmeci <matyas@cs.wisc.edu> - 7.8.0-1
- Version bump
- Updated condor_config.generic.patch
- Removed glexec-patch.diff

* Sun Apr  1 2012 Alain Roy <roy@cs.wisc.edu> - 7.6.6-4
- Backported patch from Condor 7.7 to fix glexec bugs
- Enabled glexec

* Fri Feb 10 2012 Derek Weitzel <dweitzel@cse.unl.edu> - 7.6.6-3
- Adding sticky bit to condor_root_switchboard

* Wed Jan 18 2012 Derek Weitzel <dweitzel@cse.unl.edu> - 7.6.6-2
- Added support for rhel6

* Wed Jan 18 2012 Tim Cartwright <cat@cs.wisc.edu> - 7.6.6-1
- Updated to upstream tagged 7.6.6 release

* Wed Jan 11 2012 Tim Cartwright <cat@cs.wisc.edu> - 7.6.4-1
- Simplified revision number

* Tue Nov 29 2011 Derek Weitzel <dweitzel@cse.unl.edu> - 7.6.4-0.6.2
- Rebasing to 7.6.4

* Fri Oct 28 2011 Matyas Selmeci <matyas@cs.wisc.edu> - 7.6.2-0.6.3
- rebuilt

* Mon Sep 12 2011 Matyas Selmeci <matyas@cs.wisc.edu> - 7.6.2-0.6.2
- Rev bump to rebuild with updated Globus libs

* Thu Aug 11 2011 Derek Weitzel <dweitzel@cse.unl.edu> - 7.6.2-0.5.2
- Updated to upstream official 7.6.2 release

* Thu Aug 04 2011 Derek Weitzel <dweitzel@cse.unl.edu> - 7.6.2-0.5.672537b1git.1
- Made LOCAL_DIR always point to /var/lib/condor rather than TILDE

* Wed Jun  8 2011 <bbockelm@cse.unl.edu> - 7.7.0-0.5
- Start to break build products into conditionals for future EPEL5 support.
- Begun integration of a systemd service file.

* Tue Jun  7 2011 <matt@redhat> - 7.7.0-0.4
- Added tmpfiles.d/condor.conf (BZ711456)

* Tue Jun  7 2011 <matt@redhat> - 7.7.0-0.3
- Fast forward to 7.7.0 pre-release at 1babb324
- Catch libdeltacloud 0.8 update

* Fri May 20 2011 <matt@redhat> - 7.7.0-0.2
- Added GSI support, dependency on Globus

* Fri May 13 2011 <matt@redhat> - 7.7.0-0.1
- Fast forward to 7.7.0 pre-release at 79952d6b
- Introduced ec2_gahp
- 79952d6b brings schema expectations inline with Cumin

* Tue May 10 2011 <matt@redhat> - 7.6.1-0.1
- Upgrade to 7.6.0 release, pre-release of 7.6.1 at 5617a464
- Upstreamed patch: log_lock_run.patch
- Introduced condor-classads to obsolete classads
- Introduced condor-aviary, package of the aviary contrib
- Introduced condor-deltacloud-gahp
- Introduced condor-qmf, package of the mgmt/qmf contrib
- Transitioned from LOCAL_CONFIG_FILE to LOCAL_CONFIG_DIR
- Stopped building against gSOAP,
-  use aviary over birdbath and ec2_gahp (7.7.0) over amazon_gahp

* Tue Feb 08 2011 Fedora Release Engineering <rel-eng@lists.fedoraproject.org> - 7.5.5-2
- Rebuilt for https://fedoraproject.org/wiki/Fedora_15_Mass_Rebuild

* Thu Jan 27 2011 <matt@redhat> - 7.5.5-1
- Rebase to 7.5.5 release
-  configure+imake -> cmake
-  Removed patches:
-   only_dynamic_unstripped.patch
-   gsoap-2.7.16-wsseapi.patch
-   gsoap-2.7.16-dom.patch
-  man pages are now built with source
-  quill is no longer present
-  condor_shared_port added
-  condor_power added
-  condor_credd added
-  classads now built from source

* Thu Jan 13 2011 <matt@redhat> - 7.4.4-1
- Upgrade to 7.4.4 release
- Upstreamed: stdsoap2.h.patch.patch

* Mon Aug 23 2010  <matt@redhat> - 7.4.3-1
- Upgrade to 7.4.3 release
- Upstreamed: dso_link_change

* Fri Jun 11 2010  <matt@redhat> - 7.4.2-2
- Rebuild for classads DSO version change (1:0:0)
- Updated stdsoap2.h.patch.patch for gsoap 2.7.16
- Added gsoap-2.7.16-wsseapi/dom.patch for gsoap 2.7.16

* Wed Apr 21 2010  <matt@redhat> - 7.4.2-1
- Upgrade to 7.4.2 release

* Tue Jan  5 2010  <matt@redhat> - 7.4.1-1
- Upgrade to 7.4.1 release
- Upstreamed: guess_version_from_release_dir, fix_platform_check
- Security update (BZ549577)

* Fri Dec  4 2009  <matt@redhat> - 7.4.0-1
- Upgrade to 7.4.0 release
- Fixed POSTIN error (BZ540439)
- Removed NOTICE.txt source, now provided by upstream
- Removed no_rpmdb_query.patch, applied upstream
- Removed no_basename.patch, applied upstream
- Added only_dynamic_unstripped.patch to reduce build time
- Added guess_version_from_release_dir.patch, for previous
- Added fix_platform_check.patch
- Use new --with-platform, to avoid modification of make_final_tarballs
- Introduced vm-gahp package to hold libvirt deps

* Fri Aug 28 2009  <matt@redhat> - 7.2.4-1
- Upgrade to 7.2.4 release
- Removed gcc44_const.patch, accepted upstream
- New log, lock, run locations (BZ502175)
- Filtered innocuous semanage message

* Fri Aug 21 2009 Tomas Mraz <tmraz@redhat.com> - 7.2.1-3
- rebuilt with new openssl

* Fri Jul 24 2009 Fedora Release Engineering <rel-eng@lists.fedoraproject.org> - 7.2.1-2
- Rebuilt for https://fedoraproject.org/wiki/Fedora_12_Mass_Rebuild

* Wed Feb 25 2009  <matt@redhat> - 7.2.1-1
- Upgraded to 7.2.1 release
- Pruned changes accepted upstream from condor_config.generic.patch
- Removed Requires in favor of automatic dependencies on SONAMEs
- Added no_rmpdb_query.patch to avoid rpm -q during a build

* Tue Feb 24 2009 Fedora Release Engineering <rel-eng@lists.fedoraproject.org> - 7.2.0-5
- Rebuilt for https://fedoraproject.org/wiki/Fedora_11_Mass_Rebuild

* Thu Jan 15 2009 Tomas Mraz <tmraz@redhat.com> - 7.2.0-4
- rebuild with new openssl

* Wed Jan 14 2009  <matt@redhat> - 7.2.0-3
- Fixed regression: initscript was on by default, now off again

* Thu Jan  8 2009  <matt@redhat> - 7.2.0-2
- (Re)added CONDOR_DEVELOPERS=NONE to the default condor_config.local
- Added missing Obsoletes for condor-static (thanks Michael Schwendt)

* Wed Jan  7 2009  <matt@redhat> - 7.2.0-1
- Upgraded to 7.2.0 release
- Removed -static package
- Added Fedora specific buildid
- Enabled KBDD, daemon to monitor X usage on systems with only USB devs
- Updated install process

* Wed Oct  8 2008  <matt@redhat> - 7.0.5-1
- Rebased on 7.0.5, security update

* Wed Aug  6 2008  <mfarrellee@redhat> - 7.0.4-1
- Updated to 7.0.4 source
- Stopped using condor_configure in install step

* Tue Jun 10 2008  <mfarrellee@redhat> - 7.0.2-1
- Updated to 7.0.2 source
- Updated config, specifically HOSTALLOW_WRITE, for Personal Condor setup
- Added condor_config.generic

* Mon Apr  7 2008  <mfarrellee@redhat> - 7.0.0-8
- Modified init script to be off by default, resolves bz441279

* Fri Apr  4 2008  <mfarrellee@redhat> - 7.0.0-7
- Updated to handle changes in gsoap dependency

* Mon Feb 11 2008  <mfarrellee@redhat> - 7.0.0-6
- Added note about how to download the source
- Added generate-tarball.sh script

* Sun Feb 10 2008  <mfarrellee@redhat> - 7.0.0-5
- The gsoap package is compiled with --disable-namespaces, which means
  soap_set_namespaces is required after each soap_init. The
  gsoap_nonamespaces.patch handles this.

* Fri Feb  8 2008  <mfarrellee@redhat> - 7.0.0-4
- Added patch to detect GCC 4.3.0 on F9
- Added patch to detect GLIBC 2.7.90 on F9
- Added BuildRequires: autoconf to allow for regeneration of configure
  script after GCC 4.3.0 detection and GLIBC 2.7.90 patches are
  applied
- Condor + GCC 4.3.0 + -O2 results in an internal compiler error
  (BZ 432090), so -O2 is removed from optflags for the time
  being. Thanks to Mike Bonnet for the suggestion on how to filter
  -O2.

* Tue Jan 22 2008  <mfarrellee@redhat> - 7.0.0-3
- Update to UW's really-final source for Condor 7.0.0 stable series
  release. It is based on the 72173 build with minor changes to the
  configure.ac related to the SRB external version.
- In addition to removing externals from the UW tarball, the NTconfig
  directory was removed because it had not gone through IP audit.

* Tue Jan 22 2008  <mfarrellee@redhat> - 7.0.0-2
- Update to UW's final source for Condor 7.0.0 stable series release

* Thu Jan 10 2008  <mfarrellee@redhat> - 7.0.0-1
- Initial package of Condor's stable series under ASL 2.0
- is_clipped.patch replaced with --without-full-port option to configure
- zlib_is_soft.patch removed, outdated by configure.ac changes
- removed autoconf dependency needed for zlib_is_soft.patch

* Tue Dec  4 2007  <mfarrellee@redhat> - 6.9.5-2
- SELinux was stopping useradd in pre because files specified root as
  the group owner for /var/lib/condor, fixed, much thanks to Phil Knirsch

* Fri Nov 30 2007  <mfarrellee@redhat> - 6.9.5-1
- Fixed release tag
- Added gSOAP support and packaged WSDL files

* Thu Nov 29 2007  <mfarrellee@redhat> - 6.9.5-0.2
- Packaged LSB init script
- Changed pre to not create the condor user's home directory, it is
  now a directory owned by the package

* Thu Nov 29 2007  <mfarrellee@redhat> - 6.9.5-0.1
- Condor 6.9.5 release, the 7.0.0 stable series candidate
- Removed x86_64_no_multilib-200711091700cvs.patch, merged upstream
- Added patch to make zlib a soft requirement, which it should be
- Disabled use of smp_mflags because of make dependency issues
- Explicitly not packaging WSDL files until the SOAP APIs are available

* Tue Nov 20 2007  <mfarrellee@redhat> - 6.9.5-0.3.200711091700cvs
- Rebuild for repo inheritance update: dependencies are now pulled
  from RHEL 5 U1 before RH Application Stack

* Thu Nov 15 2007 <mfarrellee@redhat> - 6.9.5-0.2.200711091700cvs
- Added support for building on x86_64 without multilib packages
- Made the install section more flexible, reduced need for
  make_final_tarballs to be updated

* Fri Nov 9 2007 <mfarrellee@redhat> - 6.9.5-0.1.200711091700cvs
- Working source with new ASL 2.0 license

* Fri Nov 9 2007 <mfarrellee@redhat> - 6.9.5-0.1.200711091330cvs
- Source is now stamped ASL 2.0, as of Nov 9 2007 1:30PM Central
- Changed license to ASL 2.0
- Fixed find in prep to work if no files have bad permissions
- Changed the name of the LICENSE file to match was is now release in
  the source tarball

* Tue Nov 6 2007  <mfarrellee@redhat> - 6.9.5-0.1.rc
- Added m4 dependency not in RHEL 5.1's base
- Changed chmod a-x script to use find as more files appear to have
  improper execute bits set
- Added ?dist to Release:
- condor_privsep became condor_root_switchboard

* Tue Sep 11 2007  <mfarrellee@redhat> - 6.9.5-0.3.20070907cvs
- Instead of releasing libcondorapi.so, which is improperly created
  and poorly versioned, we release libcondorapi.a, which is apparently
  more widely used, in a -static package
- Instead of installing the stripped tarball, the unstripped is now
  installed, which gives a nice debuginfo package
- Found and fixed permissions problems on a number of src files,
  issue raised by rpmlint on the debuginfo package

* Mon Sep 10 2007  <mfarrellee@redhat> - 6.9.5-0.2.20070907cvs
- Updated pre section to create condor's home directory with adduser, and
  removed _var/lib/condor from files section
- Added doc LICENSE.TXT to all files sections
- Shortened lines longer than 80 characters in this spec (except the sed line)
- Changed install section so untar'ing a release can handle fedora7 or fedora8
- Simplified the site.def and config file updates (sed + mv over mv + sed + rm)
- Added a patch (fedora_rawhide_7.91-20070907cvs.patch) to support building on
  a fedora 7.91 (current Rawhide) release
- Moved the examples from /usr/share/doc/condor... into builddir and just
  marked them as documentation
- Added a number of dir directives to force all files to be listed, no implicit
  inclusion

* Fri Sep  7 2007  <mfarrellee@redhat> - 6.9.5-0.1.20070907cvs
- Initial release<|MERGE_RESOLUTION|>--- conflicted
+++ resolved
@@ -26,26 +26,6 @@
 %endif
 %endif
 
-<<<<<<< HEAD
-=======
-# Not supporting std universe in RHEL/CentOS 8
-%if 0%{?rhel} >= 8
-%define std_univ 0
-%endif
-
-# enable std universe by default 
-%if %undefined std_univ
-%define std_univ 1
-%endif
-
-%ifarch %{ix86}
-%if 0%{?rhel} >= 6
-# std universe is not ported to 32bit rhel6
-%define std_univ 0
-%endif
-%endif
-
->>>>>>> ad611674
 %if %uw_build
 %define debug 1
 %endif
@@ -84,19 +64,11 @@
 %endif
 %endif
 
-<<<<<<< HEAD
-=======
 # cream support is going away, skip for EL8
 %if 0%{?rhel} >= 8
 %define cream 0
 %endif
 
-%if 0%{?osg} && 0%{?rhel} == 7
-%define aviary 0
-%define std_univ 0
-%endif
-
->>>>>>> ad611674
 %define glexec 1
 
 # Temporarily turn parallel_setup off
@@ -1651,15 +1623,10 @@
 %_libdir/libpyclassad2*.so
 %_libexecdir/condor/libclassad_python_user.so
 %_libexecdir/condor/libcollector_python_plugin.so
-<<<<<<< HEAD
 %{python_sitearch}/classad/
 %{python_sitearch}/htcondor/
 %{python_sitearch}/htcondor-*.egg-info/
-=======
-%{python_sitearch}/classad.so
-%{python_sitearch}/htcondor.so
-%endif
->>>>>>> ad611674
+%endif
 
 %if 0%{?rhel} >= 7
 %ifarch x86_64
