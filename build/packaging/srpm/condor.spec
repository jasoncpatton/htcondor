%define tarball_version 8.1.3

# optionally define any of these, here or externally
# % define fedora   16
# % define osg      0
# % define uw_build 1
# % define std_univ 1

%define plumage 0
%define systemd 0
%define cgroups 0

%if 0%{?rhel} >= 6
%define cgroups 1
%endif
%if 0%{?rhel} >= 7
%define systemd 1
%endif

# default to uw_build if neither osg nor fedora is enabled
%if %undefined uw_build
%if 0%{?osg} || 0%{?hcc}
%define uw_build 0
%else
%define uw_build 1
%endif
%endif

# enable std universe by default 
%if %undefined std_univ
%define std_univ 1
%endif

%ifarch %{ix86}
%if 0%{?rhel} >= 6
# std universe is not ported to 32bit rhel6
%define std_univ 0
%endif
%endif

%if %uw_build
%define debug 1
%define verbose 1
%endif

# define these to 1 if you want to include externals in source rpm
%define bundle_uw_externals 0
%define bundle_std_univ_externals 0

# Things not turned on, or don't have Fedora packages yet
%define qmf 0

%if 0%{?fedora}
%define blahp 1
%define cream 0
# a handful of std universe files don't seem to get built in fedora...
%define std_univ 0
%else
%define blahp 1
%define cream 1
%endif

%if 0%{?hcc}
%define blahp 0
%define cream 0
%if 0%{?rhel} >= 6
%define std_univ 0
%endif
%endif

# Don't bother building CREAM for 32-bit RHEL7
%ifarch %{ix86}
%if 0%{?rhel} >= 7
%define cream 0
%endif
%endif

%if 0%{?osg} && 0%{?rhel} == 7
%define std_univ 0
%endif

%define glexec 1

# Temporarily turn parallel_setup off
%define parallel_setup 0

# These flags are meant for developers; it allows one to build HTCondor
# based upon a git-derived tarball, instead of an upstream release tarball
%define git_build 1
# If building with git tarball, Fedora requests us to record the rev.  Use:
# git log -1 --pretty=format:'%h'
%define git_rev f9e8f64

%if ! (0%{?fedora} > 12 || 0%{?rhel} > 5)
%{!?python_sitelib: %global python_sitelib %(%{__python} -c "from distutils.sysconfig import get_python_lib; print(get_python_lib())")}
%{!?python_sitearch: %global python_sitearch %(%{__python} -c "from distutils.sysconfig import get_python_lib; print(get_python_lib(1))")}
%endif

Summary: HTCondor: High Throughput Computing
Name: condor
Version: %{tarball_version}
%global version_ %(tr . _ <<< %{version})

# Only edit the %condor_base_release to bump the rev number
%define condor_git_base_release 0.1
%define condor_base_release 1
%if %git_build
        %define condor_release %condor_git_base_release.%{git_rev}.git
%else
        %define condor_release %condor_base_release
%endif
Release: %condor_release%{?dist}

License: ASL 2.0
Group: Applications/System
URL: http://www.cs.wisc.edu/condor/

# This allows developers to test the RPM with a non-release, git tarball
%if %git_build

# git clone http://condor-git.cs.wisc.edu/repos/condor.git
# cd condor
# git archive master | gzip -7 > ~/rpmbuild/SOURCES/condor.tar.gz
Source0: condor.tar.gz

%else

# The upstream HTCondor source tarball contains some source that cannot
# be shipped as well as extraneous copies of packages the source
# depends on. Additionally, the upstream HTCondor source requires a
# click-through license. Once you have downloaded the source from:
#   http://parrot.cs.wisc.edu/v7.0.license.html
# you should process it with generate-tarball.sh:
#   ./generate-tarball.sh 7.0.4
# MD5Sum of upstream source:
#   06eec3ae274b66d233ad050a047f3c91  condor_src-7.0.0-all-all.tar.gz
#   b08743cfa2e87adbcda042896e8ef537  condor_src-7.0.2-all-all.tar.gz
#   5f326ad522b63eacf34c6c563cf46910  condor_src-7.0.4-all-all.tar.gz
#   73323100c5b2259f3b9c042fa05451e0  condor_src-7.0.5-all-all.tar.gz
#   a2dd96ea537b2c6d105b6c8dad563ddc  condor_src-7.2.0-all-all.tar.gz
#   edbac8267130ac0a0e016d0f113b4616  condor_src-7.2.1-all-all.tar.gz
#   6d9b0ef74d575623af11e396fa274174  condor_src-7.2.4-all-all.tar.gz
#   ee72b65fad02d21af0dc8f1aa5872110  condor_src-7.4.0-all-all.tar.gz
#   d4deeabbbce65980c085d8bea4c1018a  condor_src-7.4.1-all-all.tar.gz
#   4714086f58942b78cf03fef9ccb1117c  condor_src-7.4.2-all-all.tar.gz
#   2b7e7687cba85d0cf0774f9126b51779  condor_src-7.4.3-all-all.tar.gz
#   108a4b91cd10deca1554ca1088be6c8c  condor_src-7.4.4-all-all.tar.gz
#   b482c4bfa350164427a1952113d53d03  condor_src-7.5.5-all-all.tar.gz
#   2a1355cb24a56a71978d229ddc490bc5  condor_src-7.6.0-all-all.tar.gz
# Note: The md5sum of each generated tarball may be different
Source0: %{name}-%{tarball_version}.tar.gz
Source1: generate-tarball.sh
%endif

# % if %systemd
Source3: osg-env.conf
# % else
Source4: condor.osg-sysconfig
# % endif
Source5: condor_config.local.dedicated.resource

Source6: 10-batch_gahp_blahp.config
Source7: 00-restart_peaceful.config

Source8: htcondor.pp

# custom find-requires script for filtering stuff from condor-external-libs
Source90: find-requires.sh

%if %uw_build
%define __find_requires %{SOURCE90}
%define _use_internal_dependency_generator 0
%endif

%if %bundle_uw_externals
Source101: blahp-1.16.5.1.tar.gz
Source102: boost_1_49_0.tar.gz
Source103: c-ares-1.3.0.tar.gz
Source105: drmaa-1.6.1.tar.gz
Source106: glite-ce-cream-client-api-c-1.14.0-4.sl6.tar.gz
Source107: glite-ce-wsdl-1.14.0-4.sl6.tar.gz
Source108: glite-lbjp-common-gsoap-plugin-3.1.2-2.src.tar.gz
Source109: glite-lbjp-common-gss-3.1.3-2.src.tar.gz
Source110: gridsite-1.6.0.src.tar.gz
Source111: gsoap-2.7.10.tar.gz
Source112: gsoap_2.7.16.zip
Source113: gt5.2.5-all-source-installer.tar.gz
Source114: libcgroup-0.37.tar.bz2
Source116: log4cpp-1.0-3.tar.gz
Source117: unicoregahp-1.2.0.tar.gz
Source118: voms-2.0.6.tar.gz
%endif

%if %bundle_std_univ_externals
Source120: glibc-2.12-2-x86_64.tar.gz
Source121: glibc-2.5-20061008T1257-p0.tar.gz
Source122: glibc-2.5-20061008T1257-x86_64-p0.tar.gz
Source123: zlib-1.2.3.tar.gz
%endif


#% if 0%osg
Patch8: osg_sysconfig_in_init_script.patch
#% endif

BuildRoot: %(mktemp -ud %{_tmppath}/%{name}-%{version}-%{release}-XXXXXX)

BuildRequires: cmake
BuildRequires: %_bindir/flex
BuildRequires: %_bindir/byacc
BuildRequires: pcre-devel
BuildRequires: openssl-devel
BuildRequires: krb5-devel
BuildRequires: libvirt-devel
BuildRequires: bind-utils
BuildRequires: m4
#BuildRequires: autoconf
BuildRequires: libX11-devel
BuildRequires: libXScrnSaver-devel
BuildRequires: /usr/include/curl/curl.h
BuildRequires: /usr/include/expat.h
BuildRequires: openldap-devel
BuildRequires: python-devel
BuildRequires: boost-devel
BuildRequires: redhat-rpm-config
BuildRequires: sqlite-devel

%if %uw_build || %std_univ
BuildRequires: cmake >= 2.8
BuildRequires: gcc-c++
%if 0%{?rhel} >= 6
BuildRequires: glibc-static
BuildRequires: libuuid-devel
%else
BuildRequires: glibc-devel
BuildRequires: /usr/include/uuid/uuid.h
%endif
BuildRequires: bison-devel
BuildRequires: bison
BuildRequires: byacc
BuildRequires: flex
BuildRequires: patch
BuildRequires: libtool
BuildRequires: libtool-ltdl-devel
BuildRequires: pam-devel
BuildRequires: nss-devel
BuildRequires: openssl-devel
BuildRequires: libxml2-devel
BuildRequires: expat-devel
BuildRequires: perl-Archive-Tar
BuildRequires: perl-XML-Parser
BuildRequires: perl(Digest::MD5)
BuildRequires: python-devel
BuildRequires: libcurl-devel
%endif

# Globus GSI build requirements
%if ! %uw_build
BuildRequires: globus-gssapi-gsi-devel
BuildRequires: globus-gass-server-ez-devel
BuildRequires: globus-gass-transfer-devel
BuildRequires: globus-gram-client-devel
BuildRequires: globus-rsl-devel
BuildRequires: globus-gram-protocol
BuildRequires: globus-io-devel
BuildRequires: globus-xio-devel
BuildRequires: globus-gssapi-error-devel
BuildRequires: globus-gss-assist-devel
BuildRequires: globus-gsi-proxy-core-devel
BuildRequires: globus-gsi-credential-devel
BuildRequires: globus-gsi-callback-devel
BuildRequires: globus-gsi-sysconfig-devel
BuildRequires: globus-gsi-cert-utils-devel
BuildRequires: globus-openssl-module-devel
BuildRequires: globus-gsi-openssl-error-devel
BuildRequires: globus-gsi-proxy-ssl-devel
BuildRequires: globus-callout-devel
BuildRequires: globus-common-devel
BuildRequires: globus-ftp-client-devel
BuildRequires: globus-ftp-control-devel
BuildRequires: munge-devel
BuildRequires: voms-devel
%endif
BuildRequires: libtool-ltdl-devel

%if %plumage
BuildRequires: mongodb-devel >= 1.6.4-3
%endif

# libcgroup < 0.37 has a bug that invalidates our accounting.
%if %cgroups
BuildRequires: libcgroup-devel >= 0.37
Requires: libcgroup >= 0.37
%endif

%if %cream && ! %uw_build
BuildRequires: glite-ce-cream-client-devel
BuildRequires: glite-lbjp-common-gsoap-plugin-devel
BuildRequires: log4cpp-devel
BuildRequires: gridsite-devel
%endif

%if %blahp && ! %uw_build
BuildRequires: blahp
%endif

%if 0%{?rhel} >= 6 || 0%{?fedora}
BuildRequires: boost-python
BuildRequires: libuuid-devel
Requires: libuuid
%endif

%if %qmf
BuildRequires: qpid-qmf-devel
%endif

%if %systemd
BuildRequires: systemd-devel
BuildRequires: systemd-units
Requires: systemd
%endif

BuildRequires: transfig
BuildRequires: latex2html
# We don't build the manual (yet)
#BuildRequires: texlive-epstopdf

Requires: /usr/sbin/sendmail
Requires: condor-classads = %{version}-%{release}
Requires: condor-procd = %{version}-%{release}

# ecryptfs was pulled from rhel 7
%if (0%{?rhel} == 5 || 0%{?rhel} == 6)
Requires: ecryptfs-utils
%endif

%if %blahp && ! %uw_build
Requires: blahp >= 1.16.1
%endif

%if %uw_build
Requires: %name-external-libs%{?_isa} = %version-%release
%endif

# Box file transfer plugin requires python-requests
Requires: python-requests

Requires: initscripts

Requires(pre): shadow-utils

%if %systemd
Requires(post): systemd-units
Requires(preun): systemd-units
Requires(postun): systemd-units
Requires(post): systemd-sysv
%else
Requires(post):/sbin/chkconfig
Requires(preun):/sbin/chkconfig
Requires(preun):/sbin/service
Requires(postun):/sbin/service
%endif

%if 0%{?rhel} >= 7
Requires(post): policycoreutils-python
Requires(post): selinux-policy-targeted >= 3.13.1-102
%endif

#Provides: user(condor) = 43
#Provides: group(condor) = 43

Obsoletes: condor-static < 7.2.0

%description
HTCondor is a specialized workload management system for
compute-intensive jobs. Like other full-featured batch systems, HTCondor
provides a job queueing mechanism, scheduling policy, priority scheme,
resource monitoring, and resource management. Users submit their
serial or parallel jobs to HTCondor, HTCondor places them into a queue,
chooses when and where to run the jobs based upon a policy, carefully
monitors their progress, and ultimately informs the user upon
completion.

#######################
%package procd
Summary: HTCondor Process tracking Daemon
Group: Applications/System

%description procd
A daemon for tracking child processes started by a parent.
Part of HTCondor, but able to be stand-alone

#######################
%if %qmf
%package qmf
Summary: HTCondor QMF components
Group: Applications/System
Requires: %name = %version-%release
#Requires: qmf >= %{qmf_version}
Requires: python-qmf >= 0.7.946106
Requires: %name-classads = %{version}-%{release}
Obsoletes: condor-qmf-plugins

%description qmf
Components to connect HTCondor to the QMF management bus.
%endif

#######################
%if %plumage
%package plumage
Summary: HTCondor Plumage components
Group: Applications/System
Requires: %name = %version-%release
Requires: condor-classads = %{version}-%{release}
Requires: mongodb >= 1.6.4
Requires: pymongo >= 1.9
Requires: python-dateutil >= 1.4.1

%description plumage
Components to provide a NoSQL operational data store for HTCondor.
%endif

#######################
%package kbdd
Summary: HTCondor Keyboard Daemon
Group: Applications/System
Requires: %name = %version-%release
Requires: %name-classads = %{version}-%{release}

%description kbdd
The condor_kbdd monitors logged in X users for activity. It is only
useful on systems where no device (e.g. /dev/*) can be used to
determine console idle time.

#######################
%package vm-gahp
Summary: HTCondor's VM Gahp
Group: Applications/System
Requires: %name = %version-%release
Requires: libvirt
Requires: %name-classads = %{version}-%{release}

%description vm-gahp
The condor_vm-gahp enables the Virtual Machine Universe feature of
HTCondor. The VM Universe uses libvirt to start and control VMs under
HTCondor's Startd.

#######################
%package classads
Summary: HTCondor's classified advertisement language
Group: Development/Libraries
%if 0%{?osg} || 0%{?hcc}
Obsoletes: classads <= 1.0.10
Obsoletes: classads-static <= 1.0.10
Provides: classads = %version-%release
%endif

%description classads
Classified Advertisements (classads) are the lingua franca of
HTCondor. They are used for describing jobs, workstations, and other
resources. They are exchanged by HTCondor processes to schedule
jobs. They are logged to files for statistical and debugging
purposes. They are used to enquire about current state of the system.

A classad is a mapping from attribute names to expressions. In the
simplest cases, the expressions are simple constants (integer,
floating point, or string). A classad is thus a form of property
list. Attribute expressions can also be more complicated. There is a
protocol for evaluating an attribute expression of a classad vis a vis
another ad. For example, the expression "other.size > 3" in one ad
evaluates to true if the other ad has an attribute named size and the
value of that attribute is (or evaluates to) an integer greater than
three. Two classads match if each ad has an attribute requirements
that evaluates to true in the context of the other ad. Classad
matching is used by the HTCondor central manager to determine the
compatibility of jobs and workstations where they may be run.

#######################
%package classads-devel
Summary: Headers for HTCondor's classified advertisement language
Group: Development/System
Requires: %name-classads = %version-%release
Requires: pcre-devel
%if 0%{?osg} || 0%{?hcc}
Obsoletes: classads-devel <= 1.0.10
Provides: classads-devel = %version-%release
%endif

%description classads-devel
Header files for HTCondor's ClassAd Library, a powerful and flexible,
semi-structured representation of data.

#######################
%package test
Summary: HTCondor Self Tests
Group: Applications/System
Requires: %name = %version-%release
Requires: %name-classads = %{version}-%{release}

%description test
A collection of tests to verify that HTCondor is operating properly.

#######################
%if %cream
%package cream-gahp
Summary: HTCondor's CREAM Gahp
Group: Applications/System
Requires: %name = %version-%release
Requires: %name-classads = %{version}-%{release}
%if %uw_build
Requires: %name-external-libs%{?_isa} = %version-%release
%endif

%description cream-gahp
The condor-cream-gahp enables CREAM interoperability for HTCondor.

%endif

#######################
%if %parallel_setup
%package parallel-setup
Summary: Configure HTCondor for Parallel Universe jobs
Group: Applications/System
Requires: %name = %version-%release

%description parallel-setup
Running Parallel Universe jobs in HTCondor requires some configuration;
in particular, a dedicated scheduler is required.  In order to support
running parallel universe jobs out of the box, this sub-package provides
a condor_config.local.dedicated.resource file that sets up the current
host as the DedicatedScheduler.
%endif


#######################
%package -n python2-condor
Summary: Python bindings for HTCondor.
Group: Applications/System
Requires: python >= 2.2
Requires: %name = %version-%release
%{?python_provide:%python_provide python2-condor}
# Remove before F30
Provides: %{name}-python = %{version}-%{release}
Provides: %{name}-python%{?_isa} = %{version}-%{release}
Obsoletes: %{name}-python < %{version}-%{release}

%if 0%{?rhel} >= 7 && ! %uw_build
# auto provides generator does not pick these up for some reason
    %ifarch x86_64
Provides: classad.so()(64bit)
Provides: htcondor.so()(64bit)
    %else
Provides: classad.so
Provides: htcondor.so
    %endif
%endif

%description -n python2-condor
The python bindings allow one to directly invoke the C++ implementations of
the ClassAd library and HTCondor from python


#######################
%package bosco
Summary: BOSCO, a HTCondor overlay system for managing jobs at remote clusters
Url: https://osg-bosco.github.io/docs/
Group: Applications/System
Requires: python >= 2.2
Requires: %name = %version-%release
Requires: rsync

%description bosco
BOSCO allows a locally-installed HTCondor to submit jobs to remote clusters,
using SSH as a transit mechanism.  It is designed for cases where the remote
cluster is using a different batch system such as PBS, SGE, LSF, or another
HTCondor system.

BOSCO provides an overlay system so the remote clusters appear to be a HTCondor
cluster.  This allows the user to run their workflows using HTCondor tools across
multiple clusters.

%if %std_univ
%package std-universe
Summary: Enable standard universe jobs for HTCondor
Group: Applications/System
Requires: %name = %version-%release

%description std-universe
Includes all the files necessary to support running standard universe jobs.
%endif

%package -n minicondor
Summary: Configuration for a single-node HTCondor
Group: Applications/System
Requires: %name = %version-%release
Requires: python2-condor = %version-%release

%description -n minicondor
This example configuration is good for trying out HTCondor for the first time.
It only configures the IPv4 loopback address, turns on basic security, and
shortens many timers to be more responsive.

%if %uw_build

%ifarch %{ix86}
%package small-shadow
Summary: 32-bit condor_shadow binary
Group: Applications/System
Requires: %name-external-libs%{?_isa} = %version-%release

%description small-shadow
Provides the 32-bit condor_shadow_s, which has a smaller private
memory footprint per process.  This makes it possible to run more shadows
on a single machine at once when memory is the limiting factor.
%endif

%package externals
Summary: External packages built into HTCondor
Group: Applications/System
Requires: %name = %version-%release
Requires: %name-external-libs%{?_isa} = %version-%release
Provides: blahp

%description externals
Includes the external packages built when UW_BUILD is enabled

%package external-libs
Summary: Libraries for external packages built into HTCondor
Group: Applications/System
# disable automatic provides generation to prevent conflicts with system libs
AutoProv: 0

%description external-libs
Includes the libraries for external packages built when UW_BUILD is enabled

%endif

%package annex-ec2
Summary: Configuration and scripts to make an EC2 image annex-compatible.
Group: Applications/System
Requires: %name = %version-%release
Requires(post): /sbin/chkconfig
Requires(preun): /sbin/chkconfig

%description annex-ec2
Configures HTCondor to make an EC2 image annex-compatible.  Do NOT install
on a non-EC2 image.

%files annex-ec2
%if %systemd
%_libexecdir/condor/condor-annex-ec2
%{_unitdir}/condor-annex-ec2.service
%else
%_initrddir/condor-annex-ec2
%endif
%config(noreplace) %_sysconfdir/condor/config.d/50ec2.config
%config(noreplace) %_sysconfdir/condor/master_shutdown_script.sh

%post annex-ec2
%if %systemd
/bin/systemctl enable condor-annex-ec2
%else
/sbin/chkconfig --add condor-annex-ec2
%endif

%preun annex-ec2
%if %systemd
/bin/systemctl disable condor-annex-ec2
%else
/sbin/chkconfig --del condor-annex-ec2 > /dev/null 2>&1 || :
%endif

%package all
Summary: All condor packages in a typical installation
Group: Applications/System
Requires: %name = %version-%release
Requires: %name-procd = %version-%release
Requires: %name-kbdd = %version-%release
Requires: %name-vm-gahp = %version-%release
Requires: %name-classads = %version-%release
%if %cream
Requires: %name-cream-gahp = %version-%release
%endif
Requires: python2-condor = %version-%release
Requires: %name-bosco = %version-%release
%if %std_univ
Requires: %name-std-universe = %version-%release
%endif
%if %uw_build
Requires: %name-externals = %version-%release
Requires: %name-external-libs = %version-%release
%endif

%description all
Include dependencies for all condor packages in a typical installation

%pre
getent group condor >/dev/null || groupadd -r condor
getent passwd condor >/dev/null || \
  useradd -r -g condor -d %_var/lib/condor -s /sbin/nologin \
    -c "Owner of HTCondor Daemons" condor
exit 0


%prep
%if %git_build
%setup -q -c -n %{name}-%{tarball_version}
%else
# For release tarballs
%setup -q -n %{name}-%{tarball_version}
%endif

%if 0%{?osg} || 0%{?hcc}
%patch8 -p1
%endif

# fix errant execute permissions
find src -perm /a+x -type f -name "*.[Cch]" -exec chmod a-x {} \;


%build

# build man files
make -C doc just-man-pages

export CMAKE_PREFIX_PATH=/usr

# Since we don't package the tests and some tests require boost > 1.40, which
# causes build issues with EL5, don't even bother building the tests.

%if %uw_build
%define condor_build_id UW_development

cmake \
       -DBUILDID:STRING=%condor_build_id \
       -DPACKAGEID:STRING=%{version}-%{condor_release} \
       -DUW_BUILD:BOOL=TRUE \
       -DCONDOR_RPMBUILD:BOOL=TRUE \
%if ! %std_univ
       -DCLIPPED:BOOL=TRUE \
%endif
%if %bundle_uw_externals || %bundle_std_univ_externals
       -DEXTERNALS_SOURCE_URL:STRING="$RPM_SOURCE_DIR" \
%endif
       -D_VERBOSE:BOOL=TRUE \
       -DBUILD_TESTING:BOOL=FALSE \
       -DHAVE_BACKFILL:BOOL=FALSE \
       -DHAVE_BOINC:BOOL=FALSE \
%if %cream
       -DWITH_CREAM:BOOL=TRUE \
%else
       -DWITH_CREAM:BOOL=FALSE \
%endif
       -DPLATFORM:STRING=${NMI_PLATFORM:-unknown} \
       -DCMAKE_VERBOSE_MAKEFILE=ON \
       -DCMAKE_INSTALL_PREFIX:PATH=/usr \
       -DINCLUDE_INSTALL_DIR:PATH=/usr/include \
       -DSYSCONF_INSTALL_DIR:PATH=/etc \
       -DSHARE_INSTALL_PREFIX:PATH=/usr/share \
%ifarch x86_64
       -DCMAKE_INSTALL_LIBDIR:PATH=/usr/lib64 \
       -DLIB_INSTALL_DIR:PATH=/usr/lib64 \
       -DLIB_SUFFIX=64 \
%else
       -DCMAKE_INSTALL_LIBDIR:PATH=/usr/lib \
       -DLIB_INSTALL_DIR:PATH=/usr/lib \
%endif 
       -DBUILD_SHARED_LIBS:BOOL=ON

%else

%cmake -DBUILD_TESTING:BOOL=FALSE \
%if %std_univ
       -DCLIPPED:BOOL=FALSE \
%endif
%if %bundle_uw_externals || %bundle_std_univ_externals
       -DEXTERNALS_SOURCE_URL:STRING="$RPM_SOURCE_DIR" \
%endif
%if 0%{?fedora}
       -DBUILDID:STRING=RH-%{version}-%{release} \
       -D_VERBOSE:BOOL=TRUE \
%endif
       -DPACKAGEID:STRING=%{version}-%{condor_release} \
       -DHAVE_BACKFILL:BOOL=FALSE \
       -DHAVE_BOINC:BOOL=FALSE \
       -DHAVE_KBDD:BOOL=TRUE \
       -DHAVE_HIBERNATION:BOOL=TRUE \
       -DWANT_HDFS:BOOL=FALSE \
       -DWITH_ZLIB:BOOL=FALSE \
       -DWANT_CONTRIB:BOOL=ON \
       -DWITH_PIGEON:BOOL=FALSE \
%if %plumage
       -DWITH_PLUMAGE:BOOL=TRUE \
%else
       -DWITH_PLUMAGE:BOOL=FALSE \
%endif
       -DWANT_FULL_DEPLOYMENT:BOOL=TRUE \
%if %qmf
       -DWITH_TRIGGERD:BOOL=TRUE \
       -DWITH_MANAGEMENT:BOOL=TRUE \
       -DWITH_QPID:BOOL=TRUE \
%else
       -DWITH_TRIGGERD:BOOL=FALSE \
       -DWITH_MANAGEMENT:BOOL=FALSE \
       -DWITH_QPID:BOOL=FALSE \
%endif
%if %blahp
       -DBLAHP_FOUND=/usr/libexec/blahp/BLClient \
       -DWITH_BLAHP:BOOL=TRUE \
%else
       -DWITH_BLAHP:BOOL=FALSE \
%endif
%if %cream
       -DWITH_CREAM:BOOL=TRUE \
%else
       -DWITH_CREAM:BOOL=FALSE \
%endif
%if %glexec
       -DWANT_GLEXEC:BOOL=TRUE \
%else
       -DWANT_GLEXEC:BOOL=FALSE \
%endif
       -DWITH_GLOBUS:BOOL=TRUE \
       -DWITH_PYTHON_BINDINGS:BOOL=TRUE \
%if %cgroups
        -DWITH_LIBCGROUP:BOOL=TRUE \
        -DLIBCGROUP_FOUND_SEARCH_cgroup=/%{_lib}/libcgroup.so.1
%endif
%endif

# Patch condor_config.generic for 64-bit rpm
(cd src/condor_examples; patch < condor_config.generic.rpm.patch)

%if %uw_build || %std_univ
# build externals first to avoid dependency issues
make %{?_smp_mflags} externals
%endif
make %{?_smp_mflags}

%install
# installation happens into a temporary location, this function is
# useful in moving files into their final locations
function populate {
  _dest="$1"; shift; _src="$*"
  mkdir -p "%{buildroot}/$_dest"
  mv $_src "%{buildroot}/$_dest"
}

rm -rf %{buildroot}
echo ---------------------------- makefile ---------------------------------
make install DESTDIR=%{buildroot}

# The install target puts etc/ under usr/, let's fix that.
mv %{buildroot}/usr/etc %{buildroot}/%{_sysconfdir}

populate %_sysconfdir/condor %{buildroot}/%{_usr}/lib/condor_ssh_to_job_sshd_config_template

# Things in /usr/lib really belong in /usr/share/condor
populate %{_datadir}/condor %{buildroot}/%{_usr}/lib/*
# Except for the shared libs
populate %{_libdir}/ %{buildroot}/%{_datadir}/condor/libclassad.so*
rm -f %{buildroot}/%{_datadir}/condor/libclassad.a
mv %{buildroot}%{_datadir}/condor/lib*.so %{buildroot}%{_libdir}/

%if %qmf
populate %{_libdir}/condor/plugins %{buildroot}/%{_usr}/libexec/*-plugin.so
%endif

# It is proper to put HTCondor specific libexec binaries under libexec/condor/
populate %_libexecdir/condor %{buildroot}/usr/libexec/*

# man pages go under %{_mandir}
mkdir -p %{buildroot}/%{_mandir}
mv %{buildroot}/usr/man/man1 %{buildroot}/%{_mandir}

mkdir -p %{buildroot}/%{_sysconfdir}/condor
# the default condor_config file is not architecture aware and thus
# sets the LIB directory to always be /usr/lib, we want to do better
# than that. this is, so far, the best place to do this
# specialization. we strip the "lib" or "lib64" part from _libdir and
# stick it in the LIB variable in the config.
LIB=$(echo %{?_libdir} | sed -e 's:/usr/\(.*\):\1:')
if [ "$LIB" = "%_libdir" ]; then
  echo "_libdir does not contain /usr, sed expression needs attention"
  exit 1
fi
sed -e "s:^LIB\s*=.*:LIB = \$(RELEASE_DIR)/$LIB/condor:" \
  %{buildroot}/etc/examples/condor_config.generic \
  > %{buildroot}/%{_sysconfdir}/condor/condor_config

# Install the basic configuration, a Personal HTCondor config. Allows for
# yum install condor + service condor start and go.
mkdir -p -m0755 %{buildroot}/%{_sysconfdir}/condor/config.d
%if %parallel_setup
cp %{SOURCE5} %{buildroot}/%{_sysconfdir}/condor/config.d/20dedicated_scheduler_condor.config
%endif

%ifarch %{ix86}
populate %_sysconfdir/condor/config.d %{buildroot}/etc/examples/00-small-shadow
%endif

populate %_sysconfdir/condor/config.d %{buildroot}/etc/examples/00-minicondor
populate %_sysconfdir/condor/config.d %{buildroot}/etc/examples/50ec2.config

%if %qmf
# Install condor-qmf's base plugin configuration
populate %_sysconfdir/condor/config.d %{buildroot}/etc/examples/60condor-qmf.config
%endif

%if %plumage
# Install condor-plumage's base plugin configuration
populate %_sysconfdir/condor/config.d %{buildroot}/etc/examples/62plumage.config
rm -f %{buildroot}/%{_bindir}/ods_job_etl_tool
rm -f %{buildroot}/%{_sbindir}/ods_job_etl_server
mkdir -p -m0755 %{buildroot}/%{_var}/lib/condor/ViewHist
%endif

mkdir -p -m0755 %{buildroot}/%{_var}/run/condor
mkdir -p -m0755 %{buildroot}/%{_var}/log/condor
mkdir -p -m0755 %{buildroot}/%{_var}/lock/condor
mkdir -p -m1777 %{buildroot}/%{_var}/lock/condor/local
# Note we use %{_var}/lib instead of %{_sharedstatedir} for RHEL5 compatibility
mkdir -p -m0755 %{buildroot}/%{_var}/lib/condor/spool
mkdir -p -m1777 %{buildroot}/%{_var}/lib/condor/execute

# not packaging deployment tools
rm -f %{buildroot}/%{_mandir}/man1/condor_config_bind.1
rm -f %{buildroot}/%{_mandir}/man1/condor_cold_start.1
rm -f %{buildroot}/%{_mandir}/man1/condor_cold_stop.1
rm -f %{buildroot}/%{_mandir}/man1/uniq_pid_midwife.1
rm -f %{buildroot}/%{_mandir}/man1/uniq_pid_undertaker.1
rm -f %{buildroot}/%{_mandir}/man1/filelock_midwife.1
rm -f %{buildroot}/%{_mandir}/man1/filelock_undertaker.1
rm -f %{buildroot}/%{_mandir}/man1/install_release.1
rm -f %{buildroot}/%{_mandir}/man1/cleanup_release.1

# not packaging configure/install scripts
rm -f %{buildroot}/%{_mandir}/man1/condor_configure.1

# not packaging legacy cruft
rm -f %{buildroot}/%{_mandir}/man1/condor_master_off.1
rm -f %{buildroot}/%{_mandir}/man1/condor_reconfig_schedd.1

# this one got removed but the manpage was left around
rm -f %{buildroot}/%{_mandir}/man1/condor_glidein.1

# Remove junk
rm -rf %{buildroot}/%{_sysconfdir}/sysconfig
rm -rf %{buildroot}/%{_sysconfdir}/init.d

%if %systemd
# install tmpfiles.d/condor.conf
mkdir -p %{buildroot}%{_tmpfilesdir}
install -m 0644 %{buildroot}/etc/examples/condor-tmpfiles.conf %{buildroot}%{_tmpfilesdir}/%{name}.conf

install -Dp -m0755 %{buildroot}/etc/examples/condor-annex-ec2 %{buildroot}%{_libexecdir}/condor/condor-annex-ec2

mkdir -p %{buildroot}%{_unitdir}
install -m 0644 %{buildroot}/etc/examples/condor-annex-ec2.service %{buildroot}%{_unitdir}/condor-annex-ec2.service
install -m 0644 %{buildroot}/etc/examples/condor.service %{buildroot}%{_unitdir}/condor.service
# Disabled until HTCondor security fixed.
# install -m 0644 %{buildroot}/etc/examples/condor.socket %{buildroot}%{_unitdir}/condor.socket
%if 0%{?osg} || 0%{?hcc}
# Set condor service enviroment variables for LCMAPS on OSG systems
mkdir -p %{buildroot}%{_unitdir}/condor.service.d
install -Dp -m 0644 %{SOURCE3} %{buildroot}%{_unitdir}/condor.service.d/osg-env.conf
%endif
%else
# install the lsb init script
install -Dp -m0755 %{buildroot}/etc/examples/condor.init %{buildroot}%{_initrddir}/condor
install -Dp -m0755 %{buildroot}/etc/examples/condor-annex-ec2 %{buildroot}%{_initrddir}/condor-annex-ec2
%if 0%{?osg} || 0%{?hcc}
# Set condor service enviroment variables for LCMAPS on OSG systems
install -Dp -m 0644 %{SOURCE4} %buildroot/usr/share/osg/sysconfig/condor
%endif
mkdir %{buildroot}%{_sysconfdir}/sysconfig/
install -Dp -m 0644 %{buildroot}/etc/examples/condor.sysconfig %{buildroot}%{_sysconfdir}/sysconfig/condor
%endif

%if 0%{?rhel} >= 7
cp %{SOURCE8} %{buildroot}%{_datadir}/condor/
%endif

# Install perl modules

# Install python-binding libs
mkdir -p %{buildroot}%{python_sitearch}
install -m 0755 src/python-bindings/{classad,htcondor}.so %{buildroot}%{python_sitearch}
install -m 0755 src/python-bindings/libpyclassad*.so %{buildroot}%{_libdir}

# we must place the config examples in builddir so %doc can find them
mv %{buildroot}/etc/examples %_builddir/%name-%tarball_version

# Remove stuff that comes from the full-deploy
rm -rf %{buildroot}%{_sbindir}/cleanup_release
rm -rf %{buildroot}%{_sbindir}/condor
rm -rf %{buildroot}%{_sbindir}/condor_cleanup_local
rm -rf %{buildroot}%{_sbindir}/condor_cold_start
rm -rf %{buildroot}%{_sbindir}/condor_cold_stop
rm -rf %{buildroot}%{_sbindir}/condor_config_bind
rm -rf %{buildroot}%{_sbindir}/condor_configure
rm -rf %{buildroot}%{_sbindir}/condor_install
rm -rf %{buildroot}%{_sbindir}/condor_install_local
rm -rf %{buildroot}%{_sbindir}/condor_local_start
rm -rf %{buildroot}%{_sbindir}/condor_local_stop
rm -rf %{buildroot}%{_sbindir}/condor_startd_factory
rm -rf %{buildroot}%{_sbindir}/condor_vm_vmware.pl
rm -rf %{buildroot}%{_sbindir}/filelock_midwife
rm -rf %{buildroot}%{_sbindir}/filelock_undertaker
rm -rf %{buildroot}%{_sbindir}/install_release
rm -rf %{buildroot}%{_sbindir}/uniq_pid_command
rm -rf %{buildroot}%{_sbindir}/uniq_pid_midwife
rm -rf %{buildroot}%{_sbindir}/uniq_pid_undertaker
rm -rf %{buildroot}%{_sbindir}/condor_master_off
rm -rf %{buildroot}%{_sbindir}/condor_reconfig_schedd
rm -rf %{buildroot}%{_datadir}/condor/Execute.pm
rm -rf %{buildroot}%{_datadir}/condor/ExecuteLock.pm
rm -rf %{buildroot}%{_datadir}/condor/FileLock.pm
rm -rf %{buildroot}%{_usrsrc}/chirp/chirp_*
rm -rf %{buildroot}%{_usrsrc}/startd_factory
rm -rf %{buildroot}%{_usrsrc}/drmaa/drmaa-*
rm -rf %{buildroot}/usr/DOC
rm -rf %{buildroot}/usr/INSTALL
rm -rf %{buildroot}/usr/LICENSE-2.0.txt
rm -rf %{buildroot}/usr/NOTICE.txt
rm -rf %{buildroot}/usr/README
rm -rf %{buildroot}/usr/examples/
rm -rf %{buildroot}%{_includedir}/MyString.h
rm -rf %{buildroot}%{_includedir}/chirp_client.h
rm -rf %{buildroot}%{_includedir}/compat_classad*
rm -rf %{buildroot}%{_includedir}/condor_classad.h
rm -rf %{buildroot}%{_includedir}/condor_constants.h
rm -rf %{buildroot}%{_includedir}/condor_event.h
rm -rf %{buildroot}%{_includedir}/condor_header_features.h
rm -rf %{buildroot}%{_includedir}/condor_holdcodes.h
rm -rf %{buildroot}%{_includedir}/file_lock.h
rm -rf %{buildroot}%{_includedir}/iso_dates.h
rm -rf %{buildroot}%{_includedir}/read_user_log.h
rm -rf %{buildroot}%{_includedir}/stl_string_utils.h
rm -rf %{buildroot}%{_includedir}/user_log.README
rm -rf %{buildroot}%{_includedir}/user_log.c++.h
rm -rf %{buildroot}%{_includedir}/usr/include/condor_ast.h
rm -rf %{buildroot}%{_includedir}/condor_astbase.h
rm -rf %{buildroot}%{_includedir}/condor_attrlist.h
rm -rf %{buildroot}%{_includedir}/condor_exprtype.h
rm -rf %{buildroot}%{_includedir}/condor_parser.h
rm -rf %{buildroot}%{_includedir}/write_user_log.h
rm -rf %{buildroot}%{_includedir}/condor_ast.h
rm -rf %{buildroot}%{_includedir}/drmaa.h
rm -rf %{buildroot}%{_includedir}/README
rm -rf %{buildroot}%{_libexecdir}/condor/bgp_*
rm -rf %{buildroot}%{_datadir}/condor/libchirp_client.a
rm -rf %{buildroot}%{_datadir}/condor/libcondorapi.a
rm -rf %{buildroot}%{_mandir}/man1/cleanup_release.1*
rm -rf %{buildroot}%{_mandir}/man1/condor_cold_start.1*
rm -rf %{buildroot}%{_mandir}/man1/condor_cold_stop.1*
%if ! %std_univ
rm -rf %{buildroot}%{_mandir}/man1/condor_checkpoint.1*
rm -rf %{buildroot}%{_mandir}/man1/condor_compile.1*
%endif
rm -rf %{buildroot}%{_mandir}/man1/condor_config_bind.1*
rm -rf %{buildroot}%{_mandir}/man1/condor_configure.1*
rm -rf %{buildroot}%{_mandir}/man1/condor_load_history.1*
rm -rf %{buildroot}%{_mandir}/man1/filelock_midwife.1*
rm -rf %{buildroot}%{_mandir}/man1/filelock_undertaker.1*
rm -rf %{buildroot}%{_mandir}/man1/install_release.1*
rm -rf %{buildroot}%{_mandir}/man1/uniq_pid_midwife.1*
rm -rf %{buildroot}%{_mandir}/man1/uniq_pid_undertaker.1*

rm -rf %{buildroot}%{_datadir}/condor/python/{htcondor,classad}.so
rm -rf %{buildroot}%{_datadir}/condor/{libpyclassad*,htcondor,classad}.so

# Install BOSCO
mkdir -p %{buildroot}%{python_sitelib}
mv %{buildroot}%{_libexecdir}/condor/campus_factory/python-lib/GlideinWMS %{buildroot}%{python_sitelib}
mv %{buildroot}%{_libexecdir}/condor/campus_factory/python-lib/campus_factory %{buildroot}%{python_sitelib}
%if 0%{?hcc}
mv %{buildroot}%{_libexecdir}/condor/campus_factory/share/condor/condor_config.factory %{buildroot}%{_sysconfdir}/condor/config.d/60-campus_factory.config
%endif
%if 0%{?osg} || 0%{?hcc}
mv %{buildroot}%{_libexecdir}/condor/campus_factory/etc/campus_factory.conf %{buildroot}%{_sysconfdir}/condor/
%endif
mv %{buildroot}%{_libexecdir}/condor/campus_factory/share %{buildroot}%{_datadir}/condor/campus_factory

%if %blahp && ! %uw_build
install -p -m 0644 %{SOURCE6} %{buildroot}%{_sysconfdir}/condor/config.d/10-batch_gahp_blahp.config
%endif

%if 0%{?osg} || 0%{?hcc}
install -p -m 0644 %{SOURCE7} %{buildroot}%{_sysconfdir}/condor/config.d/00-restart_peaceful.config
%endif

%if %std_univ
populate %{_libdir}/condor %{buildroot}/%{_datadir}/condor/condor_rt0.o
populate %{_libdir}/condor %{buildroot}/%{_datadir}/condor/libcomp_libgcc.a
populate %{_libdir}/condor %{buildroot}/%{_datadir}/condor/libcomp_libgcc_eh.a
populate %{_libdir}/condor %{buildroot}/%{_datadir}/condor/libcomp_libstdc++.a
populate %{_libdir}/condor %{buildroot}/%{_datadir}/condor/libcondor_c.a
populate %{_libdir}/condor %{buildroot}/%{_datadir}/condor/libcondor_nss_dns.a
populate %{_libdir}/condor %{buildroot}/%{_datadir}/condor/libcondor_nss_files.a
populate %{_libdir}/condor %{buildroot}/%{_datadir}/condor/libcondor_resolv.a
populate %{_libdir}/condor %{buildroot}/%{_datadir}/condor/libcondor_z.a
populate %{_libdir}/condor %{buildroot}/%{_datadir}/condor/libcondorsyscall.a
%ifarch %{ix86}
%if 0%{?rhel} == 5
populate %{_libdir}/condor %{buildroot}/%{_datadir}/condor/libcondorzsyscall.a
%endif
%endif
populate %{_libdir}/condor %{buildroot}/%{_datadir}/condor/ld
populate %{_libdir}/condor %{buildroot}/%{_datadir}/condor/real-ld
%endif

%if %uw_build
populate %{_libdir}/condor %{buildroot}/%{_libdir}/libdrmaa.so
populate %{_libdir}/condor %{buildroot}/%{_datadir}/condor/condor/libglobus*.so*
populate %{_libdir}/condor %{buildroot}/%{_datadir}/condor/condor/libvomsapi*.so*
populate %{_libdir}/condor %{buildroot}/%{_datadir}/condor/libcondordrmaa.a
# these probably belong elsewhere
populate %{_libdir}/condor %{buildroot}/%{_datadir}/condor/ugahp.jar
%endif


%clean
rm -rf %{buildroot}


%check
# This currently takes hours and can kill your machine...
#cd condor_tests
#make check-seralized

#################
%files all
#################
%files
%exclude %_sbindir/openstack_gahp
%defattr(-,root,root,-)
%doc LICENSE-2.0.txt NOTICE.txt examples
%dir %_sysconfdir/condor/
%config(noreplace) %_sysconfdir/condor/condor_config
%if %systemd
%{_tmpfilesdir}/%{name}.conf
%{_unitdir}/condor.service
%if 0%{?osg} || 0%{?hcc}
%{_unitdir}/condor.service.d/osg-env.conf
%endif
# Disabled until HTCondor security fixed.
# %{_unitdir}/condor.socket
%else
%_initrddir/condor
%if 0%{?osg} || 0%{?hcc}
/usr/share/osg/sysconfig/condor
%endif
%config(noreplace) /etc/sysconfig/condor
%endif
%dir %_datadir/condor/
%_datadir/condor/Chirp.jar
%_datadir/condor/CondorJavaInfo.class
%_datadir/condor/CondorJavaWrapper.class
%_datadir/condor/scimark2lib.jar
%if 0%{?rhel} >= 7
%_datadir/condor/htcondor.pp
%endif
%dir %_sysconfdir/condor/config.d/
%_sysconfdir/condor/condor_ssh_to_job_sshd_config_template
%_sysconfdir/bash_completion.d/condor
%_libdir/libchirp_client.so
%_libdir/libcondor_utils_%{version_}.so
%_libdir/libcondorapi.so
%dir %_libexecdir/condor/
%_libexecdir/condor/linux_kernel_tuning
%_libexecdir/condor/accountant_log_fixer
%_libexecdir/condor/condor_chirp
%_libexecdir/condor/condor_ssh
%_libexecdir/condor/sshd.sh
%_libexecdir/condor/get_orted_cmd.sh
%_libexecdir/condor/orted_launcher.sh
%_libexecdir/condor/condor_job_router
%_libexecdir/condor/condor_pid_ns_init
%_libexecdir/condor/condor_urlfetch
%if %glexec
%_libexecdir/condor/condor_glexec_setup
%_libexecdir/condor/condor_glexec_run
%_libexecdir/condor/condor_glexec_job_wrapper
%_libexecdir/condor/condor_glexec_update_proxy
%_libexecdir/condor/condor_glexec_cleanup
%_libexecdir/condor/condor_glexec_kill
%endif
%if %blahp
%dir %_libexecdir/condor/glite/bin
%_libexecdir/condor/glite/bin/nqs_cancel.sh
%_libexecdir/condor/glite/bin/nqs_hold.sh
%_libexecdir/condor/glite/bin/nqs_resume.sh
%_libexecdir/condor/glite/bin/nqs_status.sh
%_libexecdir/condor/glite/bin/nqs_submit.sh
%_libexecdir/condor/glite/bin/slurm_cancel.sh
%_libexecdir/condor/glite/bin/slurm_hold.sh
%_libexecdir/condor/glite/bin/slurm_resume.sh
%_libexecdir/condor/glite/bin/slurm_status.py
%_libexecdir/condor/glite/bin/slurm_status.sh
%_libexecdir/condor/glite/bin/slurm_submit.sh
%if ! %uw_build
%config(noreplace) %{_sysconfdir}/condor/config.d/10-batch_gahp_blahp.config
%endif
%endif
%if 0%{?osg} || 0%{?hcc}
%config(noreplace) %{_sysconfdir}/condor/config.d/00-restart_peaceful.config
%endif
%_libexecdir/condor/condor_limits_wrapper.sh
%_libexecdir/condor/condor_rooster
%_libexecdir/condor/condor_schedd.init
%_libexecdir/condor/condor_ssh_to_job_shell_setup
%_libexecdir/condor/condor_ssh_to_job_sshd_setup
%_libexecdir/condor/condor_power_state
%_libexecdir/condor/condor_kflops
%_libexecdir/condor/condor_mips
%_libexecdir/condor/data_plugin
%_libexecdir/condor/box_plugin.py
%_libexecdir/condor/box_plugin.pyc
%_libexecdir/condor/box_plugin.pyo
%_libexecdir/condor/curl_plugin
%_libexecdir/condor/legacy_curl_plugin
%_libexecdir/condor/condor_shared_port
%_libexecdir/condor/condor_glexec_wrapper
%_libexecdir/condor/glexec_starter_setup.sh
%_libexecdir/condor/condor_defrag
%_libexecdir/condor/interactive.sub
%_libexecdir/condor/condor_dagman_metrics_reporter
%_libexecdir/condor/condor_gangliad
%_libexecdir/condor/panda-plugin.so
%_libexecdir/condor/pandad
%_libexecdir/condor/libcollector_python_plugin.so
%_mandir/man1/condor_advertise.1.gz
%_mandir/man1/condor_annex.1.gz
%_mandir/man1/condor_check_userlogs.1.gz
%_mandir/man1/condor_chirp.1.gz
%_mandir/man1/condor_cod.1.gz
%_mandir/man1/condor_config_val.1.gz
%_mandir/man1/condor_convert_history.1.gz
%_mandir/man1/condor_dagman.1.gz
%_mandir/man1/condor_dagman_metrics_reporter.1.gz
%_mandir/man1/condor_fetchlog.1.gz
%_mandir/man1/condor_findhost.1.gz
%_mandir/man1/condor_gpu_discovery.1.gz
%_mandir/man1/condor_history.1.gz
%_mandir/man1/condor_hold.1.gz
%_mandir/man1/condor_job_router_info.1.gz
%_mandir/man1/condor_master.1.gz
%_mandir/man1/condor_off.1.gz
%_mandir/man1/condor_on.1.gz
%_mandir/man1/condor_pool_job_report.1.gz
%_mandir/man1/condor_preen.1.gz
%_mandir/man1/condor_prio.1.gz
%_mandir/man1/condor_q.1.gz
%_mandir/man1/condor_qsub.1.gz
%_mandir/man1/condor_qedit.1.gz
%_mandir/man1/condor_reconfig.1.gz
%_mandir/man1/condor_release.1.gz
%_mandir/man1/condor_reschedule.1.gz
%_mandir/man1/condor_restart.1.gz
%_mandir/man1/condor_rm.1.gz
%_mandir/man1/condor_run.1.gz
%_mandir/man1/condor_set_shutdown.1.gz
%_mandir/man1/condor_sos.1.gz
%_mandir/man1/condor_stats.1.gz
%_mandir/man1/condor_status.1.gz
%_mandir/man1/condor_store_cred.1.gz
%_mandir/man1/condor_submit.1.gz
%_mandir/man1/condor_submit_dag.1.gz
%_mandir/man1/condor_top.1.gz
%_mandir/man1/condor_transfer_data.1.gz
%_mandir/man1/condor_transform_ads.1.gz
%_mandir/man1/condor_update_machine_ad.1.gz
%_mandir/man1/condor_updates_stats.1.gz
%_mandir/man1/condor_urlfetch.1.gz
%_mandir/man1/condor_userlog.1.gz
%_mandir/man1/condor_userprio.1.gz
%_mandir/man1/condor_vacate.1.gz
%_mandir/man1/condor_vacate_job.1.gz
%_mandir/man1/condor_version.1.gz
%_mandir/man1/condor_wait.1.gz
%_mandir/man1/condor_router_history.1.gz
%_mandir/man1/condor_continue.1.gz
%_mandir/man1/condor_suspend.1.gz
%_mandir/man1/condor_router_q.1.gz
%_mandir/man1/condor_ssh_to_job.1.gz
%_mandir/man1/condor_power.1.gz
%_mandir/man1/condor_gather_info.1.gz
%_mandir/man1/condor_router_rm.1.gz
%_mandir/man1/condor_drain.1.gz
%_mandir/man1/condor_install.1.gz
%_mandir/man1/condor_ping.1.gz
%_mandir/man1/condor_rmdir.1.gz
%_mandir/man1/condor_tail.1.gz
%_mandir/man1/condor_who.1.gz
%_mandir/man1/condor_now.1.gz
# bin/condor is a link for checkpoint, reschedule, vacate
%_bindir/condor_submit_dag
%_bindir/condor_who
%_bindir/condor_now
%_bindir/condor_prio
%_bindir/condor_transfer_data
%_bindir/condor_check_userlogs
%_bindir/condor_q
%_libexecdir/condor/condor_transferer
%_bindir/condor_cod
%_bindir/condor_docker_enter
%_bindir/condor_qedit
%_bindir/condor_userlog
%_bindir/condor_release
%_bindir/condor_userlog_job_counter
%_bindir/condor_config_val
%_bindir/condor_reschedule
%_bindir/condor_userprio
%_bindir/condor_dagman
%_bindir/condor_rm
%_bindir/condor_vacate
%_bindir/condor_run
%_bindir/condor_router_history
%_bindir/condor_router_q
%_bindir/condor_router_rm
%_bindir/condor_vacate_job
%_bindir/condor_findhost
%_bindir/condor_stats
%_bindir/condor_version
%_bindir/condor_history
%_bindir/condor_status
%_bindir/condor_wait
%_bindir/condor_hold
%_bindir/condor_submit
%_bindir/condor_ssh_to_job
%_bindir/condor_power
%_bindir/condor_gather_info
%_bindir/condor_continue
%_bindir/condor_suspend
%_bindir/condor_test_match
%_bindir/condor_drain
%_bindir/condor_ping
%_bindir/condor_tail
%_bindir/condor_qsub
%_bindir/condor_pool_job_report
%_bindir/condor_job_router_info
%_bindir/condor_transform_ads
%_bindir/condor_update_machine_ad
%_bindir/condor_annex
# sbin/condor is a link for master_off, off, on, reconfig,
# reconfig_schedd, restart
%_sbindir/condor_advertise
%_sbindir/condor_aklog
%_sbindir/condor_c-gahp
%_sbindir/condor_c-gahp_worker_thread
%_sbindir/condor_collector
%_sbindir/condor_convert_history
%_sbindir/condor_credd
%_sbindir/condor_fetchlog
%_sbindir/condor_had
%_sbindir/condor_master
%_sbindir/condor_negotiator
%_sbindir/condor_off
%_sbindir/condor_on
%_sbindir/condor_preen
%_sbindir/condor_reconfig
%_sbindir/condor_replication
%_sbindir/condor_restart
%_sbindir/condor_schedd
%_sbindir/condor_set_shutdown
%_sbindir/condor_shadow
%_sbindir/condor_sos
%_sbindir/condor_startd
%_sbindir/condor_starter
%_sbindir/condor_store_cred
%_sbindir/condor_testwritelog
%_sbindir/condor_transferd
%_sbindir/condor_updates_stats
%_sbindir/ec2_gahp
%_sbindir/condor_gridmanager
%_sbindir/condor_gridshell
%_sbindir/gahp_server
%_sbindir/grid_monitor
%_sbindir/grid_monitor.sh
%_sbindir/remote_gahp
%_sbindir/nordugrid_gahp
%_sbindir/AzureGAHPServer
%_sbindir/gce_gahp
%if %uw_build
%_sbindir/boinc_gahp
%endif
%_libexecdir/condor/condor_gpu_discovery
%_libexecdir/condor/condor_gpu_utilization
%_sbindir/condor_vm-gahp-vmware
%_sbindir/condor_vm_vmware
%config(noreplace) %_sysconfdir/condor/ganglia.d/00_default_metrics
%defattr(-,condor,condor,-)
%dir %_var/lib/condor/
%dir %_var/lib/condor/execute/
%dir %_var/log/condor/
%dir %_var/lib/condor/spool/
%dir %_var/lock/condor
%dir %_var/lock/condor/local
%dir %_var/run/condor

#################
%files procd
%_sbindir/condor_procd
%_sbindir/gidd_alloc
%_sbindir/procd_ctl
%_mandir/man1/procd_ctl.1.gz
%_mandir/man1/gidd_alloc.1.gz
%_mandir/man1/condor_procd.1.gz

#################
%if %qmf
%files qmf
%defattr(-,root,root,-)
%doc LICENSE-2.0.txt NOTICE.txt
%_sysconfdir/condor/config.d/60condor-qmf.config
%dir %_libdir/condor/plugins
%_libdir/condor/plugins/MgmtCollectorPlugin-plugin.so
%_libdir/condor/plugins/MgmtMasterPlugin-plugin.so
%_libdir/condor/plugins/MgmtNegotiatorPlugin-plugin.so
%_libdir/condor/plugins/MgmtScheddPlugin-plugin.so
%_libdir/condor/plugins/MgmtStartdPlugin-plugin.so
%_bindir/get_trigger_data
%_sbindir/condor_trigger_config
%_sbindir/condor_triggerd
%_sbindir/condor_job_server
%endif

#################
%if %plumage
%files plumage
%defattr(-,root,root,-)
%doc LICENSE-2.0.txt NOTICE.txt
%_sysconfdir/condor/config.d/62plumage.config
%dir %_libdir/condor/plugins
%_libdir/condor/plugins/PlumageCollectorPlugin-plugin.so
%dir %_datadir/condor/plumage
%_sbindir/plumage_job_etl_server
%_bindir/plumage_history_load
%_bindir/plumage_stats
%_bindir/plumage_history
%_datadir/condor/plumage/README
%_datadir/condor/plumage/SCHEMA
%_datadir/condor/plumage/plumage_accounting
%_datadir/condor/plumage/plumage_scheduler
%_datadir/condor/plumage/plumage_utilization
%defattr(-,condor,condor,-)
%endif

#################
%files kbdd
%defattr(-,root,root,-)
%doc LICENSE-2.0.txt NOTICE.txt
%_sbindir/condor_kbdd

#################
%files vm-gahp
%defattr(-,root,root,-)
%doc LICENSE-2.0.txt NOTICE.txt
%_sbindir/condor_vm-gahp
%_libexecdir/condor/libvirt_simple_script.awk

#################
%files classads
%defattr(-,root,root,-)
%doc LICENSE-2.0.txt NOTICE.txt
%_libdir/libclassad.so.*

#################
%files classads-devel
%defattr(-,root,root,-)
%doc LICENSE-2.0.txt NOTICE.txt
%_bindir/classad_functional_tester
%_bindir/classad_version
%_libdir/libclassad.so
%dir %_includedir/classad/
%_includedir/classad/attrrefs.h
%_includedir/classad/cclassad.h
%_includedir/classad/classad_distribution.h
%_includedir/classad/classadErrno.h
%_includedir/classad/classad.h
%_includedir/classad/classadItor.h
%_includedir/classad/classadCache.h
%_includedir/classad/classad_stl.h
%_includedir/classad/collectionBase.h
%_includedir/classad/collection.h
%_includedir/classad/common.h
%_includedir/classad/debug.h
%_includedir/classad/exprList.h
%_includedir/classad/exprTree.h
%_includedir/classad/fnCall.h
%_includedir/classad/indexfile.h
%_includedir/classad/jsonSink.h
%_includedir/classad/jsonSource.h
%_includedir/classad/lexer.h
%_includedir/classad/lexerSource.h
%_includedir/classad/literals.h
%_includedir/classad/matchClassad.h
%_includedir/classad/operators.h
%_includedir/classad/query.h
%_includedir/classad/sink.h
%_includedir/classad/source.h
%_includedir/classad/transaction.h
%_includedir/classad/util.h
%_includedir/classad/value.h
%_includedir/classad/view.h
%_includedir/classad/xmlLexer.h
%_includedir/classad/xmlSink.h
%_includedir/classad/xmlSource.h

#################
%files test
%defattr(-,root,root,-)
%_libexecdir/condor/condor_sinful
%_libexecdir/condor/condor_testingd
%_libexecdir/condor/test_user_mapping

%if %cream
%files cream-gahp
%defattr(-,root,root,-)
%doc LICENSE-2.0.txt NOTICE.txt
%_sbindir/cream_gahp
%endif

%if %parallel_setup
%files parallel-setup
%defattr(-,root,root,-)
%config(noreplace) %_sysconfdir/condor/config.d/20dedicated_scheduler_condor.config
%endif

%files -n python2-condor
%defattr(-,root,root,-)
%_bindir/condor_top
%_libdir/libpyclassad*.so
%_libexecdir/condor/libclassad_python_user.so
%{python_sitearch}/classad.so
%{python_sitearch}/htcondor.so

%files bosco
%defattr(-,root,root,-)
%if 0%{?hcc}
%config(noreplace) %_sysconfdir/condor/config.d/60-campus_factory.config
%endif
%if 0%{?osg} || 0%{?hcc}
%config(noreplace) %_sysconfdir/condor/campus_factory.conf
%endif
%_libexecdir/condor/shellselector
%_libexecdir/condor/campus_factory
%_sbindir/bosco_install
%_sbindir/campus_factory
%_sbindir/condor_ft-gahp
%_sbindir/runfactory
%_bindir/bosco_cluster
%_bindir/bosco_ssh_start
%_bindir/bosco_start
%_bindir/bosco_stop
%_bindir/bosco_findplatform
%_bindir/bosco_uninstall
%_bindir/bosco_quickstart
%_bindir/htsub
%_sbindir/glidein_creation
%_datadir/condor/campus_factory
%{python_sitelib}/GlideinWMS
%{python_sitelib}/campus_factory
%_mandir/man1/bosco_cluster.1.gz
%_mandir/man1/bosco_findplatform.1.gz
%_mandir/man1/bosco_install.1.gz
%_mandir/man1/bosco_ssh_start.1.gz
%_mandir/man1/bosco_start.1.gz
%_mandir/man1/bosco_stop.1.gz
%_mandir/man1/bosco_uninstall.1.gz

%if %std_univ
%files std-universe
%_bindir/condor_checkpoint
%_bindir/condor_compile   
%_sbindir/condor_ckpt_server
%_sbindir/condor_shadow.std
%_sbindir/condor_starter.std
%_mandir/man1/condor_compile.1.gz
%_mandir/man1/condor_checkpoint.1.gz
%_libdir/condor/ld
%_libdir/condor/real-ld
%_libdir/condor/condor_rt0.o
%_libdir/condor/libcomp_libgcc.a
%_libdir/condor/libcomp_libgcc_eh.a
%_libdir/condor/libcomp_libstdc++.a
%_libdir/condor/libcondor_c.a
%_libdir/condor/libcondor_nss_dns.a
%_libdir/condor/libcondor_nss_files.a
%_libdir/condor/libcondor_resolv.a
%_libdir/condor/libcondor_z.a
%_libdir/condor/libcondorsyscall.a
%_libexecdir/condor/condor_ckpt_probe
%ifarch %{ix86}
%if 0%{?rhel} == 5
%_libdir/condor/libcondorzsyscall.a
%endif
%endif
%endif

%files -n minicondor
%config(noreplace) %_sysconfdir/condor/config.d/00-minicondor


%if %uw_build

%ifarch %{ix86}
%files small-shadow
%{_sbindir}/condor_shadow_s
%config(noreplace) %_sysconfdir/condor/config.d/00-small-shadow
%endif

%files external-libs
%dir %_libdir/condor
%_libdir/condor/libcondordrmaa.a
%_libdir/condor/libdrmaa.so
%_libdir/condor/libglobus*.so*
%_libdir/condor/libvomsapi*.so*
%_libdir/condor/ugahp.jar

%files externals
%_sbindir/unicore_gahp
%if %blahp
%_libexecdir/condor/glite/bin/BLClient
%_libexecdir/condor/glite/bin/BLParserLSF
%_libexecdir/condor/glite/bin/BLParserPBS
%_libexecdir/condor/glite/bin/BNotifier
%_libexecdir/condor/glite/bin/BPRclient
%_libexecdir/condor/glite/bin/BPRserver
%_libexecdir/condor/glite/bin/BUpdaterCondor
%_libexecdir/condor/glite/bin/BUpdaterLSF
%_libexecdir/condor/glite/bin/BUpdaterPBS
%_libexecdir/condor/glite/bin/BUpdaterSGE
%_libexecdir/condor/glite/bin/batch_gahp
%_libexecdir/condor/glite/bin/batch_gahp_daemon
%_libexecdir/condor/glite/bin/blah_check_config
%_libexecdir/condor/glite/bin/blah_common_submit_functions.sh
%_libexecdir/condor/glite/bin/blah_job_registry_add
%_libexecdir/condor/glite/bin/blah_job_registry_dump
%_libexecdir/condor/glite/bin/blah_job_registry_lkup
%_libexecdir/condor/glite/bin/blah_job_registry_scan_by_subject
%_libexecdir/condor/glite/bin/blah_load_config.sh
%_libexecdir/condor/glite/bin/blparser_master
%_libexecdir/condor/glite/bin/condor_cancel.sh
%_libexecdir/condor/glite/bin/condor_hold.sh
%_libexecdir/condor/glite/bin/condor_resume.sh
%_libexecdir/condor/glite/bin/condor_status.sh
%_libexecdir/condor/glite/bin/condor_submit.sh
%_libexecdir/condor/glite/bin/lsf_cancel.sh
%_libexecdir/condor/glite/bin/lsf_hold.sh
%_libexecdir/condor/glite/bin/lsf_resume.sh
%_libexecdir/condor/glite/bin/lsf_status.sh
%_libexecdir/condor/glite/bin/lsf_submit.sh
%_libexecdir/condor/glite/bin/pbs_cancel.sh
%_libexecdir/condor/glite/bin/pbs_hold.sh
%_libexecdir/condor/glite/bin/pbs_resume.sh
%_libexecdir/condor/glite/bin/pbs_status.py
%_libexecdir/condor/glite/bin/pbs_status.sh
%_libexecdir/condor/glite/bin/pbs_submit.sh
%_libexecdir/condor/glite/bin/runcmd.pl.template
%_libexecdir/condor/glite/bin/sge_cancel.sh
%_libexecdir/condor/glite/bin/sge_filestaging
%_libexecdir/condor/glite/bin/sge_helper
%_libexecdir/condor/glite/bin/sge_hold.sh
%_libexecdir/condor/glite/bin/sge_local_submit_attributes.sh
%_libexecdir/condor/glite/bin/sge_resume.sh
%_libexecdir/condor/glite/bin/sge_status.sh
%_libexecdir/condor/glite/bin/sge_submit.sh
%_libexecdir/condor/glite/bin/test_condor_logger
# does this really belong here?
%dir %_libexecdir/condor/glite/etc
%_libexecdir/condor/glite/etc/glite-ce-blahparser
%_libexecdir/condor/glite/etc/glite-ce-blparser
%_libexecdir/condor/glite/etc/glite-ce-check-blparser
%_libexecdir/condor/glite/etc/batch_gahp.config
%_libexecdir/condor/glite/etc/batch_gahp.config.template
%_libexecdir/condor/glite/etc/blparser.conf.template
%dir %_libexecdir/condor/glite/share
%dir %_libexecdir/condor/glite/share/doc
%_libexecdir/condor/glite/share/doc/glite-ce-blahp-@PVER@/LICENSE
%endif

%endif

%if %systemd

%post
%if 0%{?fedora}
test -x /usr/sbin/selinuxenabled && /usr/sbin/selinuxenabled
if [ $? = 0 ]; then
   restorecon -R -v /var/lock/condor
   setsebool -P condor_domain_can_network_connect 1
   setsebool -P daemons_enable_cluster_mode 1
   semanage port -a -t condor_port_t -p tcp 12345
   # the number of extraneous SELinux warnings on f17 is very high
fi
%endif
%if 0%{?rhel} >= 7
test -x /usr/sbin/selinuxenabled && /usr/sbin/selinuxenabled
if [ $? = 0 ]; then
   /usr/sbin/semodule -i /usr/share/condor/htcondor.pp
   /usr/sbin/setsebool -P condor_domain_can_network_connect 1
   /usr/sbin/setsebool -P daemons_enable_cluster_mode 1
fi
%endif
if [ $1 -eq 1 ] ; then
    # Initial installation 
    /bin/systemctl daemon-reload >/dev/null 2>&1 || :
fi

%preun
if [ $1 -eq 0 ] ; then
    # Package removal, not upgrade
    /bin/systemctl --no-reload disable condor.service > /dev/null 2>&1 || :
    /bin/systemctl stop condor.service > /dev/null 2>&1 || :
fi

%postun
/bin/systemctl daemon-reload >/dev/null 2>&1 || :
# Note we don't try to restart - HTCondor will automatically notice the
# binary has changed and do graceful or peaceful restart, based on its
# configuration

%triggerun -- condor < 7.7.0-0.5

/usr/bin/systemd-sysv-convert --save condor >/dev/null 2>&1 ||:

/sbin/chkconfig --del condor >/dev/null 2>&1 || :
/bin/systemctl try-restart condor.service >/dev/null 2>&1 || :

%else
%post -n condor
/sbin/chkconfig --add condor
/sbin/ldconfig

%posttrans -n condor
# If there is a saved condor_config.local, recover it
if [ -f /etc/condor/condor_config.local.rpmsave ]; then
    if [ ! -f /etc/condor/condor_config.local ]; then
        mv /etc/condor/condor_config.local.rpmsave \
           /etc/condor/condor_config.local

        # Drop a README file to tell what we have done
        # Make sure that we don't overwrite a previous README
        if [ ! -f /etc/condor/README.condor_config.local ]; then
            file="/etc/condor/README.condor_config.local"
        else
            i="1"
            while [ -f /etc/condor/README.condor_config.local.$i ]; do
                i=$((i+1))
            done
            file="/etc/condor/README.condor_config.local.$i"
        fi

cat <<EOF > $file
On `date`, while installing or upgrading to
HTCondor %version, the /etc/condor directory contained a file named
"condor_config.local.rpmsave" but did not contain one named
"condor_config.local".  This situation may be the result of prior
modifications to "condor_config.local" that were preserved after the
HTCondor RPM stopped including that file.  In any case, the contents
of the old "condor_config.local.rpmsave" file may still be useful.
So after the install it was moved back into place and this README
file was created.  Here is a directory listing for the restored file
at that time:

`ls -l /etc/condor/condor_config.local`

See the "Configuration" section (3.3) of the HTCondor manual for more
information on configuration files.
EOF

    fi
fi

%preun -n condor
if [ $1 = 0 ]; then
  /sbin/service condor stop >/dev/null 2>&1 || :
  /sbin/chkconfig --del condor
fi


%postun -n condor
# Note we don't try to restart - HTCondor will automatically notice the
# binary has changed and do graceful or peaceful restart, based on its
# configuration
/sbin/ldconfig
%endif

%changelog
<<<<<<< HEAD
* Wed Apr 17 2019 Tim Theisen <tim@cs.wisc.edu> - 8.9.1-1
- An efficient curl plugin that supports uploads and authentication tokens
- HTCondor automatically supports GPU jobs in Docker and Singularity
- File transfer times are now recorded in the user job log and the job ad
=======
* Wed May 22 2019 Tim Theisen <tim@cs.wisc.edu> - 8.8.3-1
- Fixed a bug where jobs were killed instead of peacefully shutting down
- Fixed a bug where a restarted schedd wouldn't connect to its running jobs
- Improved file transfer performance when sending multiple files
- Fix a bug that prevented interactive submit from working with Singularity
- Orphaned Docker containers are now cleaned up on execute nodes
- Restored a deprecated Python interface that is used to read the event log
>>>>>>> 119b9fb4

* Thu Apr 11 2019 Tim Theisen <tim@cs.wisc.edu> - 8.8.2-1
- Fixed problems with condor_ssh_to_job and Singularity jobs
- Fixed a problem that could cause condor_annex to crash
- Fixed a problem where the job queue would very rarely be corrupted
- condor_userprio can report concurrency limits again
- Fixed the GPU discovery and monitoring code to map GPUs in the same way
- Made the CHIRP_DELAYED_UPDATE_PREFIX configuration knob work again
- Fixed restarting HTCondor from the Service Control Manager on Windows
- Fixed a problem where local universe jobs could not use condor_submit
- Restored a deprecated Python interface that is used to read the event log
- Fixed a problem where condor_shadow reuse could confuse DAGMan

* Thu Feb 28 2019 Tim Theisen <tim@cs.wisc.edu> - 8.9.0-1
- Absent any configuration, HTCondor denies authorization to all users
- All HTCondor daemons under a condor_master share a security session
- Scheduler Universe jobs are prioritized by job priority

* Tue Feb 19 2019 Tim Theisen <tim@cs.wisc.edu> - 8.8.1-1
- Fixed excessive CPU consumption with GPU monitoring
- GPU monitoring is off by default; enable with "use feature: GPUsMonitor"
- HTCondor now works with the new CUDA version 10 libraries
- Fixed a bug where sometimes jobs would not start on a Windows execute node
- Fixed a bug that could cause DAGman to go into an infinite loop on exit
- The JobRouter doesn't forward the USER attribute between two UID Domains
- Made Collector.locateAll() more efficient in the Python bindings
- Improved efficiency of the negotiation code in the condor_schedd

* Thu Jan 03 2019 Tim Theisen <tim@cs.wisc.edu> - 8.8.0-1
- Automatically add AWS resources to your pool using HTCondor Annex
- The Python bindings now include submit functionality
- Added the ability to run a job immediately by replacing a running job
- A new minicondor package makes single node installations easy
- HTCondor now tracks and reports GPU utilization
- Several performance enhancements in the collector
- The grid universe can create and manage VM instances in Microsoft Azure
- The MUNGE security method is now supported on all Linux platforms

* Wed Oct 31 2018 Tim Theisen <tim@cs.wisc.edu> - 8.7.10-1
- Can now interactively submit Docker jobs
- The administrator can now add arguments to the Singularity command line
- The MUNGE security method is now supported on all Linux platforms
- The grid universe can create and manage VM instances in Microsoft Azure
- Added a single-node package to facilitate using a personal HTCondor

* Wed Oct 31 2018 Tim Theisen <tim@cs.wisc.edu> - 8.6.13-1
- Made the Python 'in' operator case-insensitive for ClassAd attributes
- Python bindings are now built for the Debian and Ubuntu platforms
- Fixed a memory leak in the Python bindings
- Fixed a bug where absolute paths failed for output/error files on Windows
- Fixed a bug using Condor-C to run Condor-C jobs
- Fixed a bug where Singularity could not be used if Docker was not present

* Wed Aug 01 2018 Tim Theisen <tim@cs.wisc.edu> - 8.7.9-1
- Support for Debian 9, Ubuntu 16, and Ubuntu 18
- Improved Python bindings to support the full range of submit functionality
- Allows VMs to shutdown when the job is being gracefully evicted
- Can now specify a host name alias (CNAME) for NETWORK_HOSTNAME
- Added the ability to run a job immediately by replacing a running job

* Wed Aug 01 2018 Tim Theisen <tim@cs.wisc.edu> - 8.6.12-1
- Support for Debian 9, Ubuntu 16, and Ubuntu 18
- Fixed a memory leak that occurred when SSL authentication fails
- Fixed a bug where invalid transform REQUIREMENTS caused a Job to match
- Fixed a bug to allow a queue super user to edit protected attributes
- Fixed a problem setting the job environment in the Singularity container
- Fixed several other minor problems

* Tue May 22 2018 Tim Theisen <tim@cs.wisc.edu> - 8.7.8-2
- Reinstate man pages
- Drop centos from dist tag in 32-bit Enterprise Linux 7 RPMs

* Thu May 10 2018 Tim Theisen <tim@cs.wisc.edu> - 8.7.8-1
- The condor annex can easily use multiple regions simultaneously
- HTCondor now uses CUDA_VISIBLE_DEVICES to tell which GPU devices to manage
- HTCondor now reports GPU memory utilization

* Thu May 10 2018 Tim Theisen <tim@cs.wisc.edu> - 8.6.11-1
- Can now do an interactive submit of a Singularity job
- Shared port daemon is more resilient when starved for TCP ports
- The Windows installer configures the environment for the Python bindings
- Fixed several other minor problems

* Tue Mar 13 2018 Tim Theisen <tim@cs.wisc.edu> - 8.7.7-1
- condor_ssh_to_job now works with Docker Universe jobs
- A 32-bit condor_shadow is available for Enterprise Linux 7 systems
- Tracks and reports custom resources, e.g. GPUs, in the job ad and user log
- condor_q -unmatchable reports jobs that will not match any slots
- Several updates to the parallel universe
- Spaces are now allowed in input, output, and error paths in submit files
- In DAG files, spaces are now allowed in submit file paths

* Tue Mar 13 2018 Tim Theisen <tim@cs.wisc.edu> - 8.6.10-1
- Fixed a problem where condor_preen would crash on an active submit node
- Improved systemd configuration to clean up processes if the master crashes
- Fixed several other minor problems

* Thu Jan 04 2018 Tim Theisen <tim@cs.wisc.edu> - 8.7.6-1
- Machines won't enter "Owner" state unless using the Desktop policy
- One can use SCHEDD and JOB instead of MY and TARGET in SUBMIT_REQUIREMENTS
- HTCondor now reports all submit warnings, not just the first one
- The HTCondor Python bindings in pip are now built from the release branch

* Thu Jan 04 2018 Tim Theisen <tim@cs.wisc.edu> - 8.6.9-1
- Fixed a bug where some Accounting Groups could get too much surplus quota
- Fixed a Python binding bug where some queries could corrupt memory
- Fixed a problem where preen could block the schedd for a long time
- Fixed a bug in Windows where the job sandbox would not be cleaned up
- Fixed problems with the interaction between the master and systemd
- Fixed a bug where MAX_JOBS_SUBMITTED could be permanently reduced
- Fixed problems with very large disk requests

* Tue Nov 14 2017 Tim Theisen <tim@cs.wisc.edu> - 8.7.5-1
- Fixed an issue validating VOMS proxies

* Tue Nov 14 2017 Tim Theisen <tim@cs.wisc.edu> - 8.6.8-1
- Fixed an issue validating VOMS proxies

* Tue Oct 31 2017 Tim Theisen <tim@cs.wisc.edu> - 8.7.4-1
- Improvements to DAGMan including support for late job materialization
- Updates to condor_annex including improved status reporting
- When submitting jobs, HTCondor can now warn about job requirements
- Fixed a bug where remote CPU time was not recorded in the history
- Improved support for OpenMPI jobs
- The high availability daemon now works with IPV6 and shared_port
- The HTCondor Python bindings are now available for Python 2 and 3 in pip

* Tue Oct 31 2017 Tim Theisen <tim@cs.wisc.edu> - 8.6.7-1
- Fixed a bug where memory limits might not be updated in cgroups
- Add SELinux type enforcement rules to allow condor_ssh_to_job to work
- Updated systemd configuration to shutdown HTCondor in an orderly fashion
- The curl_plugin utility can now do HTTPS transfers
- Specifying environment variables now works with the Python Submit class

* Tue Sep 12 2017 Tim Theisen <tim@cs.wisc.edu> - 8.7.3-1
- Further updates to the late job materialization technology preview
- An improved condor_top tool
- Enhanced the AUTO setting for ENABLE_IPV{4,6} to be more selective
- Fixed several small memory leaks

* Tue Sep 12 2017 Tim Theisen <tim@cs.wisc.edu> - 8.6.6-1
- HTCondor daemons no longer crash on reconfig if syslog is used for logging
- HTCondor daemons now reliably leave a core file when killed by a signal
- Negotiator won't match jobs to machines with incompatible IPv{4,6} network
- On Ubuntu, send systemd alive messages to prevent HTCondor restarts
- Fixed a problem parsing old ClassAd string escapes in the python bindings
- Properly parse CPU time used from Slurm grid universe jobs
- Claims are released when parallel univ jobs are removed while claiming
- Starter won't get stuck when a job is removed with JOB_EXIT_HOOK defined
- To reduce audit logging, added cgroup rules to SELinux profile

* Mon Aug 07 2017 Tim Theisen <tim@cs.wisc.edu> - 8.6.5-2
- Update SELinux profile for Red Hat 7.4

* Tue Aug 01 2017 Tim Theisen <tim@cs.wisc.edu> - 8.6.5-1
- Fixed a memory leak that would cause the HTCondor collector to slowly grow
- Prevent the condor_starter from hanging when using cgroups on Debian
- Fixed several issues that occur when IPv6 is in use
- Support for using an ImDisk RAM drive on Windows as the execute directory
- Fixed a bug where condor_rm rarely removed another one of the user's jobs
- Fixed a bug with parallel universe jobs starting on partitionable slots

* Thu Jul 13 2017 Tim Theisen <tim@cs.wisc.edu> - 8.4.12-1
- Can configure the condor_startd to compute free disk space once

* Thu Jun 22 2017 Tim Theisen <tim@cs.wisc.edu> - 8.7.2-1
- Improved condor_schedd performance by turning off file checks by default
- condor_annex -status finds VM instances that have not joined the pool
- Able to update an annex's lease without adding new instances
- condor_annex now keeps a command log
- condor_q produces an expanded multi-line summary
- Automatically retry and/or resume http file transfers when appropriate
- Reduced load on the condor_collector by optimizing queries
- A python based condor_top tool

* Thu Jun 22 2017 Tim Theisen <tim@cs.wisc.edu> - 8.6.4-1
- Python bindings are now available on MacOSX
- Fixed a bug where PASSWORD authentication could fail to exchange keys
- Pslot preemption now properly handles custom resources, such as GPUs
- condor_submit now checks X.509 proxy expiration

* Tue May 09 2017 Tim Theisen <tim@cs.wisc.edu> - 8.6.3-1
- Fixed a bug where using an X.509 proxy might corrupt the job queue log
- Fixed a memory leak in the Python bindings

* Mon Apr 24 2017 Tim Theisen <tim@cs.wisc.edu> - 8.7.1-1
- Several performance enhancements in the collector
- Further refinement and initial documentation of the HTCondor Annex
- Enable chirp for Docker jobs
- Job Router uses first match rather than round-robin matching
- The schedd tracks jobs counts by status for each owner
- Technology preview of late job materialization in the schedd

* Mon Apr 24 2017 Tim Theisen <tim@cs.wisc.edu> - 8.6.2-1
- New metaknobs for mapping users to groups
- Now case-insensitive with Windows user names when storing credentials
- Signal handling in the OpenMPI script
- Report RemoteSysCpu for Docker jobs
- Allow SUBMIT_REQUIREMENT to refer to X509 secure attributes
- Linux kernel tuning script takes into account the machine's role

* Thu Mar 02 2017 Tim Theisen <tim@cs.wisc.edu> - 8.7.0-1
- Performance improvements in collector's ingestion of ClassAds
- Added collector attributes to report query times and forks
- Removed extra white space around parentheses when unparsing ClassAds
- Technology preview of the HTCondor Annex

* Thu Mar 02 2017 Tim Theisen <tim@cs.wisc.edu> - 8.6.1-1
- condor_q works in situations where user authentication is not configured
- Updates to work with Docker version 1.13
- Fix several problems with the Job Router
- Update scripts to support current versions of Open MPI and MPICH2
- Fixed a bug that could corrupt the job queue log when the disk is full

* Thu Jan 26 2017 Tim Theisen <tim@cs.wisc.edu> - 8.6.0-1
- condor_q shows shows only the current user's jobs by default
- condor_q summarizes related jobs (batches) on a single line by default
- Users can define their own job batch name at job submission time
- Immutable/protected job attributes make SUBMIT_REQUIREMENTS more useful
- The shared port daemon is enabled by default
- Jobs run in cgroups by default
- HTCondor can now use IPv6 addresses (Prefers IPv4 when both present)
- DAGMan: Able to easily define SCRIPT, VARs, etc., for all nodes in a DAG
- DAGMan: Revamped priority implementation
- DAGMan: New splice connection feature
- New slurm grid type in the grid universe for submitting to Slurm
- Numerous improvements to Docker support
- Several enhancements in the python bindings

* Mon Jan 23 2017 Tim Theisen <tim@cs.wisc.edu> - 8.4.11-1
- Fixed a bug which delayed startd access to stard cron job results
- Fixed a bug in pslot preemption that could delay jobs starting
- Fixed a bug in job cleanup at job lease expiration if using glexec
- Fixed a bug in locating ganglia shared libraries on Debian and Ubuntu

* Tue Dec 13 2016 Tim Theisen <tim@cs.wisc.edu> - 8.5.8-1
- The starter puts all jobs in a cgroup by default
- Added condor_submit commands that support job retries
- condor_qedit defaults to the current user's jobs
- Ability to add SCRIPTS, VARS, etc. to all nodes in a DAG using one command
- Able to conditionally add Docker volumes for certain jobs
- Initial support for Singularity containers
- A 64-bit Windows release

* Tue Dec 13 2016 Tim Theisen <tim@cs.wisc.edu> - 8.4.10-1
- Updated SELinux profile for Enterprise Linux
- Fixed a performance problem in the schedd when RequestCpus was an expression
- Preserve permissions when transferring sub-directories of the job's sandbox
- Fixed HOLD_IF_CPUS_EXCEEDED and LIMIT_JOB_RUNTIMES metaknobs
- Fixed a bug in handling REMOVE_SIGNIFICANT_ATTRIBUTES

* Thu Sep 29 2016 Tim Theisen <tim@cs.wisc.edu> - 8.5.7-1
- The schedd can perform job ClassAd transformations
- Specifying dependencies between DAGMan splices is much more flexible
- The second argument of the ClassAd ? : operator may be omitted
- Many usability improvements in condor_q and condor_status
- condor_q and condor_status can produce JSON, XML, and new ClassAd output
- To prepare for a 64-bit Windows release, HTCondor identifies itself as X86
- Automatically detect Daemon Core daemons and pass localname to them

* Thu Sep 29 2016 Tim Theisen <tim@cs.wisc.edu> - 8.4.9-1
- The condor_startd removes orphaned Docker containers on restart
- Job Router and HTCondor-C job job submission prompts schedd reschedule
- Fixed bugs in the Job Router's hooks
- Improved systemd integration on Enterprise Linux 7
- Upped default number of Chirp attributes to 100, and made it configurable
- Fixed a bug where variables starting with STARTD. or STARTER. were ignored

* Tue Aug 02 2016 Tim Theisen <tim@cs.wisc.edu> - 8.5.6-1
- The -batch output for condor_q is now the default
- Python bindings for job submission and machine draining
- Numerous Docker usability changes
- New options to limit condor_history results to jobs since last invocation
- Shared port daemon can be used with high availability and replication
- ClassAds can be written out in JSON format
- More flexible ordering of DAGMan commands
- Efficient PBS and SLURM job monitoring
- Simplified leases for grid universe jobs

* Tue Jul 05 2016 Tim Theisen <tim@cs.wisc.edu> - 8.4.8-1
- Fixed a memory leak triggered by the python htcondor.Schedd().query() call
- Fixed a bug that could cause Bosco file transfers to fail
- Fixed a bug that could cause the schedd to crash when using schedd cron jobs
- condor_schedd now rejects jobs when owner has no account on the machine
- Fixed a new bug in 8.4.7 where remote condor_history failed without -limit
- Fixed bugs triggered by the reconfiguration of the high-availability daemon
- Fixed a bug where condor_master could hang when using shared port on Windows 
- Fixed a bug with the -xml option on condor_q and condor_status

* Mon Jun 06 2016 Tim Theisen <tim@cs.wisc.edu> - 8.5.5-1
- Improvements for scalability of EC2 grid universe jobs
- Docker Universe jobs advertises remote user and system CPU time
- Improved systemd support
- The master can now run an administrator defined script at shutdown
- DAGMan includes better support for the batch name feature

* Mon Jun 06 2016 Tim Theisen <tim@cs.wisc.edu> - 8.4.7-1
- fixed a bug that could cause the schedd to become unresponsive
- fixed a bug where the Docker Universe would not set the group ID
- Docker Universe jobs now drop all Linux capabilities by default
- fixed a bug where subsystem specific configuration parameters were ignored
- fixed bugs with history file processing on the Windows platform

* Mon May 02 2016 Tim Theisen <tim@cs.wisc.edu> - 8.5.4-1
- Fixed a bug that delays schedd response when significant attributes change
- Fixed a bug where the group ID was not set in Docker universe jobs
- Limit update rate of various attributes to not overload the collector
- To make job router configuration easier, added implicit "target" scoping
- To make BOSCO work, the blahp does not generate limited proxies by default
- condor_status can now display utilization per machine rather than per slot
- Improve performance of condor_history and other tools

* Thu Apr 21 2016 Tim Theisen <tim@cs.wisc.edu> - 8.4.6-1
- fixed a bug that could cause a job to fail to start in a dynamic slot
- fixed a negotiator memory leak when using partitionable slot preemption
- fixed a bug that caused supplemental groups to be wrong during file transfer
- properly identify the Windows 10 platform
- fixed a typographic error in the LIMIT_JOB_RUNTIMES policy
- fixed a bug where maximum length IPv6 addresses were not parsed

* Thu Mar 24 2016 Tim Theisen <tim@cs.wisc.edu> - 8.5.3-1
- Use IPv6 (and IPv4) interfaces if they are detected
- Prefer IPv4 addresses when both are available
- Count Idle and Running jobs in Submitter Ads for Local and Scheduler universes
- Can submit jobs to SLURM with the new "slurm" type in the Grid universe
- HTCondor is built and linked with Globus 6.0

* Tue Mar 22 2016 Tim Theisen <tim@cs.wisc.edu> - 8.4.5-1
- fixed a bug that would cause the condor_schedd to send no flocked jobs
- fixed a bug that caused a 60 second delay using tools when DNS lookup failed
- prevent using accounting groups with embedded spaces that crash the negotiator
- fixed a bug that could cause use of ports outside the port range on Windows
- fixed a bug that could prevent dynamic slot reuse when using many slots
- fixed a bug that prevented correct utilization reports from the job router
- tune kernel when using cgroups to avoid OOM killing of jobs doing heavy I/O

* Thu Feb 18 2016 Tim Theisen <tim@cs.wisc.edu> - 8.5.2-1
- condor_q now defaults to showing only the current user's jobs
- condor_q -batch produces a single line report for a batch of jobs
- Docker Universe jobs now report and update memory and network usage
- immutable and protected job attributes
- improved performance when querying a HTCondor daemon's location
- Added the ability to set ClassAd attributes within the DAG file
- DAGMan now provides event timestamps in dagman.out

* Tue Feb 02 2016 Tim Theisen <tim@cs.wisc.edu> - 8.4.4-1
- fixed a bug that could cause the collector to crash when DNS lookup fails
- fixed a bug that caused Condor-C jobs with short lease durations to fail
- fixed bugs that affected EC2 grid universe jobs
- fixed a bug that prevented startup if a prior version shared port file exists
- fixed a bug that could cause the condor_shadow to hang on Windows

* Fri Jan 08 2016 Tim Theisen <tim@cs.wisc.edu> - 8.5.1-2
- optimized binaries

* Fri Jan 08 2016 Tim Theisen <tim@cs.wisc.edu> - 8.4.3-2
- optimized binaries

* Mon Dec 21 2015 Tim Theisen <tim@cs.wisc.edu> - 8.5.1-1
- the shared port daemon is enabled by default
- the condor_startd now records the peak memory usage instead of recent
- the condor_startd advertises CPU submodel and cache size
- authorizations are automatically setup when "Match Password" is enabled
- added a schedd-constraint option to condor_q

* Wed Dec 16 2015 Tim Theisen <tim@cs.wisc.edu> - 8.4.3-1
- fixed the processing of the -append option in the condor_submit command
- fixed a bug to run more that 100 dynamic slots on a single execute node
- fixed bugs that would delay daemon startup when using shared port on Windows
- fixed a bug where the cgroup VM limit would not be set for sizes over 2 GiB
- fixed a bug to use the ec2_iam_profile_name for Amazon EC2 Spot instances

* Tue Nov 17 2015 Tim Theisen <tim@cs.wisc.edu> - 8.4.2-1
- a bug fix to prevent the condor_schedd from crashing
- a bug fix to honor TCP_FORWARDING_HOST
- Standard Universe works properly in RPM installations of HTCondor
- the RPM packages no longer claim to provide Globus libraries
- bug fixes to DAGMan's "maximum idle jobs" throttle

* Tue Oct 27 2015 Tim Theisen <tim@cs.wisc.edu> - 8.4.1-1
- four new policy metaknobs to make configuration easier
- a bug fix to prevent condor daemons from crashing on reconfiguration
- an option natural sorting option on condor_status
- support of admin to mount certain directories into Docker containers

* Thu Oct 22 2015 Tim Theisen <tim@cs.wisc.edu> - 8.2.10-1
- an updated RPM to work with SELinux on EL7 platforms
- fixes to the condor_kbdd authentication to the X server
- a fix to allow the condor_kbdd to work with shared port enabled
- avoid crashes when using more than 1024 file descriptors on EL7
- fixed a memory leak in the ClassAd split() function
- condor_vacate will error out rather than ignore conflicting arguments
- a bug fix to the JobRouter to properly process the queue on restart
- a bug fix to prevent sending spurious data on a SOAP file transfer
- a bug fix to always present jobs in order in condor_history

* Mon Oct 12 2015 Tim Theisen <tim@cs.wisc.edu> - 8.5.0-1
- multiple enhancements to the python bindings
- the condor_schedd no longer changes the ownership of spooled job files
- spooled job files are visible to only the user account by default
- the condor_startd records when jobs are evicted by preemption or draining

* Mon Sep 14 2015 Tim Theisen <tim@cs.wisc.edu> - 8.4.0-1
- a Docker Universe to run a Docker container as an HTCondor job
- the submit file can queue a job for each file found
- the submit file can contain macros
- a dry-run option to condor_submit to test the submit file without any actions
- HTCondor pools can use IPv4 and IPv6 simultaneously
- execute directories can be encrypted upon user or administrator request
- Vanilla Universe jobs can utilize periodic application-level checkpoints
- the administrator can establish job requirements
- numerous scalability changes

* Thu Aug 27 2015 Tim Theisen <tim@cs.wisc.edu> - 8.3.8-1
- a script to tune Linux kernel parameters for better scalability
- support for python bindings on Windows platforms
- a mechanism to remove Docker images from the local machine

* Thu Aug 13 2015 Tim Theisen <tim@cs.wisc.edu> - 8.2.9-1
- a mechanism for the preemption of dynamic slots, such that the partitionable slot may use the dynamic slot in the match of a different job
- default configuration bug fixes for the desktop policy, such that it can both start jobs and monitor the keyboard

* Mon Jul 27 2015 Tim Theisen <tim@cs.wisc.edu> - 8.3.7-1
- default configuration settings have been updated to reflect current usage
- the ability to preempt dynamic slots, such that a job may match with a partitionable slot
- the ability to limit the number of jobs per submission and the number of jobs per owner by setting configuration variables

* Tue Jun 23 2015 Tim Theisen <tim@cs.wisc.edu> - 8.3.6-1
- initial Docker universe support
- IPv4/IPv6 mixed mode support

* Mon Apr 20 2015 Tim Theisen <tim@cs.wisc.edu> - 8.3.5-1
- new features that increase the power of job specification in the submit description file
- RPMs for Red Hat Enterprise Linux 6 and 7 are modularized and only distributed via our YUM repository
- The new condor-all RPM requires the other HTCondor RPMs of a typical HTCondor installation

* Tue Apr 07 2015 Tim Theisen <tim@cs.wisc.edu> - 8.2.8-1
- a bug fix to reconnect a TCP session when an HTCondorView collector restarts
- a bug fix to avoid starting too many jobs, only to kill some chosen at random

* Thu Mar 05 2015 Tim Theisen <tim@cs.wisc.edu> - 8.3.4-1
- a bug fix for a problem that can cause jobs to not be matched to resources when the condor_schedd is flocking

* Thu Feb 19 2015 Tim Theisen <tim@cs.wisc.edu> - 8.3.3-1
- the ability to encrypt a job's directory on Linux execute hosts
- enhancements to EC2 grid universe jobs
- a more efficient query protocol, including the ability to query the condor_schedd daemon's autocluster set

* Tue Feb 10 2015 Tim Theisen <tim@cs.wisc.edu> - 8.2.7-1
- sendmail is used by default for sending notifications (CVE-2014-8126)
- corrected input validation, which prevents daemon crashes
- an update, such that grid jobs work within the current Google Compute Engine
- a bug fix to prevent an infinite loop in the python bindings
- a bug fix to prevent infinite recursion when evaluating ClassAd attributes

* Tue Dec 23 2014 Tim Theisen <tim@cs.wisc.edu> - 8.3.2-1
- the next installment of IPv4/IPv6 mixed mode support: a submit node can simultaneously interact with an IPv4 and an IPv6 HTCondor pool
- scalability improvements: a reduced memory foot-print of daemons, a reduced number of TCP connections between submit and execute machines, and an improved responsiveness from a busy condor_schedd to queries

* Tue Dec 16 2014 Tim Theisen <tim@cs.wisc.edu> - 8.2.6-1
- a bug fix to the log rotation of the condor_schedd on Linux platforms
- transfer_input_files now works for directories on Windows platforms
- a correction of the flags passed to the mail program on Linux platforms
- a RHEL 7 platform fix of a directory permission that prevented daemons from starting

* Mon Dec 01 2014 Tim Theisen <tim@cs.wisc.edu> - 8.2.5-1
- an updated RPM installation script that preserves a modified condor_config.local file
- OpenSSL version 1.0.1j for Windows platforms

* Wed Nov 12 2014 Tim Theisen <tim@cs.wisc.edu> - 8.2.4-1
- a bug fix for an 8.2.3 condor_schedd that could not obtain a claim from an 8.0.x condor_startd
- a bug fix for removed jobs that return to the queue
- a workaround for a condor_schedd performance issue when handling a large number of jobs
- a bug fix to prevent the condor_kbdd from crashing on Windows
- a bug fix to correct the reporting of available disk on Windows

* Wed Oct 01 2014 Tim Theisen <tim@cs.wisc.edu> - 8.2.3-1
- support for Ubuntu 14.04 LTS, including support for the standard universe

* Thu Sep 11 2014 Tim Theisen <tim@cs.wisc.edu> - 8.3.1-1
- a variety of changes that reduce memory usage and improve performance
- if cgroups are used to limit memory utilization, HTCondor sets both the memory and swap limits.

* Wed Aug 27 2014 Carl Edquist <edquist@cs.wisc.edu> - 8.2.2-2.3
- Include config file for MASTER_NEW_BINARY_RESTART = PEACEFUL (SOFTWARE-850)

* Tue Aug 26 2014 Carl Edquist <edquist@cs.wisc.edu> - 8.2.2-2.2
- Include peaceful_off patch (SOFTWARE-1307)

* Mon Aug 25 2014 Carl Edquist <edquist@cs.wisc.edu> - 8.2.2-2.1
- Include condor_gt4540_aws patch for #4540

* Fri Aug 22 2014 Carl Edquist <edquist@cs.wisc.edu> - 8.2.2-2
- Strict pass-through with fixes from 8.2.2-1.1

* Thu Aug 21 2014 Carl Edquist <edquist@cs.wisc.edu> - 8.2.2-1.1
- Update to 8.2.2 with build fixes for non-UW builds

* Mon Sep 09 2013  <edquist@cs.wisc.edu> - 8.1.2-0.3
- Include misc unpackaged files from 8.x.x

* Sun Sep 08 2013  <edquist@cs.wisc.edu> - 8.1.2-0.1.unif
- Packaging fixes to work with latest 8.1.2 source from master
- Move condor.spec into git master-unified_rpm-branch
- Apply patches to upstream branch and remove from rpm / spec
- Always build man pages / remove references to include_man
- Always include systemd sources for passthrough rebuilds of source rpms
- Add macros to bundle external source tarballs with the source rpm to support
  offline builds with externals

* Tue Aug 20 2013 Carl Edquist <edquist@cs.wisc.edu> - 7.9.6-8.unif.8
- Remove externals dependency from std-universe subpackage

* Mon Aug 19 2013 Carl Edquist <edquist@cs.wisc.edu> - 7.9.6-8.unif.7
- Merge init script improvements from trunk
- Have std_local_ref depend on senders,receivers instead of stub_gen
- Carve out std universe files into separate subpackage
- Move uw_build-specific non-std-universe files into externals subpackage
- Condor_config changes for #3645
- Use %osg / %std_univ macros to control build type default
- Support PROPER builds of std universe (ie, without UW_BUILD)
- Use make jobserver when building glibc external instead of make -j2
- Move python requirement out of main condor package (#3704)
- Move condor_config.local from /var/lib/condor/ to /etc/condor/

* Fri Jul 05 2013 Carl Edquist <edquist@cs.wisc.edu> - 7.9.6-8.unif.6
- Address build dependency issue seen with -j24

* Fri Jun 21 2013 Carl Edquist <edquist@cs.wisc.edu> - 7.9.6-8.unif.5
- Initial support for UW_BUILD

* Tue Jun 18 2013 Carl Edquist <edquist@cs.wisc.edu> - 7.9.6-8.unif.4
- Remove service restart for upgrades

* Tue Jun 11 2013 Carl Edquist <edquist@cs.wisc.edu> - 7.9.6-8.unif.2
- Add a parallel-setup sub-package for parallel universe configuration,
  namely setting up the host as a dedicated resource

* Mon Jun 10 2013 Brian Lin <blin@cs.wisc.edu> - 7.8.8-2
- Init script improvements

* Fri Jun 07 2013 Carl Edquist <edquist@cs.wisc.edu> - 7.9.6-8.unif.1
- Add in missing features from Fedora rpm
- Reorganize to reduce the diff size between this and the Fedora rpm

* Fri Jun 07 2013 Brian Lin <blin@cs.wisc.edu> - 7.9.6-8
- Remove glexec runtime dependency

* Tue May 28 2013 Brian Lin <blin@cs.wisc.edu> - 7.9.6-7
- Mark /usr/share/osg/sysconfig/condor as non-config file

* Thu May 23 2013 Brian Lin <blin@cs.wisc.edu> - 7.9.6-6
- Rebuild against fixed glite-ce-cream-client-api-c

* Wed May 22 2013 Brian Lin <blin@cs.wisc.edu> - 7.9.6-5
- Enable plumage for x86{,_64}

* Wed May 22 2013 Brian Lin <blin@cs.wisc.edu> - 7.9.6-4
- Enable cgroups for EL6

* Tue May 21 2013 Brian Lin <blin@cs.wisc.edu> - 7.9.6-3
- Building with blahp/cream

* Tue May 21 2013 Brian Lin <blin@cs.wisc.edu> - 7.9.6-2
- Build without blahp/cream

* Tue May 21 2013 Brian Lin <blin@cs.wisc.edu> - 7.9.6-1
- New version

* Wed May 08 2013 Matyas Selmeci <matyas@cs.wisc.edu> - 7.8.8-1
- New version
- Removed condor_glidein -- was removed upstream

* Wed Feb 13 2013 Dave Dykstra <dwd@fnal.gov> - 7.8.6-3
- Renamed /etc/sysconfig/condor-lcmaps-env to /usr/share/osg/sysconfig/condor
  to match the new OSG method for handling daemon environment variables, 
  which keeps non-replaceable settings out of /etc/sysonfig
- Change settings in /usr/share/osg/sysconfig/condor to use the latest variable
  name LLGT_LIFT_PRIVILEGED_PROTECTION instead of LLGT4_NO_CHANGE_USER,
  eliminate obsolete variable LLGT_VOMS_DISABLE_CREDENTIAL_CHECK, and change
  the default debug level from 3 to 2.

* Fri Dec 21 2012 Matyas Selmeci <matyas@cs.wisc.edu> - 7.8.6-2
- Patch to fix default BATCH_GAHP config value (#SOFTWARE-873)

* Thu Oct 25 2012 Matyas Selmeci <matyas@cs.wisc.edu> - 7.8.6-1
- New version

* Mon Oct 22 2012 Matyas Selmeci <matyas@cs.wisc.edu> - 7.8.5-1
- New version

* Wed Sep 19 2012 Matyas Selmeci <matyas@cs.wisc.edu> - 7.8.4-1
- New version

* Fri Sep 07 2012 Matyas Selmeci <matyas@cs.wisc.edu> - 7.8.3-1
- New version

* Mon Aug 27 2012 Matyas Selmeci <matyas@cs.wisc.edu> - 7.8.2-2
- Add patch to fix unnecessary GSI callouts (condor_gt2104_pt2.patch in gittrac #2104)
- Fixed BLClient location

* Tue Aug 14 2012 Matyas Selmeci <matyas@cs.wisc.edu> - 7.8.2-1
- New version

* Mon Jul 30 2012 Matyas Selmeci <matyas@cs.wisc.edu> - 7.8.1-7
- Put cream_gahp into separate subpackage

* Mon Jul 16 2012 Matyas Selmeci <matyas@cs.wisc.edu> - 7.8.1-6
- Remove cream_el6.patch; change proper_cream.diff to work on both el5 and el6
  instead.

* Thu Jul 05 2012 Matyas Selmeci <matyas@cs.wisc.edu> - 7.8.1-5
- Bump to rebuild

* Tue Jun 26 2012 Matyas Selmeci <matyas@cs.wisc.edu> - 7.8.1-4
- Add CREAM

* Tue Jun 19 2012 Matyas Selmeci <matyas@cs.wisc.edu> - 7.8.1-3
- Add Provides lines for classads and classads-devel

* Mon Jun 18 2012 Matyas Selmeci <matyas@cs.wisc.edu> - 7.8.1-2
- Add environment variables for interacting with lcmaps (condor-lcmaps-env)

* Fri Jun 15 2012 Matyas Selmeci <matyas@cs.wisc.edu> - 7.8.1-1
- Version bump

* Wed Jun 13 2012 Matyas Selmeci <matyas@cs.wisc.edu> - 7.8.0-3
- Fix wrong paths for shared libraries

* Wed Jun 13 2012 Matyas Selmeci <matyas@cs.wisc.edu> - 7.8.0-2
- Build blahp

* Thu May 31 2012 Matyas Selmeci <matyas@cs.wisc.edu> - 7.8.0-1
- Version bump
- Updated condor_config.generic.patch
- Removed glexec-patch.diff

* Sun Apr  1 2012 Alain Roy <roy@cs.wisc.edu> - 7.6.6-4
- Backported patch from Condor 7.7 to fix glexec bugs
- Enabled glexec

* Fri Feb 10 2012 Derek Weitzel <dweitzel@cse.unl.edu> - 7.6.6-3
- Adding sticky bit to condor_root_switchboard

* Wed Jan 18 2012 Derek Weitzel <dweitzel@cse.unl.edu> - 7.6.6-2
- Added support for rhel6

* Wed Jan 18 2012 Tim Cartwright <cat@cs.wisc.edu> - 7.6.6-1
- Updated to upstream tagged 7.6.6 release

* Wed Jan 11 2012 Tim Cartwright <cat@cs.wisc.edu> - 7.6.4-1
- Simplified revision number

* Tue Nov 29 2011 Derek Weitzel <dweitzel@cse.unl.edu> - 7.6.4-0.6.2
- Rebasing to 7.6.4

* Fri Oct 28 2011 Matyas Selmeci <matyas@cs.wisc.edu> - 7.6.2-0.6.3
- rebuilt

* Mon Sep 12 2011 Matyas Selmeci <matyas@cs.wisc.edu> - 7.6.2-0.6.2
- Rev bump to rebuild with updated Globus libs

* Thu Aug 11 2011 Derek Weitzel <dweitzel@cse.unl.edu> - 7.6.2-0.5.2
- Updated to upstream official 7.6.2 release

* Thu Aug 04 2011 Derek Weitzel <dweitzel@cse.unl.edu> - 7.6.2-0.5.672537b1git.1
- Made LOCAL_DIR always point to /var/lib/condor rather than TILDE

* Wed Jun  8 2011 <bbockelm@cse.unl.edu> - 7.7.0-0.5
- Start to break build products into conditionals for future EPEL5 support.
- Begun integration of a systemd service file.

* Tue Jun  7 2011 <matt@redhat> - 7.7.0-0.4
- Added tmpfiles.d/condor.conf (BZ711456)

* Tue Jun  7 2011 <matt@redhat> - 7.7.0-0.3
- Fast forward to 7.7.0 pre-release at 1babb324
- Catch libdeltacloud 0.8 update

* Fri May 20 2011 <matt@redhat> - 7.7.0-0.2
- Added GSI support, dependency on Globus

* Fri May 13 2011 <matt@redhat> - 7.7.0-0.1
- Fast forward to 7.7.0 pre-release at 79952d6b
- Introduced ec2_gahp
- 79952d6b brings schema expectations inline with Cumin

* Tue May 10 2011 <matt@redhat> - 7.6.1-0.1
- Upgrade to 7.6.0 release, pre-release of 7.6.1 at 5617a464
- Upstreamed patch: log_lock_run.patch
- Introduced condor-classads to obsolete classads
- Introduced condor-aviary, package of the aviary contrib
- Introduced condor-deltacloud-gahp
- Introduced condor-qmf, package of the mgmt/qmf contrib
- Transitioned from LOCAL_CONFIG_FILE to LOCAL_CONFIG_DIR
- Stopped building against gSOAP,
-  use aviary over birdbath and ec2_gahp (7.7.0) over amazon_gahp

* Tue Feb 08 2011 Fedora Release Engineering <rel-eng@lists.fedoraproject.org> - 7.5.5-2
- Rebuilt for https://fedoraproject.org/wiki/Fedora_15_Mass_Rebuild

* Thu Jan 27 2011 <matt@redhat> - 7.5.5-1
- Rebase to 7.5.5 release
-  configure+imake -> cmake
-  Removed patches:
-   only_dynamic_unstripped.patch
-   gsoap-2.7.16-wsseapi.patch
-   gsoap-2.7.16-dom.patch
-  man pages are now built with source
-  quill is no longer present
-  condor_shared_port added
-  condor_power added
-  condor_credd added
-  classads now built from source

* Thu Jan 13 2011 <matt@redhat> - 7.4.4-1
- Upgrade to 7.4.4 release
- Upstreamed: stdsoap2.h.patch.patch

* Mon Aug 23 2010  <matt@redhat> - 7.4.3-1
- Upgrade to 7.4.3 release
- Upstreamed: dso_link_change

* Fri Jun 11 2010  <matt@redhat> - 7.4.2-2
- Rebuild for classads DSO version change (1:0:0)
- Updated stdsoap2.h.patch.patch for gsoap 2.7.16
- Added gsoap-2.7.16-wsseapi/dom.patch for gsoap 2.7.16

* Wed Apr 21 2010  <matt@redhat> - 7.4.2-1
- Upgrade to 7.4.2 release

* Tue Jan  5 2010  <matt@redhat> - 7.4.1-1
- Upgrade to 7.4.1 release
- Upstreamed: guess_version_from_release_dir, fix_platform_check
- Security update (BZ549577)

* Fri Dec  4 2009  <matt@redhat> - 7.4.0-1
- Upgrade to 7.4.0 release
- Fixed POSTIN error (BZ540439)
- Removed NOTICE.txt source, now provided by upstream
- Removed no_rpmdb_query.patch, applied upstream
- Removed no_basename.patch, applied upstream
- Added only_dynamic_unstripped.patch to reduce build time
- Added guess_version_from_release_dir.patch, for previous
- Added fix_platform_check.patch
- Use new --with-platform, to avoid modification of make_final_tarballs
- Introduced vm-gahp package to hold libvirt deps

* Fri Aug 28 2009  <matt@redhat> - 7.2.4-1
- Upgrade to 7.2.4 release
- Removed gcc44_const.patch, accepted upstream
- New log, lock, run locations (BZ502175)
- Filtered innocuous semanage message

* Fri Aug 21 2009 Tomas Mraz <tmraz@redhat.com> - 7.2.1-3
- rebuilt with new openssl

* Fri Jul 24 2009 Fedora Release Engineering <rel-eng@lists.fedoraproject.org> - 7.2.1-2
- Rebuilt for https://fedoraproject.org/wiki/Fedora_12_Mass_Rebuild

* Wed Feb 25 2009  <matt@redhat> - 7.2.1-1
- Upgraded to 7.2.1 release
- Pruned changes accepted upstream from condor_config.generic.patch
- Removed Requires in favor of automatic dependencies on SONAMEs
- Added no_rmpdb_query.patch to avoid rpm -q during a build

* Tue Feb 24 2009 Fedora Release Engineering <rel-eng@lists.fedoraproject.org> - 7.2.0-5
- Rebuilt for https://fedoraproject.org/wiki/Fedora_11_Mass_Rebuild

* Thu Jan 15 2009 Tomas Mraz <tmraz@redhat.com> - 7.2.0-4
- rebuild with new openssl

* Wed Jan 14 2009  <matt@redhat> - 7.2.0-3
- Fixed regression: initscript was on by default, now off again

* Thu Jan  8 2009  <matt@redhat> - 7.2.0-2
- (Re)added CONDOR_DEVELOPERS=NONE to the default condor_config.local
- Added missing Obsoletes for condor-static (thanks Michael Schwendt)

* Wed Jan  7 2009  <matt@redhat> - 7.2.0-1
- Upgraded to 7.2.0 release
- Removed -static package
- Added Fedora specific buildid
- Enabled KBDD, daemon to monitor X usage on systems with only USB devs
- Updated install process

* Wed Oct  8 2008  <matt@redhat> - 7.0.5-1
- Rebased on 7.0.5, security update

* Wed Aug  6 2008  <mfarrellee@redhat> - 7.0.4-1
- Updated to 7.0.4 source
- Stopped using condor_configure in install step

* Tue Jun 10 2008  <mfarrellee@redhat> - 7.0.2-1
- Updated to 7.0.2 source
- Updated config, specifically HOSTALLOW_WRITE, for Personal Condor setup
- Added condor_config.generic

* Mon Apr  7 2008  <mfarrellee@redhat> - 7.0.0-8
- Modified init script to be off by default, resolves bz441279

* Fri Apr  4 2008  <mfarrellee@redhat> - 7.0.0-7
- Updated to handle changes in gsoap dependency

* Mon Feb 11 2008  <mfarrellee@redhat> - 7.0.0-6
- Added note about how to download the source
- Added generate-tarball.sh script

* Sun Feb 10 2008  <mfarrellee@redhat> - 7.0.0-5
- The gsoap package is compiled with --disable-namespaces, which means
  soap_set_namespaces is required after each soap_init. The
  gsoap_nonamespaces.patch handles this.

* Fri Feb  8 2008  <mfarrellee@redhat> - 7.0.0-4
- Added patch to detect GCC 4.3.0 on F9
- Added patch to detect GLIBC 2.7.90 on F9
- Added BuildRequires: autoconf to allow for regeneration of configure
  script after GCC 4.3.0 detection and GLIBC 2.7.90 patches are
  applied
- Condor + GCC 4.3.0 + -O2 results in an internal compiler error
  (BZ 432090), so -O2 is removed from optflags for the time
  being. Thanks to Mike Bonnet for the suggestion on how to filter
  -O2.

* Tue Jan 22 2008  <mfarrellee@redhat> - 7.0.0-3
- Update to UW's really-final source for Condor 7.0.0 stable series
  release. It is based on the 72173 build with minor changes to the
  configure.ac related to the SRB external version.
- In addition to removing externals from the UW tarball, the NTconfig
  directory was removed because it had not gone through IP audit.

* Tue Jan 22 2008  <mfarrellee@redhat> - 7.0.0-2
- Update to UW's final source for Condor 7.0.0 stable series release

* Thu Jan 10 2008  <mfarrellee@redhat> - 7.0.0-1
- Initial package of Condor's stable series under ASL 2.0
- is_clipped.patch replaced with --without-full-port option to configure
- zlib_is_soft.patch removed, outdated by configure.ac changes
- removed autoconf dependency needed for zlib_is_soft.patch

* Tue Dec  4 2007  <mfarrellee@redhat> - 6.9.5-2
- SELinux was stopping useradd in pre because files specified root as
  the group owner for /var/lib/condor, fixed, much thanks to Phil Knirsch

* Fri Nov 30 2007  <mfarrellee@redhat> - 6.9.5-1
- Fixed release tag
- Added gSOAP support and packaged WSDL files

* Thu Nov 29 2007  <mfarrellee@redhat> - 6.9.5-0.2
- Packaged LSB init script
- Changed pre to not create the condor user's home directory, it is
  now a directory owned by the package

* Thu Nov 29 2007  <mfarrellee@redhat> - 6.9.5-0.1
- Condor 6.9.5 release, the 7.0.0 stable series candidate
- Removed x86_64_no_multilib-200711091700cvs.patch, merged upstream
- Added patch to make zlib a soft requirement, which it should be
- Disabled use of smp_mflags because of make dependency issues
- Explicitly not packaging WSDL files until the SOAP APIs are available

* Tue Nov 20 2007  <mfarrellee@redhat> - 6.9.5-0.3.200711091700cvs
- Rebuild for repo inheritance update: dependencies are now pulled
  from RHEL 5 U1 before RH Application Stack

* Thu Nov 15 2007 <mfarrellee@redhat> - 6.9.5-0.2.200711091700cvs
- Added support for building on x86_64 without multilib packages
- Made the install section more flexible, reduced need for
  make_final_tarballs to be updated

* Fri Nov 9 2007 <mfarrellee@redhat> - 6.9.5-0.1.200711091700cvs
- Working source with new ASL 2.0 license

* Fri Nov 9 2007 <mfarrellee@redhat> - 6.9.5-0.1.200711091330cvs
- Source is now stamped ASL 2.0, as of Nov 9 2007 1:30PM Central
- Changed license to ASL 2.0
- Fixed find in prep to work if no files have bad permissions
- Changed the name of the LICENSE file to match was is now release in
  the source tarball

* Tue Nov 6 2007  <mfarrellee@redhat> - 6.9.5-0.1.rc
- Added m4 dependency not in RHEL 5.1's base
- Changed chmod a-x script to use find as more files appear to have
  improper execute bits set
- Added ?dist to Release:
- condor_privsep became condor_root_switchboard

* Tue Sep 11 2007  <mfarrellee@redhat> - 6.9.5-0.3.20070907cvs
- Instead of releasing libcondorapi.so, which is improperly created
  and poorly versioned, we release libcondorapi.a, which is apparently
  more widely used, in a -static package
- Instead of installing the stripped tarball, the unstripped is now
  installed, which gives a nice debuginfo package
- Found and fixed permissions problems on a number of src files,
  issue raised by rpmlint on the debuginfo package

* Mon Sep 10 2007  <mfarrellee@redhat> - 6.9.5-0.2.20070907cvs
- Updated pre section to create condor's home directory with adduser, and
  removed _var/lib/condor from files section
- Added doc LICENSE.TXT to all files sections
- Shortened lines longer than 80 characters in this spec (except the sed line)
- Changed install section so untar'ing a release can handle fedora7 or fedora8
- Simplified the site.def and config file updates (sed + mv over mv + sed + rm)
- Added a patch (fedora_rawhide_7.91-20070907cvs.patch) to support building on
  a fedora 7.91 (current Rawhide) release
- Moved the examples from /usr/share/doc/condor... into builddir and just
  marked them as documentation
- Added a number of dir directives to force all files to be listed, no implicit
  inclusion

* Fri Sep  7 2007  <mfarrellee@redhat> - 6.9.5-0.1.20070907cvs
- Initial release<|MERGE_RESOLUTION|>--- conflicted
+++ resolved
@@ -1789,12 +1789,6 @@
 %endif
 
 %changelog
-<<<<<<< HEAD
-* Wed Apr 17 2019 Tim Theisen <tim@cs.wisc.edu> - 8.9.1-1
-- An efficient curl plugin that supports uploads and authentication tokens
-- HTCondor automatically supports GPU jobs in Docker and Singularity
-- File transfer times are now recorded in the user job log and the job ad
-=======
 * Wed May 22 2019 Tim Theisen <tim@cs.wisc.edu> - 8.8.3-1
 - Fixed a bug where jobs were killed instead of peacefully shutting down
 - Fixed a bug where a restarted schedd wouldn't connect to its running jobs
@@ -1802,7 +1796,11 @@
 - Fix a bug that prevented interactive submit from working with Singularity
 - Orphaned Docker containers are now cleaned up on execute nodes
 - Restored a deprecated Python interface that is used to read the event log
->>>>>>> 119b9fb4
+
+* Wed Apr 17 2019 Tim Theisen <tim@cs.wisc.edu> - 8.9.1-1
+- An efficient curl plugin that supports uploads and authentication tokens
+- HTCondor automatically supports GPU jobs in Docker and Singularity
+- File transfer times are now recorded in the user job log and the job ad
 
 * Thu Apr 11 2019 Tim Theisen <tim@cs.wisc.edu> - 8.8.2-1
 - Fixed problems with condor_ssh_to_job and Singularity jobs
