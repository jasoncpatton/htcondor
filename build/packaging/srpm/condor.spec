%define tarball_version 8.1.3

# optionally define any of these, here or externally
# % define fedora   16
# % define osg      0
# % define uw_build 1
# % define std_univ 1

# Things for F15 or later
%if 0%{?fedora} >= 16
# NOTE: HTCondor+gsoap doesn't work yet on F15; ticket not yet upstream AFAIK.  BB
%define gsoap 0
%define aviary 1
%ifarch %{ix86} x86_64
# mongodb supports only x86/x86_64
%define plumage 1
%else
%define plumage 0
%endif
%define systemd 1
%define cgroups 1
%else
%define gsoap 1
%define aviary 0
%define plumage 0
%define systemd 0
%define cgroups 0
%endif

%if 0%{?rhel} >= 6
%define cgroups 1
%endif
%if 0%{?rhel} >= 7
%define systemd 1
%endif

# default to uw_build if neither fedora nor osg is enabled
%if %undefined uw_build
%if 0%{?fedora} || 0%{?osg} || 0%{?hcc}
%define uw_build 0
%else
%define uw_build 1
%endif
%endif

# enable std universe by default 
%if %undefined std_univ
%define std_univ 1
%endif

%ifarch %{ix86}
%if 0%{?rhel} >= 6
# std universe is not ported to 32bit rhel6
%define std_univ 0
%endif
%endif

%if %uw_build
%define debug 1
%define verbose 1
%define gsoap 0
%else
%endif

# define these to 1 if you want to include externals in source rpm
%define bundle_uw_externals 0
%define bundle_std_univ_externals 0

# Things not turned on, or don't have Fedora packages yet
%define qmf 0

%if 0%{?fedora}
%define blahp 0
%define cream 0
# a handful of std universe files don't seem to get built in fedora...
%define std_univ 0
%else
%define blahp 1
%define cream 1
%endif

%if 0%{?hcc}
%define blahp 0
%define cream 0
%if 0%{?rhel} >= 7
%define aviary 0
%else
%define aviary 1
%endif
%if 0%{?rhel} >= 6
%define std_univ 0
%endif
%endif

%if 0%{?osg} && 0%{?rhel} == 7
%define aviary 0
%define std_univ 0
%endif

%define glexec 1

# Temporarily turn parallel_setup off
%define parallel_setup 0

# These flags are meant for developers; it allows one to build HTCondor
# based upon a git-derived tarball, instead of an upstream release tarball
%define git_build 1
# If building with git tarball, Fedora requests us to record the rev.  Use:
# git log -1 --pretty=format:'%h'
%define git_rev f9e8f64

%if ! (0%{?fedora} > 12 || 0%{?rhel} > 5)
%{!?python_sitelib: %global python_sitelib %(%{__python} -c "from distutils.sysconfig import get_python_lib; print(get_python_lib())")}
%{!?python_sitearch: %global python_sitearch %(%{__python} -c "from distutils.sysconfig import get_python_lib; print(get_python_lib(1))")}
%endif

Summary: HTCondor: High Throughput Computing
Name: condor
Version: %{tarball_version}
%global version_ %(tr . _ <<< %{version})

# Only edit the %condor_base_release to bump the rev number
%define condor_git_base_release 0.1
%define condor_base_release 1
%if %git_build
        %define condor_release %condor_git_base_release.%{git_rev}.git
%else
        %define condor_release %condor_base_release
%endif
Release: %condor_release%{?dist}

License: ASL 2.0
Group: Applications/System
URL: http://www.cs.wisc.edu/condor/

# This allows developers to test the RPM with a non-release, git tarball
%if %git_build

# git clone http://condor-git.cs.wisc.edu/repos/condor.git
# cd condor
# git archive master | gzip -7 > ~/rpmbuild/SOURCES/condor.tar.gz
Source0: condor.tar.gz

%else

# The upstream HTCondor source tarball contains some source that cannot
# be shipped as well as extraneous copies of packages the source
# depends on. Additionally, the upstream HTCondor source requires a
# click-through license. Once you have downloaded the source from:
#   http://parrot.cs.wisc.edu/v7.0.license.html
# you should process it with generate-tarball.sh:
#   ./generate-tarball.sh 7.0.4
# MD5Sum of upstream source:
#   06eec3ae274b66d233ad050a047f3c91  condor_src-7.0.0-all-all.tar.gz
#   b08743cfa2e87adbcda042896e8ef537  condor_src-7.0.2-all-all.tar.gz
#   5f326ad522b63eacf34c6c563cf46910  condor_src-7.0.4-all-all.tar.gz
#   73323100c5b2259f3b9c042fa05451e0  condor_src-7.0.5-all-all.tar.gz
#   a2dd96ea537b2c6d105b6c8dad563ddc  condor_src-7.2.0-all-all.tar.gz
#   edbac8267130ac0a0e016d0f113b4616  condor_src-7.2.1-all-all.tar.gz
#   6d9b0ef74d575623af11e396fa274174  condor_src-7.2.4-all-all.tar.gz
#   ee72b65fad02d21af0dc8f1aa5872110  condor_src-7.4.0-all-all.tar.gz
#   d4deeabbbce65980c085d8bea4c1018a  condor_src-7.4.1-all-all.tar.gz
#   4714086f58942b78cf03fef9ccb1117c  condor_src-7.4.2-all-all.tar.gz
#   2b7e7687cba85d0cf0774f9126b51779  condor_src-7.4.3-all-all.tar.gz
#   108a4b91cd10deca1554ca1088be6c8c  condor_src-7.4.4-all-all.tar.gz
#   b482c4bfa350164427a1952113d53d03  condor_src-7.5.5-all-all.tar.gz
#   2a1355cb24a56a71978d229ddc490bc5  condor_src-7.6.0-all-all.tar.gz
# Note: The md5sum of each generated tarball may be different
Source0: %{name}-%{tarball_version}.tar.gz
Source1: generate-tarball.sh
%endif

# % if %systemd
# % else
Source4: condor.osg-sysconfig
# % endif
Source5: condor_config.local.dedicated.resource

Source6: 10-batch_gahp_blahp.config
Source7: 00-restart_peaceful.config

Source8: htcondor.pp

# custom find-requires script for filtering stuff from condor-external-libs
Source90: find-requires.sh

%if %uw_build
%define __find_requires %{SOURCE90}
%define _use_internal_dependency_generator 0
%endif

%if %bundle_uw_externals
Source101: blahp-1.16.5.1.tar.gz
Source102: boost_1_49_0.tar.gz
Source103: c-ares-1.3.0.tar.gz
Source104: coredumper-2011.05.24-r31.tar.gz
Source105: drmaa-1.6.1.tar.gz
Source106: glite-ce-cream-client-api-c-1.14.0-4.sl6.tar.gz
Source107: glite-ce-wsdl-1.14.0-4.sl6.tar.gz
Source108: glite-lbjp-common-gsoap-plugin-3.1.2-2.src.tar.gz
Source109: glite-lbjp-common-gss-3.1.3-2.src.tar.gz
Source110: gridsite-1.6.0.src.tar.gz
Source111: gsoap-2.7.10.tar.gz
Source112: gsoap_2.7.16.zip
Source113: gt5.2.5-all-source-installer.tar.gz
Source114: libcgroup-0.37.tar.bz2
Source116: log4cpp-1.0-3.tar.gz
Source117: unicoregahp-1.2.0.tar.gz
Source118: voms-2.0.6.tar.gz
%endif

%if %bundle_std_univ_externals
Source120: glibc-2.12-2-x86_64.tar.gz
Source121: glibc-2.5-20061008T1257-p0.tar.gz
Source122: glibc-2.5-20061008T1257-x86_64-p0.tar.gz
Source123: zlib-1.2.3.tar.gz
%endif


#% if 0%osg
Patch8: osg_sysconfig_in_init_script.patch
#% endif

# HCC patches
# See gt3158
Patch15: wso2-axis2.patch

BuildRoot: %(mktemp -ud %{_tmppath}/%{name}-%{version}-%{release}-XXXXXX)

BuildRequires: cmake
BuildRequires: %_bindir/flex
BuildRequires: %_bindir/byacc
BuildRequires: pcre-devel
#BuildRequires: postgresql-devel
BuildRequires: openssl-devel
BuildRequires: krb5-devel
BuildRequires: libvirt-devel
BuildRequires: bind-utils
BuildRequires: m4
#BuildRequires: autoconf
BuildRequires: libX11-devel
BuildRequires: libXScrnSaver-devel
BuildRequires: /usr/include/curl/curl.h
BuildRequires: /usr/include/expat.h
BuildRequires: openldap-devel
BuildRequires: python-devel
BuildRequires: boost-devel
BuildRequires: redhat-rpm-config

%if %uw_build || %std_univ
BuildRequires: cmake >= 2.8
BuildRequires: gcc-c++
%if 0%{?rhel} >= 6
BuildRequires: glibc-static
BuildRequires: libuuid-devel
%else
BuildRequires: glibc-devel
BuildRequires: /usr/include/uuid/uuid.h
%endif
BuildRequires: bison-devel
BuildRequires: bison
BuildRequires: byacc
BuildRequires: flex
BuildRequires: patch
BuildRequires: libtool
BuildRequires: libtool-ltdl-devel
BuildRequires: pam-devel
BuildRequires: nss-devel
BuildRequires: openssl-devel
BuildRequires: libxml2-devel
BuildRequires: expat-devel
BuildRequires: perl-Archive-Tar
BuildRequires: perl-XML-Parser
BuildRequires: perl(Digest::MD5)
BuildRequires: python-devel
BuildRequires: libcurl-devel
%endif

# Globus GSI build requirements
%if ! %uw_build
BuildRequires: globus-gssapi-gsi-devel
BuildRequires: globus-gass-server-ez-devel
BuildRequires: globus-gass-transfer-devel
BuildRequires: globus-gram-client-devel
BuildRequires: globus-rsl-devel
BuildRequires: globus-gram-protocol
BuildRequires: globus-io-devel
BuildRequires: globus-xio-devel
BuildRequires: globus-gssapi-error-devel
BuildRequires: globus-gss-assist-devel
BuildRequires: globus-gsi-proxy-core-devel
BuildRequires: globus-gsi-credential-devel
BuildRequires: globus-gsi-callback-devel
BuildRequires: globus-gsi-sysconfig-devel
BuildRequires: globus-gsi-cert-utils-devel
BuildRequires: globus-openssl-module-devel
BuildRequires: globus-gsi-openssl-error-devel
BuildRequires: globus-gsi-proxy-ssl-devel
BuildRequires: globus-callout-devel
BuildRequires: globus-common-devel
BuildRequires: globus-ftp-client-devel
BuildRequires: globus-ftp-control-devel
BuildRequires: voms-devel
%endif
BuildRequires: libtool-ltdl-devel

%if %gsoap
BuildRequires: gsoap-devel >= 2.7.12-1
%endif

%if %aviary
BuildRequires: wso2-wsf-cpp-devel >= 2.1.0-4
BuildRequires: wso2-axis2-devel >= 2.1.0-4
%endif

%if %plumage
BuildRequires: mongodb-devel >= 1.6.4-3
%endif

# libcgroup < 0.37 has a bug that invalidates our accounting.
%if %cgroups
BuildRequires: libcgroup-devel >= 0.37
Requires: libcgroup >= 0.37
%endif

%if %cream && ! %uw_build
BuildRequires: glite-ce-cream-client-devel
BuildRequires: glite-lbjp-common-gsoap-plugin-devel
BuildRequires: glite-ce-cream-utils
BuildRequires: log4cpp-devel
BuildRequires: gridsite-devel
%endif

%if %blahp && ! %uw_build
BuildRequires: blahp
%endif

%if 0%{?rhel} >= 6 || 0%{?fedora}
BuildRequires: boost-python
BuildRequires: libuuid-devel
Requires: libuuid
%endif

%if %qmf
BuildRequires: qpid-qmf-devel
%endif

%if %systemd
BuildRequires: systemd-devel
BuildRequires: systemd-units
%endif

BuildRequires: transfig
BuildRequires: latex2html

Requires: /usr/sbin/sendmail
Requires: condor-classads = %{version}-%{release}
Requires: condor-procd = %{version}-%{release}

# ecryptfs was pulled from rhel 7
%if (0%{?rhel} == 5 || 0%{?rhel} == 6)
Requires: ecryptfs-utils
%endif

%if %blahp && ! %uw_build
Requires: blahp >= 1.16.1
%endif

%if %gsoap
Requires: gsoap >= 2.7.12
%endif

%if %uw_build
Requires: %name-external-libs%{?_isa} = %version-%release
%endif


Requires: initscripts

Requires(pre): shadow-utils

%if %systemd
Requires(post): systemd-units
Requires(preun): systemd-units
Requires(postun): systemd-units
Requires(post): systemd-sysv
%else
Requires(post):/sbin/chkconfig
Requires(preun):/sbin/chkconfig
Requires(preun):/sbin/service
Requires(postun):/sbin/service
%endif

#Provides: user(condor) = 43
#Provides: group(condor) = 43

Obsoletes: condor-static < 7.2.0

%description
HTCondor is a specialized workload management system for
compute-intensive jobs. Like other full-featured batch systems, HTCondor
provides a job queueing mechanism, scheduling policy, priority scheme,
resource monitoring, and resource management. Users submit their
serial or parallel jobs to HTCondor, HTCondor places them into a queue,
chooses when and where to run the jobs based upon a policy, carefully
monitors their progress, and ultimately informs the user upon
completion.

#######################
%package procd
Summary: HTCondor Process tracking Daemon
Group: Applications/System

%description procd
A daemon for tracking child processes started by a parent.
Part of HTCondor, but able to be stand-alone

#######################
%if %qmf
%package qmf
Summary: HTCondor QMF components
Group: Applications/System
Requires: %name = %version-%release
#Requires: qmf >= %{qmf_version}
Requires: python-qmf >= 0.7.946106
Requires: %name-classads = %{version}-%{release}
Obsoletes: condor-qmf-plugins

%description qmf
Components to connect HTCondor to the QMF management bus.
%endif

#######################
%if %aviary
%package aviary-common
Summary: HTCondor Aviary development components
Group: Applications/System
Requires: %name = %version-%release
Requires: python-suds >= 0.4.1

%description aviary-common
Components to develop against simplified WS interface to HTCondor.

%package aviary
Summary: HTCondor Aviary components
Group: Applications/System
Requires: %name = %version-%release
Requires: %name-classads = %{version}-%{release}
Requires: condor-aviary-common = %{version}-%{release}

%description aviary
Components to provide simplified WS interface to HTCondor.

%package aviary-hadoop-common
Summary: HTCondor Aviary Hadoop development components
Group: Applications/System
Requires: %name = %version-%release
Requires: python-suds >= 0.4.1
Requires: condor-aviary-common = %{version}-%{release}

%description aviary-hadoop-common
Components to develop against simplified WS interface to HTCondor.

%package aviary-hadoop
Summary: HTCondor Aviary Hadoop components
Group: Applications/System
Requires: %name = %version-%release
Requires: condor-aviary = %{version}-%{release}
Requires: condor-aviary-hadoop-common = %{version}-%{release}

%description aviary-hadoop
Aviary Hadoop plugin and components.
%endif

#######################
%if %plumage
%package plumage
Summary: HTCondor Plumage components
Group: Applications/System
Requires: %name = %version-%release
Requires: condor-classads = %{version}-%{release}
Requires: mongodb >= 1.6.4
Requires: pymongo >= 1.9
Requires: python-dateutil >= 1.4.1

%description plumage
Components to provide a NoSQL operational data store for HTCondor.
%endif

#######################
%package kbdd
Summary: HTCondor Keyboard Daemon
Group: Applications/System
Requires: %name = %version-%release
Requires: %name-classads = %{version}-%{release}

%description kbdd
The condor_kbdd monitors logged in X users for activity. It is only
useful on systems where no device (e.g. /dev/*) can be used to
determine console idle time.

#######################
%package vm-gahp
Summary: HTCondor's VM Gahp
Group: Applications/System
Requires: %name = %version-%release
Requires: libvirt
Requires: %name-classads = %{version}-%{release}

%description vm-gahp
The condor_vm-gahp enables the Virtual Machine Universe feature of
HTCondor. The VM Universe uses libvirt to start and control VMs under
HTCondor's Startd.

#######################
%package classads
Summary: HTCondor's classified advertisement language
Group: Development/Libraries
%if 0%{?osg} || 0%{?hcc}
Obsoletes: classads <= 1.0.10
Obsoletes: classads-static <= 1.0.10
Provides: classads = %version-%release
%endif

%description classads
Classified Advertisements (classads) are the lingua franca of
HTCondor. They are used for describing jobs, workstations, and other
resources. They are exchanged by HTCondor processes to schedule
jobs. They are logged to files for statistical and debugging
purposes. They are used to enquire about current state of the system.

A classad is a mapping from attribute names to expressions. In the
simplest cases, the expressions are simple constants (integer,
floating point, or string). A classad is thus a form of property
list. Attribute expressions can also be more complicated. There is a
protocol for evaluating an attribute expression of a classad vis a vis
another ad. For example, the expression "other.size > 3" in one ad
evaluates to true if the other ad has an attribute named size and the
value of that attribute is (or evaluates to) an integer greater than
three. Two classads match if each ad has an attribute requirements
that evaluates to true in the context of the other ad. Classad
matching is used by the HTCondor central manager to determine the
compatibility of jobs and workstations where they may be run.

#######################
%package classads-devel
Summary: Headers for HTCondor's classified advertisement language
Group: Development/System
Requires: %name-classads = %version-%release
Requires: pcre-devel
%if 0%{?osg} || 0%{?hcc}
Obsoletes: classads-devel <= 1.0.10
Provides: classads-devel = %version-%release
%endif

%description classads-devel
Header files for HTCondor's ClassAd Library, a powerful and flexible,
semi-structured representation of data.

#######################
%package test
Summary: HTCondor Self Tests
Group: Applications/System
Requires: %name = %version-%release
Requires: %name-classads = %{version}-%{release}

%description test
A collection of tests to verify that HTCondor is operating properly.

#######################
%if %cream
%package cream-gahp
Summary: HTCondor's CREAM Gahp
Group: Applications/System
Requires: %name = %version-%release
Requires: %name-classads = %{version}-%{release}
%if %uw_build
Requires: %name-external-libs%{?_isa} = %version-%release
%endif

%description cream-gahp
The condor-cream-gahp enables CREAM interoperability for HTCondor.

%endif

#######################
%if %parallel_setup
%package parallel-setup
Summary: Configure HTCondor for Parallel Universe jobs
Group: Applications/System
Requires: %name = %version-%release

%description parallel-setup
Running Parallel Universe jobs in HTCondor requires some configuration;
in particular, a dedicated scheduler is required.  In order to support
running parallel universe jobs out of the box, this sub-package provides
a condor_config.local.dedicated.resource file that sets up the current
host as the DedicatedScheduler.
%endif


#######################
%package python
Summary: Python bindings for HTCondor.
Group: Applications/System
Requires: python >= 2.2
Requires: %name = %version-%release

%if 0%{?rhel} >= 7 && ! %uw_build
# auto provides generator does not pick these up for some reason
    %ifarch x86_64
Provides: classad.so()(64bit)
Provides: htcondor.so()(64bit)
    %else
Provides: classad.so
Provides: htcondor.so
    %endif
%endif

%description python
The python bindings allow one to directly invoke the C++ implementations of
the ClassAd library and HTCondor from python


#######################
%package bosco
Summary: BOSCO, a HTCondor overlay system for managing jobs at remote clusters
Url: http://bosco.opensciencegrid.org
Group: Applications/System
Requires: python >= 2.2
Requires: %name = %version-%release

%description bosco
BOSCO allows a locally-installed HTCondor to submit jobs to remote clusters,
using SSH as a transit mechanism.  It is designed for cases where the remote
cluster is using a different batch system such as PBS, SGE, LSF, or another
HTCondor system.

BOSCO provides an overlay system so the remote clusters appear to be a HTCondor
cluster.  This allows the user to run their workflows using HTCondor tools across
multiple clusters.

%if %std_univ
%package std-universe
Summary: Enable standard universe jobs for HTCondor
Group: Applications/System
Requires: %name = %version-%release

%description std-universe
Includes all the files necessary to support running standard universe jobs.
%endif

%if %uw_build
%package static-shadow
Summary: Statically linked condow_shadow and condor_master binaries
Group: Applications/System

%description static-shadow
Provides condor_shadow_s and condor_master_s, which have all the globus
libraries statically linked in and, as a result, have a smaller private
memory footprint per process.  This makes it possible to run more shadows
on a single machine at once when memory is the limiting factor.

%package externals
Summary: External packages built into HTCondor
Group: Applications/System
Requires: %name = %version-%release
Requires: %name-external-libs%{?_isa} = %version-%release

%description externals
Includes the external packages built when UW_BUILD is enabled

%package external-libs
Summary: Libraries for external packages built into HTCondor
Group: Applications/System
# disable automatic provides generation to prevent conflicts with system libs
AutoProv: 0

%description external-libs
Includes the libraries for external packages built when UW_BUILD is enabled

%endif


%package ec2
Summary: Configuration and scripts for using HTCondor on EC2.
Group: Applications/System
Requires: %name = %version-%release

%description ec2
Configures HTCondor for use on EC2.

%files ec2
%config(noreplace) %_sysconfdir/condor/config.d/50ec2.config
%config(noreplace) %_sysconfdir/condor/config.d/49ec2-instance.sh
%config(noreplace) %_sysconfdir/condor/master_shutdown_script.sh

%package all
Summary: All condor packages in a typical installation
Group: Applications/System
Requires: %name = %version-%release
Requires: %name-procd = %version-%release
Requires: %name-kbdd = %version-%release
Requires: %name-vm-gahp = %version-%release
Requires: %name-classads = %version-%release
%if %cream
Requires: %name-cream-gahp = %version-%release
%endif
Requires: %name-python = %version-%release
Requires: %name-bosco = %version-%release
%if %std_univ
Requires: %name-std-universe = %version-%release
%endif
%if %uw_build
Requires: %name-externals = %version-%release
Requires: %name-external-libs = %version-%release
%endif

%description all
Include dependencies for all condor packages in a typical installation

%pre
getent group condor >/dev/null || groupadd -r condor
getent passwd condor >/dev/null || \
  useradd -r -g condor -d %_var/lib/condor -s /sbin/nologin \
    -c "Owner of HTCondor Daemons" condor
exit 0


%prep
%if %git_build
%setup -q -c -n %{name}-%{tarball_version}
%else
# For release tarballs
%setup -q -n %{name}-%{tarball_version}
%endif

%if 0%{?osg} || 0%{?hcc}
%patch8 -p1
%endif

%if 0%{?hcc}
%patch15 -p0
%endif

# fix errant execute permissions
find src -perm /a+x -type f -name "*.[Cch]" -exec chmod a-x {} \;


%build

# build man files
make -C doc just-man-pages

export CMAKE_PREFIX_PATH=/usr

# Since we don't package the tests and some tests require boost > 1.40, which
# causes build issues with EL5, don't even bother building the tests.

%if %uw_build
%define condor_build_id UW_development

cmake \
       -DBUILDID:STRING=%condor_build_id \
       -DUW_BUILD:BOOL=TRUE \
%if ! %std_univ
       -DCLIPPED:BOOL=TRUE \
%endif
%if %bundle_uw_externals || %bundle_std_univ_externals
       -DEXTERNALS_SOURCE_URL:STRING="$RPM_SOURCE_DIR" \
%endif
       -D_VERBOSE:BOOL=TRUE \
       -DBUILD_TESTING:BOOL=FALSE \
       -DHAVE_BACKFILL:BOOL=FALSE \
       -DHAVE_BOINC:BOOL=FALSE \
       -DWITH_POSTGRESQL:BOOL=FALSE \
       -DWANT_LEASE_MANAGER:BOOL=FALSE \
       -DPLATFORM:STRING=${NMI_PLATFORM:-unknown} \
       -DCMAKE_VERBOSE_MAKEFILE=ON \
       -DCMAKE_INSTALL_PREFIX:PATH=/usr \
       -DINCLUDE_INSTALL_DIR:PATH=/usr/include \
       -DSYSCONF_INSTALL_DIR:PATH=/etc \
       -DSHARE_INSTALL_PREFIX:PATH=/usr/share \
%ifarch x86_64
       -DCMAKE_INSTALL_LIBDIR:PATH=/usr/lib64 \
       -DLIB_INSTALL_DIR:PATH=/usr/lib64 \
       -DLIB_SUFFIX=64 \
%else
       -DCMAKE_INSTALL_LIBDIR:PATH=/usr/lib \
       -DLIB_INSTALL_DIR:PATH=/usr/lib \
%endif 
       -DBUILD_SHARED_LIBS:BOOL=ON

%else

%cmake -DBUILD_TESTING:BOOL=FALSE \
%if %std_univ
       -DCLIPPED:BOOL=FALSE \
%endif
%if %bundle_uw_externals || %bundle_std_univ_externals
       -DEXTERNALS_SOURCE_URL:STRING="$RPM_SOURCE_DIR" \
%endif
%if 0%{?fedora}
       -DBUILDID:STRING=RH-%{version}-%{release} \
       -D_VERBOSE:BOOL=TRUE \
%endif
       -DHAVE_BACKFILL:BOOL=FALSE \
       -DHAVE_BOINC:BOOL=FALSE \
%if %gsoap
       -DWITH_GSOAP:BOOL=TRUE \
%else
       -DWITH_GSOAP:BOOL=FALSE \
%endif
       -DWITH_POSTGRESQL:BOOL=FALSE \
       -DHAVE_KBDD:BOOL=TRUE \
       -DHAVE_HIBERNATION:BOOL=TRUE \
       -DWANT_LEASE_MANAGER:BOOL=FALSE \
       -DWANT_HDFS:BOOL=FALSE \
       -DWANT_QUILL:BOOL=FALSE \
       -DWITH_ZLIB:BOOL=FALSE \
       -DWITH_POSTGRESQL:BOOL=FALSE \
       -DWANT_CONTRIB:BOOL=ON \
       -DWITH_PIGEON:BOOL=FALSE \
%if %plumage
       -DWITH_PLUMAGE:BOOL=TRUE \
%else
       -DWITH_PLUMAGE:BOOL=FALSE \
%endif
%if %aviary
       -DWITH_AVIARY:BOOL=TRUE \
%else
       -DWITH_AVIARY:BOOL=FALSE \
%endif
       -DWANT_FULL_DEPLOYMENT:BOOL=TRUE \
%if %qmf
       -DWITH_TRIGGERD:BOOL=TRUE \
       -DWITH_MANAGEMENT:BOOL=TRUE \
       -DWITH_QPID:BOOL=TRUE \
%else
       -DWITH_TRIGGERD:BOOL=FALSE \
       -DWITH_MANAGEMENT:BOOL=FALSE \
       -DWITH_QPID:BOOL=FALSE \
%endif
%if %blahp
       -DBLAHP_FOUND=/usr/libexec/blahp/BLClient \
       -DWITH_BLAHP:BOOL=TRUE \
%else
       -DWITH_BLAHP:BOOL=FALSE \
%endif
%if %cream
       -DWITH_CREAM:BOOL=TRUE \
%else
       -DWITH_CREAM:BOOL=FALSE \
%endif
%if %glexec
       -DWANT_GLEXEC:BOOL=TRUE \
%else
       -DWANT_GLEXEC:BOOL=FALSE \
%endif
       -DWITH_GLOBUS:BOOL=TRUE \
       -DWITH_PYTHON_BINDINGS:BOOL=TRUE \
%if %cgroups
        -DWITH_LIBCGROUP:BOOL=TRUE \
        -DLIBCGROUP_FOUND_SEARCH_cgroup=/%{_lib}/libcgroup.so.1
%endif
%endif

# Patch condor_config.generic for 64-bit rpm
(cd src/condor_examples; patch < condor_config.generic.rpm.patch)

%if %uw_build || %std_univ
# build externals first to avoid dependency issues
make %{?_smp_mflags} externals
%endif
make %{?_smp_mflags}

%install
# installation happens into a temporary location, this function is
# useful in moving files into their final locations
function populate {
  _dest="$1"; shift; _src="$*"
  mkdir -p "%{buildroot}/$_dest"
  mv $_src "%{buildroot}/$_dest"
}

rm -rf %{buildroot}
echo ---------------------------- makefile ---------------------------------
make install DESTDIR=%{buildroot}

# The install target puts etc/ under usr/, let's fix that.
mv %{buildroot}/usr/etc %{buildroot}/%{_sysconfdir}

# I fixed this in condor_examples/CMakeLists.txt, instead.
# populate %_sysconfdir/condor/config.d %{buildroot}/%{_sysconfdir}/condor/config.d/50ec2.config
# populate %_sysconfdir/condor/config.d %{buildroot}/%{_sysconfdir}/condor/config.d/49ec2-instance.sh
# populate %_sysconfdir/condor %{buildroot}/${_sysconfdir}/master_shutdown_script.sh

populate %_sysconfdir/condor %{buildroot}/%{_usr}/lib/condor_ssh_to_job_sshd_config_template

# Things in /usr/lib really belong in /usr/share/condor
populate %{_datadir}/condor %{buildroot}/%{_usr}/lib/*
# Except for the shared libs
populate %{_libdir}/ %{buildroot}/%{_datadir}/condor/libclassad.so*
rm -f %{buildroot}/%{_datadir}/condor/libclassad.a
mv %{buildroot}%{_datadir}/condor/lib*.so %{buildroot}%{_libdir}/

%if %aviary || %qmf
populate %{_libdir}/condor/plugins %{buildroot}/%{_usr}/libexec/*-plugin.so
%endif

# It is proper to put HTCondor specific libexec binaries under libexec/condor/
populate %_libexecdir/condor %{buildroot}/usr/libexec/*

# man pages go under %{_mandir}
mkdir -p %{buildroot}/%{_mandir}
mv %{buildroot}/usr/man/man1 %{buildroot}/%{_mandir}

mkdir -p %{buildroot}/%{_sysconfdir}/condor
# the default condor_config file is not architecture aware and thus
# sets the LIB directory to always be /usr/lib, we want to do better
# than that. this is, so far, the best place to do this
# specialization. we strip the "lib" or "lib64" part from _libdir and
# stick it in the LIB variable in the config.
LIB=$(echo %{?_libdir} | sed -e 's:/usr/\(.*\):\1:')
if [ "$LIB" = "%_libdir" ]; then
  echo "_libdir does not contain /usr, sed expression needs attention"
  exit 1
fi
sed -e "s:^LIB\s*=.*:LIB = \$(RELEASE_DIR)/$LIB/condor:" \
  %{buildroot}/etc/examples/condor_config.generic \
  > %{buildroot}/%{_sysconfdir}/condor/condor_config

# Install the basic configuration, a Personal HTCondor config. Allows for
# yum install condor + service condor start and go.
mkdir -p -m0755 %{buildroot}/%{_sysconfdir}/condor/config.d
%if %parallel_setup
cp %{SOURCE5} %{buildroot}/%{_sysconfdir}/condor/config.d/20dedicated_scheduler_condor.config
%endif

%if %qmf
# Install condor-qmf's base plugin configuration
populate %_sysconfdir/condor/config.d %{buildroot}/etc/examples/60condor-qmf.config
%endif
%if %aviary
# Install condor-aviary's base plugin configuration
populate %_sysconfdir/condor/config.d %{buildroot}/etc/examples/61aviary.config
populate %_sysconfdir/condor/config.d %{buildroot}/etc/examples/63aviary-hadoop.config

mkdir -p %{buildroot}/%{_var}/lib/condor/aviary
populate %{_var}/lib/condor/aviary %{buildroot}/usr/axis2.xml
populate %{_var}/lib/condor/aviary %{buildroot}/usr/services/
populate %{_libdir}/condor/plugins src/condor_contrib/aviary/src/collector/libaviary_collector_axis.so
populate %{_libdir}/condor/plugins src/condor_contrib/aviary/src/collector/AviaryCollectorPlugin-plugin.so
populate %{_libdir}/condor/plugins src/condor_contrib/aviary/src/hadoop/AviaryHadoopPlugin-plugin.so
populate %{_libdir}/condor/plugins src/condor_contrib/aviary/src/job/AviaryScheddPlugin-plugin.so
populate %{_libdir}/condor/plugins src/condor_contrib/aviary/src/locator/AviaryLocatorPlugin-plugin.so
%endif

%if %plumage
# Install condor-plumage's base plugin configuration
populate %_sysconfdir/condor/config.d %{buildroot}/etc/examples/62plumage.config
rm -f %{buildroot}/%{_bindir}/ods_job_etl_tool
rm -f %{buildroot}/%{_sbindir}/ods_job_etl_server
mkdir -p -m0755 %{buildroot}/%{_var}/lib/condor/ViewHist
%endif

mkdir -p -m0755 %{buildroot}/%{_var}/run/condor
mkdir -p -m0755 %{buildroot}/%{_var}/log/condor
mkdir -p -m0755 %{buildroot}/%{_var}/lock/condor
mkdir -p -m1777 %{buildroot}/%{_var}/lock/condor/local
# Note we use %{_var}/lib instead of %{_sharedstatedir} for RHEL5 compatibility
mkdir -p -m0755 %{buildroot}/%{_var}/lib/condor/spool
mkdir -p -m1777 %{buildroot}/%{_var}/lib/condor/execute

# not packaging deployment tools
rm -f %{buildroot}/%{_mandir}/man1/condor_config_bind.1
rm -f %{buildroot}/%{_mandir}/man1/condor_cold_start.1
rm -f %{buildroot}/%{_mandir}/man1/condor_cold_stop.1
rm -f %{buildroot}/%{_mandir}/man1/uniq_pid_midwife.1
rm -f %{buildroot}/%{_mandir}/man1/uniq_pid_undertaker.1
rm -f %{buildroot}/%{_mandir}/man1/filelock_midwife.1
rm -f %{buildroot}/%{_mandir}/man1/filelock_undertaker.1
rm -f %{buildroot}/%{_mandir}/man1/install_release.1
rm -f %{buildroot}/%{_mandir}/man1/cleanup_release.1

# not packaging configure/install scripts
rm -f %{buildroot}/%{_mandir}/man1/condor_configure.1

# not packaging legacy cruft
rm -f %{buildroot}/%{_mandir}/man1/condor_master_off.1
rm -f %{buildroot}/%{_mandir}/man1/condor_reconfig_schedd.1
rm -f %{buildroot}/%{_mandir}/man1/condor_convert_history.1

# not packaging quill bits
rm -f %{buildroot}/%{_mandir}/man1/condor_load_history.1

# this one got removed but the manpage was left around
rm -f %{buildroot}/%{_mandir}/man1/condor_glidein.1

# Remove junk
rm -rf %{buildroot}/%{_sysconfdir}/sysconfig
rm -rf %{buildroot}/%{_sysconfdir}/init.d

%if %systemd
# install tmpfiles.d/condor.conf
mkdir -p %{buildroot}%{_tmpfilesdir}
install -m 0644 %{buildroot}/etc/examples/condor-tmpfiles.conf %{buildroot}%{_tmpfilesdir}/%{name}.conf

mkdir -p %{buildroot}%{_unitdir}
install -m 0644 %{buildroot}/etc/examples/condor.service %{buildroot}%{_unitdir}/condor.service
# Disabled until HTCondor security fixed.
# install -m 0644 %{buildroot}/etc/examples/condor.socket %{buildroot}%{_unitdir}/condor.socket
%else
# install the lsb init script
install -Dp -m0755 %{buildroot}/etc/examples/condor.init %{buildroot}%{_initrddir}/condor
%if 0%{?osg} || 0%{?hcc}
install -Dp -m 0644 %{SOURCE4} %buildroot/usr/share/osg/sysconfig/condor
%endif
mkdir %{buildroot}%{_sysconfdir}/sysconfig/
install -Dp -m 0644 %{buildroot}/etc/examples/condor.sysconfig %{buildroot}%{_sysconfdir}/sysconfig/condor
%endif

%if 0%{?rhel} >= 7
cp %{SOURCE8} %{buildroot}%{_datadir}/condor/
%endif

# Install perl modules
install -m 0755 src/condor_scripts/Condor.pm %{buildroot}%{_datadir}/condor/
install -m 0755 src/condor_scripts/CondorPersonal.pm %{buildroot}%{_datadir}/condor/
install -m 0755 src/condor_scripts/CondorTest.pm %{buildroot}%{_datadir}/condor/
install -m 0755 src/condor_scripts/CondorUtils.pm %{buildroot}%{_datadir}/condor/

# Install python-binding libs
mkdir -p %{buildroot}%{python_sitearch}
install -m 0755 src/python-bindings/{classad,htcondor}.so %{buildroot}%{python_sitearch}
install -m 0755 src/python-bindings/libpyclassad*.so %{buildroot}%{_libdir}

# we must place the config examples in builddir so %doc can find them
mv %{buildroot}/etc/examples %_builddir/%name-%tarball_version

# Remove stuff that comes from the full-deploy
rm -rf %{buildroot}%{_sbindir}/cleanup_release
rm -rf %{buildroot}%{_sbindir}/condor
rm -rf %{buildroot}%{_sbindir}/condor_cleanup_local
rm -rf %{buildroot}%{_sbindir}/condor_cold_start
rm -rf %{buildroot}%{_sbindir}/condor_cold_stop
rm -rf %{buildroot}%{_sbindir}/condor_config_bind
rm -rf %{buildroot}%{_sbindir}/condor_configure
rm -rf %{buildroot}%{_sbindir}/condor_install
rm -rf %{buildroot}%{_sbindir}/condor_install_local
rm -rf %{buildroot}%{_sbindir}/condor_local_start
rm -rf %{buildroot}%{_sbindir}/condor_local_stop
rm -rf %{buildroot}%{_sbindir}/condor_startd_factory
rm -rf %{buildroot}%{_sbindir}/condor_vm_vmware.pl
rm -rf %{buildroot}%{_sbindir}/filelock_midwife
rm -rf %{buildroot}%{_sbindir}/filelock_undertaker
rm -rf %{buildroot}%{_sbindir}/install_release
rm -rf %{buildroot}%{_sbindir}/uniq_pid_command
rm -rf %{buildroot}%{_sbindir}/uniq_pid_midwife
rm -rf %{buildroot}%{_sbindir}/uniq_pid_undertaker
rm -rf %{buildroot}%{_sbindir}/condor_master_off
rm -rf %{buildroot}%{_sbindir}/condor_reconfig_schedd
rm -rf %{buildroot}%{_datadir}/condor/Execute.pm
rm -rf %{buildroot}%{_datadir}/condor/ExecuteLock.pm
rm -rf %{buildroot}%{_datadir}/condor/FileLock.pm
rm -rf %{buildroot}%{_usrsrc}/chirp/chirp_*
rm -rf %{buildroot}%{_usrsrc}/startd_factory
rm -rf %{buildroot}%{_usrsrc}/drmaa/drmaa-*
rm -rf %{buildroot}/usr/DOC
rm -rf %{buildroot}/usr/INSTALL
rm -rf %{buildroot}/usr/LICENSE-2.0.txt
rm -rf %{buildroot}/usr/README
rm -rf %{buildroot}/usr/examples/
rm -rf %{buildroot}%{_includedir}/MyString.h
rm -rf %{buildroot}%{_includedir}/chirp_client.h
rm -rf %{buildroot}%{_includedir}/compat_classad*
rm -rf %{buildroot}%{_includedir}/condor_classad.h
rm -rf %{buildroot}%{_includedir}/condor_constants.h
rm -rf %{buildroot}%{_includedir}/condor_event.h
rm -rf %{buildroot}%{_includedir}/condor_header_features.h
rm -rf %{buildroot}%{_includedir}/condor_holdcodes.h
rm -rf %{buildroot}%{_includedir}/file_lock.h
rm -rf %{buildroot}%{_includedir}/iso_dates.h
rm -rf %{buildroot}%{_includedir}/read_user_log.h
rm -rf %{buildroot}%{_includedir}/stl_string_utils.h
rm -rf %{buildroot}%{_includedir}/user_log.README
rm -rf %{buildroot}%{_includedir}/user_log.c++.h
rm -rf %{buildroot}%{_includedir}/usr/include/condor_ast.h
rm -rf %{buildroot}%{_includedir}/condor_astbase.h
rm -rf %{buildroot}%{_includedir}/condor_attrlist.h
rm -rf %{buildroot}%{_includedir}/condor_exprtype.h
rm -rf %{buildroot}%{_includedir}/condor_parser.h
rm -rf %{buildroot}%{_includedir}/write_user_log.h
rm -rf %{buildroot}%{_includedir}/condor_ast.h
rm -rf %{buildroot}%{_includedir}/drmaa.h
rm -rf %{buildroot}%{_includedir}/README
rm -rf %{buildroot}%{_libexecdir}/condor/bgp_*
rm -rf %{buildroot}%{_datadir}/condor/libchirp_client.a
rm -rf %{buildroot}%{_datadir}/condor/libcondorapi.a
rm -rf %{buildroot}%{_mandir}/man1/cleanup_release.1*
rm -rf %{buildroot}%{_mandir}/man1/condor_cold_start.1*
rm -rf %{buildroot}%{_mandir}/man1/condor_cold_stop.1*
%if ! %std_univ
rm -rf %{buildroot}%{_mandir}/man1/condor_checkpoint.1*
rm -rf %{buildroot}%{_mandir}/man1/condor_compile.1*
%endif
rm -rf %{buildroot}%{_mandir}/man1/condor_config_bind.1*
rm -rf %{buildroot}%{_mandir}/man1/condor_configure.1*
rm -rf %{buildroot}%{_mandir}/man1/condor_load_history.1*
rm -rf %{buildroot}%{_mandir}/man1/filelock_midwife.1*
rm -rf %{buildroot}%{_mandir}/man1/filelock_undertaker.1*
rm -rf %{buildroot}%{_mandir}/man1/install_release.1*
rm -rf %{buildroot}%{_mandir}/man1/uniq_pid_midwife.1*
rm -rf %{buildroot}%{_mandir}/man1/uniq_pid_undertaker.1*

rm -rf %{buildroot}%{_datadir}/condor/python/{htcondor,classad}.so
rm -rf %{buildroot}%{_datadir}/condor/{libpyclassad*,htcondor,classad}.so

# Install BOSCO
mkdir -p %{buildroot}%{python_sitelib}
mv %{buildroot}%{_libexecdir}/condor/campus_factory/python-lib/GlideinWMS %{buildroot}%{python_sitelib}
mv %{buildroot}%{_libexecdir}/condor/campus_factory/python-lib/campus_factory %{buildroot}%{python_sitelib}
%if 0%{?osg} || 0%{?hcc}
mv %{buildroot}%{_libexecdir}/condor/campus_factory/share/condor/condor_config.factory %{buildroot}%{_sysconfdir}/condor/config.d/60-campus_factory.config
mv %{buildroot}%{_libexecdir}/condor/campus_factory/etc/campus_factory.conf %{buildroot}%{_sysconfdir}/condor/
%endif
mv %{buildroot}%{_libexecdir}/condor/campus_factory/share %{buildroot}%{_datadir}/condor/campus_factory

%if %blahp && ! %uw_build
install -p -m 0644 %{SOURCE6} %{buildroot}%{_sysconfdir}/condor/config.d/10-batch_gahp_blahp.config
%endif

%if 0%{?osg} || 0%{?hcc}
install -p -m 0644 %{SOURCE7} %{buildroot}%{_sysconfdir}/condor/config.d/00-restart_peaceful.config
%endif

%if %std_univ
populate %{_libdir}/condor %{buildroot}/%{_datadir}/condor/condor_rt0.o
populate %{_libdir}/condor %{buildroot}/%{_datadir}/condor/libcomp_libgcc.a
populate %{_libdir}/condor %{buildroot}/%{_datadir}/condor/libcomp_libgcc_eh.a
populate %{_libdir}/condor %{buildroot}/%{_datadir}/condor/libcomp_libstdc++.a
populate %{_libdir}/condor %{buildroot}/%{_datadir}/condor/libcondor_c.a
populate %{_libdir}/condor %{buildroot}/%{_datadir}/condor/libcondor_nss_dns.a
populate %{_libdir}/condor %{buildroot}/%{_datadir}/condor/libcondor_nss_files.a
populate %{_libdir}/condor %{buildroot}/%{_datadir}/condor/libcondor_resolv.a
populate %{_libdir}/condor %{buildroot}/%{_datadir}/condor/libcondor_z.a
populate %{_libdir}/condor %{buildroot}/%{_datadir}/condor/libcondorsyscall.a
%ifarch %{ix86}
%if 0%{?rhel} == 5
populate %{_libdir}/condor %{buildroot}/%{_datadir}/condor/libcondorzsyscall.a
%endif
%endif
populate %{_libdir}/condor %{buildroot}/%{_datadir}/condor/ld
populate %{_libdir}/condor %{buildroot}/%{_datadir}/condor/real-ld
%endif

%if %uw_build
populate %{_libdir}/condor %{buildroot}/%{_libdir}/libdrmaa.so
populate %{_libdir}/condor %{buildroot}/%{_datadir}/condor/condor/libglobus*.so*
populate %{_libdir}/condor %{buildroot}/%{_datadir}/condor/condor/libvomsapi*.so*
populate %{_libdir}/condor %{buildroot}/%{_datadir}/condor/libcondordrmaa.a
# these probably belong elsewhere
populate %{_libdir}/condor %{buildroot}/%{_datadir}/condor/ugahp.jar
%endif


%clean
rm -rf %{buildroot}


%check
# This currently takes hours and can kill your machine...
#cd condor_tests
#make check-seralized

#################
%files all
#################
%files
%exclude %_sbindir/openstack_gahp
%defattr(-,root,root,-)
%doc LICENSE-2.0.txt examples
%dir %_sysconfdir/condor/
%config(noreplace) %_sysconfdir/condor/condor_config
%if %systemd
%{_tmpfilesdir}/%{name}.conf
%{_unitdir}/condor.service
# Disabled until HTCondor security fixed.
# %{_unitdir}/condor.socket
%else
%_initrddir/condor
%if 0%{?osg} || 0%{?hcc}
/usr/share/osg/sysconfig/condor
%endif
%config(noreplace) /etc/sysconfig/condor
%endif
%dir %_datadir/condor/
%_datadir/condor/Chirp.jar
%_datadir/condor/CondorJavaInfo.class
%_datadir/condor/CondorJavaWrapper.class
%_datadir/condor/Condor.pm
%_datadir/condor/scimark2lib.jar
%_datadir/condor/CondorPersonal.pm
%_datadir/condor/CondorTest.pm
%_datadir/condor/CondorUtils.pm
%if 0%{?rhel} >= 7
%_datadir/condor/htcondor.pp
%endif
%dir %_sysconfdir/condor/config.d/
%_sysconfdir/condor/condor_ssh_to_job_sshd_config_template
%if %gsoap || %uw_build
%dir %_datadir/condor/webservice/
%_datadir/condor/webservice/condorCollector.wsdl
%_datadir/condor/webservice/condorSchedd.wsdl
%endif
%_libdir/libchirp_client.so
%_libdir/libcondor_utils_%{version_}.so
%_libdir/libcondorapi.so
%dir %_libexecdir/condor/
%_libexecdir/condor/linux_kernel_tuning
%_libexecdir/condor/accountant_log_fixer
%_libexecdir/condor/condor_chirp
%_libexecdir/condor/condor_ssh
%_libexecdir/condor/sshd.sh
%_libexecdir/condor/condor_history_helper
%_libexecdir/condor/condor_job_router
%_libexecdir/condor/condor_pid_ns_init
%_libexecdir/condor/condor_urlfetch
%if %glexec
%_libexecdir/condor/condor_glexec_setup
%_libexecdir/condor/condor_glexec_run
%_libexecdir/condor/condor_glexec_job_wrapper
%_libexecdir/condor/condor_glexec_update_proxy
%_libexecdir/condor/condor_glexec_cleanup
%_libexecdir/condor/condor_glexec_kill
%endif
%if %blahp
%dir %_libexecdir/condor/glite/bin
%_libexecdir/condor/glite/bin/nqs_cancel.sh
%_libexecdir/condor/glite/bin/nqs_hold.sh
%_libexecdir/condor/glite/bin/nqs_resume.sh
%_libexecdir/condor/glite/bin/nqs_status.sh
%_libexecdir/condor/glite/bin/nqs_submit.sh
%_libexecdir/condor/glite/bin/slurm_cancel.sh
%_libexecdir/condor/glite/bin/slurm_hold.sh
%_libexecdir/condor/glite/bin/slurm_resume.sh
%_libexecdir/condor/glite/bin/slurm_status.py
%_libexecdir/condor/glite/bin/slurm_status.sh
%_libexecdir/condor/glite/bin/slurm_submit.sh
%if ! %uw_build
%config(noreplace) %{_sysconfdir}/condor/config.d/10-batch_gahp_blahp.config
%endif
%endif
%if 0%{?osg} || 0%{?hcc}
%config(noreplace) %{_sysconfdir}/condor/config.d/00-restart_peaceful.config
%endif
%_libexecdir/condor/condor_limits_wrapper.sh
%_libexecdir/condor/condor_rooster
%_libexecdir/condor/condor_schedd.init
%_libexecdir/condor/condor_ssh_to_job_shell_setup
%_libexecdir/condor/condor_ssh_to_job_sshd_setup
%_libexecdir/condor/condor_power_state
%_libexecdir/condor/condor_kflops
%_libexecdir/condor/condor_mips
%_libexecdir/condor/data_plugin
%_libexecdir/condor/curl_plugin
%_libexecdir/condor/condor_shared_port
%_libexecdir/condor/condor_glexec_wrapper
%_libexecdir/condor/glexec_starter_setup.sh
%_libexecdir/condor/condor_defrag
%_libexecdir/condor/interactive.sub
%_libexecdir/condor/condor_dagman_metrics_reporter
%_libexecdir/condor/condor_gangliad
%_libexecdir/condor/panda-plugin.so
%_libexecdir/condor/pandad
%_mandir/man1/condor_advertise.1.gz
%_mandir/man1/condor_check_userlogs.1.gz
%_mandir/man1/condor_chirp.1.gz
%_mandir/man1/condor_cod.1.gz
%_mandir/man1/condor_config_val.1.gz
%_mandir/man1/condor_dagman.1.gz
%_mandir/man1/condor_dagman_metrics_reporter.1.gz
%_mandir/man1/condor_fetchlog.1.gz
%_mandir/man1/condor_findhost.1.gz
%_mandir/man1/condor_gpu_discovery.1.gz
%_mandir/man1/condor_history.1.gz
%_mandir/man1/condor_hold.1.gz
%_mandir/man1/condor_job_router_info.1.gz
%_mandir/man1/condor_master.1.gz
%_mandir/man1/condor_off.1.gz
%_mandir/man1/condor_on.1.gz
%_mandir/man1/condor_pool_job_report.1.gz
%_mandir/man1/condor_preen.1.gz
%_mandir/man1/condor_prio.1.gz
%_mandir/man1/condor_q.1.gz
%_mandir/man1/condor_qsub.1.gz
%_mandir/man1/condor_qedit.1.gz
%_mandir/man1/condor_reconfig.1.gz
%_mandir/man1/condor_release.1.gz
%_mandir/man1/condor_reschedule.1.gz
%_mandir/man1/condor_restart.1.gz
%_mandir/man1/condor_rm.1.gz
%_mandir/man1/condor_run.1.gz
%_mandir/man1/condor_set_shutdown.1.gz
%_mandir/man1/condor_sos.1.gz
%_mandir/man1/condor_stats.1.gz
%_mandir/man1/condor_status.1.gz
%_mandir/man1/condor_store_cred.1.gz
%_mandir/man1/condor_submit.1.gz
%_mandir/man1/condor_submit_dag.1.gz
%_mandir/man1/condor_transfer_data.1.gz
%_mandir/man1/condor_update_machine_ad.1.gz
%_mandir/man1/condor_updates_stats.1.gz
%_mandir/man1/condor_urlfetch.1.gz
%_mandir/man1/condor_userlog.1.gz
%_mandir/man1/condor_userprio.1.gz
%_mandir/man1/condor_vacate.1.gz
%_mandir/man1/condor_vacate_job.1.gz
%_mandir/man1/condor_version.1.gz
%_mandir/man1/condor_wait.1.gz
%_mandir/man1/condor_router_history.1.gz
%_mandir/man1/condor_continue.1.gz
%_mandir/man1/condor_suspend.1.gz
%_mandir/man1/condor_router_q.1.gz
%_mandir/man1/condor_ssh_to_job.1.gz
%_mandir/man1/condor_power.1.gz
%_mandir/man1/condor_gather_info.1.gz
%_mandir/man1/condor_router_rm.1.gz
%_mandir/man1/condor_drain.1.gz
%_mandir/man1/condor_install.1.gz
%_mandir/man1/condor_ping.1.gz
%_mandir/man1/condor_rmdir.1.gz
%_mandir/man1/condor_tail.1.gz
%_mandir/man1/condor_who.1.gz
# bin/condor is a link for checkpoint, reschedule, vacate
%_bindir/condor_submit_dag
%_bindir/condor_who
%_bindir/condor_prio
%_bindir/condor_transfer_data
%_bindir/condor_check_userlogs
%_bindir/condor_q
%_libexecdir/condor/condor_transferer
%_bindir/condor_cod
%_bindir/condor_qedit
%_bindir/condor_userlog
%_bindir/condor_release
%_bindir/condor_userlog_job_counter
%_bindir/condor_config_val
%_bindir/condor_reschedule
%_bindir/condor_userprio
%_bindir/condor_dagman
%_bindir/condor_rm
%_bindir/condor_vacate
%_bindir/condor_run
%_bindir/condor_router_history
%_bindir/condor_router_q
%_bindir/condor_router_rm
%_bindir/condor_vacate_job
%_bindir/condor_findhost
%_bindir/condor_stats
%_bindir/condor_version
%_bindir/condor_history
%_bindir/condor_status
%_bindir/condor_wait
%_bindir/condor_hold
%_bindir/condor_submit
%_bindir/condor_ssh_to_job
%_bindir/condor_power
%_bindir/condor_gather_info
%_bindir/condor_continue
%_bindir/condor_suspend
%_bindir/condor_test_match
%_bindir/condor_drain
%_bindir/condor_ping
%_bindir/condor_tail
%_bindir/condor_qsub
%_bindir/condor_pool_job_report
%_bindir/condor_job_router_info
%_bindir/condor_transform_ads
%_bindir/condor_update_machine_ad
# reconfig_schedd, restart
# sbin/condor is a link for master_off, off, on, reconfig,
%_sbindir/condor_advertise
%_sbindir/condor_c-gahp
%_sbindir/condor_c-gahp_worker_thread
%_sbindir/condor_collector
%_sbindir/condor_credd
%_sbindir/condor_fetchlog
%_sbindir/condor_had
%_sbindir/condor_init
%_sbindir/condor_master
%_sbindir/condor_negotiator
%_sbindir/condor_off
%_sbindir/condor_on
%_sbindir/condor_preen
%_sbindir/condor_reconfig
%_sbindir/condor_replication
%_sbindir/condor_restart
%attr(6755, root, root) %_sbindir/condor_root_switchboard
%_sbindir/condor_schedd
%_sbindir/condor_set_shutdown
%_sbindir/condor_shadow
%_sbindir/condor_sos
%_sbindir/condor_startd
%_sbindir/condor_starter
%_sbindir/condor_store_cred
%_sbindir/condor_testwritelog
%_sbindir/condor_transferd
%_sbindir/condor_updates_stats
%_sbindir/ec2_gahp
%_sbindir/condor_gridmanager
%_sbindir/condor_gridshell
%_sbindir/gahp_server
%_sbindir/grid_monitor
%_sbindir/grid_monitor.sh
%_sbindir/remote_gahp
%_sbindir/nordugrid_gahp
%_sbindir/gce_gahp
%if %uw_build
%_sbindir/condor_master_s
%_sbindir/boinc_gahp
%endif
%_libexecdir/condor/condor_gpu_discovery
%_sbindir/condor_vm-gahp-vmware
%_sbindir/condor_vm_vmware
%config(noreplace) %_sysconfdir/condor/ganglia.d/00_default_metrics
%defattr(-,condor,condor,-)
%dir %_var/lib/condor/
%dir %_var/lib/condor/execute/
%dir %_var/log/condor/
%dir %_var/lib/condor/spool/
%dir %_var/lock/condor
%dir %_var/lock/condor/local
%dir %_var/run/condor

#################
%files procd
%_sbindir/condor_procd
%_sbindir/gidd_alloc
%_sbindir/procd_ctl
%_mandir/man1/procd_ctl.1.gz
%_mandir/man1/gidd_alloc.1.gz
%_mandir/man1/condor_procd.1.gz

#################
%if %qmf
%files qmf
%defattr(-,root,root,-)
%doc LICENSE-2.0.txt NOTICE.txt
%_sysconfdir/condor/config.d/60condor-qmf.config
%dir %_libdir/condor/plugins
%_libdir/condor/plugins/MgmtCollectorPlugin-plugin.so
%_libdir/condor/plugins/MgmtMasterPlugin-plugin.so
%_libdir/condor/plugins/MgmtNegotiatorPlugin-plugin.so
%_libdir/condor/plugins/MgmtScheddPlugin-plugin.so
%_libdir/condor/plugins/MgmtStartdPlugin-plugin.so
%_bindir/get_trigger_data
%_sbindir/condor_trigger_config
%_sbindir/condor_triggerd
%_sbindir/condor_job_server
%endif

#################
%if %aviary
%files aviary-common
%defattr(-,root,root,-)
%doc LICENSE-2.0.txt NOTICE.txt
%_sysconfdir/condor/config.d/61aviary.config
%dir %_libdir/condor/plugins
%_libdir/condor/plugins/AviaryScheddPlugin-plugin.so
%_libdir/condor/plugins/AviaryLocatorPlugin-plugin.so
%_libdir/condor/plugins/AviaryCollectorPlugin-plugin.so
%_libdir/condor/plugins/libaviary_collector_axis.so
%_sbindir/aviary_query_server
%dir %_datadir/condor/aviary
%_datadir/condor/aviary/jobcontrol.py*
%_datadir/condor/aviary/jobquery.py*
%_datadir/condor/aviary/submissions.py*
%_datadir/condor/aviary/submission_ids.py*
%_datadir/condor/aviary/subinventory.py*
%_datadir/condor/aviary/submit.py*
%_datadir/condor/aviary/setattr.py*
%_datadir/condor/aviary/jobinventory.py*
%_datadir/condor/aviary/locator.py*
%_datadir/condor/aviary/collector_tool.py*
%dir %_datadir/condor/aviary/dag
%_datadir/condor/aviary/dag/diamond.dag
%_datadir/condor/aviary/dag/dag-submit.py*
%_datadir/condor/aviary/dag/job.sub
%dir %_datadir/condor/aviary/module
%_datadir/condor/aviary/module/aviary/util.py*
%_datadir/condor/aviary/module/aviary/https.py*
%_datadir/condor/aviary/module/aviary/__init__.py*
%_datadir/condor/aviary/README
%dir %_var/lib/condor/aviary
%_var/lib/condor/aviary/axis2.xml
%dir %_var/lib/condor/aviary/services
%dir %_var/lib/condor/aviary/services/job
%_var/lib/condor/aviary/services/job/services.xml
%_var/lib/condor/aviary/services/job/aviary-common.xsd
%_var/lib/condor/aviary/services/job/aviary-job.xsd
%_var/lib/condor/aviary/services/job/aviary-job.wsdl
%dir %_var/lib/condor/aviary/services/query
%_var/lib/condor/aviary/services/query/services.xml
%_var/lib/condor/aviary/services/query/aviary-common.xsd
%_var/lib/condor/aviary/services/query/aviary-query.xsd
%_var/lib/condor/aviary/services/query/aviary-query.wsdl
%dir %_var/lib/condor/aviary/services/locator
%_var/lib/condor/aviary/services/locator/services.xml
%_var/lib/condor/aviary/services/locator/aviary-common.xsd
%_var/lib/condor/aviary/services/locator/aviary-locator.xsd
%_var/lib/condor/aviary/services/locator/aviary-locator.wsdl
%dir %_var/lib/condor/aviary/services/collector
%_var/lib/condor/aviary/services/collector/services.xml
%_var/lib/condor/aviary/services/collector/aviary-common.xsd
%_var/lib/condor/aviary/services/collector/aviary-collector.xsd
%_var/lib/condor/aviary/services/collector/aviary-collector.wsdl
%_var/lib/condor/aviary/services/collector/libaviary_collector_axis.so

%files aviary
%defattr(-,root,root,-)
%doc LICENSE-2.0.txt NOTICE.txt
%_libdir/libaviary_axis_provider.so
%_libdir/libaviary_wso2_common.so
%dir %_libdir/condor/plugins
%_var/lib/condor/aviary/services/job/libaviary_job_axis.so
%_var/lib/condor/aviary/services/query/libaviary_query_axis.so
%_var/lib/condor/aviary/services/locator/libaviary_locator_axis.so

%files aviary-hadoop-common
%defattr(-,root,root,-)
%doc LICENSE-2.0.txt NOTICE.txt
%_var/lib/condor/aviary/services/hadoop/services.xml
%_var/lib/condor/aviary/services/hadoop/aviary-common.xsd
%_var/lib/condor/aviary/services/hadoop/aviary-hadoop.xsd
%_var/lib/condor/aviary/services/hadoop/aviary-hadoop.wsdl
%_datadir/condor/aviary/hadoop_tool.py*

%files aviary-hadoop
%defattr(-,root,root,-)
%doc LICENSE-2.0.txt NOTICE.txt
%_var/lib/condor/aviary/services/hadoop/libaviary_hadoop_axis.so
%_libdir/condor/plugins/AviaryHadoopPlugin-plugin.so
%_sysconfdir/condor/config.d/63aviary-hadoop.config
%_datadir/condor/aviary/hdfs_datanode.sh
%_datadir/condor/aviary/hdfs_namenode.sh
%_datadir/condor/aviary/mapred_jobtracker.sh
%_datadir/condor/aviary/mapred_tasktracker.sh
%endif

#################
%if %plumage
%files plumage
%defattr(-,root,root,-)
%doc LICENSE-2.0.txt NOTICE.txt
%_sysconfdir/condor/config.d/62plumage.config
%dir %_libdir/condor/plugins
%_libdir/condor/plugins/PlumageCollectorPlugin-plugin.so
%dir %_datadir/condor/plumage
%_sbindir/plumage_job_etl_server
%_bindir/plumage_history_load
%_bindir/plumage_stats
%_bindir/plumage_history
%_datadir/condor/plumage/README
%_datadir/condor/plumage/SCHEMA
%_datadir/condor/plumage/plumage_accounting
%_datadir/condor/plumage/plumage_scheduler
%_datadir/condor/plumage/plumage_utilization
%defattr(-,condor,condor,-)
%endif

#################
%files kbdd
%defattr(-,root,root,-)
%doc LICENSE-2.0.txt NOTICE.txt
%_sbindir/condor_kbdd

#################
%files vm-gahp
%defattr(-,root,root,-)
%doc LICENSE-2.0.txt NOTICE.txt
%_sbindir/condor_vm-gahp
%_libexecdir/condor/libvirt_simple_script.awk

#################
%files classads
%defattr(-,root,root,-)
%doc LICENSE-2.0.txt NOTICE.txt
%_libdir/libclassad.so.*

#################
%files classads-devel
%defattr(-,root,root,-)
%doc LICENSE-2.0.txt NOTICE.txt
%_bindir/classad_functional_tester
%_bindir/classad_version
%_libdir/libclassad.so
%dir %_includedir/classad/
%_includedir/classad/attrrefs.h
%_includedir/classad/cclassad.h
%_includedir/classad/classad_distribution.h
%_includedir/classad/classadErrno.h
%_includedir/classad/classad.h
%_includedir/classad/classadItor.h
%_includedir/classad/classadCache.h
%_includedir/classad/classad_stl.h
%_includedir/classad/collectionBase.h
%_includedir/classad/collection.h
%_includedir/classad/common.h
%_includedir/classad/debug.h
%_includedir/classad/exprList.h
%_includedir/classad/exprTree.h
%_includedir/classad/fnCall.h
%_includedir/classad/indexfile.h
%_includedir/classad/jsonSink.h
%_includedir/classad/jsonSource.h
%_includedir/classad/lexer.h
%_includedir/classad/lexerSource.h
%_includedir/classad/literals.h
%_includedir/classad/matchClassad.h
%_includedir/classad/operators.h
%_includedir/classad/query.h
%_includedir/classad/sink.h
%_includedir/classad/source.h
%_includedir/classad/transaction.h
%_includedir/classad/util.h
%_includedir/classad/value.h
%_includedir/classad/view.h
%_includedir/classad/xmlLexer.h
%_includedir/classad/xmlSink.h
%_includedir/classad/xmlSource.h

#################
%files test
%defattr(-,root,root,-)
%_libexecdir/condor/condor_sinful
%_libexecdir/condor/condor_testingd

%if %cream
%files cream-gahp
%defattr(-,root,root,-)
%doc LICENSE-2.0.txt NOTICE.txt
%_sbindir/cream_gahp
%endif

%if %parallel_setup
%files parallel-setup
%defattr(-,root,root,-)
%config(noreplace) %_sysconfdir/condor/config.d/20dedicated_scheduler_condor.config
%endif

%files python
%defattr(-,root,root,-)
%_libdir/libpyclassad*.so
%_libexecdir/condor/libclassad_python_user.so
%{python_sitearch}/classad.so
%{python_sitearch}/htcondor.so

%files bosco
%defattr(-,root,root,-)
%if 0%{?osg} || 0%{?hcc}
%config(noreplace) %_sysconfdir/condor/campus_factory.conf
%config(noreplace) %_sysconfdir/condor/config.d/60-campus_factory.config
%endif
%_libexecdir/condor/shellselector
%_libexecdir/condor/campus_factory
%_sbindir/bosco_install
%_sbindir/campus_factory
%_sbindir/condor_ft-gahp
%_sbindir/runfactory
%_bindir/bosco_cluster
%_bindir/bosco_ssh_start
%_bindir/bosco_start
%_bindir/bosco_stop
%_bindir/bosco_findplatform
%_bindir/bosco_uninstall
%_bindir/bosco_quickstart
%_bindir/htsub
%_sbindir/glidein_creation
%_datadir/condor/campus_factory
%{python_sitelib}/GlideinWMS
%{python_sitelib}/campus_factory
%_mandir/man1/bosco_cluster.1.gz
%_mandir/man1/bosco_findplatform.1.gz
%_mandir/man1/bosco_install.1.gz
%_mandir/man1/bosco_ssh_start.1.gz
%_mandir/man1/bosco_start.1.gz
%_mandir/man1/bosco_stop.1.gz
%_mandir/man1/bosco_uninstall.1.gz

%if %std_univ
%files std-universe
%_bindir/condor_checkpoint
%_bindir/condor_compile   
%_sbindir/condor_ckpt_server
%_sbindir/condor_shadow.std
%_sbindir/condor_starter.std
%_mandir/man1/condor_compile.1.gz
%_mandir/man1/condor_checkpoint.1.gz
%_libdir/condor/ld
%_libdir/condor/real-ld
%_libdir/condor/condor_rt0.o
%_libdir/condor/libcomp_libgcc.a
%_libdir/condor/libcomp_libgcc_eh.a
%_libdir/condor/libcomp_libstdc++.a
%_libdir/condor/libcondor_c.a
%_libdir/condor/libcondor_nss_dns.a
%_libdir/condor/libcondor_nss_files.a
%_libdir/condor/libcondor_resolv.a
%_libdir/condor/libcondor_z.a
%_libdir/condor/libcondorsyscall.a
%_libexecdir/condor/condor_ckpt_probe
%ifarch %{ix86}
%if 0%{?rhel} == 5
%_libdir/condor/libcondorzsyscall.a
%endif
%endif
%endif

%if %uw_build
%files static-shadow
%{_sbindir}/condor_shadow_s

%files external-libs
%dir %_libdir/condor
%_libdir/condor/libcondordrmaa.a
%_libdir/condor/libdrmaa.so
%_libdir/condor/libglobus*.so*
%_libdir/condor/libvomsapi*.so*
%_libdir/condor/ugahp.jar

%files externals
%_sbindir/unicore_gahp
%if %blahp
%_libexecdir/condor/glite/bin/BLClient
%_libexecdir/condor/glite/bin/BLParserLSF
%_libexecdir/condor/glite/bin/BLParserPBS
%_libexecdir/condor/glite/bin/BNotifier
%_libexecdir/condor/glite/bin/BPRclient
%_libexecdir/condor/glite/bin/BPRserver
%_libexecdir/condor/glite/bin/BUpdaterCondor
%_libexecdir/condor/glite/bin/BUpdaterLSF
%_libexecdir/condor/glite/bin/BUpdaterPBS
%_libexecdir/condor/glite/bin/BUpdaterSGE
%_libexecdir/condor/glite/bin/batch_gahp
%_libexecdir/condor/glite/bin/batch_gahp_daemon
%_libexecdir/condor/glite/bin/blah_check_config
%_libexecdir/condor/glite/bin/blah_common_submit_functions.sh
%_libexecdir/condor/glite/bin/blah_job_registry_add
%_libexecdir/condor/glite/bin/blah_job_registry_dump
%_libexecdir/condor/glite/bin/blah_job_registry_lkup
%_libexecdir/condor/glite/bin/blah_job_registry_scan_by_subject
%_libexecdir/condor/glite/bin/blah_load_config.sh
%_libexecdir/condor/glite/bin/blparser_master
%_libexecdir/condor/glite/bin/condor_cancel.sh
%_libexecdir/condor/glite/bin/condor_hold.sh
%_libexecdir/condor/glite/bin/condor_resume.sh
%_libexecdir/condor/glite/bin/condor_status.sh
%_libexecdir/condor/glite/bin/condor_submit.sh
%_libexecdir/condor/glite/bin/lsf_cancel.sh
%_libexecdir/condor/glite/bin/lsf_hold.sh
%_libexecdir/condor/glite/bin/lsf_resume.sh
%_libexecdir/condor/glite/bin/lsf_status.sh
%_libexecdir/condor/glite/bin/lsf_submit.sh
%_libexecdir/condor/glite/bin/pbs_cancel.sh
%_libexecdir/condor/glite/bin/pbs_hold.sh
%_libexecdir/condor/glite/bin/pbs_resume.sh
%_libexecdir/condor/glite/bin/pbs_status.py
%_libexecdir/condor/glite/bin/pbs_status.sh
%_libexecdir/condor/glite/bin/pbs_submit.sh
%_libexecdir/condor/glite/bin/runcmd.pl.template
%_libexecdir/condor/glite/bin/sge_cancel.sh
%_libexecdir/condor/glite/bin/sge_filestaging
%_libexecdir/condor/glite/bin/sge_helper
%_libexecdir/condor/glite/bin/sge_hold.sh
%_libexecdir/condor/glite/bin/sge_local_submit_attributes.sh
%_libexecdir/condor/glite/bin/sge_resume.sh
%_libexecdir/condor/glite/bin/sge_status.sh
%_libexecdir/condor/glite/bin/sge_submit.sh
%_libexecdir/condor/glite/bin/test_condor_logger
# does this really belong here?
%dir %_libexecdir/condor/glite/etc
%_libexecdir/condor/glite/etc/glite-ce-blahparser
%_libexecdir/condor/glite/etc/glite-ce-blparser
%_libexecdir/condor/glite/etc/glite-ce-check-blparser
%_libexecdir/condor/glite/etc/batch_gahp.config
%_libexecdir/condor/glite/etc/batch_gahp.config.template
%_libexecdir/condor/glite/etc/blparser.conf.template
%dir %_libexecdir/condor/glite/share
%dir %_libexecdir/condor/glite/share/doc
%_libexecdir/condor/glite/share/doc/glite-ce-blahp-@PVER@/LICENSE
%endif

%endif

%if %systemd

%post
%if 0%{?fedora}
test -x /usr/sbin/selinuxenabled && /usr/sbin/selinuxenabled
if [ $? = 0 ]; then
   restorecon -R -v /var/lock/condor
   setsebool -P condor_domain_can_network_connect 1
   semanage port -a -t condor_port_t -p tcp 12345
   # the number of extraneous SELinux warnings on f17 is very high
fi
%endif
%if 0%{?rhel} >= 7
test -x /usr/sbin/selinuxenabled && /usr/sbin/selinuxenabled
if [ $? = 0 ]; then
   /usr/sbin/setsebool -P condor_domain_can_network_connect 1
   /usr/sbin/semodule -i /usr/share/condor/htcondor.pp
fi
%endif
if [ $1 -eq 1 ] ; then
    # Initial installation 
    /bin/systemctl daemon-reload >/dev/null 2>&1 || :
fi

%preun
if [ $1 -eq 0 ] ; then
    # Package removal, not upgrade
    /bin/systemctl --no-reload disable condor.service > /dev/null 2>&1 || :
    /bin/systemctl stop condor.service > /dev/null 2>&1 || :
fi

%postun
/bin/systemctl daemon-reload >/dev/null 2>&1 || :
# Note we don't try to restart - HTCondor will automatically notice the
# binary has changed and do graceful or peaceful restart, based on its
# configuration

%triggerun -- condor < 7.7.0-0.5

/usr/bin/systemd-sysv-convert --save condor >/dev/null 2>&1 ||:

/sbin/chkconfig --del condor >/dev/null 2>&1 || :
/bin/systemctl try-restart condor.service >/dev/null 2>&1 || :

%else
%post -n condor
/sbin/chkconfig --add condor
/sbin/ldconfig

%posttrans -n condor
# If there is a saved condor_config.local, recover it
if [ -f /etc/condor/condor_config.local.rpmsave ]; then
    if [ ! -f /etc/condor/condor_config.local ]; then
        mv /etc/condor/condor_config.local.rpmsave \
           /etc/condor/condor_config.local

        # Drop a README file to tell what we have done
        # Make sure that we don't overwrite a previous README
        if [ ! -f /etc/condor/README.condor_config.local ]; then
            file="/etc/condor/README.condor_config.local"
        else
            i="1"
            while [ -f /etc/condor/README.condor_config.local.$i ]; do
                i=$((i+1))
            done
            file="/etc/condor/README.condor_config.local.$i"
        fi

cat <<EOF > $file
On `date`, while installing or upgrading to
HTCondor %version, the /etc/condor directory contained a file named
"condor_config.local.rpmsave" but did not contain one named
"condor_config.local".  This situation may be the result of prior
modifications to "condor_config.local" that were preserved after the
HTCondor RPM stopped including that file.  In any case, the contents
of the old "condor_config.local.rpmsave" file may still be useful.
So after the install it was moved back into place and this README
file was created.  Here is a directory listing for the restored file
at that time:

`ls -l /etc/condor/condor_config.local`

See the "Configuration" section (3.3) of the HTCondor manual for more
information on configuration files.
EOF

    fi
fi

%preun -n condor
if [ $1 = 0 ]; then
  /sbin/service condor stop >/dev/null 2>&1 || :
  /sbin/chkconfig --del condor
fi


%postun -n condor
# Note we don't try to restart - HTCondor will automatically notice the
# binary has changed and do graceful or peaceful restart, based on its
# configuration
/sbin/ldconfig
%endif

%changelog
<<<<<<< HEAD
* Tue Aug 02 2016 Tim Theisen <tim@cs.wisc.edu> - 8.5.6-1
- The -batch output for condor_q is now the default
- Python bindings for job submission and machine draining
- Numerous Docker usability changes
- New options to limit condor_history results to jobs since last invocation
- Shared port daemon can be used with high availability and replication
- ClassAds can be written out in JSON format
- More flexible ordering of DAGMan commands
- Efficient PBS and SLURM job monitoring
- Simplified leases for grid universe jobs
=======
* Thu Sep 29 2016 Tim Theisen <tim@cs.wisc.edu> - 8.4.9-1
- The condor_startd removes orphaned Docker containers on restart
- Job Router and HTCondor-C job job submission prompts schedd reschedule
- Fixed bugs in the Job Router's hooks
- Improved systemd integration on Enterprise Linux 7
- Upped default number of Chirp attributes to 100, and made it configurable
- Fixed a bug where variables starting with STARTD. or STARTER. were ignored
>>>>>>> d297f4ea

* Tue Jul 05 2016 Tim Theisen <tim@cs.wisc.edu> - 8.4.8-1
- Fixed a memory leak triggered by the python htcondor.Schedd().query() call
- Fixed a bug that could cause Bosco file transfers to fail
- Fixed a bug that could cause the schedd to crash when using schedd cron jobs
- condor_schedd now rejects jobs when owner has no account on the machine
- Fixed a new bug in 8.4.7 where remote condor_history failed without -limit
- Fixed bugs triggered by the reconfiguration of the high-availability daemon
- Fixed a bug where condor_master could hang when using shared port on Windows 
- Fixed a bug with the -xml option on condor_q and condor_status

* Mon Jun 06 2016 Tim Theisen <tim@cs.wisc.edu> - 8.5.5-1
- Improvements for scalability of EC2 grid universe jobs
- Docker Universe jobs advertises remote user and system CPU time
- Improved systemd support
- The master can now run an administrator defined script at shutdown
- DAGMan includes better support for the batch name feature

* Mon Jun 06 2016 Tim Theisen <tim@cs.wisc.edu> - 8.4.7-1
- fixed a bug that could cause the schedd to become unresponsive
- fixed a bug where the Docker Universe would not set the group ID
- Docker Universe jobs now drop all Linux capabilities by default
- fixed a bug where subsystem specific configuration parameters were ignored
- fixed bugs with history file processing on the Windows platform

* Thu May 02 2016 Tim Theisen <tim@cs.wisc.edu> - 8.5.4-1
- Fixed a bug that delays schedd response when significant attributes change
- Fixed a bug where the group ID was not set in Docker universe jobs
- Limit update rate of various attributes to not overload the collector
- To make job router configuration easier, added implicit "target" scoping
- To make BOSCO work, the blahp does not generate limited proxies by default
- condor_status can now display utilization per machine rather than per slot
- Improve performance of condor_history and other tools

* Thu Apr 21 2016 Tim Theisen <tim@cs.wisc.edu> - 8.4.6-1
- fixed a bug that could cause a job to fail to start in a dynamic slot
- fixed a negotiator memory leak when using partitionable slot preemption
- fixed a bug that caused supplemental groups to be wrong during file transfer
- properly identify the Windows 10 platform
- fixed a typographic error in the LIMIT_JOB_RUNTIMES policy
- fixed a bug where maximum length IPv6 addresses were not parsed

* Thu Mar 24 2016 Tim Theisen <tim@cs.wisc.edu> - 8.5.3-1
- Use IPv6 (and IPv4) interfaces if they are detected
- Prefer IPv4 addresses when both are available
- Count Idle and Running jobs in Submitter Ads for Local and Scheduler universes
- Can submit jobs to SLURM with the new "slurm" type in the Grid universe
- HTCondor is built and linked with Globus 6.0

* Tue Mar 22 2016 Tim Theisen <tim@cs.wisc.edu> - 8.4.5-1
- fixed a bug that would cause the condor_schedd to send no flocked jobs
- fixed a bug that caused a 60 second delay using tools when DNS lookup failed
- prevent using accounting groups with embedded spaces that crash the negotiator
- fixed a bug that could cause use of ports outside the port range on Windows
- fixed a bug that could prevent dynamic slot reuse when using many slots
- fixed a bug that prevented correct utilization reports from the job router
- tune kernel when using cgroups to avoid OOM killing of jobs doing heavy I/O

* Thu Feb 18 2016 Tim Theisen <tim@cs.wisc.edu> - 8.5.2-1
- condor_q now defaults to showing only the current user's jobs
- condor_q -batch produces a single line report for a batch of jobs
- Docker Universe jobs now report and update memory and network usage
- immutable and protected job attributes
- improved performance when querying a HTCondor daemon's location
- Added the ability to set ClassAd attributes within the DAG file
- DAGMan now provides event timestamps in dagman.out

* Tue Feb 02 2016 Tim Theisen <tim@cs.wisc.edu> - 8.4.4-1
- fixed a bug that could cause the collector to crash when DNS lookup fails
- fixed a bug that caused Condor-C jobs with short lease durations to fail
- fixed bugs that affected EC2 grid universe jobs
- fixed a bug that prevented startup if a prior version shared port file exists
- fixed a bug that could cause the condor_shadow to hang on Windows

* Fri Jan 08 2016 Tim Theisen <tim@cs.wisc.edu> - 8.5.1-2
- optimized binaries

* Fri Jan 08 2016 Tim Theisen <tim@cs.wisc.edu> - 8.4.3-2
- optimized binaries

* Mon Dec 21 2015 Tim Theisen <tim@cs.wisc.edu> - 8.5.1-1
- the shared port daemon is enabled by default
- the condor_startd now records the peak memory usage instead of recent
- the condor_startd advertises CPU submodel and cache size
- authorizations are automatically setup when "Match Password" is enabled
- added a schedd-constraint option to condor_q

* Wed Dec 16 2015 Tim Theisen <tim@cs.wisc.edu> - 8.4.3-1
- fixed the processing of the -append option in the condor_submit command
- fixed a bug to run more that 100 dynamic slots on a single execute node
- fixed bugs that would delay daemon startup when using shared port on Windows
- fixed a bug where the cgroup VM limit would not be set for sizes over 2 GiB
- fixed a bug to use the ec2_iam_profile_name for Amazon EC2 Spot instances

* Tue Nov 17 2015 Tim Theisen <tim@cs.wisc.edu> - 8.4.2-1
- a bug fix to prevent the condor_schedd from crashing
- a bug fix to honor TCP_FORWARDING_HOST
- Standard Universe works properly in RPM installations of HTCondor
- the RPM packages no longer claim to provide Globus libraries
- bug fixes to DAGMan's "maximum idle jobs" throttle

* Tue Oct 27 2015 Tim Theisen <tim@cs.wisc.edu> - 8.4.1-1
- four new policy metaknobs to make configuration easier
- a bug fix to prevent condor daemons from crashing on reconfiguration
- an option natural sorting option on condor_status
- support of admin to mount certain directories into Docker containers

* Thu Oct 22 2015 Tim Theisen <tim@cs.wisc.edu> - 8.2.10-1
- an updated RPM to work with SELinux on EL7 platforms
- fixes to the condor_kbdd authentication to the X server
- a fix to allow the condor_kbdd to work with shared port enabled
- avoid crashes when using more than 1024 file descriptors on EL7
- fixed a memory leak in the ClassAd split() function
- condor_vacate will error out rather than ignore conflicting arguments
- a bug fix to the JobRouter to properly process the queue on restart
- a bug fix to prevent sending spurious data on a SOAP file transfer
- a bug fix to always present jobs in order in condor_history

* Mon Oct 12 2015 Tim Theisen <tim@cs.wisc.edu> - 8.5.0-1
- multiple enhancements to the python bindings
- the condor_schedd no longer changes the ownership of spooled job files
- spooled job files are visible to only the user account by default
- the condor_startd records when jobs are evicted by preemption or draining

* Mon Sep 14 2015 Tim Theisen <tim@cs.wisc.edu> - 8.4.0-1
- a Docker Universe to run a Docker container as an HTCondor job
- the submit file can queue a job for each file found
- the submit file can contain macros
- a dry-run option to condor_submit to test the submit file without any actions
- HTCondor pools can use IPv4 and IPv6 simultaneously
- execute directories can be encrypted upon user or administrator request
- Vanilla Universe jobs can utilize periodic application-level checkpoints
- the administrator can establish job requirements
- numerous scalability changes

* Thu Aug 27 2015 Tim Theisen <tim@cs.wisc.edu> - 8.3.8-1
- a script to tune Linux kernel parameters for better scalability
- support for python bindings on Windows platforms
- a mechanism to remove Docker images from the local machine

* Thu Aug 13 2015 Tim Theisen <tim@cs.wisc.edu> - 8.2.9-1
- a mechanism for the preemption of dynamic slots, such that the partitionable slot may use the dynamic slot in the match of a different job
- default configuration bug fixes for the desktop policy, such that it can both start jobs and monitor the keyboard

* Mon Jul 27 2015 Tim Theisen <tim@cs.wisc.edu> - 8.3.7-1
- default configuration settings have been updated to reflect current usage
- the ability to preempt dynamic slots, such that a job may match with a partitionable slot
- the ability to limit the number of jobs per submission and the number of jobs per owner by setting configuration variables

* Tue Jun 23 2015 Tim Theisen <tim@cs.wisc.edu> - 8.3.6-1
- initial Docker universe support
- IPv4/IPv6 mixed mode support

* Mon Apr 20 2015 Tim Theisen <tim@cs.wisc.edu> - 8.3.5-1
- new features that increase the power of job specification in the submit description file
- RPMs for Red Hat Enterprise Linux 6 and 7 are modularized and only distributed via our YUM repository
- The new condor-all RPM requires the other HTCondor RPMs of a typical HTCondor installation

* Tue Apr 07 2015 Tim Theisen <tim@cs.wisc.edu> - 8.2.8-1
- a bug fix to reconnect a TCP session when an HTCondorView collector restarts
- a bug fix to avoid starting too many jobs, only to kill some chosen at random

* Thu Mar 05 2015 Tim Theisen <tim@cs.wisc.edu> - 8.3.4-1
- a bug fix for a problem that can cause jobs to not be matched to resources when the condor_schedd is flocking

* Thu Feb 19 2015 Tim Theisen <tim@cs.wisc.edu> - 8.3.3-1
- the ability to encrypt a job's directory on Linux execute hosts
- enhancements to EC2 grid universe jobs
- a more efficient query protocol, including the ability to query the condor_schedd daemon's autocluster set

* Tue Feb 10 2015 Tim Theisen <tim@cs.wisc.edu> - 8.2.7-1
- sendmail is used by default for sending notifications (CVE-2014-8126)
- corrected input validation, which prevents daemon crashes
- an update, such that grid jobs work within the current Google Compute Engine
- a bug fix to prevent an infinite loop in the python bindings
- a bug fix to prevent infinite recursion when evaluating ClassAd attributes

* Tue Dec 23 2014 Tim Theisen <tim@cs.wisc.edu> - 8.3.2-1
- the next installment of IPv4/IPv6 mixed mode support: a submit node can simultaneously interact with an IPv4 and an IPv6 HTCondor pool
- scalability improvements: a reduced memory foot-print of daemons, a reduced number of TCP connections between submit and execute machines, and an improved responsiveness from a busy condor_schedd to queries

* Tue Dec 16 2014 Tim Theisen <tim@cs.wisc.edu> - 8.2.6-1
- a bug fix to the log rotation of the condor_schedd on Linux platforms
- transfer_input_files now works for directories on Windows platforms
- a correction of the flags passed to the mail program on Linux platforms
- a RHEL 7 platform fix of a directory permission that prevented daemons from starting

* Mon Dec 01 2014 Tim Theisen <tim@cs.wisc.edu> - 8.2.5-1
- an updated RPM installation script that preserves a modified condor_config.local file
- OpenSSL version 1.0.1j for Windows platforms

* Wed Nov 12 2014 Tim Theisen <tim@cs.wisc.edu> - 8.2.4-1
- a bug fix for an 8.2.3 condor_schedd that could not obtain a claim from an 8.0.x condor_startd
- a bug fix for removed jobs that return to the queue
- a workaround for a condor_schedd performance issue when handling a large number of jobs
- a bug fix to prevent the condor_kbdd from crashing on Windows
- a bug fix to correct the reporting of available disk on Windows

* Wed Oct 01 2014 Tim Theisen <tim@cs.wisc.edu> - 8.2.3-1
- support for Ubuntu 14.04 LTS, including support for the standard universe

* Thu Sep 11 2014 Tim Theisen <tim@cs.wisc.edu> - 8.3.1-1
- a variety of changes that reduce memory usage and improve performance
- if cgroups are used to limit memory utilization, HTCondor sets both the memory and swap limits.

* Wed Aug 27 2014 Carl Edquist <edquist@cs.wisc.edu> - 8.2.2-2.3
- Include config file for MASTER_NEW_BINARY_RESTART = PEACEFUL (SOFTWARE-850)

* Tue Aug 26 2014 Carl Edquist <edquist@cs.wisc.edu> - 8.2.2-2.2
- Include peaceful_off patch (SOFTWARE-1307)

* Mon Aug 25 2014 Carl Edquist <edquist@cs.wisc.edu> - 8.2.2-2.1
- Include condor_gt4540_aws patch for #4540

* Fri Aug 22 2014 Carl Edquist <edquist@cs.wisc.edu> - 8.2.2-2
- Strict pass-through with fixes from 8.2.2-1.1

* Thu Aug 21 2014 Carl Edquist <edquist@cs.wisc.edu> - 8.2.2-1.1
- Update to 8.2.2 with build fixes for non-UW builds

* Mon Sep 09 2013  <edquist@cs.wisc.edu> - 8.1.2-0.3
- Include misc unpackaged files from 8.x.x

* Sun Sep 08 2013  <edquist@cs.wisc.edu> - 8.1.2-0.1.unif
- Packaging fixes to work with latest 8.1.2 source from master
- Move condor.spec into git master-unified_rpm-branch
- Apply patches to upstream branch and remove from rpm / spec
- Always build man pages / remove references to include_man
- Always include systemd sources for passthrough rebuilds of source rpms
- Add macros to bundle external source tarballs with the source rpm to support
  offline builds with externals

* Tue Aug 20 2013 Carl Edquist <edquist@cs.wisc.edu> - 7.9.6-8.unif.8
- Remove externals dependency from std-universe subpackage

* Mon Aug 19 2013 Carl Edquist <edquist@cs.wisc.edu> - 7.9.6-8.unif.7
- Merge init script improvements from trunk
- Have std_local_ref depend on senders,receivers instead of stub_gen
- Carve out std universe files into separate subpackage
- Move uw_build-specific non-std-universe files into externals subpackage
- Condor_config changes for #3645
- Use %osg / %std_univ macros to control build type default
- Support PROPER builds of std universe (ie, without UW_BUILD)
- Use make jobserver when building glibc external instead of make -j2
- Move python requirement out of main condor package (#3704)
- Move condor_config.local from /var/lib/condor/ to /etc/condor/

* Fri Jul 05 2013 Carl Edquist <edquist@cs.wisc.edu> - 7.9.6-8.unif.6
- Address build dependency issue seen with -j24

* Fri Jun 21 2013 Carl Edquist <edquist@cs.wisc.edu> - 7.9.6-8.unif.5
- Initial support for UW_BUILD

* Tue Jun 18 2013 Carl Edquist <edquist@cs.wisc.edu> - 7.9.6-8.unif.4
- Remove service restart for upgrades

* Tue Jun 11 2013 Carl Edquist <edquist@cs.wisc.edu> - 7.9.6-8.unif.2
- Add a parallel-setup sub-package for parallel universe configuration,
  namely setting up the host as a dedicated resource

* Mon Jun 10 2013 Brian Lin <blin@cs.wisc.edu> - 7.8.8-2
- Init script improvements

* Fri Jun 07 2013 Carl Edquist <edquist@cs.wisc.edu> - 7.9.6-8.unif.1
- Add in missing features from Fedora rpm
- Reorganize to reduce the diff size between this and the Fedora rpm

* Fri Jun 07 2013 Brian Lin <blin@cs.wisc.edu> - 7.9.6-8
- Remove glexec runtime dependency

* Tue May 28 2013 Brian Lin <blin@cs.wisc.edu> - 7.9.6-7
- Mark /usr/share/osg/sysconfig/condor as non-config file

* Thu May 23 2013 Brian Lin <blin@cs.wisc.edu> - 7.9.6-6
- Rebuild against fixed glite-ce-cream-client-api-c

* Wed May 22 2013 Brian Lin <blin@cs.wisc.edu> - 7.9.6-5
- Enable plumage for x86{,_64}

* Wed May 22 2013 Brian Lin <blin@cs.wisc.edu> - 7.9.6-4
- Enable cgroups for EL6

* Tue May 21 2013 Brian Lin <blin@cs.wisc.edu> - 7.9.6-3
- Building with blahp/cream

* Tue May 21 2013 Brian Lin <blin@cs.wisc.edu> - 7.9.6-2
- Build without blahp/cream

* Tue May 21 2013 Brian Lin <blin@cs.wisc.edu> - 7.9.6-1
- New version

* Wed May 08 2013 Matyas Selmeci <matyas@cs.wisc.edu> - 7.8.8-1
- New version
- Removed condor_glidein -- was removed upstream

* Wed Feb 13 2013 Dave Dykstra <dwd@fnal.gov> - 7.8.6-3
- Renamed /etc/sysconfig/condor-lcmaps-env to /usr/share/osg/sysconfig/condor
  to match the new OSG method for handling daemon environment variables, 
  which keeps non-replaceable settings out of /etc/sysonfig
- Change settings in /usr/share/osg/sysconfig/condor to use the latest variable
  name LLGT_LIFT_PRIVILEGED_PROTECTION instead of LLGT4_NO_CHANGE_USER,
  eliminate obsolete variable LLGT_VOMS_DISABLE_CREDENTIAL_CHECK, and change
  the default debug level from 3 to 2.

* Fri Dec 21 2012 Matyas Selmeci <matyas@cs.wisc.edu> - 7.8.6-2
- Patch to fix default BATCH_GAHP config value (#SOFTWARE-873)

* Thu Oct 25 2012 Matyas Selmeci <matyas@cs.wisc.edu> - 7.8.6-1
- New version

* Mon Oct 22 2012 Matyas Selmeci <matyas@cs.wisc.edu> - 7.8.5-1
- New version

* Wed Sep 19 2012 Matyas Selmeci <matyas@cs.wisc.edu> - 7.8.4-1
- New version

* Fri Sep 07 2012 Matyas Selmeci <matyas@cs.wisc.edu> - 7.8.3-1
- New version

* Mon Aug 27 2012 Matyas Selmeci <matyas@cs.wisc.edu> - 7.8.2-2
- Add patch to fix unnecessary GSI callouts (condor_gt2104_pt2.patch in gittrac #2104)
- Fixed BLClient location

* Tue Aug 14 2012 Matyas Selmeci <matyas@cs.wisc.edu> - 7.8.2-1
- New version

* Mon Jul 30 2012 Matyas Selmeci <matyas@cs.wisc.edu> - 7.8.1-7
- Put cream_gahp into separate subpackage

* Mon Jul 16 2012 Matyas Selmeci <matyas@cs.wisc.edu> - 7.8.1-6
- Remove cream_el6.patch; change proper_cream.diff to work on both el5 and el6
  instead.

* Thu Jul 05 2012 Matyas Selmeci <matyas@cs.wisc.edu> - 7.8.1-5
- Bump to rebuild

* Tue Jun 26 2012 Matyas Selmeci <matyas@cs.wisc.edu> - 7.8.1-4
- Add CREAM

* Tue Jun 19 2012 Matyas Selmeci <matyas@cs.wisc.edu> - 7.8.1-3
- Add Provides lines for classads and classads-devel

* Mon Jun 18 2012 Matyas Selmeci <matyas@cs.wisc.edu> - 7.8.1-2
- Add environment variables for interacting with lcmaps (condor-lcmaps-env)

* Fri Jun 15 2012 Matyas Selmeci <matyas@cs.wisc.edu> - 7.8.1-1
- Version bump

* Wed Jun 13 2012 Matyas Selmeci <matyas@cs.wisc.edu> - 7.8.0-3
- Fix wrong paths for shared libraries

* Wed Jun 13 2012 Matyas Selmeci <matyas@cs.wisc.edu> - 7.8.0-2
- Build blahp

* Thu May 31 2012 Matyas Selmeci <matyas@cs.wisc.edu> - 7.8.0-1
- Version bump
- Updated condor_config.generic.patch
- Removed glexec-patch.diff

* Sun Apr  1 2012 Alain Roy <roy@cs.wisc.edu> - 7.6.6-4
- Backported patch from Condor 7.7 to fix glexec bugs
- Enabled glexec

* Fri Feb 10 2012 Derek Weitzel <dweitzel@cse.unl.edu> - 7.6.6-3
- Adding sticky bit to condor_root_switchboard

* Wed Jan 18 2012 Derek Weitzel <dweitzel@cse.unl.edu> - 7.6.6-2
- Added support for rhel6

* Wed Jan 18 2012 Tim Cartwright <cat@cs.wisc.edu> - 7.6.6-1
- Updated to upstream tagged 7.6.6 release

* Wed Jan 11 2012 Tim Cartwright <cat@cs.wisc.edu> - 7.6.4-1
- Simplified revision number

* Tue Nov 29 2011 Derek Weitzel <dweitzel@cse.unl.edu> - 7.6.4-0.6.2
- Rebasing to 7.6.4

* Fri Oct 28 2011 Matyas Selmeci <matyas@cs.wisc.edu> - 7.6.2-0.6.3
- rebuilt

* Mon Sep 12 2011 Matyas Selmeci <matyas@cs.wisc.edu> - 7.6.2-0.6.2
- Rev bump to rebuild with updated Globus libs

* Thu Aug 11 2011 Derek Weitzel <dweitzel@cse.unl.edu> - 7.6.2-0.5.2
- Updated to upstream official 7.6.2 release

* Thu Aug 04 2011 Derek Weitzel <dweitzel@cse.unl.edu> - 7.6.2-0.5.672537b1git.1
- Made LOCAL_DIR always point to /var/lib/condor rather than TILDE

* Wed Jun  8 2011 <bbockelm@cse.unl.edu> - 7.7.0-0.5
- Start to break build products into conditionals for future EPEL5 support.
- Begun integration of a systemd service file.

* Tue Jun  7 2011 <matt@redhat> - 7.7.0-0.4
- Added tmpfiles.d/condor.conf (BZ711456)

* Tue Jun  7 2011 <matt@redhat> - 7.7.0-0.3
- Fast forward to 7.7.0 pre-release at 1babb324
- Catch libdeltacloud 0.8 update

* Fri May 20 2011 <matt@redhat> - 7.7.0-0.2
- Added GSI support, dependency on Globus

* Fri May 13 2011 <matt@redhat> - 7.7.0-0.1
- Fast forward to 7.7.0 pre-release at 79952d6b
- Introduced ec2_gahp
- 79952d6b brings schema expectations inline with Cumin

* Tue May 10 2011 <matt@redhat> - 7.6.1-0.1
- Upgrade to 7.6.0 release, pre-release of 7.6.1 at 5617a464
- Upstreamed patch: log_lock_run.patch
- Introduced condor-classads to obsolete classads
- Introduced condor-aviary, package of the aviary contrib
- Introduced condor-deltacloud-gahp
- Introduced condor-qmf, package of the mgmt/qmf contrib
- Transitioned from LOCAL_CONFIG_FILE to LOCAL_CONFIG_DIR
- Stopped building against gSOAP,
-  use aviary over birdbath and ec2_gahp (7.7.0) over amazon_gahp

* Tue Feb 08 2011 Fedora Release Engineering <rel-eng@lists.fedoraproject.org> - 7.5.5-2
- Rebuilt for https://fedoraproject.org/wiki/Fedora_15_Mass_Rebuild

* Thu Jan 27 2011 <matt@redhat> - 7.5.5-1
- Rebase to 7.5.5 release
-  configure+imake -> cmake
-  Removed patches:
-   only_dynamic_unstripped.patch
-   gsoap-2.7.16-wsseapi.patch
-   gsoap-2.7.16-dom.patch
-  man pages are now built with source
-  quill is no longer present
-  condor_shared_port added
-  condor_power added
-  condor_credd added
-  classads now built from source

* Thu Jan 13 2011 <matt@redhat> - 7.4.4-1
- Upgrade to 7.4.4 release
- Upstreamed: stdsoap2.h.patch.patch

* Mon Aug 23 2010  <matt@redhat> - 7.4.3-1
- Upgrade to 7.4.3 release
- Upstreamed: dso_link_change

* Fri Jun 11 2010  <matt@redhat> - 7.4.2-2
- Rebuild for classads DSO version change (1:0:0)
- Updated stdsoap2.h.patch.patch for gsoap 2.7.16
- Added gsoap-2.7.16-wsseapi/dom.patch for gsoap 2.7.16

* Wed Apr 21 2010  <matt@redhat> - 7.4.2-1
- Upgrade to 7.4.2 release

* Tue Jan  5 2010  <matt@redhat> - 7.4.1-1
- Upgrade to 7.4.1 release
- Upstreamed: guess_version_from_release_dir, fix_platform_check
- Security update (BZ549577)

* Fri Dec  4 2009  <matt@redhat> - 7.4.0-1
- Upgrade to 7.4.0 release
- Fixed POSTIN error (BZ540439)
- Removed NOTICE.txt source, now provided by upstream
- Removed no_rpmdb_query.patch, applied upstream
- Removed no_basename.patch, applied upstream
- Added only_dynamic_unstripped.patch to reduce build time
- Added guess_version_from_release_dir.patch, for previous
- Added fix_platform_check.patch
- Use new --with-platform, to avoid modification of make_final_tarballs
- Introduced vm-gahp package to hold libvirt deps

* Fri Aug 28 2009  <matt@redhat> - 7.2.4-1
- Upgrade to 7.2.4 release
- Removed gcc44_const.patch, accepted upstream
- New log, lock, run locations (BZ502175)
- Filtered innocuous semanage message

* Fri Aug 21 2009 Tomas Mraz <tmraz@redhat.com> - 7.2.1-3
- rebuilt with new openssl

* Fri Jul 24 2009 Fedora Release Engineering <rel-eng@lists.fedoraproject.org> - 7.2.1-2
- Rebuilt for https://fedoraproject.org/wiki/Fedora_12_Mass_Rebuild

* Wed Feb 25 2009  <matt@redhat> - 7.2.1-1
- Upgraded to 7.2.1 release
- Pruned changes accepted upstream from condor_config.generic.patch
- Removed Requires in favor of automatic dependencies on SONAMEs
- Added no_rmpdb_query.patch to avoid rpm -q during a build

* Tue Feb 24 2009 Fedora Release Engineering <rel-eng@lists.fedoraproject.org> - 7.2.0-5
- Rebuilt for https://fedoraproject.org/wiki/Fedora_11_Mass_Rebuild

* Thu Jan 15 2009 Tomas Mraz <tmraz@redhat.com> - 7.2.0-4
- rebuild with new openssl

* Wed Jan 14 2009  <matt@redhat> - 7.2.0-3
- Fixed regression: initscript was on by default, now off again

* Thu Jan  8 2009  <matt@redhat> - 7.2.0-2
- (Re)added CONDOR_DEVELOPERS=NONE to the default condor_config.local
- Added missing Obsoletes for condor-static (thanks Michael Schwendt)

* Wed Jan  7 2009  <matt@redhat> - 7.2.0-1
- Upgraded to 7.2.0 release
- Removed -static package
- Added Fedora specific buildid
- Enabled KBDD, daemon to monitor X usage on systems with only USB devs
- Updated install process

* Wed Oct  8 2008  <matt@redhat> - 7.0.5-1
- Rebased on 7.0.5, security update

* Wed Aug  6 2008  <mfarrellee@redhat> - 7.0.4-1
- Updated to 7.0.4 source
- Stopped using condor_configure in install step

* Tue Jun 10 2008  <mfarrellee@redhat> - 7.0.2-1
- Updated to 7.0.2 source
- Updated config, specifically HOSTALLOW_WRITE, for Personal Condor setup
- Added condor_config.generic

* Mon Apr  7 2008  <mfarrellee@redhat> - 7.0.0-8
- Modified init script to be off by default, resolves bz441279

* Fri Apr  4 2008  <mfarrellee@redhat> - 7.0.0-7
- Updated to handle changes in gsoap dependency

* Mon Feb 11 2008  <mfarrellee@redhat> - 7.0.0-6
- Added note about how to download the source
- Added generate-tarball.sh script

* Sun Feb 10 2008  <mfarrellee@redhat> - 7.0.0-5
- The gsoap package is compiled with --disable-namespaces, which means
  soap_set_namespaces is required after each soap_init. The
  gsoap_nonamespaces.patch handles this.

* Fri Feb  8 2008  <mfarrellee@redhat> - 7.0.0-4
- Added patch to detect GCC 4.3.0 on F9
- Added patch to detect GLIBC 2.7.90 on F9
- Added BuildRequires: autoconf to allow for regeneration of configure
  script after GCC 4.3.0 detection and GLIBC 2.7.90 patches are
  applied
- Condor + GCC 4.3.0 + -O2 results in an internal compiler error
  (BZ 432090), so -O2 is removed from optflags for the time
  being. Thanks to Mike Bonnet for the suggestion on how to filter
  -O2.

* Tue Jan 22 2008  <mfarrellee@redhat> - 7.0.0-3
- Update to UW's really-final source for Condor 7.0.0 stable series
  release. It is based on the 72173 build with minor changes to the
  configure.ac related to the SRB external version.
- In addition to removing externals from the UW tarball, the NTconfig
  directory was removed because it had not gone through IP audit.

* Tue Jan 22 2008  <mfarrellee@redhat> - 7.0.0-2
- Update to UW's final source for Condor 7.0.0 stable series release

* Thu Jan 10 2008  <mfarrellee@redhat> - 7.0.0-1
- Initial package of Condor's stable series under ASL 2.0
- is_clipped.patch replaced with --without-full-port option to configure
- zlib_is_soft.patch removed, outdated by configure.ac changes
- removed autoconf dependency needed for zlib_is_soft.patch

* Tue Dec  4 2007  <mfarrellee@redhat> - 6.9.5-2
- SELinux was stopping useradd in pre because files specified root as
  the group owner for /var/lib/condor, fixed, much thanks to Phil Knirsch

* Fri Nov 30 2007  <mfarrellee@redhat> - 6.9.5-1
- Fixed release tag
- Added gSOAP support and packaged WSDL files

* Thu Nov 29 2007  <mfarrellee@redhat> - 6.9.5-0.2
- Packaged LSB init script
- Changed pre to not create the condor user's home directory, it is
  now a directory owned by the package

* Thu Nov 29 2007  <mfarrellee@redhat> - 6.9.5-0.1
- Condor 6.9.5 release, the 7.0.0 stable series candidate
- Removed x86_64_no_multilib-200711091700cvs.patch, merged upstream
- Added patch to make zlib a soft requirement, which it should be
- Disabled use of smp_mflags because of make dependency issues
- Explicitly not packaging WSDL files until the SOAP APIs are available

* Tue Nov 20 2007  <mfarrellee@redhat> - 6.9.5-0.3.200711091700cvs
- Rebuild for repo inheritance update: dependencies are now pulled
  from RHEL 5 U1 before RH Application Stack

* Thu Nov 15 2007 <mfarrellee@redhat> - 6.9.5-0.2.200711091700cvs
- Added support for building on x86_64 without multilib packages
- Made the install section more flexible, reduced need for
  make_final_tarballs to be updated

* Fri Nov 9 2007 <mfarrellee@redhat> - 6.9.5-0.1.200711091700cvs
- Working source with new ASL 2.0 license

* Fri Nov 9 2007 <mfarrellee@redhat> - 6.9.5-0.1.200711091330cvs
- Source is now stamped ASL 2.0, as of Nov 9 2007 1:30PM Central
- Changed license to ASL 2.0
- Fixed find in prep to work if no files have bad permissions
- Changed the name of the LICENSE file to match was is now release in
  the source tarball

* Tue Nov 6 2007  <mfarrellee@redhat> - 6.9.5-0.1.rc
- Added m4 dependency not in RHEL 5.1's base
- Changed chmod a-x script to use find as more files appear to have
  improper execute bits set
- Added ?dist to Release:
- condor_privsep became condor_root_switchboard

* Tue Sep 11 2007  <mfarrellee@redhat> - 6.9.5-0.3.20070907cvs
- Instead of releasing libcondorapi.so, which is improperly created
  and poorly versioned, we release libcondorapi.a, which is apparently
  more widely used, in a -static package
- Instead of installing the stripped tarball, the unstripped is now
  installed, which gives a nice debuginfo package
- Found and fixed permissions problems on a number of src files,
  issue raised by rpmlint on the debuginfo package

* Mon Sep 10 2007  <mfarrellee@redhat> - 6.9.5-0.2.20070907cvs
- Updated pre section to create condor's home directory with adduser, and
  removed _var/lib/condor from files section
- Added doc LICENSE.TXT to all files sections
- Shortened lines longer than 80 characters in this spec (except the sed line)
- Changed install section so untar'ing a release can handle fedora7 or fedora8
- Simplified the site.def and config file updates (sed + mv over mv + sed + rm)
- Added a patch (fedora_rawhide_7.91-20070907cvs.patch) to support building on
  a fedora 7.91 (current Rawhide) release
- Moved the examples from /usr/share/doc/condor... into builddir and just
  marked them as documentation
- Added a number of dir directives to force all files to be listed, no implicit
  inclusion

* Fri Sep  7 2007  <mfarrellee@redhat> - 6.9.5-0.1.20070907cvs
- Initial release<|MERGE_RESOLUTION|>--- conflicted
+++ resolved
@@ -1897,7 +1897,14 @@
 %endif
 
 %changelog
-<<<<<<< HEAD
+* Thu Sep 29 2016 Tim Theisen <tim@cs.wisc.edu> - 8.4.9-1
+- The condor_startd removes orphaned Docker containers on restart
+- Job Router and HTCondor-C job job submission prompts schedd reschedule
+- Fixed bugs in the Job Router's hooks
+- Improved systemd integration on Enterprise Linux 7
+- Upped default number of Chirp attributes to 100, and made it configurable
+- Fixed a bug where variables starting with STARTD. or STARTER. were ignored
+
 * Tue Aug 02 2016 Tim Theisen <tim@cs.wisc.edu> - 8.5.6-1
 - The -batch output for condor_q is now the default
 - Python bindings for job submission and machine draining
@@ -1908,15 +1915,6 @@
 - More flexible ordering of DAGMan commands
 - Efficient PBS and SLURM job monitoring
 - Simplified leases for grid universe jobs
-=======
-* Thu Sep 29 2016 Tim Theisen <tim@cs.wisc.edu> - 8.4.9-1
-- The condor_startd removes orphaned Docker containers on restart
-- Job Router and HTCondor-C job job submission prompts schedd reschedule
-- Fixed bugs in the Job Router's hooks
-- Improved systemd integration on Enterprise Linux 7
-- Upped default number of Chirp attributes to 100, and made it configurable
-- Fixed a bug where variables starting with STARTD. or STARTER. were ignored
->>>>>>> d297f4ea
 
 * Tue Jul 05 2016 Tim Theisen <tim@cs.wisc.edu> - 8.4.8-1
 - Fixed a memory leak triggered by the python htcondor.Schedd().query() call
