--- conflicted
+++ resolved
@@ -93,11 +93,7 @@
 --- a/src/condor_scripts/box_plugin.py
 +++ b/src/condor_scripts/box_plugin.py
 @@ -1,4 +1,4 @@
-<<<<<<< HEAD
--#!/usr/bin/env python2
-=======
 -#!/usr/bin/env python
->>>>>>> b7267c1b
 +#!/usr/bin/env python3
  
  import os
@@ -117,11 +113,7 @@
 --- a/src/condor_scripts/gdrive_plugin.py
 +++ b/src/condor_scripts/gdrive_plugin.py
 @@ -1,4 +1,4 @@
-<<<<<<< HEAD
--#!/usr/bin/env python2
-=======
 -#!/usr/bin/env python
->>>>>>> b7267c1b
 +#!/usr/bin/env python3
  
  import os
@@ -131,11 +123,7 @@
 --- a/src/condor_scripts/onedrive_plugin.py
 +++ b/src/condor_scripts/onedrive_plugin.py
 @@ -1,4 +1,4 @@
-<<<<<<< HEAD
--#!/usr/bin/env python2
-=======
 -#!/usr/bin/env python
->>>>>>> b7267c1b
 +#!/usr/bin/env python3
  
  import os
