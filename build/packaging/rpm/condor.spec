%define condor_version 1.0.0

# On EL7 don't terminate the build because of bad bytecompiling
%if 0%{?rhel} == 7
%define _python_bytecompile_errors_terminate_build 0
%endif

# Don't use changelog date in CondorVersion
%global source_date_epoch_from_changelog 0

# set uw_build to 0 for downstream (Fedora or EPEL)
# UW build includes stuff for testing and tarballs
%define uw_build 0

# Use devtoolset 11 for EL7
%define devtoolset 11
# Use gcc-toolset 13 for EL8 and later
%define gcctoolset 13

Summary: HTCondor: High Throughput Computing
Name: condor
Version: %{condor_version}
%global version_ %(tr . _ <<< %{version})

%if 0%{?suse_version}
%global _libexecdir %{_exec_prefix}/libexec
%if %{suse_version} == 1500
%global dist .leap15
%endif
%endif

# Edit the %condor_release to set the release number
%define condor_release 1
Release: %{condor_release}%{?dist}

License: Apache-2.0
Group: Applications/System
URL: https://htcondor.org/

# Do not check .so files in condor's library directory
%global __provides_exclude_from ^%{_libdir}/%{name}/.*\\.so.*$

# Do not provide libfmt
%global __requires_exclude ^libfmt\\.so.*$

Source0: %{name}-%{condor_version}.tar.gz

Source8: htcondor.pp

# Patch credmon-oauth to use Python 2 on EL7
Patch1: rhel7-python2.patch

BuildRoot: %(mktemp -ud %{_tmppath}/%{name}-%{version}-%{release}-XXXXXX)

BuildRequires: cmake
BuildRequires: pcre2-devel
BuildRequires: openssl-devel
BuildRequires: krb5-devel
%if ! 0%{?amzn}
BuildRequires: libvirt-devel
%endif
BuildRequires: bind-utils
BuildRequires: libX11-devel
BuildRequires: libXScrnSaver-devel
%if 0%{?suse_version}
BuildRequires: openldap2-devel
%else
BuildRequires: openldap-devel
%endif
%if 0%{?rhel} == 7
BuildRequires: cmake3
BuildRequires: python-devel
BuildRequires: python-setuptools
%else
BuildRequires: cmake >= 3.16
%endif
BuildRequires: python3-devel
BuildRequires: python3-setuptools
%if 0%{?rhel} >= 8
BuildRequires: boost-devel
%endif
%if 0%{?suse_version}
BuildRequires: rpm-config-SUSE
%else
BuildRequires: redhat-rpm-config
%endif
BuildRequires: sqlite-devel
BuildRequires: perl(Data::Dumper)

BuildRequires: glibc-static
BuildRequires: gcc-c++
BuildRequires: libuuid-devel
BuildRequires: patch
BuildRequires: pam-devel
%if 0%{?suse_version}
BuildRequires: mozilla-nss-devel
%else
BuildRequires: nss-devel
%endif
BuildRequires: openssl-devel
BuildRequires: libxml2-devel
%if 0%{?suse_version}
BuildRequires: libexpat-devel
%else
BuildRequires: expat-devel
%endif
BuildRequires: perl(Archive::Tar)
BuildRequires: perl(XML::Parser)
BuildRequires: perl(Digest::MD5)
%if 0%{?rhel} >= 8 || 0%{?fedora} || 0%{?suse_version}
BuildRequires: python3-devel
%else
BuildRequires: python-devel
%endif
BuildRequires: libcurl-devel

# Authentication build requirements
%if ! 0%{?amzn}
BuildRequires: voms-devel
%endif
BuildRequires: munge-devel
BuildRequires: scitokens-cpp-devel

%if 0%{?rhel} == 7 && 0%{?devtoolset}
BuildRequires: which
BuildRequires: devtoolset-%{devtoolset}-toolchain
%endif

%if 0%{?rhel} >= 8 && 0%{?gcctoolset}
BuildRequires: which
BuildRequires: gcc-toolset-%{gcctoolset}
%endif

%if  0%{?suse_version}
BuildRequires: gcc11
BuildRequires: gcc11-c++
%endif

%if 0%{?rhel} == 7 && ! 0%{?amzn}
BuildRequires: python36-devel
BuildRequires: boost169-devel
BuildRequires: boost169-static
%endif

%if 0%{?rhel} >= 8
BuildRequires: boost-static
%endif

%if 0%{?rhel} == 7 && ! 0%{?amzn}
BuildRequires: python3-devel
BuildRequires: boost169-python2-devel
BuildRequires: boost169-python3-devel
%else
%if  0%{?suse_version}
BuildRequires: libboost_python-py3-1_75_0-devel
%else
BuildRequires: boost-python3-devel
%endif
%endif
BuildRequires: libuuid-devel
%if 0%{?suse_version}
Requires: libuuid1
%else
Requires: libuuid
%endif

BuildRequires: systemd-devel
%if 0%{?suse_version}
BuildRequires: systemd
%else
BuildRequires: systemd-units
%endif
Requires: systemd

%if 0%{?rhel} == 7
BuildRequires: python36-sphinx python36-sphinx_rtd_theme
%endif

%if 0%{?rhel} >= 8 || 0%{?amzn} || 0%{?fedora}
BuildRequires: python3-sphinx python3-sphinx_rtd_theme
%endif

%if 0%{?suse_version}
BuildRequires: python3-Sphinx python3-sphinx_rtd_theme
%endif

# openssh-server needed for condor_ssh_to_job
Requires: openssh-server

# net-tools needed to provide netstat for condor_who
Requires: net-tools

# Perl modules required for condor_gather_info
Requires: perl(Date::Manip)
Requires: perl(FindBin)

# cryptsetup needed for encrypted LVM execute partitions
Requires: cryptsetup

Requires: /usr/sbin/sendmail

# Useful tools are using the Python bindings
Requires: python3-condor = %{version}-%{release}
# The use the python-requests library in EPEL is based Python 3.6
# However, Amazon Linux 2 has Python 3.7
%if ! 0%{?amzn}
%if 0%{?rhel} == 7
Requires: python36-requests
%else
Requires: python3-requests
%endif
%endif

%if 0%{?rhel} == 7
Requires: python2-condor = %{version}-%{release}
# For some reason OSG VMU tests need python-request
Requires: python-requests
%endif

Requires(post): /sbin/ldconfig
Requires(postun): /sbin/ldconfig

%if 0%{?suse_version}
Requires(pre): shadow
Requires(post): systemd
Requires(preun): systemd
Requires(postun): systemd
%else
Requires(pre): shadow-utils
Requires(post): systemd-units
Requires(preun): systemd-units
Requires(postun): systemd-units
%endif

%if 0%{?rhel} == 7
Requires(post): systemd-sysv
Requires(post): policycoreutils-python
Requires(post): selinux-policy-targeted >= 3.13.1-102
%endif

%if 0%{?rhel} >= 8 || 0%{?fedora} || 0%{?suse_version}
Requires(post): python3-policycoreutils
%if ! 0%{?suse_version}
Requires(post): selinux-policy-targeted
%endif
%endif

# Require libraries that we dlopen
# Ganglia is optional as well as nVidia and cuda libraries
%if ! 0%{?amzn}
%if 0%{?suse_version}
Requires: libvomsapi1
%else
Requires: voms
%endif
%endif
%if 0%{?suse_version}
Requires: krb5
Requires: libcom_err2
Requires: libmunge2
Requires: libopenssl1_1
Requires: libSciTokens0
Requires: libsystemd0
%else
Requires: krb5-libs
Requires: libcom_err
Requires: munge-libs
Requires: openssl-libs
Requires: scitokens-cpp >= 0.6.2
Requires: systemd-libs
%endif
Requires: rsync
Requires: condor-upgrade-checks

# Support OSDF client
Requires: pelican >= 7.15.1
Requires: pelican-osdf-compat >= 7.15.1

# Require tested Apptainer
%if 0%{?rhel} != 7
%if 0%{?suse_version}
# Unfortunately, openSUSE is lagging behind
Requires: apptainer >= 1.3.6
%else
Requires: apptainer >= 1.3.6
%endif
%endif

%if 0%{?rhel} != 7
# Ensure that our bash completions work
Recommends: bash-completion
%endif

#From /usr/share/doc/setup/uidgid (RPM: setup-2.12.2-11)
#Provides: user(condor) = 64
#Provides: group(condor) = 64

%if 0%{?rhel} == 7
# Standard Universe discontinued as of 8.9.0
Obsoletes: %{name}-std-universe < 8.9.0
Provides: %{name}-std-universe = %{version}-%{release}

# Cream gahp discontinued as of 8.9.9
Obsoletes: %{name}-cream-gahp < 8.9.9
Provides: %{name}-cream-gahp = %{version}-%{release}

# 32-bit shadow discontinued as of 8.9.9
Obsoletes: %{name}-small-shadow < 8.9.9
Provides: %{name}-small-shadow = %{version}-%{release}
%endif

%if 0%{?rhel} <= 8
# external-libs package discontinued as of 8.9.9
Obsoletes: %{name}-external-libs < 8.9.9
Provides: %{name}-external-libs = %{version}-%{release}

# Bosco package discontinued as of 9.5.0
Obsoletes: %{name}-bosco < 9.5.0
Provides: %{name}-bosco = %{version}-%{release}

# Blahp provided by condor-blahp as of 9.5.0
Provides: blahp = %{version}-%{release}
Obsoletes: blahp < 9.5.0
%endif

# externals package discontinued as of 10.8.0
Obsoletes: %{name}-externals < 10.8.0
Provides: %{name}-externals = %{version}-%{release}

# blahp package discontinued as of 10.8.0
Obsoletes: %{name}-blahp < 10.8.0
Provides: %{name}-blahp = %{version}-%{release}

# procd package discontinued as of 10.8.0
Obsoletes: %{name}-procd < 10.8.0
Provides: %{name}-procd = %{version}-%{release}

# all package discontinued as of 10.8.0
Obsoletes: %{name}-all < 10.8.0
Provides: %{name}-all = %{version}-%{release}

# classads package discontinued as of 10.8.0
Obsoletes: %{name}-classads < 10.8.0
Provides: %{name}-classads = %{version}-%{release}

# classads-devel package discontinued as of 10.8.0
Obsoletes: %{name}-classads-devel < 10.8.0
Provides: %{name}-classads-devel = %{version}-%{release}

%if 0%{?suse_version}
%debug_package
%endif

%description
HTCondor is a specialized workload management system for
compute-intensive jobs. Like other full-featured batch systems, HTCondor
provides a job queuing mechanism, scheduling policy, priority scheme,
resource monitoring, and resource management. Users submit their
serial or parallel jobs to HTCondor, HTCondor places them into a queue,
chooses when and where to run the jobs based upon a policy, carefully
monitors their progress, and ultimately informs the user upon
completion.

#######################
%package devel
Summary: Development files for HTCondor
Group: Applications/System

%description devel
Development files for HTCondor

%if %uw_build
#######################
%package tarball
Summary: Files needed to build an HTCondor tarball
Group: Applications/System

%description tarball
Files needed to build an HTCondor tarball

%endif

#######################
%package kbdd
Summary: HTCondor Keyboard Daemon
Group: Applications/System
Requires: %name = %version-%release

%description kbdd
The condor_kbdd monitors logged in X users for activity. It is only
useful on systems where no device (e.g. /dev/*) can be used to
determine console idle time.

#######################
%if ! 0%{?amzn}
%package vm-gahp
Summary: HTCondor's VM Gahp
Group: Applications/System
Requires: %name = %version-%release
Requires: libvirt

%description vm-gahp
The condor_vm-gahp enables the Virtual Machine Universe feature of
HTCondor. The VM Universe uses libvirt to start and control VMs under
HTCondor's Startd.

%endif

#######################
%package test
Summary: HTCondor Self Tests
Group: Applications/System
Requires: %name = %version-%release

%description test
A collection of tests to verify that HTCondor is operating properly.

#######################
%if 0%{?rhel} <= 7 && 0%{?fedora} <= 31
%package -n python2-condor
Summary: Python bindings for HTCondor
Group: Applications/System
Requires: python >= 2.2
Requires: python2-cryptography
Requires: %name = %version-%release
%{?python_provide:%python_provide python2-condor}
%if 0%{?rhel} >= 7
Requires: boost169-python2
%endif
# Remove before F30
Provides: %{name}-python = %{version}-%{release}
Provides: %{name}-python%{?_isa} = %{version}-%{release}
Obsoletes: %{name}-python < %{version}-%{release}

%description -n python2-condor
The python bindings allow one to directly invoke the C++ implementations of
the ClassAd library and HTCondor from python
%endif


%if 0%{?rhel} >= 7 || 0%{?fedora} || 0%{?suse_version}
#######################
%package -n python3-condor
Summary: Python bindings for HTCondor
Group: Applications/System
Requires: %name = %version-%release
%if 0%{?rhel} == 7
Requires: boost169-python3
%else
%if 0%{?suse_version}
Requires: libboost_python-py3-1_75_0
%else
Requires: boost-python3
%endif
%endif
Requires: python3
%if 0%{?rhel} != 7
Requires: python3-cryptography
%endif

%description -n python3-condor
The python bindings allow one to directly invoke the C++ implementations of
the ClassAd library and HTCondor from python
%endif


#######################
%package credmon-local
Summary: Local issuer credmon for HTCondor
Group: Applications/System
Requires: %name = %version-%release
%if 0%{?rhel} == 7
Requires: python2-condor = %{version}-%{release}
Requires: python-six
Requires: python2-cryptography
Requires: python2-scitokens
%else
Requires: python3-condor = %{version}-%{release}
Requires: python3-six
Requires: python3-cryptography
Requires: python3-scitokens
%endif

%description credmon-local
The local issuer credmon allows users to obtain credentials from an
admin-configured private SciToken key on the access point and to use those
credentials securely inside running jobs.


#######################
%package credmon-oauth
Summary: OAuth2 credmon for HTCondor
Group: Applications/System
Requires: %name = %version-%release
Requires: condor-credmon-local = %{version}-%{release}
%if 0%{?rhel} == 7
Requires: python2-requests-oauthlib
Requires: python-flask
Requires: mod_wsgi
%else
Requires: python3-requests-oauthlib
Requires: python3-flask
Requires: python3-mod_wsgi
%endif
Requires: httpd

%description credmon-oauth
The OAuth2 credmon allows users to obtain credentials from configured
OAuth2 endpoints and to use those credentials securely inside running jobs.


#######################
%package credmon-vault
Summary: Vault credmon for HTCondor
Group: Applications/System
Requires: %name = %version-%release
Requires: python3-condor = %{version}-%{release}
Requires: python3-six
%if 0%{?rhel} == 7 && ! 0%{?amzn}
Requires: python36-cryptography
%endif
%if 0%{?rhel} >= 8
Requires: python3-cryptography
%endif
%if %uw_build
# Although htgettoken is only needed on the submit machine and
#  condor-credmon-vault is needed on both the submit and credd machines,
#  htgettoken is small so it doesn't hurt to require it in both places.
Requires: htgettoken >= 1.1
%endif
Conflicts: %name-credmon-local

%description credmon-vault
The Vault credmon allows users to obtain credentials from Vault using
htgettoken and to use those credentials securely inside running jobs.

#######################
%package -n minicondor
Summary: Configuration for a single-node HTCondor
Group: Applications/System
Requires: %name = %version-%release
%if 0%{?rhel} >= 7 || 0%{?fedora} || 0%{?suse_version}
Requires: python3-condor = %version-%release
%endif

%description -n minicondor
This example configuration is good for trying out HTCondor for the first time.
It only configures the IPv4 loopback address, turns on basic security, and
shortens many timers to be more responsive.

#######################
%package ap
Summary: Configuration for an Access Point
Group: Applications/System
Requires: %name = %version-%release
%if 0%{?rhel} >= 7 || 0%{?fedora} || 0%{?suse_version}
Requires: python3-condor = %version-%release
%endif

%description ap
This example configuration is good for installing an Access Point.
After installation, one could join a pool or start an annex.

#######################
%package ep
Summary: Configuration for an Execution Point
Group: Applications/System
Requires: %name = %version-%release
%if 0%{?rhel} >= 7 || 0%{?fedora} || 0%{?suse_version}
Requires: python3-condor = %version-%release
%endif

%description ep
This example configuration is good for installing an Execution Point.
After installation, one could join a pool or start an annex.

#######################
%package annex-ec2
Summary: Configuration and scripts to make an EC2 image annex-compatible
Group: Applications/System
Requires: %name = %version-%release
Requires(post): /sbin/chkconfig
Requires(preun): /sbin/chkconfig

%description annex-ec2
Configures HTCondor to make an EC2 image annex-compatible.  Do NOT install
on a non-EC2 image.

%files annex-ec2
%_libexecdir/condor/condor-annex-ec2
%{_unitdir}/condor-annex-ec2.service
%config(noreplace) %_sysconfdir/condor/config.d/50ec2.config
%config(noreplace) %_sysconfdir/condor/master_shutdown_script.sh

%post annex-ec2
/bin/systemctl enable condor-annex-ec2

%preun annex-ec2
if [ $1 == 0 ]; then
    /bin/systemctl disable condor-annex-ec2
fi

#######################
%package upgrade-checks
Summary: Script to check for manual interventions needed to upgrade
Group: Applications/System

%description upgrade-checks
Examines the current HTCondor installation and recommends changes to ensure
a smooth upgrade to a subsequent HTCondor version.

%files upgrade-checks
%_bindir/condor_upgrade_check

%pre
getent group condor >/dev/null || groupadd -r condor
getent passwd condor >/dev/null || \
  useradd -r -g condor -d %_var/lib/condor -s /sbin/nologin \
    -c "Owner of HTCondor Daemons" condor
exit 0


%prep
# For release tarballs
%setup -q -n %{name}-%{condor_version}

# Patch credmon-oauth to use Python 2 on EL7
%if 0%{?rhel} == 7
%patch1 -p1
%endif

# fix errant execute permissions
find src -perm /a+x -type f -name "*.[Cch]" -exec chmod a-x {} \;


%build

%if 0%{?suse_version}
export CC=/usr/bin/gcc-11
export CXX=/usr/bin/g++-11
%endif

%if 0%{?rhel} == 7 && 0%{?devtoolset}
. /opt/rh/devtoolset-%{devtoolset}/enable
export CC=$(which cc)
export CXX=$(which c++)
%endif

%if 0%{?rhel} >= 8 && 0%{?gcctoolset}
. /opt/rh/gcc-toolset-%{gcctoolset}/enable
export CC=$(which cc)
export CXX=$(which c++)
%endif

# build man files
%if 0%{?amzn}
# if this environment variable is set, sphinx-build cannot import markupsafe
env -u RPM_BUILD_ROOT make -C docs man
%else
%if 0%{?rhel} == 7
make -C docs SPHINXBUILD=sphinx-build-3.6 man
%else
make -C docs man
%endif
%endif

%if %uw_build
%define condor_build_id UW_development
%define condor_git_sha -1
%endif

# Any changes here should be synchronized with
# ../debian/rules 

%if 0%{?suse_version}
%cmake \
%else
%cmake3 \
%endif
%if %uw_build
       -DBUILDID:STRING=%condor_build_id \
       -DPLATFORM:STRING=${NMI_PLATFORM:-unknown} \
%if "%{condor_git_sha}" != "-1"
       -DCONDOR_GIT_SHA:STRING=%condor_git_sha \
%endif
       -DBUILD_TESTING:BOOL=TRUE \
%else
       -DBUILD_TESTING:BOOL=FALSE \
%endif
%if 0%{?suse_version}
       -DCMAKE_SHARED_LINKER_FLAGS="%{?build_ldflags} -Wl,--as-needed -Wl,-z,now" \
%endif
%if 0%{?rhel} == 7 || 0%{?rhel} == 8
       -DPython3_EXECUTABLE=%__python3 \
%endif
       -DCMAKE_SKIP_RPATH:BOOL=TRUE \
       -DPACKAGEID:STRING=%{version}-%{condor_release} \
       -DCONDOR_PACKAGE_BUILD:BOOL=TRUE \
       -DCONDOR_RPMBUILD:BOOL=TRUE \
%if 0%{?amzn}
       -DWITH_VOMS:BOOL=FALSE \
       -DWITH_LIBVIRT:BOOL=FALSE \
%endif
       -DCMAKE_INSTALL_PREFIX:PATH=/

%if 0%{?amzn}
cd amazon-linux-build
%else
%if 0%{?rhel} == 9 || 0%{?fedora}
cd redhat-linux-build
%endif
%endif
make %{?_smp_mflags}
%if %uw_build
make %{?_smp_mflags} tests
%endif

%install
%if 0%{?amzn}
cd amazon-linux-build
%else
%if 0%{?rhel} == 9 || 0%{?fedora}
cd redhat-linux-build
%endif
%endif
# installation happens into a temporary location, this function is
# useful in moving files into their final locations
function populate {
  _dest="$1"; shift; _src="$*"
  mkdir -p "%{buildroot}/$_dest"
  mv $_src "%{buildroot}/$_dest"
}

rm -rf %{buildroot}
echo ---------------------------- makefile ---------------------------------
%if 0%{?suse_version}
cd build
%endif
make install DESTDIR=%{buildroot}

%if %uw_build
make tests-tar-pkg
# tarball of tests
%if 0%{?amzn}
cp -p %{_builddir}/%{name}-%{version}/amazon-linux-build/condor_tests-*.tar.gz %{buildroot}/%{_libdir}/condor/condor_tests-%{version}.tar.gz
%else
%if 0%{?rhel} == 9 || 0%{?fedora}
cp -p %{_builddir}/%{name}-%{version}/redhat-linux-build/condor_tests-*.tar.gz %{buildroot}/%{_libdir}/condor/condor_tests-%{version}.tar.gz
%else
%if 0%{?suse_version}
cp -p %{_builddir}/%{name}-%{version}/build/condor_tests-*.tar.gz %{buildroot}/%{_libdir}/condor/condor_tests-%{version}.tar.gz
%else
cp -p %{_builddir}/%{name}-%{version}/condor_tests-*.tar.gz %{buildroot}/%{_libdir}/condor/condor_tests-%{version}.tar.gz
%endif
%endif
%endif
%endif

# Drop in a symbolic link for backward compatibility
ln -s ../..%{_libdir}/condor/condor_ssh_to_job_sshd_config_template %{buildroot}/%_sysconfdir/condor/condor_ssh_to_job_sshd_config_template

%if %uw_build
%if 0%{?rhel} == 7 && ! 0%{?amzn}
# Drop in a link for backward compatibility for small shadow
ln -s condor_shadow %{buildroot}/%{_sbindir}/condor_shadow_s
%endif
%endif

populate /usr/share/doc/condor-%{version}/examples %{buildroot}/usr/share/doc/condor-%{version}/etc/examples/*

mkdir -p %{buildroot}/%{_sysconfdir}/condor
# the default condor_config file is not architecture aware and thus
# sets the LIB directory to always be /usr/lib, we want to do better
# than that. this is, so far, the best place to do this
# specialization. we strip the "lib" or "lib64" part from _libdir and
# stick it in the LIB variable in the config.
LIB=$(echo %{?_libdir} | sed -e 's:/usr/\(.*\):\1:')
if [ "$LIB" = "%_libdir" ]; then
  echo "_libdir does not contain /usr, sed expression needs attention"
  exit 1
fi

# Install the basic configuration, a Personal HTCondor config. Allows for
# yum install condor + service condor start and go.
mkdir -p -m0755 %{buildroot}/%{_sysconfdir}/condor/config.d
mkdir -p -m0700 %{buildroot}/%{_sysconfdir}/condor/passwords.d
mkdir -p -m0700 %{buildroot}/%{_sysconfdir}/condor/tokens.d

populate %_sysconfdir/condor/config.d %{buildroot}/usr/share/doc/condor-%{version}/examples/00-security
populate %_sysconfdir/condor/config.d %{buildroot}/usr/share/doc/condor-%{version}/examples/00-minicondor
populate %_sysconfdir/condor/config.d %{buildroot}/usr/share/doc/condor-%{version}/examples/00-access-point
populate %_sysconfdir/condor/config.d %{buildroot}/usr/share/doc/condor-%{version}/examples/00-execution-point
populate %_sysconfdir/condor/config.d %{buildroot}/usr/share/doc/condor-%{version}/examples/00-kbdd
populate %_sysconfdir/condor/config.d %{buildroot}/usr/share/doc/condor-%{version}/examples/50ec2.config

# Install a second config.d directory under /usr/share, used for the
# convenience of software built on top of Condor such as GlideinWMS.
mkdir -p -m0755 %{buildroot}/usr/share/condor/config.d

mkdir -p -m0755 %{buildroot}/%{_var}/log/condor
# Note we use %{_var}/lib instead of %{_sharedstatedir} for RHEL5 compatibility
mkdir -p -m0755 %{buildroot}/%{_var}/lib/condor/spool
mkdir -p -m0755 %{buildroot}/%{_var}/lib/condor/execute
mkdir -p -m0755 %{buildroot}/%{_var}/lib/condor/krb_credentials
mkdir -p -m2770 %{buildroot}/%{_var}/lib/condor/oauth_credentials


# not packaging configure/install scripts
%if ! %uw_build
rm -f %{buildroot}%{_bindir}/make-ap-from-tarball
rm -f %{buildroot}%{_bindir}/make-personal-from-tarball
rm -f %{buildroot}%{_sbindir}/condor_configure
rm -f %{buildroot}%{_sbindir}/condor_install
rm -f %{buildroot}/%{_mandir}/man1/condor_configure.1
rm -f %{buildroot}/%{_mandir}/man1/condor_install.1
%endif

mkdir -p %{buildroot}/%{_var}/www/wsgi-scripts/condor_credmon_oauth
mv %{buildroot}/%{_libexecdir}/condor/condor_credmon_oauth.wsgi %{buildroot}/%{_var}/www/wsgi-scripts/condor_credmon_oauth/condor_credmon_oauth.wsgi

# Move oauth credmon config files out of examples and into config.d
mv %{buildroot}/usr/share/doc/condor-%{version}/examples/condor_credmon_oauth/config/condor/40-oauth-credmon.conf %{buildroot}/%{_sysconfdir}/condor/config.d/40-oauth-credmon.conf
mv %{buildroot}/usr/share/doc/condor-%{version}/examples/condor_credmon_oauth/config/condor/40-oauth-tokens.conf %{buildroot}/%{_sysconfdir}/condor/config.d/40-oauth-tokens.conf
mv %{buildroot}/usr/share/doc/condor-%{version}/examples/condor_credmon_oauth/README.credentials %{buildroot}/%{_var}/lib/condor/oauth_credentials/README.credentials

# Move vault credmon config file out of examples and into config.d
mv %{buildroot}/usr/share/doc/condor-%{version}/examples/condor_credmon_oauth/config/condor/40-vault-credmon.conf %{buildroot}/%{_sysconfdir}/condor/config.d/40-vault-credmon.conf

###
# Backwards compatibility on EL7 with the previous versions and configs of scitokens-credmon
%if 0%{?rhel} == 7
ln -s ../..%{_sbindir}/condor_credmon_oauth          %{buildroot}/%{_bindir}/condor_credmon_oauth
ln -s ../..%{_sbindir}/scitokens_credential_producer %{buildroot}/%{_bindir}/scitokens_credential_producer
mkdir -p %{buildroot}/%{_var}/www/wsgi-scripts/scitokens-credmon
ln -s ../../../..%{_var}/www/wsgi-scripts/condor_credmon_oauth/condor_credmon_oauth.wsgi %{buildroot}/%{_var}/www/wsgi-scripts/scitokens-credmon/scitokens-credmon.wsgi
%endif
###

# install tmpfiles.d/condor.conf
mkdir -p %{buildroot}%{_tmpfilesdir}
install -m 0644 %{buildroot}/usr/share/doc/condor-%{version}/examples/condor-tmpfiles.conf %{buildroot}%{_tmpfilesdir}/%{name}.conf

install -Dp -m0755 %{buildroot}/usr/share/doc/condor-%{version}/examples/condor-annex-ec2 %{buildroot}%{_libexecdir}/condor/condor-annex-ec2

mkdir -p %{buildroot}%{_unitdir}
install -m 0644 %{buildroot}/usr/share/doc/condor-%{version}/examples/condor-annex-ec2.service %{buildroot}%{_unitdir}/condor-annex-ec2.service
install -m 0644 %{buildroot}/usr/share/doc/condor-%{version}/examples/condor.service %{buildroot}%{_unitdir}/condor.service
# Disabled until HTCondor security fixed.
# install -m 0644 %{buildroot}/usr/share/doc/condor-%{version}/examples/condor.socket %{buildroot}%{_unitdir}/condor.socket

%if 0%{?rhel} >= 7
mkdir -p %{buildroot}%{_datadir}/condor/
cp %{SOURCE8} %{buildroot}%{_datadir}/condor/
%endif

# Install perl modules

#Fixups for packaged build, should have been done by cmake

mkdir -p %{buildroot}/usr/share/condor
mv %{buildroot}/usr/lib64/condor/Chirp.jar %{buildroot}/usr/share/condor
mv %{buildroot}/usr/lib64/condor/CondorJava*.class %{buildroot}/usr/share/condor
mv %{buildroot}/usr/lib64/condor/libchirp_client.so %{buildroot}/usr/lib64
mv %{buildroot}/usr/lib64/condor/libcondor_utils_*.so %{buildroot}/usr/lib64
%if 0%{?rhel} == 7
mv %{buildroot}/usr/lib64/condor/libpyclassad2*.so %{buildroot}/usr/lib64
%endif
mv %{buildroot}/usr/lib64/condor/libpyclassad3*.so %{buildroot}/usr/lib64

rm -rf %{buildroot}/usr/share/doc/condor-%{version}/LICENSE
rm -rf %{buildroot}/usr/share/doc/condor-%{version}/NOTICE.txt
rm -rf %{buildroot}/usr/share/doc/condor-%{version}/README

# we must place the config examples in builddir so %doc can find them
mv %{buildroot}/usr/share/doc/condor-%{version}/examples %_builddir/%name-%condor_version

# Fix up blahp installation
%if 0%{?rhel} == 7
# Don't rely on Python 3 on EL7 (not installed by default)
sed -i 's;/usr/bin/python3;/usr/bin/python2;' %{buildroot}%{_libexecdir}/blahp/*status.py
%endif
# Move batch system customization files to /etc, with symlinks in the
# original location. Admins will need to edit these.
install -m 0755 -d -p %{buildroot}%{_sysconfdir}/blahp
for batch_system in condor kubernetes lsf nqs pbs sge slurm; do
    mv %{buildroot}%{_libexecdir}/blahp/${batch_system}_local_submit_attributes.sh %{buildroot}%{_sysconfdir}/blahp
    ln -s ../../../etc/blahp/${batch_system}_local_submit_attributes.sh \
        %{buildroot}%{_libexecdir}/blahp/${batch_system}_local_submit_attributes.sh
done

# condor_adstash no longer supported on EL7
%if 0%{?rhel} == 7
rm -rf %{buildroot}/%_libexecdir/condor/adstash
%endif

# htcondor/dags only works with Python3
rm -rf %{buildroot}/usr/lib64/python2.7/site-packages/htcondor/dags

# htcondor/personal.py only works with Python3
rm -f %{buildroot}/usr/lib64/python2.7/site-packages/htcondor/personal.py

# New fangled stuff does not work with Python2
rm -rf %{buildroot}/usr/lib64/python2.7/site-packages/classad2
rm -rf %{buildroot}/usr/lib64/python2.7/site-packages/classad3
rm -rf %{buildroot}/usr/lib64/python2.7/site-packages/htcondor2

# classad3 shouldn't be distributed yet
rm -rf %{buildroot}/usr/lib*/python%{python3_version}/site-packages/classad3

%clean
rm -rf %{buildroot}


%check
# This currently takes hours and can kill your machine...
#cd condor_tests
#make check-seralized

#################
%files
%defattr(-,root,root,-)
%doc LICENSE NOTICE.txt examples
%dir %_sysconfdir/condor/
%config %_sysconfdir/condor/condor_config
%{_tmpfilesdir}/%{name}.conf
%{_unitdir}/condor.service
# Disabled until HTCondor security fixed.
# % {_unitdir}/condor.socket
%dir %_datadir/condor/
%_datadir/condor/Chirp.jar
%_datadir/condor/CondorJavaInfo.class
%_datadir/condor/CondorJavaWrapper.class
%if 0%{?rhel} >= 7
%_datadir/condor/htcondor.pp
%endif
%dir %_sysconfdir/condor/passwords.d/
%dir %_sysconfdir/condor/tokens.d/
%dir %_sysconfdir/condor/config.d/
%config(noreplace) %{_sysconfdir}/condor/config.d/00-security
%dir /usr/share/condor/config.d/
%_libdir/condor/condor_ssh_to_job_sshd_config_template
%_sysconfdir/condor/condor_ssh_to_job_sshd_config_template
%_sysconfdir/bash_completion.d/condor
%_libdir/libchirp_client.so
%_libdir/libcondor_utils_%{version_}.so
%_libdir/condor/libfmt.so
%_libdir/condor/libfmt.so.10
%_libdir/condor/libfmt.so.10.1.0

%_libdir/condor/libgetpwnam.so
%dir %_libexecdir/condor/
%_libexecdir/condor/cleanup_locally_mounted_checkpoint
%_libexecdir/condor/linux_kernel_tuning
%_libexecdir/condor/accountant_log_fixer
%_libexecdir/condor/condor_chirp
%_libexecdir/condor/condor_ssh
%_libexecdir/condor/sshd.sh
%_libexecdir/condor/get_orted_cmd.sh
%_libexecdir/condor/orted_launcher.sh
%_libexecdir/condor/set_batchtok_cmd
%_libexecdir/condor/cred_producer_krb
%_libexecdir/condor/condor_job_router
%_libexecdir/condor/condor_pid_ns_init
%_libexecdir/condor/condor_urlfetch
%_libexecdir/condor/htcondor_docker_test
%ifarch aarch64 ppc64le x86_64
%_libexecdir/condor/exit_37.sif
%endif
%dir %_libexecdir/condor/singularity_test_sandbox/
%dir %_libexecdir/condor/singularity_test_sandbox/dev/
%dir %_libexecdir/condor/singularity_test_sandbox/proc/
%_libexecdir/condor/singularity_test_sandbox/exit_37
%_libexecdir/condor/condor_limits_wrapper.sh
%_libexecdir/condor/condor_rooster
%_libexecdir/condor/condor_schedd.init
%_libexecdir/condor/condor_ssh_to_job_shell_setup
%_libexecdir/condor/condor_ssh_to_job_sshd_setup
%_libexecdir/condor/condor_power_state
%_libexecdir/condor/condor_kflops
%_libexecdir/condor/condor_mips
%_libexecdir/condor/data_plugin
%_libexecdir/condor/box_plugin.py
%_libexecdir/condor/gdrive_plugin.py
%_libexecdir/condor/common-cloud-attributes-google.py
%_libexecdir/condor/common-cloud-attributes-aws.py
%_libexecdir/condor/common-cloud-attributes-aws.sh
%_libexecdir/condor/onedrive_plugin.py
# TODO: get rid of these
# Not sure where these are getting built
%if 0%{?rhel} <= 7 && ! 0%{?fedora} && ! 0%{?suse_version}
%_libexecdir/condor/box_plugin.pyc
%_libexecdir/condor/box_plugin.pyo
%_libexecdir/condor/gdrive_plugin.pyc
%_libexecdir/condor/gdrive_plugin.pyo
%_libexecdir/condor/onedrive_plugin.pyc
%_libexecdir/condor/onedrive_plugin.pyo
%endif
%_libexecdir/condor/curl_plugin
%_libexecdir/condor/condor_shared_port
%_libexecdir/condor/condor_defrag
%_libexecdir/condor/interactive.sub
%_libexecdir/condor/condor_gangliad
%_libexecdir/condor/ce-audit.so
%if ! ( 0%{?rhel} == 7 )
%_libexecdir/condor/adstash/__init__.py
%_libexecdir/condor/adstash/adstash.py
%_libexecdir/condor/adstash/config.py
%_libexecdir/condor/adstash/convert.py
%_libexecdir/condor/adstash/utils.py
%_libexecdir/condor/adstash/ad_sources/__init__.py
%_libexecdir/condor/adstash/ad_sources/ad_file.py
%_libexecdir/condor/adstash/ad_sources/generic.py
%_libexecdir/condor/adstash/ad_sources/registry.py
%_libexecdir/condor/adstash/ad_sources/schedd_history.py
%_libexecdir/condor/adstash/ad_sources/startd_history.py
%_libexecdir/condor/adstash/ad_sources/schedd_job_epoch_history.py
%_libexecdir/condor/adstash/ad_sources/schedd_transfer_epoch_history.py
%_libexecdir/condor/adstash/interfaces/__init__.py
%_libexecdir/condor/adstash/interfaces/elasticsearch.py
%_libexecdir/condor/adstash/interfaces/opensearch.py
%_libexecdir/condor/adstash/interfaces/generic.py
%_libexecdir/condor/adstash/interfaces/json_file.py
%_libexecdir/condor/adstash/interfaces/null.py
%_libexecdir/condor/adstash/interfaces/registry.py
%endif
%_libexecdir/condor/annex
%_mandir/man1/condor_advertise.1.gz
%_mandir/man1/condor_annex.1.gz
%_mandir/man1/condor_check_password.1.gz
%_mandir/man1/condor_check_userlogs.1.gz
%_mandir/man1/condor_chirp.1.gz
%_mandir/man1/condor_config_val.1.gz
%_mandir/man1/condor_dagman.1.gz
%_mandir/man1/condor_fetchlog.1.gz
%_mandir/man1/condor_findhost.1.gz
%_mandir/man1/condor_gpu_discovery.1.gz
%_mandir/man1/condor_history.1.gz
%_mandir/man1/condor_hold.1.gz
%_mandir/man1/condor_job_router_info.1.gz
%_mandir/man1/condor_master.1.gz
%_mandir/man1/condor_off.1.gz
%_mandir/man1/condor_on.1.gz
%_mandir/man1/condor_pool_job_report.1.gz
%_mandir/man1/condor_preen.1.gz
%_mandir/man1/condor_prio.1.gz
%_mandir/man1/condor_q.1.gz
%_mandir/man1/condor_qsub.1.gz
%_mandir/man1/condor_qedit.1.gz
%_mandir/man1/condor_reconfig.1.gz
%_mandir/man1/condor_release.1.gz
%_mandir/man1/condor_remote_cluster.1.gz
%_mandir/man1/condor_reschedule.1.gz
%_mandir/man1/condor_restart.1.gz
%_mandir/man1/condor_rm.1.gz
%_mandir/man1/condor_run.1.gz
%_mandir/man1/condor_set_shutdown.1.gz
%_mandir/man1/condor_ssh_start.1.gz
%_mandir/man1/condor_sos.1.gz
%_mandir/man1/condor_ssl_fingerprint.1.gz
%_mandir/man1/condor_stats.1.gz
%_mandir/man1/condor_status.1.gz
%_mandir/man1/condor_store_cred.1.gz
%_mandir/man1/condor_submit.1.gz
%_mandir/man1/condor_submit_dag.1.gz
%_mandir/man1/condor_test_token.1.gz
%_mandir/man1/condor_token_create.1.gz
%_mandir/man1/condor_token_fetch.1.gz
%_mandir/man1/condor_token_list.1.gz
%_mandir/man1/condor_token_request.1.gz
%_mandir/man1/condor_token_request_approve.1.gz
%_mandir/man1/condor_token_request_auto_approve.1.gz
%_mandir/man1/condor_token_request_list.1.gz
%_mandir/man1/condor_top.1.gz
%_mandir/man1/condor_transfer_data.1.gz
%_mandir/man1/condor_transform_ads.1.gz
%_mandir/man1/condor_update_machine_ad.1.gz
%_mandir/man1/condor_updates_stats.1.gz
%_mandir/man1/condor_upgrade_check.1.gz
%_mandir/man1/condor_urlfetch.1.gz
%_mandir/man1/condor_userlog.1.gz
%_mandir/man1/condor_userprio.1.gz
%_mandir/man1/condor_vacate.1.gz
%_mandir/man1/condor_vacate_job.1.gz
%_mandir/man1/condor_version.1.gz
%_mandir/man1/condor_wait.1.gz
%_mandir/man1/condor_router_history.1.gz
%_mandir/man1/condor_continue.1.gz
%_mandir/man1/condor_suspend.1.gz
%_mandir/man1/condor_router_q.1.gz
%_mandir/man1/condor_ssh_to_job.1.gz
%_mandir/man1/condor_power.1.gz
%_mandir/man1/condor_gather_info.1.gz
%_mandir/man1/condor_router_rm.1.gz
%_mandir/man1/condor_drain.1.gz
%_mandir/man1/condor_ping.1.gz
%_mandir/man1/condor_rmdir.1.gz
%_mandir/man1/condor_tail.1.gz
%_mandir/man1/condor_who.1.gz
%_mandir/man1/condor_now.1.gz
%_mandir/man1/classad_eval.1.gz
%_mandir/man1/classads.1.gz
%_mandir/man1/condor_adstash.1.gz
%_mandir/man1/condor_evicted_files.1.gz
%_mandir/man1/condor_watch_q.1.gz
%_mandir/man1/get_htcondor.1.gz
%_mandir/man1/htcondor.1.gz
# bin/condor is a link for checkpoint, reschedule, vacate
%_bindir/condor_submit_dag
%_bindir/condor_who
%_bindir/condor_now
%_bindir/condor_prio
%_bindir/condor_transfer_data
%_bindir/condor_check_userlogs
%_bindir/condor_q
%_libexecdir/condor/condor_transferer
%_bindir/condor_docker_enter
%_bindir/condor_qedit
%_bindir/condor_qusers
%_bindir/condor_userlog
%_bindir/condor_release
%_bindir/condor_userlog_job_counter
%_bindir/condor_config_val
%_bindir/condor_reschedule
%_bindir/condor_userprio
%_bindir/condor_check_password
%_bindir/condor_check_config
%_bindir/condor_dagman
%_bindir/condor_rm
%_bindir/condor_vacate
%_bindir/condor_run
%_bindir/condor_router_history
%_bindir/condor_router_q
%_bindir/condor_router_rm
%_bindir/condor_vacate_job
%_bindir/condor_findhost
%_bindir/condor_stats
%_bindir/condor_version
%_bindir/condor_history
%_bindir/condor_status
%_bindir/condor_wait
%_bindir/condor_hold
%_bindir/condor_submit
%_bindir/condor_ssh_to_job
%_bindir/condor_power
%_bindir/condor_gather_info
%_bindir/condor_continue
%_bindir/condor_ssl_fingerprint
%_bindir/condor_suspend
%_bindir/condor_test_match
%_bindir/condor_token_create
%_bindir/condor_token_fetch
%_bindir/condor_token_request
%_bindir/condor_token_request_approve
%_bindir/condor_token_request_auto_approve
%_bindir/condor_token_request_list
%_bindir/condor_token_list
%_bindir/condor_scitoken_exchange
%_bindir/condor_drain
%_bindir/condor_ping
%_bindir/condor_tail
%_bindir/condor_qsub
%_bindir/condor_pool_job_report
%_bindir/condor_job_router_info
%_bindir/condor_transform_ads
%_bindir/condor_update_machine_ad
%_bindir/condor_annex
%_bindir/condor_nsenter
%_bindir/condor_evicted_files
%_bindir/condor_adstash
%_bindir/condor_remote_cluster
%_bindir/bosco_cluster
%_bindir/condor_ssh_start
%_bindir/condor_test_token
%_bindir/condor_manifest
# sbin/condor is a link for master_off, off, on, reconfig,
# reconfig_schedd, restart
%_sbindir/condor_advertise
%_sbindir/condor_aklog
%_sbindir/condor_credmon_krb
%_sbindir/condor_c-gahp
%_sbindir/condor_c-gahp_worker_thread
%_sbindir/condor_collector
%_sbindir/condor_credd
%_sbindir/condor_fetchlog
%_sbindir/condor_ft-gahp
%_sbindir/condor_had
%_sbindir/condor_master
%_sbindir/condor_negotiator
%_sbindir/condor_off
%_sbindir/condor_on
%_sbindir/condor_preen
%_sbindir/condor_reconfig
%_sbindir/condor_replication
%_sbindir/condor_restart
%_sbindir/condor_schedd
%_sbindir/condor_set_shutdown
%_sbindir/condor_shadow
%if %uw_build
%if 0%{?rhel} == 7 && ! 0%{?amzn}
%{_sbindir}/condor_shadow_s
%endif
%endif
%_sbindir/condor_sos
%_sbindir/condor_startd
%_sbindir/condor_starter
%_sbindir/condor_store_cred
%_sbindir/condor_testwritelog
%_sbindir/condor_updates_stats
%_sbindir/ec2_gahp
%_sbindir/condor_gridmanager
%_sbindir/remote_gahp
%_sbindir/rvgahp_client
%_sbindir/rvgahp_proxy
%_sbindir/rvgahp_server
%_sbindir/AzureGAHPServer
%_sbindir/gce_gahp
%_sbindir/arc_gahp
%_libexecdir/condor/condor_gpu_discovery
%_libexecdir/condor/condor_gpu_utilization
%config(noreplace) %_sysconfdir/condor/ganglia.d/00_default_metrics
%defattr(-,condor,condor,-)
%dir %_var/lib/condor/
%dir %_var/lib/condor/execute/
%dir %_var/lib/condor/spool/
%dir %_var/log/condor/
%defattr(-,root,condor,-)
%dir %_var/lib/condor/oauth_credentials
%defattr(-,root,root,-)
%dir %_var/lib/condor/krb_credentials

###### blahp files #######
%config %_sysconfdir/blah.config
%config %_sysconfdir/blparser.conf
%dir %_sysconfdir/blahp/
%config %_sysconfdir/blahp/condor_local_submit_attributes.sh
%config %_sysconfdir/blahp/kubernetes_local_submit_attributes.sh
%config %_sysconfdir/blahp/lsf_local_submit_attributes.sh
%config %_sysconfdir/blahp/nqs_local_submit_attributes.sh
%config %_sysconfdir/blahp/pbs_local_submit_attributes.sh
%config %_sysconfdir/blahp/sge_local_submit_attributes.sh
%config %_sysconfdir/blahp/slurm_local_submit_attributes.sh
%_bindir/blahpd
%_sbindir/blah_check_config
%_sbindir/blahpd_daemon
%dir %_libexecdir/blahp
%_libexecdir/blahp/*

####### procd files #######
%_sbindir/condor_procd
%_sbindir/gidd_alloc
%_sbindir/procd_ctl
%_mandir/man1/procd_ctl.1.gz
%_mandir/man1/gidd_alloc.1.gz
%_mandir/man1/condor_procd.1.gz

####### classads files #######
%defattr(-,root,root,-)
%_libdir/libclassad.so.*

#################
%files devel
%{_includedir}/condor/chirp_client.h
%{_includedir}/condor/condor_event.h
%{_includedir}/condor/file_lock.h
%{_includedir}/condor/read_user_log.h
%{_libdir}/condor/libchirp_client.a
%{_libdir}/libclassad.a

####### classads-devel files #######
%defattr(-,root,root,-)
%_bindir/classad_functional_tester
%_bindir/classad_version
%_libdir/libclassad.so
%dir %_includedir/classad/
%_includedir/classad/attrrefs.h
%_includedir/classad/cclassad.h
%_includedir/classad/classad_distribution.h
%_includedir/classad/classadErrno.h
%_includedir/classad/classad.h
%_includedir/classad/classadCache.h
%_includedir/classad/classad_containers.h
%_includedir/classad/classad_flat_map.h
%_includedir/classad/collectionBase.h
%_includedir/classad/collection.h
%_includedir/classad/common.h
%_includedir/classad/debug.h
%_includedir/classad/exprList.h
%_includedir/classad/exprTree.h
%_includedir/classad/flat_set.h
%_includedir/classad/fnCall.h
%_includedir/classad/indexfile.h
%_includedir/classad/jsonSink.h
%_includedir/classad/jsonSource.h
%_includedir/classad/lexer.h
%_includedir/classad/lexerSource.h
%_includedir/classad/literals.h
%_includedir/classad/matchClassad.h
%_includedir/classad/natural_cmp.h
%_includedir/classad/operators.h
%_includedir/classad/query.h
%_includedir/classad/sink.h
%_includedir/classad/source.h
%_includedir/classad/transaction.h
%_includedir/classad/util.h
%_includedir/classad/value.h
%_includedir/classad/view.h
%_includedir/classad/xmlLexer.h
%_includedir/classad/xmlSink.h
%_includedir/classad/xmlSource.h

%if %uw_build
#################
%files tarball
%{_bindir}/make-ap-from-tarball
%{_bindir}/make-personal-from-tarball
%{_sbindir}/condor_configure
%{_sbindir}/condor_install
%{_mandir}/man1/condor_configure.1.gz
%{_mandir}/man1/condor_install.1.gz
%endif

#################
%files kbdd
%defattr(-,root,root,-)
%config(noreplace) %_sysconfdir/condor/config.d/00-kbdd
%_sbindir/condor_kbdd

#################
%if ! 0%{?amzn}
%files vm-gahp
%defattr(-,root,root,-)
%_sbindir/condor_vm-gahp
%_libexecdir/condor/libvirt_simple_script.awk

%endif
#################
%files test
%defattr(-,root,root,-)
%_libexecdir/condor/condor_sinful
%_libexecdir/condor/condor_testingd
%_libexecdir/condor/test_user_mapping
%if %uw_build
%_libdir/condor/condor_tests-%{version}.tar.gz
%endif

%if 0%{?rhel} <= 7 && 0%{?fedora} <= 31 && ! 0%{?suse_version}
%files -n python2-condor
%defattr(-,root,root,-)
%_bindir/condor_top
%_bindir/classad_eval
%_bindir/condor_watch_q
%_libdir/libpyclassad2*.so
%_libexecdir/condor/libclassad_python_user.so
%{python_sitearch}/classad/
%{python_sitearch}/htcondor/
%{python_sitearch}/htcondor-*.egg-info/
%endif

%if 0%{?rhel} >= 7 || 0%{?fedora} || 0%{?suse_version}
%files -n python3-condor
%defattr(-,root,root,-)
%_bindir/condor_top
%_bindir/condor_diagnostics
%_bindir/classad_eval
%_bindir/condor_watch_q
%_bindir/htcondor
%_libdir/libpyclassad3*.so
%_libexecdir/condor/libclassad_python_user.cpython-3*.so
%_libexecdir/condor/libclassad_python3_user.so
/usr/lib64/python%{python3_version}/site-packages/classad/
/usr/lib64/python%{python3_version}/site-packages/htcondor/
/usr/lib64/python%{python3_version}/site-packages/htcondor-*.egg-info/
/usr/lib64/python%{python3_version}/site-packages/htcondor_cli/
/usr/lib64/python%{python3_version}/site-packages/classad2/
/usr/lib64/python%{python3_version}/site-packages/htcondor2/
%endif

%files credmon-local
%doc examples/condor_credmon_oauth
%_sbindir/condor_credmon_oauth
%_sbindir/scitokens_credential_producer
%_libexecdir/condor/credmon
%_var/lib/condor/oauth_credentials/README.credentials
%config(noreplace) %_sysconfdir/condor/config.d/40-oauth-credmon.conf
%ghost %_var/lib/condor/oauth_credentials/CREDMON_COMPLETE
%ghost %_var/lib/condor/oauth_credentials/pid
%if 0%{?rhel} == 7
###
# Backwards compatibility with the previous versions and configs of scitokens-credmon
%_bindir/condor_credmon_oauth
%_bindir/scitokens_credential_producer
###
%endif

%files credmon-oauth
%_var/www/wsgi-scripts/condor_credmon_oauth
%config(noreplace) %_sysconfdir/condor/config.d/40-oauth-tokens.conf
%ghost %_var/lib/condor/oauth_credentials/wsgi_session_key
%if 0%{?rhel} == 7
###
# Backwards compatibility with the previous versions and configs of scitokens-credmon
%_var/www/wsgi-scripts/scitokens-credmon
###
%endif

%files credmon-vault
%doc examples/condor_credmon_oauth
%_sbindir/condor_credmon_vault
%_bindir/condor_vault_storer
%_libexecdir/condor/credmon
%config(noreplace) %_sysconfdir/condor/config.d/40-vault-credmon.conf
%ghost %_var/lib/condor/oauth_credentials/CREDMON_COMPLETE
%ghost %_var/lib/condor/oauth_credentials/pid

%files -n minicondor
%config(noreplace) %_sysconfdir/condor/config.d/00-minicondor

%files ap
%config(noreplace) %_sysconfdir/condor/config.d/00-access-point

%files ep
%config(noreplace) %_sysconfdir/condor/config.d/00-execution-point

%post
/sbin/ldconfig
# Remove obsolete security configuration
rm -f /etc/condor/config.d/00-htcondor-9.0.config
%if 0%{?fedora}
test -x /usr/sbin/selinuxenabled && /usr/sbin/selinuxenabled
if [ $? = 0 ]; then
   restorecon -R -v /var/lock/condor
   setsebool -P condor_domain_can_network_connect 1
   setsebool -P daemons_enable_cluster_mode 1
   semanage port -a -t condor_port_t -p tcp 12345
   # the number of extraneous SELinux warnings on f17 is very high
fi
%endif
%if 0%{?rhel} >= 7
test -x /usr/sbin/selinuxenabled && /usr/sbin/selinuxenabled
if [ $? = 0 ]; then
   /usr/sbin/semodule -i /usr/share/condor/htcondor.pp
%if 0%{?rhel} < 9
   /usr/sbin/setsebool -P condor_domain_can_network_connect 1
%endif
   /usr/sbin/setsebool -P daemons_enable_cluster_mode 1
fi
%endif
if [ $1 -eq 1 ] ; then
    # Initial installation 
    /bin/systemctl daemon-reload >/dev/null 2>&1 || :
fi

%preun
if [ $1 -eq 0 ] ; then
    # Package removal, not upgrade
    /bin/systemctl --no-reload disable condor.service > /dev/null 2>&1 || :
    /bin/systemctl stop condor.service > /dev/null 2>&1 || :
fi

%postun
/sbin/ldconfig
/bin/systemctl daemon-reload >/dev/null 2>&1 || :
# Note we don't try to restart - HTCondor will automatically notice the
# binary has changed and do graceful or peaceful restart, based on its
# configuration

%triggerun -- condor < 7.7.0-0.5

/usr/bin/systemd-sysv-convert --save condor >/dev/null 2>&1 ||:

/sbin/chkconfig --del condor >/dev/null 2>&1 || :
/bin/systemctl try-restart condor.service >/dev/null 2>&1 || :

%changelog
<<<<<<< HEAD
* Fri Feb 28 2025 Tim Theisen <tim@cs.wisc.edu> - 23.10.22-1
- Fix for security issue
- https://htcondor.org/security/vulnerabilities/HTCONDOR-2025-0001.html
=======
* Tue Apr 22 2025 Tim Theisen <tim@cs.wisc.edu> - 23.0.24-1
- Fix inflated cgroups v2 memory usage reporting for Docker jobs
>>>>>>> bca3816c

* Fri Feb 28 2025 Tim Theisen <tim@cs.wisc.edu> - 23.0.22-1
- Fix for security issue
- https://htcondor.org/security/vulnerabilities/HTCONDOR-2025-0001.html

* Thu Feb 27 2025 Tim Theisen <tim@cs.wisc.edu> - 23.10.21-1
- Fix bug where chirp would not work in container jobs using Docker
- HTCondor tarballs now contain Pelican 7.13.0

* Thu Feb 27 2025 Tim Theisen <tim@cs.wisc.edu> - 23.0.21-1
- Fix memory leak caused by periodic evaluation of bad ClassAd expressions
- Fixes for bugs affecting grid jobs

* Tue Feb 04 2025 Tim Theisen <tim@cs.wisc.edu> - 23.10.20-1
- Fix bug where STARTD_ENFORCE_DISK_LIMITS would excessively save metadata
- Fix bug where container_service_names did not work
- Fix rare startd crash when collector queries time out and DNS is slow

* Tue Feb 04 2025 Tim Theisen <tim@cs.wisc.edu> - 23.0.20-1
- condor_upgrade_check tests for PASSWORD authentication identity change

* Mon Jan 06 2025 Tim Theisen <tim@cs.wisc.edu> - 23.10.19-1
- Fix bug where jobs would match but not start when using KeyboardIdle
- Fix bug when trying to avoid IPv6 link local addresses

* Mon Jan 06 2025 Tim Theisen <tim@cs.wisc.edu> - 23.0.19-1
- Numerous updates in memory tracking with cgroups
  - Fix bug in reporting peak memory
  - Made cgroup v1 and v2 memory tracking consistent with each other
  - Fix bug where cgroup v1 usage included disk cache pages
  - Fix bug where cgroup v1 jobs killed by OOM were not held
  - Polls cgroups for memory usage more often
  - Can configure to always hold jobs killed by OOM
- Make condor_adstash work with OpenSearch Python Client v2.x
- Avoid OAUTH credmon errors by only signaling it when necessary
- Restore case insensitivity to 'condor_status -subsystem'
- Fix rare condor_schedd crash when a $$() macro could not be expanded

* Tue Nov 19 2024 Tim Theisen <tim@cs.wisc.edu> - 23.10.18-1
- Fix issue where an unresponsive libvirtd blocked an EP from starting up

* Tue Nov 19 2024 Tim Theisen <tim@cs.wisc.edu> - 23.0.18-1
- Proper error message and hold when Docker emits multi-line error message
- The htcondor CLI now works on Windows

* Wed Oct 30 2024 Tim Theisen <tim@cs.wisc.edu> - 23.10.2-1
- Fix for output file transfer errors obscuring input file transfer errors

* Thu Oct 24 2024 Tim Theisen <tim@cs.wisc.edu> - 23.0.17-1
- Bug fix for PID namespaces and condor_ssh_to_job on EL9
- Augment condor_upgrade_check to find unit suffixes in ClassAd expressions

* Thu Oct 10 2024 Tim Theisen <tim@cs.wisc.edu> - 23.0.16-1
- Backport all cgroup v2 fixes and enhancements from the 23.10.1 release

* Thu Oct 03 2024 Tim Theisen <tim@cs.wisc.edu> - 23.10.1-1
- Improvements to disk usage enforcement when using LVM
  - Can encrypt job sandboxes when using LVM
  - More precise tracking of disk usage when using LVM
  - Reduced disk usage tracking overhead
- Improvements tracking CPU and memory usage with cgroup v2 (on EL9)
  - Don't count kernel cache pages against job's memory usage
  - Avoid rare inclusion of previous job's CPU and peak memory usage
- HTCondor now re-checks DNS before re-connecting to a collector
- HTCondor now writes out per job epoch history
- HTCondor can encrypt network connections without requiring authentication
- htcondor CLI can now show status for local server, AP, and CM
- htcondor CLI can now display OAUTH2 credentials
- Uses job's sandbox to convert image format for Singularity/Apptainer
- Bug fix to not lose GPUs in Docker job on systemd reconfig
- Bug fix for PID namespaces and condor_ssh_to_job on EL9

* Mon Sep 30 2024 Tim Theisen <tim@cs.wisc.edu> - 23.0.15-1
- Fix bug where Docker universe jobs reported zero memory usage on EL9
- Fix bug where Docker universe images would not be removed from EP cache
- Fix bug where condor_watch_q could crash
- Fix bug that could cause the file transfer hold reason to be truncated
- Fix bug where a Windows job with a bad executable would not go on hold

* Thu Aug 08 2024 Tim Theisen <tim@cs.wisc.edu> - 23.9.6-1
- Add config knob to not have cgroups count kernel memory for jobs on EL9
- Remove support for numeric unit suffixes (k,M,G) in ClassAd expressions
- In submit files, request_disk & request_memory still accept unit suffixes
- Hide GPUs not allocated to the job on cgroup v2 systems such as EL9
- DAGMan can now produce credentials when using direct submission
- Singularity jobs have a contained home directory when file transfer is on
- Avoid using IPv6 link local addresses when resolving hostname to IP addr
- New 'htcondor credential' command to aid in debugging

* Thu Aug 08 2024 Tim Theisen <tim@cs.wisc.edu> - 23.0.14-1
- Docker and Container jobs run on EPs that match AP's CPU architecture
- Fixed premature cleanup of credentials by the condor_credd
- Fixed bug where a malformed SciToken could cause a condor_schedd crash
- Fixed crash in condor_annex script
- Fixed daemon crash after IDTOKEN request is approved by the collector

* Thu Jun 27 2024 Tim Theisen <tim@cs.wisc.edu> - 23.8.1-1
- Add new condor-ap package to facilitate Access Point installation
- HTCondor Docker images are now based on Alma Linux 9
- HTCondor Docker images are now available for the arm64 CPU architecture
- The user can now choose which submit method DAGMan will use
- Can add custom attributes to the User ClassAd with condor_qusers -edit
- Add use-projection option to condor_gangliad to reduce memory footprint
- Fix bug where interactive submit does not work on cgroup v2 systems (EL9)

* Thu Jun 13 2024 Tim Theisen <tim@cs.wisc.edu> - 23.0.12-1
- Remote condor_history queries now work the same as local queries
- Improve error handling when submitting to a remote scheduler via ssh
- Fix bug on Windows where condor_procd may crash when suspending a job
- Fix Python binding crash when submitting a DAG which has empty lines

* Thu May 16 2024 Tim Theisen <tim@cs.wisc.edu> - 23.7.2-1
- Warns about deprecated multiple queue statements in a submit file
- The semantics of 'skip_if_dataflow' have been improved
- Removing large DAGs is now non-blocking, preserving schedd performance
- Periodic policy expressions are now checked during input file transfer
- Local universe jobs can now specify a container image
- File transfer plugins can now advertise extra attributes
- DAGMan can rescue and abort if pending jobs are missing from the job queue
- Fix so 'condor_submit -interactive' works on cgroup v2 execution points

* Thu May 09 2024 Tim Theisen <tim@cs.wisc.edu> - 23.0.10-1
- Preliminary support for Ubuntu 22.04 (Noble Numbat)
- Warns about deprecated multiple queue statements in a submit file
- Fix bug where plugins could not signify to retry a file transfer
- The condor_upgrade_check script checks for proper token file permissions
- Fix bug where the condor_upgrade_check script crashes on older platforms
- The bundled version of apptainer was moved to libexec in the tarball

* Tue Apr 16 2024 Tim Theisen <tim@cs.wisc.edu> - 23.6.2-1
- Fix bug where file transfer plugin error was not in hold reason code

* Mon Apr 15 2024 Tim Theisen <tim@cs.wisc.edu> - 23.6.1-1
- Add the ability to force vanilla universe jobs to run in a container
- Add the ability to override the entrypoint for a Docker image
- condor_q -better-analyze includes units for memory and disk quantities

* Thu Apr 11 2024 Tim Theisen <tim@cs.wisc.edu> - 23.0.8-1
- Fix bug where ssh-agent processes were leaked with grid universe jobs
- Fix DAGMan crash when a provisioner node was given a parent
- Fix bug that prevented use of "ftp:" URLs in file transfer
- Fix bug where jobs that matched an offline slot never start

* Mon Mar 25 2024 Tim Theisen <tim@cs.wisc.edu> - 23.5.3-1
- HTCondor tarballs now contain Pelican 7.6.2

* Thu Mar 14 2024 Tim Theisen <tim@cs.wisc.edu> - 23.5.2-1
- Old ClassAd based syntax is disabled by default for the job router
- Can efficiently manage/enforce disk space using LVM partitions
- GPU discovery is enabled on all Execution Points by default
- Prevents accessing unallocated GPUs using cgroup v1 enforcement
- New condor_submit commands for constraining GPU properties
- Add ability to transfer EP's starter log back to the Access Point
- Can use VOMS attributes when mapping identities of SSL connections
- The CondorVersion string contains the source git SHA

* Thu Mar 14 2024 Tim Theisen <tim@cs.wisc.edu> - 23.0.6-1
- Fix DAGMan where descendants of removed retry-able jobs are marked futile
- Ensure the condor_test_token works correctly when invoked as root
- Fix bug where empty multi-line values could cause a crash
- condor_qusers returns proper exit code for errors in formatting options
- Fix crash in job router when a job transform is missing an argument

* Thu Feb 08 2024 Tim Theisen <tim@cs.wisc.edu> - 23.4.0-1
- condor_submit warns about unit-less request_disk and request_memory
- Separate condor-credmon-local RPM package provides local SciTokens issuer
- Fix bug where NEGOTIATOR_SLOT_CONSTRAINT was ignored since version 23.3.0
- The htcondor command line tool can process multiple event logs at once
- Prevent Docker daemon from keeping a duplicate copy of the job's stdout

* Thu Feb 08 2024 Tim Theisen <tim@cs.wisc.edu> - 23.0.4-1
- NVIDIA_VISIBLE_DEVICES environment variable lists full uuid of slot GPUs
- Fix problem where some container jobs would see GPUs not assigned to them
- Restore condor keyboard monitoring that was broken since HTCondor 23.0.0
- In condor_adstash, the search engine timeouts now apply to all operations
- Ensure the prerequisite perl modules are installed for condor_gather_info

* Tue Jan 23 2024 Tim Theisen <tim@cs.wisc.edu> - 23.3.1-1
- HTCondor tarballs now contain Pelican 7.4.0

* Thu Jan 04 2024 Tim Theisen <tim@cs.wisc.edu> - 23.3.0-1
- Restore limited support for Enterprise Linux 7 systems
- Additional assistance converting old syntax job routes to new syntax
- Able to capture output to debug DAGMan PRE and POST scripts
- Execution Points advertise when jobs are running with cgroup enforcement

* Thu Jan 04 2024 Tim Theisen <tim@cs.wisc.edu> - 23.0.3-1
- Preliminary support for openSUSE LEAP 15
- All non-zero exit values from file transfer plugins are now errors
- Fix crash in Python bindings when job submission fails
- Chirp uses a 5120 byte buffer and errors out for bigger messages
- condor_adstash now recognizes GPU usage values as floating point numbers

* Wed Nov 29 2023 Tim Theisen <tim@cs.wisc.edu> - 23.2.0-1
- Add 'periodic_vacate' submit command to restart jobs that are stuck
- EPs now advertises whether the execute directory is on rotational storage
- Add two log events for the time a job was running and occupied a slot
- Files written by HTCondor are now written in binary mode on Windows
- HTCondor now uses the Pelican Platform for OSDF file transfers

* Mon Nov 20 2023 Tim Theisen <tim@cs.wisc.edu> - 23.0.2-1
- Fix bug where OIDC login information was missing when submitting jobs
- Improved sandbox and ssh-agent clean up for batch grid universe jobs
- Fix bug where daemons with a private network address couldn't communicate
- Fix cgroup v2 memory enforcement for custom configurations
- Add DISABLE_SWAP_FOR_JOB support on cgroup v2 systems
- Fix log rotation for OAuth and Vault credmon daemons

* Thu Nov 16 2023 Tim Theisen <tim@cs.wisc.edu> - 9.0.20-1
- Other authentication methods are tried if mapping fails using SSL

* Tue Oct 31 2023 Tim Theisen <tim@cs.wisc.edu> - 23.1.0-1
- Enhanced filtering with 'condor_watch_q'
- Can specify alternate ssh port with 'condor_remote_cluster'
- Performance improvement for the 'condor_schedd' and other daemons
- Jobs running on cgroup v2 systems can subdivide their cgroup
- The curl plugin can now find CA certificates via an environment variable

* Tue Oct 31 2023 Tim Theisen <tim@cs.wisc.edu> - 23.0.1-1
- Fix 10.6.0 bug that broke PID namespaces
- Fix bug where execution times for ARC CE jobs were 60 times too large
- Fix bug where a failed 'Service' node would crash DAGMan
- Condor-C and Job Router jobs now get resources provisioned updates

* Fri Sep 29 2023 Tim Theisen <tim@cs.wisc.edu> - 23.0.0-1
- Absent slot configuration, execution points will use a partitionable slot
- Linux cgroups enforce maximum memory utilization by default
- Can now define DAGMan save points to be able to rerun DAGs from there
- Much better control over environment variables when using DAGMan
- Administrators can enable and disable job submission for a specific user
- Can set a minimum number of CPUs allocated to a user
- condor_status -gpus shows nodes with GPUs and the GPU properties
- condor_status -compact shows a row for each slot type
- Container images may now be transferred via a file transfer plugin
- Support for Enterprise Linux 9, Amazon Linux 2023, and Debian 12
- Can write job information in AP history file for every execution attempt
- Can run defrag daemons with different policies on distinct sets of nodes
- Add condor_test_token tool to generate a short lived SciToken for testing
- The job’s executable is no longer renamed to ‘condor_exec.exe’

* Thu Sep 28 2023 Tim Theisen <tim@cs.wisc.edu> - 10.9.0-1
- The condor_upgrade_check script now provides guidance on updating to 23.0
- The htchirp Python binding now properly locates the chirp configuration
- Fix bug that prevented deletion of HTCondor passwords on Windows

* Thu Sep 28 2023 Tim Theisen <tim@cs.wisc.edu> - 10.0.9-1
- The condor_upgrade_check script now provides guidance on updating to 23.0
- The htchirp Python binding now properly locates the chirp configuration
- Fix bug that prevented deletion of HTCondor passwords on Windows

* Thu Sep 14 2023 Tim Theisen <tim@cs.wisc.edu> - 10.8.0-1
- Fold the classads, blahp, and procd RPMs into the main condor RPM
- Align the Debian packages and package names with the RPM packaging
- On Linux, the default configuration enforces memory limits with cgroups
- condor_status -gpus shows nodes with GPUs and the GPU properties
- condor_status -compact shows a row for each slot type
- New ENV command controls which environment variables are present in DAGMan

* Thu Sep 14 2023 Tim Theisen <tim@cs.wisc.edu> - 10.0.8-1
- Avoid kernel panic on some Enterprise Linux 8 systems
- Fix bug where early termination of service nodes could crash DAGMan
- Limit email about long file transfer queue to once daily
- Various fixes to condor_adstash

* Wed Aug 09 2023 Tim Theisen <tim@cs.wisc.edu> - 10.7.1-1
- Fix performance problem detecting futile nodes in a large and bushy DAG

* Mon Jul 31 2023 Tim Theisen <tim@cs.wisc.edu> - 10.7.0-1
- Support for Debian 12 (Bookworm)
- Can run defrag daemons with different policies on distinct sets of nodes
- Added want_io_proxy submit command
- Apptainer is now included in the HTCondor tarballs
- Fix 10.5.0 bug where reported CPU time is very low when using cgroups v1
- Fix 10.5.0 bug where .job.ad and .machine.ad were missing for local jobs

* Tue Jul 25 2023 Tim Theisen <tim@cs.wisc.edu> - 10.0.7-1
- Fixed bug where held condor cron jobs would never run when released
- Improved daemon IDTOKENS logging to make useful messages more prominent
- Remove limit on certificate chain length in SSL authentication
- condor_config_val -summary now works with a remote configuration query
- Prints detailed message when condor_remote_cluster fails to fetch a URL
- Improvements to condor_preen

* Fri Jun 30 2023 Tim Theisen <tim@cs.wisc.edu> - 9.0.19-1
- Remove limit on certificate chain length in SSL authentication

* Thu Jun 29 2023 Tim Theisen <tim@cs.wisc.edu> - 10.6.0-1
- Administrators can enable and disable job submission for a specific user
- Work around memory leak in libcurl on EL7 when using the ARC-CE GAHP
- Container images may now be transferred via a file transfer plugin
- Add ClassAd stringlist subset match function
- Add submit file macro '$(JobId)' which expands to full ID of the job
- The job's executable is no longer renamed to 'condor_exec.exe'

* Thu Jun 22 2023 Tim Theisen <tim@cs.wisc.edu> - 10.0.6-1
- In SSL Authentication, use the identity instead of the X.509 proxy subject
- Can use environment variable to locate the client's SSL X.509 credential
- ClassAd aggregate functions now tolerate undefined values
- Fix Python binding bug where accounting ads were omitted from the result
- The Python bindings now properly report the HTCondor version
- remote_initial_dir works when submitting a grid batch job remotely via ssh
- Add a ClassAd stringlist subset match function

* Thu Jun 22 2023 Tim Theisen <tim@cs.wisc.edu> - 9.0.18-1
- Can configure clients to present an X.509 proxy during SSL authentication
- Provides script to assist updating from HTCondor version 9 to version 10

* Fri Jun 09 2023 Tim Theisen <tim@cs.wisc.edu> - 10.0.5-1
- Rename upgrade9to10checks.py script to condor_upgrade_check
- Fix spurious warning from condor_upgrade_check about regexes with spaces

* Tue Jun 06 2023 Tim Theisen <tim@cs.wisc.edu> - 10.5.1-1
- Fix issue with grid batch jobs interacting with older Slurm versions

* Mon Jun 05 2023 Tim Theisen <tim@cs.wisc.edu> - 10.5.0-1
- Can now define DAGMan save points to be able to rerun DAGs from there
- Expand default list of environment variables passed to the DAGMan manager
- Administrators can prevent users using "getenv = true" in submit files
- Improved throughput when submitting a large number of ARC-CE jobs
- Execute events contain the slot name, sandbox path, resource quantities
- Can add attributes of the execution point to be recorded in the user log
- Enhanced condor_transform_ads tool to ease offline job transform testing
- Fixed a bug where memory limits over 2 GiB might not be correctly enforced

* Tue May 30 2023 Tim Theisen <tim@cs.wisc.edu> - 10.0.4-1
- Provides script to assist updating from HTCondor version 9 to version 10
- Fixes a bug where rarely an output file would not be transferred back
- Fixes counting of submitted jobs, so MAX_JOBS_SUBMITTED works correctly
- Fixes SSL Authentication failure when PRIVATE_NETWORK_NAME was set
- Fixes rare crash when SSL or SCITOKENS authentication was attempted
- Can allow client to present an X.509 proxy during SSL authentication
- Fixes issue where a users jobs were ignored by the HTCondor-CE on restart
- Fixes issues where some events that HTCondor-CE depends on were missing

* Tue May 30 2023 Tim Theisen <tim@cs.wisc.edu> - 9.0.17-3
- Improved upgrade9to10checks.py script

* Tue May 09 2023 Tim Theisen <tim@cs.wisc.edu> - 9.0.17-2
- Add upgrade9to10checks.py script

* Tue May 09 2023 Tim Theisen <tim@cs.wisc.edu> - 10.4.3-1
- Fix bug than could cause the collector audit plugin to crash

* Tue May 02 2023 Tim Theisen <tim@cs.wisc.edu> - 10.4.2-1
- Fix bug where remote submission of batch grid universe jobs fail
- Fix bug where HTCondor-CE fails to handle jobs after HTCondor restarts

* Wed Apr 12 2023 Tim Theisen <tim@cs.wisc.edu> - 10.4.1-1
- Preliminary support for Ubuntu 20.04 (Focal Fossa) on PowerPC (ppc64el)

* Thu Apr 06 2023 Tim Theisen <tim@cs.wisc.edu> - 10.4.0-1
- DAGMan no longer carries the entire environment into the DAGMan job
- Allows EGI CheckIn tokens to be used the with SciTokens authentication

* Thu Apr 06 2023 Tim Theisen <tim@cs.wisc.edu> - 10.0.3-1
- GPU metrics continues to be reported after the startd is reconfigured
- Fixed issue where GPU metrics could be wildly over-reported
- Fixed issue that kept jobs from running when installed on Debian or Ubuntu
- Fixed DAGMan problem when retrying a proc failure in a multi-proc node

* Tue Mar 07 2023 Tim Theisen <tim@cs.wisc.edu> - 10.3.1-1
- Execution points now advertise if an sshd is available for ssh to job

* Mon Mar 06 2023 Tim Theisen <tim@cs.wisc.edu> - 10.3.0-1
- Now evicts OOM killed jobs when they are under their requested memory
- HTCondor glideins can now use cgroups if one has been prepared
- Can write job information in an AP history file for each execution attempt
- Can now specify a lifetime for condor_gangliad metrics
- The condor_schedd now advertises a count of unmaterialized jobs

* Thu Mar 02 2023 John Knoeller <johnkn@cs.wisc.edu> - 10.0.2-1
- HTCondor can optionally create intermediate directories for output files
- Improved condor_schedd scalability when a user runs more than 1,000 jobs
- Fix issue where condor_ssh_to_job fails if the user is not in /etc/passwd
- The Python Schedd.query() now returns the ServerTime attribute for Fifemon
- VM Universe jobs pass through the host CPU model to support newer kernels
- HTCondor Python wheel is now available for Python 3.11
- Fix issue that prevented HTCondor installation on Ubuntu 18.04

* Tue Feb 28 2023 Tim Theisen <tim@cs.wisc.edu> - 10.2.5-1
- Fix counting of unmaterialized jobs in the condor_schedd

* Fri Feb 24 2023 Tim Theisen <tim@cs.wisc.edu> - 10.2.4-1
- Improve counting of unmaterialized jobs in the condor_schedd

* Tue Feb 21 2023 Tim Theisen <tim@cs.wisc.edu> - 10.2.3-1
- Add a count of unmaterialized jobs to condor_schedd statistics

* Tue Feb 07 2023 Tim Theisen <tim@cs.wisc.edu> - 10.2.2-1
- Fixed bugs with configuration knob SINGULARITY_USE_PID_NAMESPACES

* Tue Jan 24 2023 Tim Theisen <tim@cs.wisc.edu> - 10.2.1-1
- Improved condor_schedd scalability when a user runs more than 1,000 jobs
- Fix issue where condor_ssh_to_job fails if the user is not in /etc/passwd
- The Python Schedd.query() now returns the ServerTime attribute
- Fixed issue that prevented HTCondor installation on Ubuntu 18.04

* Thu Jan 05 2023 Tim Theisen <tim@cs.wisc.edu> - 10.2.0-1
- Preliminary support for Enterprise Linux 9
- Preliminary support for cgroups v2
- Can now set minimum floor for number of CPUs that a submitter gets
- Improved validity testing of Singularity/Apptainer runtinme
- Improvements to jobs hooks, including new PREPARE_JOB_BEFORE_TRANSFER hook
- OpenCL jobs now work inside Singularity, if OpenCL drivers are on the host

* Thu Jan 05 2023 Tim Theisen <tim@cs.wisc.edu> - 10.0.1-1
- Add Ubuntu 22.04 (Jammy Jellyfish) support
- Add file transfer plugin that supports stash:// and osdf:// URLs
- Fix bug where cgroup memory limits were not enforced on Debian and Ubuntu
- Fix bug where forcibly removing DAG jobs could crash the condor_schedd
- Fix bug where Docker repository images cannot be run under Singularity
- Fix issue where blahp scripts were missing on Debian and Ubuntu platforms
- Fix bug where curl file transfer plugins would fail on Enterprise Linux 8

* Tue Nov 22 2022 Tim Theisen <tim@cs.wisc.edu> - 10.1.3-1
- Improvements to jobs hooks, including new PREPARE_JOB_BEFORE_TRANSFER hook

* Tue Nov 15 2022 Tim Theisen <tim@cs.wisc.edu> - 10.1.2-1
- OpenCL jobs now work inside Singularity, if OpenCL drivers are on the host

* Thu Nov 10 2022 Tim Theisen <tim@cs.wisc.edu> - 10.1.1-1
- Improvements to job hooks and the ability to save stderr from a job hook
- Fix bug where Apptainer only systems couldn't run with Docker style images

* Thu Nov 10 2022 Tim Theisen <tim@cs.wisc.edu> - 10.1.0-1
- Release HTCondor 10.0.0 bug fixes into 10.1.0

* Thu Nov 10 2022 Tim Theisen <tim@cs.wisc.edu> - 10.0.0-1
- Users can prevent runaway jobs by specifying an allowed duration
- Able to extend submit commands and create job submit templates
- Initial implementation of htcondor <noun> <verb> command line interface
- Initial implementation of Job Sets in the htcondor CLI tool
- Add Container Universe
- Support for heterogeneous GPUs
- Improved File transfer error reporting
- GSI Authentication method has been removed
- HTCondor now utilizes ARC-CE's REST interface
- Support for ARM and PowerPC for Enterprise Linux 8
- For IDTOKENS, signing key not required on every execution point
- Trust on first use ability for SSL connections
- Improvements against replay attacks

* Wed Oct 05 2022 Tim Theisen <tim@cs.wisc.edu> - 9.12.0-1
- Provide a mechanism to bootstrap secure authentication within a pool
- Add the ability to define submit templates
- Administrators can now extend the help offered by condor_submit
- Add DAGMan ClassAd attributes to record more information about jobs
- On Linux, advertise the x86_64 micro-architecture in a slot attribute
- Added -drain option to condor_off and condor_restart
- Administrators can now set the shared memory size for Docker jobs
- Multiple improvements to condor_adstash
- HAD daemons now use SHA-256 checksums by default

* Thu Sep 29 2022 Tim Theisen <tim@cs.wisc.edu> - 9.0.17-1
- Fix file descriptor leak when schedd fails to launch scheduler jobs
- Fix failure to forward batch grid universe job's refreshed X.509 proxy
- Fix DAGMan failure when the DONE keyword appeared in the JOB line
- Fix HTCondor's handling of extremely large UIDs on Linux
- Fix bug where OAUTH tokens lose their scope and audience upon refresh
- Support for Apptainer in addition to Singularity

* Tue Sep 13 2022 Tim Theisen <tim@cs.wisc.edu> - 9.11.2-1
- In 9.11.0, STARTD_NOCLAIM_SHUTDOWN restarted instead. Now, it shuts down.

* Tue Sep 06 2022 Tim Theisen <tim@cs.wisc.edu> - 9.11.1-1
- File transfer errors are identified as occurring during input or output

* Thu Aug 25 2022 Tim Theisen <tim@cs.wisc.edu> - 9.11.0-1
- Modified GPU attributes to support the new 'require_gpus' submit command
- Add (PREEMPT|HOLD)_IF_DISK_EXCEEDED configuration templates
- ADVERTISE authorization levels now also provide READ authorization
- Periodic release expressions no longer apply to manually held jobs
- If a #! interpreter doesn't exist, a proper hold and log message appears
- Can now set the Singularity target directory with 'container_target_dir'
- If SciToken and X.509 available, uses SciToken for arc job authentication

* Tue Aug 16 2022 Tim Theisen <tim@cs.wisc.edu> - 9.0.16-1
- Singularity now mounts /tmp and /var/tmp under the scratch directory
- Fix bug where Singularity jobs go on hold at the first checkpoint
- Fix bug where gridmanager deletes the X.509 proxy file instead of the copy
- Fix file descriptor leak when using SciTokens for authentication

* Thu Jul 21 2022 Tim Theisen <tim@cs.wisc.edu> - 9.0.15-1
- Report resources provisioned by the Slurm batch scheduler when available

* Mon Jul 18 2022 Tim Theisen <tim@cs.wisc.edu> - 9.10.1-1
- ActivationSetupDuration is now correct for jobs that checkpoint

* Thu Jul 14 2022 Tim Theisen <tim@cs.wisc.edu> - 9.10.0-1
- With collector administrator access, can manage all HTCondor pool daemons
- SciTokens can now be used for authentication with ARC CE servers
- Preliminary support for ARM and POWER RC on AlmaLinux 8
- Prevent negative values when using huge files with a file transfer plugin

* Tue Jul 12 2022 Tim Theisen <tim@cs.wisc.edu> - 9.0.14-1
- SciToken mapping failures are now recorded in the daemon logs
- Fix bug that stopped file transfers when output and error are the same
- Ensure that the Python bindings version matches the installed HTCondor
- $(OPSYSANDVER) now expand properly in job transforms
- Fix bug where context managed Python htcondor.SecMan sessions would crash
- Fix bug where remote CPU times would rarely be set to zero

* Tue Jun 14 2022 Tim Theisen <tim@cs.wisc.edu> - 9.9.1-1
- Fix bug where jobs would not match when using a child collector

* Tue May 31 2022 Tim Theisen <tim@cs.wisc.edu> - 9.9.0-1
- A new authentication method for remote HTCondor administration
- Several changes to improve the security of connections
- Fix issue where DAGMan direct submission failed when using Kerberos
- The submission method is now recorded in the job ClassAd
- Singularity jobs can now pull from Docker style repositories
- The OWNER authorization level has been folded into the ADMINISTRATOR level

* Thu May 26 2022 Tim Theisen <tim@cs.wisc.edu> - 9.0.13-1
- Schedd and startd cron jobs can now log output upon non-zero exit
- condor_config_val now produces correct syntax for multi-line values
- The condor_run tool now reports submit errors and warnings to the terminal
- Fix issue where Kerberos authentication would fail within DAGMan
- Fix HTCondor startup failure with certain complex network configurations

* Mon Apr 25 2022 Tim Theisen <tim@cs.wisc.edu> - 9.8.1-1
- Fix HTCondor startup failure with certain complex network configurations

* Thu Apr 21 2022 Tim Theisen <tim@cs.wisc.edu> - 9.8.0-1
- Support for Heterogeneous GPUs, some configuration required
- Allow HTCondor to utilize grid sites requiring two-factor authentication
- Technology preview: bring your own resources from (some) NSF HPC clusters

* Tue Apr 19 2022 Tim Theisen <tim@cs.wisc.edu> - 9.0.12-1
- Fix bug in parallel universe that could cause the schedd to crash
- Fix rare crash where a daemon tries to use a discarded security session

* Tue Apr 05 2022 Tim Theisen <tim@cs.wisc.edu> - 9.7.1-1
- Fix recent bug where jobs may go on hold without a hold reason or code

* Tue Mar 15 2022 Tim Theisen <tim@cs.wisc.edu> - 9.7.0-1
- Support environment variables, other application elements in ARC REST jobs
- Container universe supports Singularity jobs with hard-coded command
- DAGMan submits jobs directly (does not shell out to condor_submit)
- Meaningful error message and sub-code for file transfer failures
- Add file transfer statistics for file transfer plugins
- Add named list policy knobs for SYSTEM_PERIODIC_ policies

* Tue Mar 15 2022 Tim Theisen <tim@cs.wisc.edu> - 9.0.11-1
- The Job Router can now create an IDTOKEN for use by the job
- Fix bug where a self-checkpointing job may erroneously be held
- Fix bug where the Job Router could erroneously substitute a default value
- Fix bug where a file transfer error may identify the wrong file
- Fix bug where condor_ssh_to_job may fail to connect

* Tue Mar 15 2022 Tim Theisen <tim@cs.wisc.edu> - 8.8.17-1
- Fixed a memory leak in the Job Router

* Tue Mar 15 2022 Tim Theisen <tim@cs.wisc.edu> - 9.6.0-1
- Fixes for security issues
- https://htcondor.org/security/vulnerabilities/HTCONDOR-2022-0001.html
- https://htcondor.org/security/vulnerabilities/HTCONDOR-2022-0002.html
- https://htcondor.org/security/vulnerabilities/HTCONDOR-2022-0003.html

* Tue Mar 15 2022 Tim Theisen <tim@cs.wisc.edu> - 9.0.10-1
- Fixes for security issues
- https://htcondor.org/security/vulnerabilities/HTCONDOR-2022-0001.html
- https://htcondor.org/security/vulnerabilities/HTCONDOR-2022-0002.html
- https://htcondor.org/security/vulnerabilities/HTCONDOR-2022-0003.html

* Tue Mar 15 2022 Tim Theisen <tim@cs.wisc.edu> - 8.8.16-1
- Fix for security issue
- https://htcondor.org/security/vulnerabilities/HTCONDOR-2022-0003.html

* Tue Feb 08 2022 Tim Theisen <tim@cs.wisc.edu> - 9.5.4-1
- The access point more robustly detects execution points that disappear
- The condor_procd will now function if /proc is mounted with hidepid=2

* Tue Feb 01 2022 Tim Theisen <tim@cs.wisc.edu> - 9.5.3-1
- Fix daemon crash where one of multiple collectors is not in DNS
- Fix bug where initial schedd registration was rarely delayed by an hour
- Can set CCB_TIMEOUT and choose to not start up if CCB address unavailable

* Tue Jan 25 2022 Tim Theisen <tim@cs.wisc.edu> - 9.5.2-1
- Fix bug where job may not go on hold when exceeding allowed_job_duration
- Fix bug where the condor_shadow could run indefinitely
- Fix bug where condor_ssh_to_job may fail to connect
- Fix bug where a file transfer error may identify the wrong file

* Tue Jan 18 2022 Tim Theisen <tim@cs.wisc.edu> - 9.5.1-1
- Fix bug where a self-checkpointing job may erroneously be held

* Thu Jan 13 2022 Tim Theisen <tim@cs.wisc.edu> - 9.5.0-1
- Initial implementation of Container Universe
- HTCondor will automatically detect container type and where it can run
- The blahp is no longer separate, it is now an integral part of HTCondor
- Docker Universe jobs can now self-checkpoint
- Added Debian 11 (bullseye) as a supported platform
- Since CentOS 8 has reached end of life, we build and test on Rocky Linux 8

* Thu Jan 13 2022 Tim Theisen <tim@cs.wisc.edu> - 9.0.9-1
- Added Debian 11 (bullseye) as a supported platform
- Since CentOS 8 has reached end of life, we build and test on Rocky Linux 8
- The OAUTH credmon is now packaged for Enterprise Linux 8

* Tue Dec 21 2021 Tim Theisen <tim@cs.wisc.edu> - 9.4.1-1
- Add the ability to track slot activation metrics
- Fix bug where a file transfer plugin failure code may not be reported

* Thu Dec 02 2021 Tim Theisen <tim@cs.wisc.edu> - 9.4.0-1
- Initial implementation of Job Sets in the htcondor CLI tool
- The access point administrator can add keywords to the submit language
- Add submit commands that limit job run time
- Fix bug where self check-pointing jobs may be erroneously held

* Thu Dec 02 2021 Tim Theisen <tim@cs.wisc.edu> - 9.0.8-1
- Fix bug where huge values of ImageSize and others would end up negative
- Fix bug in how MAX_JOBS_PER_OWNER applied to late materialization jobs
- Fix bug where the schedd could choose a slot with insufficient disk space
- Fix crash in ClassAd substr() function when the offset is out of range
- Fix bug in Kerberos code that can crash on macOS and could leak memory
- Fix bug where a job is ignored for 20 minutes if the startd claim fails

* Tue Nov 30 2021 Tim Theisen <tim@cs.wisc.edu> - 9.3.2-1
- Add allowed_execute_duration condor_submit command to cap job run time
- Fix bug where self check-pointing jobs may be erroneously held

* Tue Nov 09 2021 Tim Theisen <tim@cs.wisc.edu> - 9.3.1-1
- Add allowed_job_duration condor_submit command to cap job run time

* Wed Nov 03 2021 Tim Theisen <tim@cs.wisc.edu> - 9.3.0-1
- Discontinue support for Globus GSI
- Discontinue support for grid type 'nordugrid', use 'arc' instead
- MacOS version strings now include the major version number (10 or 11)
- File transfer plugin sample code to aid in developing new plugins
- Add generic knob to set the slot user for all slots

* Tue Nov 02 2021 Tim Theisen <tim@cs.wisc.edu> - 9.0.7-1
- Fix bug where condor_gpu_discovery could crash with older CUDA libraries
- Fix bug where condor_watch_q would fail on machines with older kernels
- condor_watch_q no longer has a limit on the number of job event log files
- Fix bug where a startd could crash claiming a slot with p-slot preemption
- Fix bug where a job start would not be recorded when a shadow reconnects

* Thu Sep 23 2021 Tim Theisen <tim@cs.wisc.edu> - 9.2.0-1
- Add SERVICE node that runs alongside the DAG for the duration of the DAG
- Fix problem where proxy delegation to older HTCondor versions failed
- Jobs are now re-run if the execute directory unexpectedly disappears
- HTCondor counts the number of files transfered at the submit node
- Fix a bug that caused jobs to fail when using newer Singularity versions

* Thu Sep 23 2021 Tim Theisen <tim@cs.wisc.edu> - 9.0.6-1
- CUDA_VISIBLE_DEVICES can now contain GPU-<uuid> formatted values
- Fixed a bug that caused jobs to fail when using newer Singularity versions
- Fixed a bug in the Windows MSI installer for the latest Windows 10 version
- Fixed bugs relating to the transfer of standard out and error logs
- MacOS 11.x now reports as 10.16.x (which is better than reporting x.0)

* Thu Aug 19 2021 Tim Theisen <tim@cs.wisc.edu> - 9.1.3-1
- Globus GSI is no longer needed for X.509 proxy delegation
- Globus GSI authentication is disabled by default
- The job ad now contains a history of job holds and hold reasons
- If a user job policy expression evaluates to undefined, it is ignored

* Wed Aug 18 2021 Tim Theisen <tim@cs.wisc.edu> - 9.0.5-1
- Other authentication methods are tried if mapping fails using SciTokens
- Fix rare crashes from successful condor_submit, which caused DAGMan issues
- Fix bug where ExitCode attribute would be suppressed when OnExitHold fired
- condor_who now suppresses spurious warnings coming from netstat
- The online manual now has detailed instructions for installing on MacOS
- Fix bug where misconfigured MIG devices confused condor_gpu_discovery
- The transfer_checkpoint_file list may now include input files

* Thu Jul 29 2021 Tim Theisen <tim@cs.wisc.edu> - 9.1.2-1
- Fixes for security issues
- https://htcondor.org/security/vulnerabilities/HTCONDOR-2021-0003.html
- https://htcondor.org/security/vulnerabilities/HTCONDOR-2021-0004.html

* Thu Jul 29 2021 Tim Theisen <tim@cs.wisc.edu> - 9.0.4-1
- Fixes for security issues
- https://htcondor.org/security/vulnerabilities/HTCONDOR-2021-0003.html
- https://htcondor.org/security/vulnerabilities/HTCONDOR-2021-0004.html

* Thu Jul 29 2021 Tim Theisen <tim@cs.wisc.edu> - 8.8.15-1
- Fix for security issue
- https://htcondor.org/security/vulnerabilities/HTCONDOR-2021-0003.html

* Tue Jul 27 2021 Tim Theisen <tim@cs.wisc.edu> - 9.1.1-1
- Fixes for security issues
- https://htcondor.org/security/vulnerabilities/HTCONDOR-2021-0003.html
- https://htcondor.org/security/vulnerabilities/HTCONDOR-2021-0004.html

* Tue Jul 27 2021 Tim Theisen <tim@cs.wisc.edu> - 9.0.3-1
- Fixes for security issues
- https://htcondor.org/security/vulnerabilities/HTCONDOR-2021-0003.html
- https://htcondor.org/security/vulnerabilities/HTCONDOR-2021-0004.html

* Tue Jul 27 2021 Tim Theisen <tim@cs.wisc.edu> - 8.8.14-1
- Fix for security issue
- https://htcondor.org/security/vulnerabilities/HTCONDOR-2021-0003.html

* Thu Jul 08 2021 Tim Theisen <tim@cs.wisc.edu> - 9.0.2-1
- HTCondor can be set up to use only FIPS 140-2 approved security functions
- If the Singularity test fails, the job goes idle rather than getting held
- Can divide GPU memory, when making multiple GPU entries for a single GPU
- Startd and Schedd cron job maximum line length increased to 64k bytes
- Added first class submit keywords for SciTokens
- Fixed MUNGE authentication
- Fixed Windows installer to work when the install location isn't C:\Condor

* Thu May 20 2021 Tim Theisen <tim@cs.wisc.edu> - 9.1.0-1
- Support for submitting to ARC-CE via the REST interface
- DAGMan can put failed jobs on hold (user can correct problems and release)
- Can run gdb and ptrace within Docker containers
- A small Docker test job is run on the execute node to verify functionality
- The number of instructions executed is reported in the job Ad on Linux

* Mon May 17 2021 Tim Theisen <tim@cs.wisc.edu> - 9.0.1-1
- Fix problem where X.509 proxy refresh kills job when using AES encryption
- Fix problem when jobs require a different machine after a failure
- Fix problem where a job matched a machine it can't use, delaying job start
- Fix exit code and retry checking when a job exits because of a signal
- Fix a memory leak in the job router when a job is removed via job policy
- Fixed the back-end support for the 'bosco_cluster --add' command
- An updated Windows installer that supports IDTOKEN authentication

* Wed Apr 14 2021 Tim Theisen <tim@cs.wisc.edu> - 9.0.0-1
- Absent any configuration, HTCondor denies authorization to all users
- AES encryption is used for all communication and file transfers by default
- New IDTOKEN authentication method enables fine-grained authorization
- IDTOKEN authentication method is designed to replace GSI
- Improved support for GPUs, including machines with multiple GPUs
- New condor_watch_q tool that efficiently provides live job status updates
- Many improvements to the Python bindings
- New Python bindings for DAGMan and chirp
- Improved file transfer plugins supporting uploads and authentication
- File transfer times are now recorded in the job log
- Added support for jobs that need to acquire and use OAUTH tokens
- Many memory footprint and performance improvements in DAGMan
- Submitter ceilings can limit the number of jobs per user in a pool

* Tue Mar 30 2021 Tim Theisen <tim@cs.wisc.edu> - 8.9.13-1
- Host based security is no longer the default security model
- Hardware accelerated integrity and AES encryption used by default
- Normally, AES encryption is used for all communication and file transfers
- Fallback to Triple-DES or Blowfish when interoperating with older versions
- Simplified and automated new HTCondor installations
- HTCondor now detects instances of multi-instance GPUs
- Fixed memory leaks (collector updates in 8.9 could leak a few MB per day)
- Many other enhancements and bug fixes, see version history for details

* Thu Mar 25 2021 Tim Theisen <tim@cs.wisc.edu> - 8.9.12-1
- Withdrawn due to compatibility issues with prior releases

* Tue Mar 23 2021 Tim Theisen <tim@cs.wisc.edu> - 8.8.13-1
- condor_ssh_to_job now maps CR and NL to work with editors like nano
- Improved the performance of data transfer in condor_ssh_to_job
- HA replication now accepts SHA-2 checksums to prepare for MD5 removal
- Submission to NorduGrid ARC CE works with newer ARC CE versions
- Fixed condor_annex crashes on platforms with newer compilers
- Fixed "use feature: GPUsMonitor" to locate the monitor binary on Windows
- Fixed a bug that prevented using the '@' character in an event log path

* Wed Jan 27 2021 Tim Theisen <tim@cs.wisc.edu> - 8.9.11-1
- This release of HTCondor fixes security-related bugs described at
- https://htcondor.org/security/vulnerabilities/HTCONDOR-2021-0001.html
- https://htcondor.org/security/vulnerabilities/HTCONDOR-2021-0002.html

* Tue Nov 24 2020 Tim Theisen <tim@cs.wisc.edu> - 8.9.10-1
- Fix bug where negotiator stopped making matches when group quotas are used
- Support OAuth, SciTokens, and Kerberos credentials in local universe jobs
- The Python schedd.submit method now takes a Submit object
- DAGMan can now optionally run a script when a job goes on hold
- DAGMan now provides a method for inline jobs to share submit descriptions
- Can now add arbitrary tags to condor annex instances
- Runs the "singularity test" before running the a singularity job

* Mon Nov 23 2020 Tim Theisen <tim@cs.wisc.edu> - 8.8.12-1
- Added a family of version comparison functions to ClassAds
- Increased default Globus proxy key length to meet current NIST guidance

* Mon Oct 26 2020 Tim Theisen <tim@cs.wisc.edu> - 8.9.9-1
- The RPM packages requires globus, munge, scitokens, and voms from EPEL
- Improved cgroup memory policy settings that set both hard and soft limit
- Cgroup memory usage reporting no longer includes the kernel buffer cache
- Numerous Python binding improvements, see version history
- Can create a manifest of files on the execute node at job start and finish
- Added provisioner nodes to DAGMan, allowing users to provision resources
- DAGMan can now produce .dot graphs without running the workflow

* Wed Oct 21 2020 Tim Theisen <tim@cs.wisc.edu> - 8.8.11-1
- HTCondor now properly tracks usage over vanilla universe checkpoints
- New ClassAd equality and inequality operators in the Python bindings
- Fixed a bug where removing in-use routes could crash the job router
- Fixed a bug where condor_chirp would abort after success on Windows
- Fixed a bug where using MACHINE_RESOURCE_NAMES could crash the startd
- Improved condor c-gahp to prioritize commands over file transfers
- Fixed a rare crash in the schedd when running many local universe jobs
- With GSI, avoid unnecessary reverse DNS lookup when HOST_ALIAS is set
- Fix a bug that could cause grid universe jobs to fail upon proxy refresh

* Thu Aug 06 2020 Tim Theisen <tim@cs.wisc.edu> - 8.9.8-1
- Added htcondor.dags and htcondor.htchirp to the HTCondor Python bindings
- New condor_watch_q tool that efficiently provides live job status updates
- Added support for marking a GPU offline while other jobs continue
- The condor_master command does not return until it is fully started
- Deprecated several Python interfaces in the Python bindings

* Thu Aug 06 2020 Tim Theisen <tim@cs.wisc.edu> - 8.8.10-1
- condor_qedit can no longer be used to disrupt the condor_schedd
- Fixed a bug where the SHARED_PORT_PORT configuration setting was ignored
- Ubuntu 20.04 and Amazon Linux 2 are now supported
- In MacOSX, HTCondor now requires LibreSSL, available since MacOSX 10.13

* Wed May 20 2020 Tim Theisen <tim@cs.wisc.edu> - 8.9.7-1
- Multiple enhancements in the file transfer code
- Support for more regions in s3:// URLs
- Much more flexible job router language
- Jobs may now specify cuda_version to match equally-capable GPUs
- TOKENS are now called IDTOKENS to differentiate from SCITOKENS
- Added the ability to blacklist TOKENS via an expression
- Can simultaneously handle Kerberos and OAUTH credentials
- The getenv submit command now supports a blacklist and whitelist
- The startd supports a remote history query similar to the schedd
- condor_q -submitters now works with accounting groups
- Fixed a bug reading service account credentials for Google Compute Engine

* Thu May 07 2020 Tim Theisen <tim@cs.wisc.edu> - 8.8.9-1
- Proper tracking of maximum memory used by Docker universe jobs
- Fixed preempting a GPU slot for a GPU job when all GPUs are in use
- Fixed a Python crash when queue_item_data iterator raises an exception
- Fixed a bug where slot attribute overrides were ignored
- Calculates accounting group quota correctly when more than 1 CPU requested
- Updated HTCondor Annex to accommodate API change for AWS Spot Fleet
- Fixed a problem where HTCondor would not start on AWS Fargate
- Fixed where the collector could wait forever for a partial message
- Fixed streaming output to large files (>2Gb) when using the 32-bit shadow

* Mon Apr 06 2020 Tim Theisen <tim@cs.wisc.edu> - 8.9.6-1
- Fixes addressing CVE-2019-18823
- https://htcondor.org/security/vulnerabilities/HTCONDOR-2020-0001.html
- https://htcondor.org/security/vulnerabilities/HTCONDOR-2020-0002.html
- https://htcondor.org/security/vulnerabilities/HTCONDOR-2020-0003.html
- https://htcondor.org/security/vulnerabilities/HTCONDOR-2020-0004.html

* Mon Apr 06 2020 Tim Theisen <tim@cs.wisc.edu> - 8.8.8-1
- Fixes addressing CVE-2019-18823
- https://htcondor.org/security/vulnerabilities/HTCONDOR-2020-0001.html
- https://htcondor.org/security/vulnerabilities/HTCONDOR-2020-0002.html
- https://htcondor.org/security/vulnerabilities/HTCONDOR-2020-0003.html
- https://htcondor.org/security/vulnerabilities/HTCONDOR-2020-0004.html

* Thu Jan 02 2020 Tim Theisen <tim@cs.wisc.edu> - 8.9.5-1
- Added a new mode that skips jobs whose outputs are newer than their inputs
- Added command line tool to help debug ClassAd expressions
- Added port forwarding to Docker containers
- You may now change some DAGMan throttles while the DAG is running
- Added support for session tokens for pre-signed S3 URLs
- Improved the speed of the negotiator when custom resources are defined
- Fixed interactive submission of Docker jobs
- Fixed a bug where jobs wouldn't be killed when getting an OOM notification

* Thu Dec 26 2019 Tim Theisen <tim@cs.wisc.edu> - 8.8.7-1
- Updated condor_annex to work with upcoming AWS Lambda function changes
- Added the ability to specify the order that job routes are applied
- Fixed a bug that could cause remote condor submits to fail
- Fixed condor_wait to work when the job event log is on AFS
- Fixed RPM packaging to be able to install condor-all on CentOS 8
- Period ('.') is allowed again in DAGMan node names

* Tue Nov 19 2019 Tim Theisen <tim@cs.wisc.edu> - 8.9.4-1
- Amazon S3 file transfers using pre-signed URLs
- Further reductions in DAGMan memory usage
- Added -idle option to condor_q to display information about idle jobs
- Support for SciTokens authentication
- A tool, condor_evicted_files, to examine the SPOOL of an idle job

* Wed Nov 13 2019 Tim Theisen <tim@cs.wisc.edu> - 8.8.6-1
- Initial support for CentOS 8
- Fixed a memory leak in SSL authentication
- Fixed a bug where "condor_submit -spool" would only submit the first job
- Reduced encrypted file transfer CPU usage by a factor of six
- "condor_config_val -summary" displays changes from a default configuration
- Improved the ClassAd documentation, added many functions that were omitted

* Tue Sep 17 2019 Tim Theisen <tim@cs.wisc.edu> - 8.9.3-1
- TOKEN and SSL authentication methods are now enabled by default
- The job and global event logs use ISO 8601 formatted dates by default
- Added Google Drive multifile transfer plugin
- Added upload capability to Box multifile transfer plugin
- Added Python bindings to submit a DAG
- Python 'JobEventLog' can be pickled to facilitate intermittent readers
- 2x matchmaking speed for partitionable slots with simple START expressions
- Improved the performance of the condor_schedd under heavy load
- Reduced the memory footprint of condor_dagman
- Initial implementation to record the circumstances of a job's termination

* Thu Sep 05 2019 Tim Theisen <tim@cs.wisc.edu> - 8.8.5-1
- Fixed two performance problems on Windows
- Fixed Java universe on Debian and Ubuntu systems
- Added two knobs to improve performance on large scale pools
- Fixed a bug where requesting zero GPUs would require a machine with GPUs
- HTCondor can now recognize nVidia Volta and Turing GPUs

* Tue Jul 09 2019 Tim Theisen <tim@cs.wisc.edu> - 8.8.4-1
- Python 3 bindings - see version history for details (requires EPEL on EL7)
- Can configure DAGMan to dramatically reduce memory usage on some DAGs
- Improved scalability when using the python bindings to qedit jobs
- Fixed infrequent schedd crashes when removing scheduler universe jobs
- The condor_master creates run and lock directories when systemd doesn't
- The condor daemon obituary email now contains the last 200 lines of log

* Tue Jun 04 2019 Tim Theisen <tim@cs.wisc.edu> - 8.9.2-1
- The HTTP/HTTPS file transfer plugin will timeout and retry transfers
- A new multi-file box.com file transfer plugin to download files
- The manual has been moved to Read the Docs
- Configuration options for job-log time-stamps (UTC, ISO 8601, sub-second)
- Several improvements to SSL authentication
- New TOKEN authentication method enables fine-grained authorization control

* Wed May 22 2019 Tim Theisen <tim@cs.wisc.edu> - 8.8.3-1
- Fixed a bug where jobs were killed instead of peacefully shutting down
- Fixed a bug where a restarted schedd wouldn't connect to its running jobs
- Improved file transfer performance when sending multiple files
- Fix a bug that prevented interactive submit from working with Singularity
- Orphaned Docker containers are now cleaned up on execute nodes
- Restored a deprecated Python interface that is used to read the event log

* Wed Apr 17 2019 Tim Theisen <tim@cs.wisc.edu> - 8.9.1-1
- An efficient curl plugin that supports uploads and authentication tokens
- HTCondor automatically supports GPU jobs in Docker and Singularity
- File transfer times are now recorded in the user job log and the job ad

* Thu Apr 11 2019 Tim Theisen <tim@cs.wisc.edu> - 8.8.2-1
- Fixed problems with condor_ssh_to_job and Singularity jobs
- Fixed a problem that could cause condor_annex to crash
- Fixed a problem where the job queue would very rarely be corrupted
- condor_userprio can report concurrency limits again
- Fixed the GPU discovery and monitoring code to map GPUs in the same way
- Made the CHIRP_DELAYED_UPDATE_PREFIX configuration knob work again
- Fixed restarting HTCondor from the Service Control Manager on Windows
- Fixed a problem where local universe jobs could not use condor_submit
- Restored a deprecated Python interface that is used to read the event log
- Fixed a problem where condor_shadow reuse could confuse DAGMan

* Thu Feb 28 2019 Tim Theisen <tim@cs.wisc.edu> - 8.9.0-1
- Absent any configuration, HTCondor denies authorization to all users
- All HTCondor daemons under a condor_master share a security session
- Scheduler Universe jobs are prioritized by job priority

* Tue Feb 19 2019 Tim Theisen <tim@cs.wisc.edu> - 8.8.1-1
- Fixed excessive CPU consumption with GPU monitoring
- GPU monitoring is off by default; enable with "use feature: GPUsMonitor"
- HTCondor now works with the new CUDA version 10 libraries
- Fixed a bug where sometimes jobs would not start on a Windows execute node
- Fixed a bug that could cause DAGman to go into an infinite loop on exit
- The JobRouter doesn't forward the USER attribute between two UID Domains
- Made Collector.locateAll() more efficient in the Python bindings
- Improved efficiency of the negotiation code in the condor_schedd

* Thu Jan 03 2019 Tim Theisen <tim@cs.wisc.edu> - 8.8.0-1
- Automatically add AWS resources to your pool using HTCondor Annex
- The Python bindings now include submit functionality
- Added the ability to run a job immediately by replacing a running job
- A new minicondor package makes single node installations easy
- HTCondor now tracks and reports GPU utilization
- Several performance enhancements in the collector
- The grid universe can create and manage VM instances in Microsoft Azure
- The MUNGE security method is now supported on all Linux platforms

* Wed Oct 31 2018 Tim Theisen <tim@cs.wisc.edu> - 8.7.10-1
- Can now interactively submit Docker jobs
- The administrator can now add arguments to the Singularity command line
- The MUNGE security method is now supported on all Linux platforms
- The grid universe can create and manage VM instances in Microsoft Azure
- Added a single-node package to facilitate using a personal HTCondor

* Wed Oct 31 2018 Tim Theisen <tim@cs.wisc.edu> - 8.6.13-1
- Made the Python 'in' operator case-insensitive for ClassAd attributes
- Python bindings are now built for the Debian and Ubuntu platforms
- Fixed a memory leak in the Python bindings
- Fixed a bug where absolute paths failed for output/error files on Windows
- Fixed a bug using Condor-C to run Condor-C jobs
- Fixed a bug where Singularity could not be used if Docker was not present

* Wed Aug 01 2018 Tim Theisen <tim@cs.wisc.edu> - 8.7.9-1
- Support for Debian 9, Ubuntu 16, and Ubuntu 18
- Improved Python bindings to support the full range of submit functionality
- Allows VMs to shutdown when the job is being gracefully evicted
- Can now specify a host name alias (CNAME) for NETWORK_HOSTNAME
- Added the ability to run a job immediately by replacing a running job

* Wed Aug 01 2018 Tim Theisen <tim@cs.wisc.edu> - 8.6.12-1
- Support for Debian 9, Ubuntu 16, and Ubuntu 18
- Fixed a memory leak that occurred when SSL authentication fails
- Fixed a bug where invalid transform REQUIREMENTS caused a Job to match
- Fixed a bug to allow a queue super user to edit protected attributes
- Fixed a problem setting the job environment in the Singularity container
- Fixed several other minor problems

* Tue May 22 2018 Tim Theisen <tim@cs.wisc.edu> - 8.7.8-2
- Reinstate man pages
- Drop centos from dist tag in 32-bit Enterprise Linux 7 RPMs

* Thu May 10 2018 Tim Theisen <tim@cs.wisc.edu> - 8.7.8-1
- The condor annex can easily use multiple regions simultaneously
- HTCondor now uses CUDA_VISIBLE_DEVICES to tell which GPU devices to manage
- HTCondor now reports GPU memory utilization

* Thu May 10 2018 Tim Theisen <tim@cs.wisc.edu> - 8.6.11-1
- Can now do an interactive submit of a Singularity job
- Shared port daemon is more resilient when starved for TCP ports
- The Windows installer configures the environment for the Python bindings
- Fixed several other minor problems

* Tue Mar 13 2018 Tim Theisen <tim@cs.wisc.edu> - 8.7.7-1
- condor_ssh_to_job now works with Docker Universe jobs
- A 32-bit condor_shadow is available for Enterprise Linux 7 systems
- Tracks and reports custom resources, e.g. GPUs, in the job ad and user log
- condor_q -unmatchable reports jobs that will not match any slots
- Several updates to the parallel universe
- Spaces are now allowed in input, output, and error paths in submit files
- In DAG files, spaces are now allowed in submit file paths

* Tue Mar 13 2018 Tim Theisen <tim@cs.wisc.edu> - 8.6.10-1
- Fixed a problem where condor_preen would crash on an active submit node
- Improved systemd configuration to clean up processes if the master crashes
- Fixed several other minor problems

* Thu Jan 04 2018 Tim Theisen <tim@cs.wisc.edu> - 8.7.6-1
- Machines won't enter "Owner" state unless using the Desktop policy
- One can use SCHEDD and JOB instead of MY and TARGET in SUBMIT_REQUIREMENTS
- HTCondor now reports all submit warnings, not just the first one
- The HTCondor Python bindings in pip are now built from the release branch

* Thu Jan 04 2018 Tim Theisen <tim@cs.wisc.edu> - 8.6.9-1
- Fixed a bug where some Accounting Groups could get too much surplus quota
- Fixed a Python binding bug where some queries could corrupt memory
- Fixed a problem where preen could block the schedd for a long time
- Fixed a bug in Windows where the job sandbox would not be cleaned up
- Fixed problems with the interaction between the master and systemd
- Fixed a bug where MAX_JOBS_SUBMITTED could be permanently reduced
- Fixed problems with very large disk requests

* Tue Nov 14 2017 Tim Theisen <tim@cs.wisc.edu> - 8.7.5-1
- Fixed an issue validating VOMS proxies

* Tue Nov 14 2017 Tim Theisen <tim@cs.wisc.edu> - 8.6.8-1
- Fixed an issue validating VOMS proxies

* Tue Oct 31 2017 Tim Theisen <tim@cs.wisc.edu> - 8.7.4-1
- Improvements to DAGMan including support for late job materialization
- Updates to condor_annex including improved status reporting
- When submitting jobs, HTCondor can now warn about job requirements
- Fixed a bug where remote CPU time was not recorded in the history
- Improved support for OpenMPI jobs
- The high availability daemon now works with IPV6 and shared_port
- The HTCondor Python bindings are now available for Python 2 and 3 in pip

* Tue Oct 31 2017 Tim Theisen <tim@cs.wisc.edu> - 8.6.7-1
- Fixed a bug where memory limits might not be updated in cgroups
- Add SELinux type enforcement rules to allow condor_ssh_to_job to work
- Updated systemd configuration to shutdown HTCondor in an orderly fashion
- The curl_plugin utility can now do HTTPS transfers
- Specifying environment variables now works with the Python Submit class

* Tue Sep 12 2017 Tim Theisen <tim@cs.wisc.edu> - 8.7.3-1
- Further updates to the late job materialization technology preview
- An improved condor_top tool
- Enhanced the AUTO setting for ENABLE_IPV{4,6} to be more selective
- Fixed several small memory leaks

* Tue Sep 12 2017 Tim Theisen <tim@cs.wisc.edu> - 8.6.6-1
- HTCondor daemons no longer crash on reconfig if syslog is used for logging
- HTCondor daemons now reliably leave a core file when killed by a signal
- Negotiator won't match jobs to machines with incompatible IPv{4,6} network
- On Ubuntu, send systemd alive messages to prevent HTCondor restarts
- Fixed a problem parsing old ClassAd string escapes in the python bindings
- Properly parse CPU time used from Slurm grid universe jobs
- Claims are released when parallel univ jobs are removed while claiming
- Starter won't get stuck when a job is removed with JOB_EXIT_HOOK defined
- To reduce audit logging, added cgroup rules to SELinux profile

* Mon Aug 07 2017 Tim Theisen <tim@cs.wisc.edu> - 8.6.5-2
- Update SELinux profile for Red Hat 7.4

* Tue Aug 01 2017 Tim Theisen <tim@cs.wisc.edu> - 8.6.5-1
- Fixed a memory leak that would cause the HTCondor collector to slowly grow
- Prevent the condor_starter from hanging when using cgroups on Debian
- Fixed several issues that occur when IPv6 is in use
- Support for using an ImDisk RAM drive on Windows as the execute directory
- Fixed a bug where condor_rm rarely removed another one of the user's jobs
- Fixed a bug with parallel universe jobs starting on partitionable slots

* Thu Jul 13 2017 Tim Theisen <tim@cs.wisc.edu> - 8.4.12-1
- Can configure the condor_startd to compute free disk space once

* Thu Jun 22 2017 Tim Theisen <tim@cs.wisc.edu> - 8.7.2-1
- Improved condor_schedd performance by turning off file checks by default
- condor_annex -status finds VM instances that have not joined the pool
- Able to update an annex's lease without adding new instances
- condor_annex now keeps a command log
- condor_q produces an expanded multi-line summary
- Automatically retry and/or resume http file transfers when appropriate
- Reduced load on the condor_collector by optimizing queries
- A python based condor_top tool

* Thu Jun 22 2017 Tim Theisen <tim@cs.wisc.edu> - 8.6.4-1
- Python bindings are now available on MacOSX
- Fixed a bug where PASSWORD authentication could fail to exchange keys
- Pslot preemption now properly handles custom resources, such as GPUs
- condor_submit now checks X.509 proxy expiration

* Tue May 09 2017 Tim Theisen <tim@cs.wisc.edu> - 8.6.3-1
- Fixed a bug where using an X.509 proxy might corrupt the job queue log
- Fixed a memory leak in the Python bindings

* Mon Apr 24 2017 Tim Theisen <tim@cs.wisc.edu> - 8.7.1-1
- Several performance enhancements in the collector
- Further refinement and initial documentation of the HTCondor Annex
- Enable chirp for Docker jobs
- Job Router uses first match rather than round-robin matching
- The schedd tracks jobs counts by status for each owner
- Technology preview of late job materialization in the schedd

* Mon Apr 24 2017 Tim Theisen <tim@cs.wisc.edu> - 8.6.2-1
- New metaknobs for mapping users to groups
- Now case-insensitive with Windows user names when storing credentials
- Signal handling in the OpenMPI script
- Report RemoteSysCpu for Docker jobs
- Allow SUBMIT_REQUIREMENT to refer to X509 secure attributes
- Linux kernel tuning script takes into account the machine's role

* Thu Mar 02 2017 Tim Theisen <tim@cs.wisc.edu> - 8.7.0-1
- Performance improvements in collector's ingestion of ClassAds
- Added collector attributes to report query times and forks
- Removed extra white space around parentheses when unparsing ClassAds
- Technology preview of the HTCondor Annex

* Thu Mar 02 2017 Tim Theisen <tim@cs.wisc.edu> - 8.6.1-1
- condor_q works in situations where user authentication is not configured
- Updates to work with Docker version 1.13
- Fix several problems with the Job Router
- Update scripts to support current versions of Open MPI and MPICH2
- Fixed a bug that could corrupt the job queue log when the disk is full

* Thu Jan 26 2017 Tim Theisen <tim@cs.wisc.edu> - 8.6.0-1
- condor_q shows shows only the current user's jobs by default
- condor_q summarizes related jobs (batches) on a single line by default
- Users can define their own job batch name at job submission time
- Immutable/protected job attributes make SUBMIT_REQUIREMENTS more useful
- The shared port daemon is enabled by default
- Jobs run in cgroups by default
- HTCondor can now use IPv6 addresses (Prefers IPv4 when both present)
- DAGMan: Able to easily define SCRIPT, VARs, etc., for all nodes in a DAG
- DAGMan: Revamped priority implementation
- DAGMan: New splice connection feature
- New slurm grid type in the grid universe for submitting to Slurm
- Numerous improvements to Docker support
- Several enhancements in the python bindings

* Mon Jan 23 2017 Tim Theisen <tim@cs.wisc.edu> - 8.4.11-1
- Fixed a bug which delayed startd access to stard cron job results
- Fixed a bug in pslot preemption that could delay jobs starting
- Fixed a bug in job cleanup at job lease expiration if using glexec
- Fixed a bug in locating ganglia shared libraries on Debian and Ubuntu

* Tue Dec 13 2016 Tim Theisen <tim@cs.wisc.edu> - 8.5.8-1
- The starter puts all jobs in a cgroup by default
- Added condor_submit commands that support job retries
- condor_qedit defaults to the current user's jobs
- Ability to add SCRIPTS, VARS, etc. to all nodes in a DAG using one command
- Able to conditionally add Docker volumes for certain jobs
- Initial support for Singularity containers
- A 64-bit Windows release

* Tue Dec 13 2016 Tim Theisen <tim@cs.wisc.edu> - 8.4.10-1
- Updated SELinux profile for Enterprise Linux
- Fixed a performance problem in the schedd when RequestCpus was an expression
- Preserve permissions when transferring sub-directories of the job's sandbox
- Fixed HOLD_IF_CPUS_EXCEEDED and LIMIT_JOB_RUNTIMES metaknobs
- Fixed a bug in handling REMOVE_SIGNIFICANT_ATTRIBUTES

* Thu Sep 29 2016 Tim Theisen <tim@cs.wisc.edu> - 8.5.7-1
- The schedd can perform job ClassAd transformations
- Specifying dependencies between DAGMan splices is much more flexible
- The second argument of the ClassAd ? : operator may be omitted
- Many usability improvements in condor_q and condor_status
- condor_q and condor_status can produce JSON, XML, and new ClassAd output
- To prepare for a 64-bit Windows release, HTCondor identifies itself as X86
- Automatically detect Daemon Core daemons and pass localname to them

* Thu Sep 29 2016 Tim Theisen <tim@cs.wisc.edu> - 8.4.9-1
- The condor_startd removes orphaned Docker containers on restart
- Job Router and HTCondor-C job job submission prompts schedd reschedule
- Fixed bugs in the Job Router's hooks
- Improved systemd integration on Enterprise Linux 7
- Upped default number of Chirp attributes to 100, and made it configurable
- Fixed a bug where variables starting with STARTD. or STARTER. were ignored

* Tue Aug 02 2016 Tim Theisen <tim@cs.wisc.edu> - 8.5.6-1
- The -batch output for condor_q is now the default
- Python bindings for job submission and machine draining
- Numerous Docker usability changes
- New options to limit condor_history results to jobs since last invocation
- Shared port daemon can be used with high availability and replication
- ClassAds can be written out in JSON format
- More flexible ordering of DAGMan commands
- Efficient PBS and SLURM job monitoring
- Simplified leases for grid universe jobs

* Tue Jul 05 2016 Tim Theisen <tim@cs.wisc.edu> - 8.4.8-1
- Fixed a memory leak triggered by the python htcondor.Schedd().query() call
- Fixed a bug that could cause Bosco file transfers to fail
- Fixed a bug that could cause the schedd to crash when using schedd cron jobs
- condor_schedd now rejects jobs when owner has no account on the machine
- Fixed a new bug in 8.4.7 where remote condor_history failed without -limit
- Fixed bugs triggered by the reconfiguration of the high-availability daemon
- Fixed a bug where condor_master could hang when using shared port on Windows 
- Fixed a bug with the -xml option on condor_q and condor_status

* Mon Jun 06 2016 Tim Theisen <tim@cs.wisc.edu> - 8.5.5-1
- Improvements for scalability of EC2 grid universe jobs
- Docker Universe jobs advertises remote user and system CPU time
- Improved systemd support
- The master can now run an administrator defined script at shutdown
- DAGMan includes better support for the batch name feature

* Mon Jun 06 2016 Tim Theisen <tim@cs.wisc.edu> - 8.4.7-1
- fixed a bug that could cause the schedd to become unresponsive
- fixed a bug where the Docker Universe would not set the group ID
- Docker Universe jobs now drop all Linux capabilities by default
- fixed a bug where subsystem specific configuration parameters were ignored
- fixed bugs with history file processing on the Windows platform

* Mon May 02 2016 Tim Theisen <tim@cs.wisc.edu> - 8.5.4-1
- Fixed a bug that delays schedd response when significant attributes change
- Fixed a bug where the group ID was not set in Docker universe jobs
- Limit update rate of various attributes to not overload the collector
- To make job router configuration easier, added implicit "target" scoping
- To make BOSCO work, the blahp does not generate limited proxies by default
- condor_status can now display utilization per machine rather than per slot
- Improve performance of condor_history and other tools

* Thu Apr 21 2016 Tim Theisen <tim@cs.wisc.edu> - 8.4.6-1
- fixed a bug that could cause a job to fail to start in a dynamic slot
- fixed a negotiator memory leak when using partitionable slot preemption
- fixed a bug that caused supplemental groups to be wrong during file transfer
- properly identify the Windows 10 platform
- fixed a typographic error in the LIMIT_JOB_RUNTIMES policy
- fixed a bug where maximum length IPv6 addresses were not parsed

* Thu Mar 24 2016 Tim Theisen <tim@cs.wisc.edu> - 8.5.3-1
- Use IPv6 (and IPv4) interfaces if they are detected
- Prefer IPv4 addresses when both are available
- Count Idle and Running jobs in Submitter Ads for Local and Scheduler universes
- Can submit jobs to SLURM with the new "slurm" type in the Grid universe
- HTCondor is built and linked with Globus 6.0

* Tue Mar 22 2016 Tim Theisen <tim@cs.wisc.edu> - 8.4.5-1
- fixed a bug that would cause the condor_schedd to send no flocked jobs
- fixed a bug that caused a 60 second delay using tools when DNS lookup failed
- prevent using accounting groups with embedded spaces that crash the negotiator
- fixed a bug that could cause use of ports outside the port range on Windows
- fixed a bug that could prevent dynamic slot reuse when using many slots
- fixed a bug that prevented correct utilization reports from the job router
- tune kernel when using cgroups to avoid OOM killing of jobs doing heavy I/O

* Thu Feb 18 2016 Tim Theisen <tim@cs.wisc.edu> - 8.5.2-1
- condor_q now defaults to showing only the current user's jobs
- condor_q -batch produces a single line report for a batch of jobs
- Docker Universe jobs now report and update memory and network usage
- immutable and protected job attributes
- improved performance when querying a HTCondor daemon's location
- Added the ability to set ClassAd attributes within the DAG file
- DAGMan now provides event timestamps in dagman.out

* Tue Feb 02 2016 Tim Theisen <tim@cs.wisc.edu> - 8.4.4-1
- fixed a bug that could cause the collector to crash when DNS lookup fails
- fixed a bug that caused Condor-C jobs with short lease durations to fail
- fixed bugs that affected EC2 grid universe jobs
- fixed a bug that prevented startup if a prior version shared port file exists
- fixed a bug that could cause the condor_shadow to hang on Windows

* Fri Jan 08 2016 Tim Theisen <tim@cs.wisc.edu> - 8.5.1-2
- optimized binaries

* Fri Jan 08 2016 Tim Theisen <tim@cs.wisc.edu> - 8.4.3-2
- optimized binaries

* Mon Dec 21 2015 Tim Theisen <tim@cs.wisc.edu> - 8.5.1-1
- the shared port daemon is enabled by default
- the condor_startd now records the peak memory usage instead of recent
- the condor_startd advertises CPU submodel and cache size
- authorizations are automatically setup when "Match Password" is enabled
- added a schedd-constraint option to condor_q

* Wed Dec 16 2015 Tim Theisen <tim@cs.wisc.edu> - 8.4.3-1
- fixed the processing of the -append option in the condor_submit command
- fixed a bug to run more that 100 dynamic slots on a single execute node
- fixed bugs that would delay daemon startup when using shared port on Windows
- fixed a bug where the cgroup VM limit would not be set for sizes over 2 GiB
- fixed a bug to use the ec2_iam_profile_name for Amazon EC2 Spot instances

* Tue Nov 17 2015 Tim Theisen <tim@cs.wisc.edu> - 8.4.2-1
- a bug fix to prevent the condor_schedd from crashing
- a bug fix to honor TCP_FORWARDING_HOST
- Standard Universe works properly in RPM installations of HTCondor
- the RPM packages no longer claim to provide Globus libraries
- bug fixes to DAGMan's "maximum idle jobs" throttle

* Tue Oct 27 2015 Tim Theisen <tim@cs.wisc.edu> - 8.4.1-1
- four new policy metaknobs to make configuration easier
- a bug fix to prevent condor daemons from crashing on reconfiguration
- an option natural sorting option on condor_status
- support of admin to mount certain directories into Docker containers

* Thu Oct 22 2015 Tim Theisen <tim@cs.wisc.edu> - 8.2.10-1
- an updated RPM to work with SELinux on EL7 platforms
- fixes to the condor_kbdd authentication to the X server
- a fix to allow the condor_kbdd to work with shared port enabled
- avoid crashes when using more than 1024 file descriptors on EL7
- fixed a memory leak in the ClassAd split() function
- condor_vacate will error out rather than ignore conflicting arguments
- a bug fix to the JobRouter to properly process the queue on restart
- a bug fix to prevent sending spurious data on a SOAP file transfer
- a bug fix to always present jobs in order in condor_history

* Mon Oct 12 2015 Tim Theisen <tim@cs.wisc.edu> - 8.5.0-1
- multiple enhancements to the python bindings
- the condor_schedd no longer changes the ownership of spooled job files
- spooled job files are visible to only the user account by default
- the condor_startd records when jobs are evicted by preemption or draining

* Mon Sep 14 2015 Tim Theisen <tim@cs.wisc.edu> - 8.4.0-1
- a Docker Universe to run a Docker container as an HTCondor job
- the submit file can queue a job for each file found
- the submit file can contain macros
- a dry-run option to condor_submit to test the submit file without any actions
- HTCondor pools can use IPv4 and IPv6 simultaneously
- execute directories can be encrypted upon user or administrator request
- Vanilla Universe jobs can utilize periodic application-level checkpoints
- the administrator can establish job requirements
- numerous scalability changes

* Thu Aug 27 2015 Tim Theisen <tim@cs.wisc.edu> - 8.3.8-1
- a script to tune Linux kernel parameters for better scalability
- support for python bindings on Windows platforms
- a mechanism to remove Docker images from the local machine

* Thu Aug 13 2015 Tim Theisen <tim@cs.wisc.edu> - 8.2.9-1
- a mechanism for the preemption of dynamic slots, such that the partitionable slot may use the dynamic slot in the match of a different job
- default configuration bug fixes for the desktop policy, such that it can both start jobs and monitor the keyboard

* Mon Jul 27 2015 Tim Theisen <tim@cs.wisc.edu> - 8.3.7-1
- default configuration settings have been updated to reflect current usage
- the ability to preempt dynamic slots, such that a job may match with a partitionable slot
- the ability to limit the number of jobs per submission and the number of jobs per owner by setting configuration variables

* Tue Jun 23 2015 Tim Theisen <tim@cs.wisc.edu> - 8.3.6-1
- initial Docker universe support
- IPv4/IPv6 mixed mode support

* Mon Apr 20 2015 Tim Theisen <tim@cs.wisc.edu> - 8.3.5-1
- new features that increase the power of job specification in the submit description file
- RPMs for Red Hat Enterprise Linux 6 and 7 are modularized and only distributed via our YUM repository
- The new condor-all RPM requires the other HTCondor RPMs of a typical HTCondor installation

* Tue Apr 07 2015 Tim Theisen <tim@cs.wisc.edu> - 8.2.8-1
- a bug fix to reconnect a TCP session when an HTCondorView collector restarts
- a bug fix to avoid starting too many jobs, only to kill some chosen at random

* Thu Mar 05 2015 Tim Theisen <tim@cs.wisc.edu> - 8.3.4-1
- a bug fix for a problem that can cause jobs to not be matched to resources when the condor_schedd is flocking

* Thu Feb 19 2015 Tim Theisen <tim@cs.wisc.edu> - 8.3.3-1
- the ability to encrypt a job's directory on Linux execute hosts
- enhancements to EC2 grid universe jobs
- a more efficient query protocol, including the ability to query the condor_schedd daemon's autocluster set

* Tue Feb 10 2015 Tim Theisen <tim@cs.wisc.edu> - 8.2.7-1
- sendmail is used by default for sending notifications (CVE-2014-8126)
- corrected input validation, which prevents daemon crashes
- an update, such that grid jobs work within the current Google Compute Engine
- a bug fix to prevent an infinite loop in the python bindings
- a bug fix to prevent infinite recursion when evaluating ClassAd attributes

* Tue Dec 23 2014 Tim Theisen <tim@cs.wisc.edu> - 8.3.2-1
- the next installment of IPv4/IPv6 mixed mode support: a submit node can simultaneously interact with an IPv4 and an IPv6 HTCondor pool
- scalability improvements: a reduced memory foot-print of daemons, a reduced number of TCP connections between submit and execute machines, and an improved responsiveness from a busy condor_schedd to queries

* Tue Dec 16 2014 Tim Theisen <tim@cs.wisc.edu> - 8.2.6-1
- a bug fix to the log rotation of the condor_schedd on Linux platforms
- transfer_input_files now works for directories on Windows platforms
- a correction of the flags passed to the mail program on Linux platforms
- a RHEL 7 platform fix of a directory permission that prevented daemons from starting

* Mon Dec 01 2014 Tim Theisen <tim@cs.wisc.edu> - 8.2.5-1
- an updated RPM installation script that preserves a modified condor_config.local file
- OpenSSL version 1.0.1j for Windows platforms

* Wed Nov 12 2014 Tim Theisen <tim@cs.wisc.edu> - 8.2.4-1
- a bug fix for an 8.2.3 condor_schedd that could not obtain a claim from an 8.0.x condor_startd
- a bug fix for removed jobs that return to the queue
- a workaround for a condor_schedd performance issue when handling a large number of jobs
- a bug fix to prevent the condor_kbdd from crashing on Windows
- a bug fix to correct the reporting of available disk on Windows

* Wed Oct 01 2014 Tim Theisen <tim@cs.wisc.edu> - 8.2.3-1
- support for Ubuntu 14.04 LTS, including support for the standard universe

* Thu Sep 11 2014 Tim Theisen <tim@cs.wisc.edu> - 8.3.1-1
- a variety of changes that reduce memory usage and improve performance
- if cgroups are used to limit memory utilization, HTCondor sets both the memory and swap limits.

* Wed Aug 27 2014 Carl Edquist <edquist@cs.wisc.edu> - 8.2.2-2.3
- Include config file for MASTER_NEW_BINARY_RESTART = PEACEFUL (SOFTWARE-850)

* Tue Aug 26 2014 Carl Edquist <edquist@cs.wisc.edu> - 8.2.2-2.2
- Include peaceful_off patch (SOFTWARE-1307)

* Mon Aug 25 2014 Carl Edquist <edquist@cs.wisc.edu> - 8.2.2-2.1
- Include condor_gt4540_aws patch for #4540

* Fri Aug 22 2014 Carl Edquist <edquist@cs.wisc.edu> - 8.2.2-2
- Strict pass-through with fixes from 8.2.2-1.1

* Thu Aug 21 2014 Carl Edquist <edquist@cs.wisc.edu> - 8.2.2-1.1
- Update to 8.2.2 with build fixes for non-UW builds

* Mon Sep 09 2013  <edquist@cs.wisc.edu> - 8.1.2-0.3
- Include misc unpackaged files from 8.x.x

* Sun Sep 08 2013  <edquist@cs.wisc.edu> - 8.1.2-0.1.unif
- Packaging fixes to work with latest 8.1.2 source from master
- Move condor.spec into git master-unified_rpm-branch
- Apply patches to upstream branch and remove from rpm / spec
- Always build man pages / remove references to include_man
- Always include systemd sources for passthrough rebuilds of source rpms
- Add macros to bundle external source tarballs with the source rpm to support
  offline builds with externals

* Tue Aug 20 2013 Carl Edquist <edquist@cs.wisc.edu> - 7.9.6-8.unif.8
- Remove externals dependency from std-universe subpackage

* Mon Aug 19 2013 Carl Edquist <edquist@cs.wisc.edu> - 7.9.6-8.unif.7
- Merge init script improvements from trunk
- Have std_local_ref depend on senders,receivers instead of stub_gen
- Carve out std universe files into separate subpackage
- Move uw_build-specific non-std-universe files into externals subpackage
- Condor_config changes for #3645
- Use %osg / %std_univ macros to control build type default
- Support PROPER builds of std universe (ie, without UW_BUILD)
- Use make jobserver when building glibc external instead of make -j2
- Move python requirement out of main condor package (#3704)
- Move condor_config.local from /var/lib/condor/ to /etc/condor/

* Fri Jul 05 2013 Carl Edquist <edquist@cs.wisc.edu> - 7.9.6-8.unif.6
- Address build dependency issue seen with -j24

* Fri Jun 21 2013 Carl Edquist <edquist@cs.wisc.edu> - 7.9.6-8.unif.5
- Initial support for UW_BUILD

* Tue Jun 18 2013 Carl Edquist <edquist@cs.wisc.edu> - 7.9.6-8.unif.4
- Remove service restart for upgrades

* Tue Jun 11 2013 Carl Edquist <edquist@cs.wisc.edu> - 7.9.6-8.unif.2
- Add a parallel-setup sub-package for parallel universe configuration,
  namely setting up the host as a dedicated resource

* Mon Jun 10 2013 Brian Lin <blin@cs.wisc.edu> - 7.8.8-2
- Init script improvements

* Fri Jun 07 2013 Carl Edquist <edquist@cs.wisc.edu> - 7.9.6-8.unif.1
- Add in missing features from Fedora rpm
- Reorganize to reduce the diff size between this and the Fedora rpm

* Fri Jun 07 2013 Brian Lin <blin@cs.wisc.edu> - 7.9.6-8
- Remove glexec runtime dependency

* Tue May 28 2013 Brian Lin <blin@cs.wisc.edu> - 7.9.6-7
- Mark /usr/share/osg/sysconfig/condor as non-config file

* Thu May 23 2013 Brian Lin <blin@cs.wisc.edu> - 7.9.6-6
- Rebuild against fixed glite-ce-cream-client-api-c

* Wed May 22 2013 Brian Lin <blin@cs.wisc.edu> - 7.9.6-5
- Enable plumage for x86{,_64}

* Wed May 22 2013 Brian Lin <blin@cs.wisc.edu> - 7.9.6-4
- Enable cgroups for EL6

* Tue May 21 2013 Brian Lin <blin@cs.wisc.edu> - 7.9.6-3
- Building with blahp/cream

* Tue May 21 2013 Brian Lin <blin@cs.wisc.edu> - 7.9.6-2
- Build without blahp/cream

* Tue May 21 2013 Brian Lin <blin@cs.wisc.edu> - 7.9.6-1
- New version

* Wed May 08 2013 Matyas Selmeci <matyas@cs.wisc.edu> - 7.8.8-1
- New version
- Removed condor_glidein -- was removed upstream

* Wed Feb 13 2013 Dave Dykstra <dwd@fnal.gov> - 7.8.6-3
- Renamed /etc/sysconfig/condor-lcmaps-env to /usr/share/osg/sysconfig/condor
  to match the new OSG method for handling daemon environment variables, 
  which keeps non-replaceable settings out of /etc/sysonfig
- Change settings in /usr/share/osg/sysconfig/condor to use the latest variable
  name LLGT_LIFT_PRIVILEGED_PROTECTION instead of LLGT4_NO_CHANGE_USER,
  eliminate obsolete variable LLGT_VOMS_DISABLE_CREDENTIAL_CHECK, and change
  the default debug level from 3 to 2.

* Fri Dec 21 2012 Matyas Selmeci <matyas@cs.wisc.edu> - 7.8.6-2
- Patch to fix default BATCH_GAHP config value (#SOFTWARE-873)

* Thu Oct 25 2012 Matyas Selmeci <matyas@cs.wisc.edu> - 7.8.6-1
- New version

* Mon Oct 22 2012 Matyas Selmeci <matyas@cs.wisc.edu> - 7.8.5-1
- New version

* Wed Sep 19 2012 Matyas Selmeci <matyas@cs.wisc.edu> - 7.8.4-1
- New version

* Fri Sep 07 2012 Matyas Selmeci <matyas@cs.wisc.edu> - 7.8.3-1
- New version

* Mon Aug 27 2012 Matyas Selmeci <matyas@cs.wisc.edu> - 7.8.2-2
- Add patch to fix unnecessary GSI callouts (condor_gt2104_pt2.patch in gittrac #2104)
- Fixed BLClient location

* Tue Aug 14 2012 Matyas Selmeci <matyas@cs.wisc.edu> - 7.8.2-1
- New version

* Mon Jul 30 2012 Matyas Selmeci <matyas@cs.wisc.edu> - 7.8.1-7
- Put cream_gahp into separate subpackage

* Mon Jul 16 2012 Matyas Selmeci <matyas@cs.wisc.edu> - 7.8.1-6
- Remove cream_el6.patch; change proper_cream.diff to work on both el5 and el6
  instead.

* Thu Jul 05 2012 Matyas Selmeci <matyas@cs.wisc.edu> - 7.8.1-5
- Bump to rebuild

* Tue Jun 26 2012 Matyas Selmeci <matyas@cs.wisc.edu> - 7.8.1-4
- Add CREAM

* Tue Jun 19 2012 Matyas Selmeci <matyas@cs.wisc.edu> - 7.8.1-3
- Add Provides lines for classads and classads-devel

* Mon Jun 18 2012 Matyas Selmeci <matyas@cs.wisc.edu> - 7.8.1-2
- Add environment variables for interacting with lcmaps (condor-lcmaps-env)

* Fri Jun 15 2012 Matyas Selmeci <matyas@cs.wisc.edu> - 7.8.1-1
- Version bump

* Wed Jun 13 2012 Matyas Selmeci <matyas@cs.wisc.edu> - 7.8.0-3
- Fix wrong paths for shared libraries

* Wed Jun 13 2012 Matyas Selmeci <matyas@cs.wisc.edu> - 7.8.0-2
- Build blahp

* Thu May 31 2012 Matyas Selmeci <matyas@cs.wisc.edu> - 7.8.0-1
- Version bump
- Updated condor_config.generic.patch
- Removed glexec-patch.diff

* Sun Apr  1 2012 Alain Roy <roy@cs.wisc.edu> - 7.6.6-4
- Backported patch from Condor 7.7 to fix glexec bugs
- Enabled glexec

* Fri Feb 10 2012 Derek Weitzel <dweitzel@cse.unl.edu> - 7.6.6-3
- Adding sticky bit to condor_root_switchboard

* Wed Jan 18 2012 Derek Weitzel <dweitzel@cse.unl.edu> - 7.6.6-2
- Added support for rhel6

* Wed Jan 18 2012 Tim Cartwright <cat@cs.wisc.edu> - 7.6.6-1
- Updated to upstream tagged 7.6.6 release

* Wed Jan 11 2012 Tim Cartwright <cat@cs.wisc.edu> - 7.6.4-1
- Simplified revision number

* Tue Nov 29 2011 Derek Weitzel <dweitzel@cse.unl.edu> - 7.6.4-0.6.2
- Rebasing to 7.6.4

* Fri Oct 28 2011 Matyas Selmeci <matyas@cs.wisc.edu> - 7.6.2-0.6.3
- rebuilt

* Mon Sep 12 2011 Matyas Selmeci <matyas@cs.wisc.edu> - 7.6.2-0.6.2
- Rev bump to rebuild with updated Globus libs

* Thu Aug 11 2011 Derek Weitzel <dweitzel@cse.unl.edu> - 7.6.2-0.5.2
- Updated to upstream official 7.6.2 release

* Thu Aug 04 2011 Derek Weitzel <dweitzel@cse.unl.edu> - 7.6.2-0.5.672537b1git.1
- Made LOCAL_DIR always point to /var/lib/condor rather than TILDE

* Wed Jun  8 2011 <bbockelm@cse.unl.edu> - 7.7.0-0.5
- Start to break build products into conditionals for future EPEL5 support.
- Begun integration of a systemd service file.

* Tue Jun  7 2011 <matt@redhat> - 7.7.0-0.4
- Added tmpfiles.d/condor.conf (BZ711456)

* Tue Jun  7 2011 <matt@redhat> - 7.7.0-0.3
- Fast forward to 7.7.0 pre-release at 1babb324
- Catch libdeltacloud 0.8 update

* Fri May 20 2011 <matt@redhat> - 7.7.0-0.2
- Added GSI support, dependency on Globus

* Fri May 13 2011 <matt@redhat> - 7.7.0-0.1
- Fast forward to 7.7.0 pre-release at 79952d6b
- Introduced ec2_gahp
- 79952d6b brings schema expectations inline with Cumin

* Tue May 10 2011 <matt@redhat> - 7.6.1-0.1
- Upgrade to 7.6.0 release, pre-release of 7.6.1 at 5617a464
- Upstreamed patch: log_lock_run.patch
- Introduced condor-classads to obsolete classads
- Introduced condor-aviary, package of the aviary contrib
- Introduced condor-deltacloud-gahp
- Introduced condor-qmf, package of the mgmt/qmf contrib
- Transitioned from LOCAL_CONFIG_FILE to LOCAL_CONFIG_DIR
- Stopped building against gSOAP,
-  use aviary over birdbath and ec2_gahp (7.7.0) over amazon_gahp

* Tue Feb 08 2011 Fedora Release Engineering <rel-eng@lists.fedoraproject.org> - 7.5.5-2
- Rebuilt for https://fedoraproject.org/wiki/Fedora_15_Mass_Rebuild

* Thu Jan 27 2011 <matt@redhat> - 7.5.5-1
- Rebase to 7.5.5 release
-  configure+imake -> cmake
-  Removed patches:
-   only_dynamic_unstripped.patch
-   gsoap-2.7.16-wsseapi.patch
-   gsoap-2.7.16-dom.patch
-  man pages are now built with source
-  quill is no longer present
-  condor_shared_port added
-  condor_power added
-  condor_credd added
-  classads now built from source

* Thu Jan 13 2011 <matt@redhat> - 7.4.4-1
- Upgrade to 7.4.4 release
- Upstreamed: stdsoap2.h.patch.patch

* Mon Aug 23 2010  <matt@redhat> - 7.4.3-1
- Upgrade to 7.4.3 release
- Upstreamed: dso_link_change

* Fri Jun 11 2010  <matt@redhat> - 7.4.2-2
- Rebuild for classads DSO version change (1:0:0)
- Updated stdsoap2.h.patch.patch for gsoap 2.7.16
- Added gsoap-2.7.16-wsseapi/dom.patch for gsoap 2.7.16

* Wed Apr 21 2010  <matt@redhat> - 7.4.2-1
- Upgrade to 7.4.2 release

* Tue Jan  5 2010  <matt@redhat> - 7.4.1-1
- Upgrade to 7.4.1 release
- Upstreamed: guess_version_from_release_dir, fix_platform_check
- Security update (BZ549577)

* Fri Dec  4 2009  <matt@redhat> - 7.4.0-1
- Upgrade to 7.4.0 release
- Fixed POSTIN error (BZ540439)
- Removed NOTICE.txt source, now provided by upstream
- Removed no_rpmdb_query.patch, applied upstream
- Removed no_basename.patch, applied upstream
- Added only_dynamic_unstripped.patch to reduce build time
- Added guess_version_from_release_dir.patch, for previous
- Added fix_platform_check.patch
- Use new --with-platform, to avoid modification of make_final_tarballs
- Introduced vm-gahp package to hold libvirt deps

* Fri Aug 28 2009  <matt@redhat> - 7.2.4-1
- Upgrade to 7.2.4 release
- Removed gcc44_const.patch, accepted upstream
- New log, lock, run locations (BZ502175)
- Filtered innocuous semanage message

* Fri Aug 21 2009 Tomas Mraz <tmraz@redhat.com> - 7.2.1-3
- rebuilt with new openssl

* Fri Jul 24 2009 Fedora Release Engineering <rel-eng@lists.fedoraproject.org> - 7.2.1-2
- Rebuilt for https://fedoraproject.org/wiki/Fedora_12_Mass_Rebuild

* Wed Feb 25 2009  <matt@redhat> - 7.2.1-1
- Upgraded to 7.2.1 release
- Pruned changes accepted upstream from condor_config.generic.patch
- Removed Requires in favor of automatic dependencies on SONAMEs
- Added no_rmpdb_query.patch to avoid rpm -q during a build

* Tue Feb 24 2009 Fedora Release Engineering <rel-eng@lists.fedoraproject.org> - 7.2.0-5
- Rebuilt for https://fedoraproject.org/wiki/Fedora_11_Mass_Rebuild

* Thu Jan 15 2009 Tomas Mraz <tmraz@redhat.com> - 7.2.0-4
- rebuild with new openssl

* Wed Jan 14 2009  <matt@redhat> - 7.2.0-3
- Fixed regression: initscript was on by default, now off again

* Thu Jan  8 2009  <matt@redhat> - 7.2.0-2
- (Re)added CONDOR_DEVELOPERS=NONE to the default condor_config.local
- Added missing Obsoletes for condor-static (thanks Michael Schwendt)

* Wed Jan  7 2009  <matt@redhat> - 7.2.0-1
- Upgraded to 7.2.0 release
- Removed -static package
- Added Fedora specific buildid
- Enabled KBDD, daemon to monitor X usage on systems with only USB devs
- Updated install process

* Wed Oct  8 2008  <matt@redhat> - 7.0.5-1
- Rebased on 7.0.5, security update

* Wed Aug  6 2008  <mfarrellee@redhat> - 7.0.4-1
- Updated to 7.0.4 source
- Stopped using condor_configure in install step

* Tue Jun 10 2008  <mfarrellee@redhat> - 7.0.2-1
- Updated to 7.0.2 source
- Updated config, specifically HOSTALLOW_WRITE, for Personal Condor setup
- Added condor_config.generic

* Mon Apr  7 2008  <mfarrellee@redhat> - 7.0.0-8
- Modified init script to be off by default, resolves bz441279

* Fri Apr  4 2008  <mfarrellee@redhat> - 7.0.0-7
- Updated to handle changes in gsoap dependency

* Mon Feb 11 2008  <mfarrellee@redhat> - 7.0.0-6
- Added note about how to download the source
- Added generate-tarball.sh script

* Sun Feb 10 2008  <mfarrellee@redhat> - 7.0.0-5
- The gsoap package is compiled with --disable-namespaces, which means
  soap_set_namespaces is required after each soap_init. The
  gsoap_nonamespaces.patch handles this.

* Fri Feb  8 2008  <mfarrellee@redhat> - 7.0.0-4
- Added patch to detect GCC 4.3.0 on F9
- Added patch to detect GLIBC 2.7.90 on F9
- Added BuildRequires: autoconf to allow for regeneration of configure
  script after GCC 4.3.0 detection and GLIBC 2.7.90 patches are
  applied
- Condor + GCC 4.3.0 + -O2 results in an internal compiler error
  (BZ 432090), so -O2 is removed from optflags for the time
  being. Thanks to Mike Bonnet for the suggestion on how to filter
  -O2.

* Tue Jan 22 2008  <mfarrellee@redhat> - 7.0.0-3
- Update to UW's really-final source for Condor 7.0.0 stable series
  release. It is based on the 72173 build with minor changes to the
  configure.ac related to the SRB external version.
- In addition to removing externals from the UW tarball, the NTconfig
  directory was removed because it had not gone through IP audit.

* Tue Jan 22 2008  <mfarrellee@redhat> - 7.0.0-2
- Update to UW's final source for Condor 7.0.0 stable series release

* Thu Jan 10 2008  <mfarrellee@redhat> - 7.0.0-1
- Initial package of Condor's stable series under ASL 2.0
- is_clipped.patch replaced with --without-full-port option to configure
- zlib_is_soft.patch removed, outdated by configure.ac changes
- removed autoconf dependency needed for zlib_is_soft.patch

* Tue Dec  4 2007  <mfarrellee@redhat> - 6.9.5-2
- SELinux was stopping useradd in pre because files specified root as
  the group owner for /var/lib/condor, fixed, much thanks to Phil Knirsch

* Fri Nov 30 2007  <mfarrellee@redhat> - 6.9.5-1
- Fixed release tag
- Added gSOAP support and packaged WSDL files

* Thu Nov 29 2007  <mfarrellee@redhat> - 6.9.5-0.2
- Packaged LSB init script
- Changed pre to not create the condor user's home directory, it is
  now a directory owned by the package

* Thu Nov 29 2007  <mfarrellee@redhat> - 6.9.5-0.1
- Condor 6.9.5 release, the 7.0.0 stable series candidate
- Removed x86_64_no_multilib-200711091700cvs.patch, merged upstream
- Added patch to make zlib a soft requirement, which it should be
- Disabled use of smp_mflags because of make dependency issues
- Explicitly not packaging WSDL files until the SOAP APIs are available

* Tue Nov 20 2007  <mfarrellee@redhat> - 6.9.5-0.3.200711091700cvs
- Rebuild for repo inheritance update: dependencies are now pulled
  from RHEL 5 U1 before RH Application Stack

* Thu Nov 15 2007 <mfarrellee@redhat> - 6.9.5-0.2.200711091700cvs
- Added support for building on x86_64 without multilib packages
- Made the install section more flexible, reduced need for
  make_final_tarballs to be updated

* Fri Nov 9 2007 <mfarrellee@redhat> - 6.9.5-0.1.200711091700cvs
- Working source with new ASL 2.0 license

* Fri Nov 9 2007 <mfarrellee@redhat> - 6.9.5-0.1.200711091330cvs
- Source is now stamped ASL 2.0, as of Nov 9 2007 1:30PM Central
- Changed license to ASL 2.0
- Fixed find in prep to work if no files have bad permissions
- Changed the name of the LICENSE file to match was is now release in
  the source tarball

* Tue Nov 6 2007  <mfarrellee@redhat> - 6.9.5-0.1.rc
- Added m4 dependency not in RHEL 5.1's base
- Changed chmod a-x script to use find as more files appear to have
  improper execute bits set
- Added ?dist to Release:
- condor_privsep became condor_root_switchboard

* Tue Sep 11 2007  <mfarrellee@redhat> - 6.9.5-0.3.20070907cvs
- Instead of releasing libcondorapi.so, which is improperly created
  and poorly versioned, we release libcondorapi.a, which is apparently
  more widely used, in a -static package
- Instead of installing the stripped tarball, the unstripped is now
  installed, which gives a nice debuginfo package
- Found and fixed permissions problems on a number of src files,
  issue raised by rpmlint on the debuginfo package

* Mon Sep 10 2007  <mfarrellee@redhat> - 6.9.5-0.2.20070907cvs
- Updated pre section to create condor's home directory with adduser, and
  removed _var/lib/condor from files section
- Added doc LICENSE.TXT to all files sections
- Shortened lines longer than 80 characters in this spec (except the sed line)
- Changed install section so untar'ing a release can handle fedora7 or fedora8
- Simplified the site.def and config file updates (sed + mv over mv + sed + rm)
- Added a patch (fedora_rawhide_7.91-20070907cvs.patch) to support building on
  a fedora 7.91 (current Rawhide) release
- Moved the examples from /usr/share/doc/condor... into builddir and just
  marked them as documentation
- Added a number of dir directives to force all files to be listed, no implicit
  inclusion

* Fri Sep  7 2007  <mfarrellee@redhat> - 6.9.5-0.1.20070907cvs
- Initial release<|MERGE_RESOLUTION|>--- conflicted
+++ resolved
@@ -1472,14 +1472,12 @@
 /bin/systemctl try-restart condor.service >/dev/null 2>&1 || :
 
 %changelog
-<<<<<<< HEAD
+* Tue Apr 22 2025 Tim Theisen <tim@cs.wisc.edu> - 23.0.24-1
+- Fix inflated cgroups v2 memory usage reporting for Docker jobs
+
 * Fri Feb 28 2025 Tim Theisen <tim@cs.wisc.edu> - 23.10.22-1
 - Fix for security issue
 - https://htcondor.org/security/vulnerabilities/HTCONDOR-2025-0001.html
-=======
-* Tue Apr 22 2025 Tim Theisen <tim@cs.wisc.edu> - 23.0.24-1
-- Fix inflated cgroups v2 memory usage reporting for Docker jobs
->>>>>>> bca3816c
 
 * Fri Feb 28 2025 Tim Theisen <tim@cs.wisc.edu> - 23.0.22-1
 - Fix for security issue
