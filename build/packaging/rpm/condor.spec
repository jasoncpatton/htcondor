%define condor_version 1.0.0

# On EL7 don't terminate the build because of bad bytecompiling
%if 0%{?rhel} == 7
%define _python_bytecompile_errors_terminate_build 0
%endif

# Don't use changelog date in CondorVersion
%global source_date_epoch_from_changelog 0

# set uw_build to 0 for downstream (Fedora or EPEL)
# UW build includes stuff for testing and tarballs
%define uw_build 0

# Use devtoolset 11 for EL7
%define devtoolset 11
# Use gcc-toolset 12 for EL8
%define gcctoolset 12

Summary: HTCondor: High Throughput Computing
Name: condor
Version: %{condor_version}
%global version_ %(tr . _ <<< %{version})

# Edit the %condor_release to set the release number
%define condor_release 1
Release: %{condor_release}%{?dist}

License: ASL 2.0
Group: Applications/System
URL: https://htcondor.org/

Source0: %{name}-%{condor_version}.tar.gz

Source8: htcondor.pp

# Patch credmon-oauth to use Python 2 on EL7
Patch1: rhel7-python2.patch

BuildRoot: %(mktemp -ud %{_tmppath}/%{name}-%{version}-%{release}-XXXXXX)

BuildRequires: cmake
BuildRequires: pcre2-devel
BuildRequires: openssl-devel
BuildRequires: krb5-devel
%if ! 0%{?amzn}
BuildRequires: libvirt-devel
%endif
BuildRequires: bind-utils
BuildRequires: libX11-devel
BuildRequires: libXScrnSaver-devel
BuildRequires: openldap-devel
%if 0%{?rhel} == 7
BuildRequires: cmake3
BuildRequires: python-devel
BuildRequires: python-setuptools
%else
BuildRequires: cmake >= 3.8
%endif
BuildRequires: python3-devel
BuildRequires: python3-setuptools
%if 0%{?rhel} >= 8
BuildRequires: boost-devel
%endif
BuildRequires: redhat-rpm-config
BuildRequires: sqlite-devel
BuildRequires: perl(Data::Dumper)

BuildRequires: glibc-static
BuildRequires: gcc-c++
BuildRequires: libuuid-devel
BuildRequires: patch
BuildRequires: pam-devel
BuildRequires: nss-devel
BuildRequires: openssl-devel
BuildRequires: libxml2-devel
BuildRequires: expat-devel
BuildRequires: perl(Archive::Tar)
BuildRequires: perl(XML::Parser)
BuildRequires: perl(Digest::MD5)
%if 0%{?rhel} >= 8 || 0%{?fedora}
BuildRequires: python3-devel
%else
BuildRequires: python-devel
%endif
BuildRequires: libcurl-devel

# Authentication build requirements
%if ! 0%{?amzn}
BuildRequires: voms-devel
%endif
BuildRequires: munge-devel
BuildRequires: scitokens-cpp-devel

%if 0%{?rhel} == 7 && 0%{?devtoolset}
BuildRequires: which
BuildRequires: devtoolset-%{devtoolset}-toolchain
%endif

%if 0%{?rhel} == 8 && 0%{?gcctoolset}
BuildRequires: which
BuildRequires: gcc-toolset-%{gcctoolset}
%endif

%if 0%{?rhel} == 7 && ! 0%{?amzn}
BuildRequires: python36-devel
BuildRequires: boost169-devel
BuildRequires: boost169-static
%endif

%if 0%{?rhel} >= 8
BuildRequires: boost-static
%endif

%if 0%{?rhel} >= 8 || 0%{?fedora}
BuildRequires: boost-python3-devel
%else
BuildRequires: python3-devel
BuildRequires: boost169-python2-devel
BuildRequires: boost169-python3-devel
%endif
BuildRequires: libuuid-devel
Requires: libuuid

BuildRequires: systemd-devel
BuildRequires: systemd-units
Requires: systemd

%if 0%{?rhel} == 7
BuildRequires: python-sphinx python-sphinx_rtd_theme
%endif

%if 0%{?rhel} >= 8 || 0%{?amzn} || 0%{?fedora}
BuildRequires: python3-sphinx python3-sphinx_rtd_theme
%endif

# openssh-server needed for condor_ssh_to_job
Requires: openssh-server

# net-tools needed to provide netstat for condor_who
Requires: net-tools

Requires: /usr/sbin/sendmail

# Useful tools are using the Python bindings
Requires: python3-condor = %{version}-%{release}
# The use the python-requests library in EPEL is based Python 3.6
# However, Amazon Linux 2 has Python 3.7
%if ! 0%{?amzn}
%if 0%{?rhel} == 7
Requires: python36-requests
%else
Requires: python3-requests
%endif
%endif

%if 0%{?rhel} == 7
Requires: python2-condor = %{version}-%{release}
# For some reason OSG VMU tests need python-request
Requires: python-requests
%endif

Requires(pre): shadow-utils

Requires(post): systemd-units
Requires(preun): systemd-units
Requires(postun): systemd-units
Requires(post): systemd-sysv

%if 0%{?rhel} == 7
Requires(post): policycoreutils-python
Requires(post): selinux-policy-targeted >= 3.13.1-102
%endif

%if 0%{?rhel} >= 8 || 0%{?fedora}
Requires(post): python3-policycoreutils
Requires(post): selinux-policy-targeted
%endif

# Require libraries that we dlopen
# Ganglia is optional as well as nVidia and cuda libraries
%if ! 0%{?amzn}
Requires: voms
%endif
Requires: krb5-libs
Requires: libcom_err
Requires: munge-libs
Requires: openssl-libs
Requires: scitokens-cpp >= 0.6.2
Requires: systemd-libs
Requires: rsync

# Support OSDF client
Requires: condor-stash-plugin

#Provides: user(condor) = 43
#Provides: group(condor) = 43

%if 0%{?rhel} == 7
# Standard Universe discontinued as of 8.9.0
Obsoletes: %{name}-std-universe < 8.9.0
Provides: %{name}-std-universe = %{version}-%{release}

# Cream gahp discontinued as of 8.9.9
Obsoletes: %{name}-cream-gahp < 8.9.9
Provides: %{name}-cream-gahp = %{version}-%{release}

# 32-bit shadow discontinued as of 8.9.9
Obsoletes: %{name}-small-shadow < 8.9.9
Provides: %{name}-small-shadow = %{version}-%{release}
%endif

%if 0%{?rhel} <= 8
# external-libs package discontinued as of 8.9.9
Obsoletes: %{name}-external-libs < 8.9.9
Provides: %{name}-external-libs = %{version}-%{release}

# Bosco package discontinued as of 9.5.0
Obsoletes: %{name}-bosco < 9.5.0
Provides: %{name}-bosco = %{version}-%{release}

# Blahp provided by condor-blahp as of 9.5.0
Provides: blahp = %{version}-%{release}
Obsoletes: blahp < 9.5.0
%endif

# externals package discontinued as of 10.8.0
Obsoletes: %{name}-externals < 10.8.0
Provides: %{name}-externals = %{version}-%{release}

# blahp package discontinued as of 10.8.0
Obsoletes: %{name}-blahp < 10.8.0
Provides: %{name}-blahp = %{version}-%{release}

# procd package discontinued as of 10.8.0
Obsoletes: %{name}-procd < 10.8.0
Provides: %{name}-procd = %{version}-%{release}

# all package discontinued as of 10.8.0
Obsoletes: %{name}-all < 10.8.0
Provides: %{name}-all = %{version}-%{release}

# classads package discontinued as of 10.8.0
Obsoletes: %{name}-classads < 10.8.0
Provides: %{name}-classads = %{version}-%{release}

# classads-devel package discontinued as of 10.8.0
Obsoletes: %{name}-classads-devel < 10.8.0
Provides: %{name}-classads-devel = %{version}-%{release}

%description
HTCondor is a specialized workload management system for
compute-intensive jobs. Like other full-featured batch systems, HTCondor
provides a job queueing mechanism, scheduling policy, priority scheme,
resource monitoring, and resource management. Users submit their
serial or parallel jobs to HTCondor, HTCondor places them into a queue,
chooses when and where to run the jobs based upon a policy, carefully
monitors their progress, and ultimately informs the user upon
completion.

#######################
%package devel
Summary: Development files for HTCondor
Group: Applications/System

%description devel
Development files for HTCondor

%if %uw_build
#######################
%package tarball
Summary: Files needed to build an HTCondor tarball
Group: Applications/System

%description tarball
Development files for HTCondor

%endif

#######################
%package kbdd
Summary: HTCondor Keyboard Daemon
Group: Applications/System
Requires: %name = %version-%release

%description kbdd
The condor_kbdd monitors logged in X users for activity. It is only
useful on systems where no device (e.g. /dev/*) can be used to
determine console idle time.

#######################
%if ! 0%{?amzn}
%package vm-gahp
Summary: HTCondor's VM Gahp
Group: Applications/System
Requires: %name = %version-%release
Requires: libvirt

%description vm-gahp
The condor_vm-gahp enables the Virtual Machine Universe feature of
HTCondor. The VM Universe uses libvirt to start and control VMs under
HTCondor's Startd.

%endif

#######################
%package test
Summary: HTCondor Self Tests
Group: Applications/System
Requires: %name = %version-%release

%description test
A collection of tests to verify that HTCondor is operating properly.

#######################
%if 0%{?rhel} <= 7 && 0%{?fedora} <= 31
%package -n python2-condor
Summary: Python bindings for HTCondor.
Group: Applications/System
Requires: python >= 2.2
Requires: %name = %version-%release
%{?python_provide:%python_provide python2-condor}
%if 0%{?rhel} >= 7
Requires: boost169-python2
%endif
# Remove before F30
Provides: %{name}-python = %{version}-%{release}
Provides: %{name}-python%{?_isa} = %{version}-%{release}
Obsoletes: %{name}-python < %{version}-%{release}

%description -n python2-condor
The python bindings allow one to directly invoke the C++ implementations of
the ClassAd library and HTCondor from python
%endif


%if 0%{?rhel} >= 7 || 0%{?fedora}
#######################
%package -n python3-condor
Summary: Python bindings for HTCondor.
Group: Applications/System
Requires: %name = %version-%release
%if 0%{?rhel} == 7
Requires: boost169-python3
%else
Requires: boost-python3
%endif
Requires: python3

%description -n python3-condor
The python bindings allow one to directly invoke the C++ implementations of
the ClassAd library and HTCondor from python
%endif


#######################
%package credmon-oauth
Summary: OAuth2 credmon for HTCondor.
Group: Applications/System
Requires: %name = %version-%release
%if 0%{?rhel} == 7
Requires: python2-condor = %{version}-%{release}
Requires: python2-requests-oauthlib
Requires: python-six
Requires: python-flask
Requires: python2-cryptography
Requires: python2-scitokens
Requires: mod_wsgi
%else
Requires: python3-condor = %{version}-%{release}
Requires: python3-requests-oauthlib
Requires: python3-six
Requires: python3-flask
Requires: python3-cryptography
Requires: python3-scitokens
Requires: python3-mod_wsgi
%endif
Requires: httpd

%description credmon-oauth
The OAuth2 credmon allows users to obtain credentials from configured
OAuth2 endpoints and to use those credentials securely inside running jobs.


#######################
%package credmon-vault
Summary: Vault credmon for HTCondor.
Group: Applications/System
Requires: %name = %version-%release
Requires: python3-condor = %{version}-%{release}
Requires: python3-six
%if 0%{?rhel} == 7 && ! 0%{?amzn}
Requires: python36-cryptography
%endif
%if 0%{?rhel} >= 8
Requires: python3-cryptography
%endif
%if %uw_build
# Although htgettoken is only needed on the submit machine and
#  condor-credmon-vault is needed on both the submit and credd machines,
#  htgettoken is small so it doesn't hurt to require it in both places.
Requires: htgettoken >= 1.1
%endif
Conflicts: %name-credmon-oauth

%description credmon-vault
The Vault credmon allows users to obtain credentials from Vault using
htgettoken and to use those credentials securely inside running jobs.

#######################
%package -n minicondor
Summary: Configuration for a single-node HTCondor
Group: Applications/System
Requires: %name = %version-%release
%if 0%{?rhel} >= 7 || 0%{?fedora}
Requires: python3-condor = %version-%release
%endif

%description -n minicondor
This example configuration is good for trying out HTCondor for the first time.
It only configures the IPv4 loopback address, turns on basic security, and
shortens many timers to be more responsive.

#######################
%package annex-ec2
Summary: Configuration and scripts to make an EC2 image annex-compatible.
Group: Applications/System
Requires: %name = %version-%release
Requires(post): /sbin/chkconfig
Requires(preun): /sbin/chkconfig

%description annex-ec2
Configures HTCondor to make an EC2 image annex-compatible.  Do NOT install
on a non-EC2 image.

%files annex-ec2
%_libexecdir/condor/condor-annex-ec2
%{_unitdir}/condor-annex-ec2.service
%config(noreplace) %_sysconfdir/condor/config.d/50ec2.config
%config(noreplace) %_sysconfdir/condor/master_shutdown_script.sh

%post annex-ec2
/bin/systemctl enable condor-annex-ec2

%preun annex-ec2
if [ $1 == 0 ]; then
    /bin/systemctl disable condor-annex-ec2
fi

#######################
%package upgrade-checks
Summary: Script to check for manual interventions needed to upgrade
Group: Applications/System
Requires: python3-condor
Requires: pcre2-tools

%description upgrade-checks
HTCondor V9 to V10 check for for known breaking changes:
1. IDToken TRUST_DOMAIN default value change
2. Upgrade to PCRE2 breaking map file regex sequences
3. The way to request GPU resources for a job

%files upgrade-checks
%_bindir/condor_upgrade_check

%pre
getent group condor >/dev/null || groupadd -r condor
getent passwd condor >/dev/null || \
  useradd -r -g condor -d %_var/lib/condor -s /sbin/nologin \
    -c "Owner of HTCondor Daemons" condor
exit 0


%prep
# For release tarballs
%setup -q -n %{name}-%{condor_version}

# Patch credmon-oauth to use Python 2 on EL7
%if 0%{?rhel} == 7
%patch1 -p1
%endif

# fix errant execute permissions
find src -perm /a+x -type f -name "*.[Cch]" -exec chmod a-x {} \;


%build

%if 0%{?rhel} == 7 && 0%{?devtoolset}
. /opt/rh/devtoolset-%{devtoolset}/enable
export CC=$(which cc)
export CXX=$(which c++)
%endif

%if 0%{?rhel} == 8 && 0%{?gcctoolset}
. /opt/rh/gcc-toolset-%{gcctoolset}/enable
export CC=$(which cc)
export CXX=$(which c++)
# gcc-toolset does not include gcc-annobin.so
%undefine _annotated_build
%endif

# build man files
%if 0%{?amzn}
# if this environment variable is set, sphinx-build cannot import markupsafe
env -u RPM_BUILD_ROOT make -C docs man
%else
make -C docs man
%endif

%if %uw_build
%define condor_build_id UW_development
%endif
<<<<<<< HEAD

# Any changes here should be synchronized with
# ../debian/rules 
=======
>>>>>>> ad6ce35b

%cmake3 \
%if %uw_build
       -DBUILDID:STRING=%condor_build_id \
       -DPLATFORM:STRING=${NMI_PLATFORM:-unknown} \
       -DBUILD_TESTING:BOOL=TRUE \
%else
       -DBUILD_TESTING:BOOL=FALSE \
%endif
       -DCMAKE_SKIP_RPATH:BOOL=TRUE \
       -DPACKAGEID:STRING=%{version}-%{condor_release} \
       -DCONDOR_PACKAGE_BUILD:BOOL=TRUE \
       -DCONDOR_RPMBUILD:BOOL=TRUE \
%if 0%{?amzn}
       -DWITH_VOMS:BOOL=FALSE \
       -DWITH_LIBVIRT:BOOL=FALSE \
%endif
       -DCMAKE_INSTALL_PREFIX:PATH=/

%if 0%{?amzn}
cd amazon-linux-build
%else
%if 0%{?rhel} == 9 || 0%{?fedora}
cd redhat-linux-build
%endif
%endif
make %{?_smp_mflags}
%if %uw_build
make %{?_smp_mflags} tests
%endif

%install
%if 0%{?amzn}
cd amazon-linux-build
%else
%if 0%{?rhel} == 9 || 0%{?fedora}
cd redhat-linux-build
%endif
%endif
# installation happens into a temporary location, this function is
# useful in moving files into their final locations
function populate {
  _dest="$1"; shift; _src="$*"
  mkdir -p "%{buildroot}/$_dest"
  mv $_src "%{buildroot}/$_dest"
}

rm -rf %{buildroot}
echo ---------------------------- makefile ---------------------------------
make install DESTDIR=%{buildroot}

%if %uw_build
make tests-tar-pkg
# tarball of tests
%if 0%{?amzn}
cp -p %{_builddir}/%{name}-%{version}/amazon-linux-build/condor_tests-*.tar.gz %{buildroot}/%{_libdir}/condor/condor_tests-%{version}.tar.gz
%else
%if 0%{?rhel} == 9 || 0%{?fedora}
cp -p %{_builddir}/%{name}-%{version}/redhat-linux-build/condor_tests-*.tar.gz %{buildroot}/%{_libdir}/condor/condor_tests-%{version}.tar.gz
%else
cp -p %{_builddir}/%{name}-%{version}/condor_tests-*.tar.gz %{buildroot}/%{_libdir}/condor/condor_tests-%{version}.tar.gz
%endif
%endif
%endif

# Drop in a symbolic link for backward compatibility
ln -s ../..%{_libdir}/condor/condor_ssh_to_job_sshd_config_template %{buildroot}/%_sysconfdir/condor/condor_ssh_to_job_sshd_config_template

%if %uw_build
%if 0%{?rhel} == 7 && ! 0%{?amzn}
# Drop in a link for backward compatibility for small shadow
ln -s condor_shadow %{buildroot}/%{_sbindir}/condor_shadow_s
%endif
%endif

populate /usr/share/doc/condor-%{version}/examples %{buildroot}/usr/share/doc/condor-%{version}/etc/examples/*
#rm -rf %{buildroot}/usr/share/doc/condor-%{version}/etc

mkdir -p %{buildroot}/%{_sysconfdir}/condor
# the default condor_config file is not architecture aware and thus
# sets the LIB directory to always be /usr/lib, we want to do better
# than that. this is, so far, the best place to do this
# specialization. we strip the "lib" or "lib64" part from _libdir and
# stick it in the LIB variable in the config.
LIB=$(echo %{?_libdir} | sed -e 's:/usr/\(.*\):\1:')
if [ "$LIB" = "%_libdir" ]; then
  echo "_libdir does not contain /usr, sed expression needs attention"
  exit 1
fi

# Install the basic configuration, a Personal HTCondor config. Allows for
# yum install condor + service condor start and go.
mkdir -p -m0755 %{buildroot}/%{_sysconfdir}/condor/config.d
mkdir -p -m0700 %{buildroot}/%{_sysconfdir}/condor/passwords.d
mkdir -p -m0700 %{buildroot}/%{_sysconfdir}/condor/tokens.d

populate %_sysconfdir/condor/config.d %{buildroot}/usr/share/doc/condor-%{version}/examples/00-htcondor-9.0.config
populate %_sysconfdir/condor/config.d %{buildroot}/usr/share/doc/condor-%{version}/examples/00-minicondor
populate %_sysconfdir/condor/config.d %{buildroot}/usr/share/doc/condor-%{version}/examples/50ec2.config

# Install a second config.d directory under /usr/share, used for the
# convenience of software built on top of Condor such as GlideinWMS.
mkdir -p -m0755 %{buildroot}/usr/share/condor/config.d

mkdir -p -m0755 %{buildroot}/%{_var}/log/condor
# Note we use %{_var}/lib instead of %{_sharedstatedir} for RHEL5 compatibility
mkdir -p -m0755 %{buildroot}/%{_var}/lib/condor/spool
mkdir -p -m0755 %{buildroot}/%{_var}/lib/condor/execute
mkdir -p -m0755 %{buildroot}/%{_var}/lib/condor/krb_credentials
mkdir -p -m2770 %{buildroot}/%{_var}/lib/condor/oauth_credentials


# not packaging deployment tools
#rm -f %{buildroot}/%{_mandir}/man1/condor_config_bind.1
#rm -f %{buildroot}/%{_mandir}/man1/condor_cold_start.1
#rm -f %{buildroot}/%{_mandir}/man1/condor_cold_stop.1
#rm -f %{buildroot}/%{_mandir}/man1/uniq_pid_midwife.1
#rm -f %{buildroot}/%{_mandir}/man1/uniq_pid_undertaker.1
#rm -f %{buildroot}/%{_mandir}/man1/filelock_midwife.1
#rm -f %{buildroot}/%{_mandir}/man1/filelock_undertaker.1
#rm -f %{buildroot}/%{_mandir}/man1/install_release.1
#rm -f %{buildroot}/%{_mandir}/man1/cleanup_release.1

# not packaging configure/install scripts
%if ! %uw_build
rm -f %{buildroot}%{_bindir}/make-personal-from-tarball
rm -f %{buildroot}%{_sbindir}/condor_configure
rm -f %{buildroot}%{_sbindir}/condor_install
rm -f %{buildroot}/%{_mandir}/man1/condor_configure.1
rm -f %{buildroot}/%{_mandir}/man1/condor_install.1
%endif

# not packaging legacy cruft
#rm -f %{buildroot}/%{_mandir}/man1/condor_master_off.1
#rm -f %{buildroot}/%{_mandir}/man1/condor_reconfig_schedd.1

# this one got removed but the manpage was left around
#rm -f %{buildroot}/%{_mandir}/man1/condor_glidein.1

# remove junk man page (Fedora 32 build)
#rm -f %{buildroot}/%{_mandir}/man1/_static/graphviz.css

mkdir -p %{buildroot}/%{_var}/www/wsgi-scripts/condor_credmon_oauth
mv %{buildroot}/%{_libexecdir}/condor/condor_credmon_oauth.wsgi %{buildroot}/%{_var}/www/wsgi-scripts/condor_credmon_oauth/condor_credmon_oauth.wsgi

# Move oauth credmon config files out of examples and into config.d
mv %{buildroot}/usr/share/doc/condor-%{version}/examples/condor_credmon_oauth/config/condor/40-oauth-credmon.conf %{buildroot}/%{_sysconfdir}/condor/config.d/40-oauth-credmon.conf
mv %{buildroot}/usr/share/doc/condor-%{version}/examples/condor_credmon_oauth/config/condor/40-oauth-tokens.conf %{buildroot}/%{_sysconfdir}/condor/config.d/40-oauth-tokens.conf
mv %{buildroot}/usr/share/doc/condor-%{version}/examples/condor_credmon_oauth/README.credentials %{buildroot}/%{_var}/lib/condor/oauth_credentials/README.credentials

# Move vault credmon config file out of examples and into config.d
mv %{buildroot}/usr/share/doc/condor-%{version}/examples/condor_credmon_oauth/config/condor/40-vault-credmon.conf %{buildroot}/%{_sysconfdir}/condor/config.d/40-vault-credmon.conf

###
# Backwards compatibility on EL7 with the previous versions and configs of scitokens-credmon
%if 0%{?rhel} == 7
ln -s ../..%{_sbindir}/condor_credmon_oauth          %{buildroot}/%{_bindir}/condor_credmon_oauth
ln -s ../..%{_sbindir}/scitokens_credential_producer %{buildroot}/%{_bindir}/scitokens_credential_producer
mkdir -p %{buildroot}/%{_var}/www/wsgi-scripts/scitokens-credmon
ln -s ../../../..%{_var}/www/wsgi-scripts/condor_credmon_oauth/condor_credmon_oauth.wsgi %{buildroot}/%{_var}/www/wsgi-scripts/scitokens-credmon/scitokens-credmon.wsgi
%endif
###

# Remove junk
#rm -rf %{buildroot}/%{_sysconfdir}/sysconfig
#rm -rf %{buildroot}/%{_sysconfdir}/init.d

# install tmpfiles.d/condor.conf
mkdir -p %{buildroot}%{_tmpfilesdir}
install -m 0644 %{buildroot}/usr/share/doc/condor-%{version}/examples/condor-tmpfiles.conf %{buildroot}%{_tmpfilesdir}/%{name}.conf

install -Dp -m0755 %{buildroot}/usr/share/doc/condor-%{version}/examples/condor-annex-ec2 %{buildroot}%{_libexecdir}/condor/condor-annex-ec2

mkdir -p %{buildroot}%{_unitdir}
install -m 0644 %{buildroot}/usr/share/doc/condor-%{version}/examples/condor-annex-ec2.service %{buildroot}%{_unitdir}/condor-annex-ec2.service
install -m 0644 %{buildroot}/usr/share/doc/condor-%{version}/examples/condor.service %{buildroot}%{_unitdir}/condor.service
# Disabled until HTCondor security fixed.
# install -m 0644 %{buildroot}/usr/share/doc/condor-%{version}/examples/condor.socket %{buildroot}%{_unitdir}/condor.socket

%if 0%{?rhel} >= 7
mkdir -p %{buildroot}%{_datadir}/condor/
cp %{SOURCE8} %{buildroot}%{_datadir}/condor/
%endif

# Install perl modules

#Fixups for packaged build, should have been done by cmake

mkdir -p %{buildroot}/usr/share/condor
mv %{buildroot}/usr/lib64/condor/Chirp.jar %{buildroot}/usr/share/condor
mv %{buildroot}/usr/lib64/condor/CondorJava*.class %{buildroot}/usr/share/condor
mv %{buildroot}/usr/lib64/condor/libchirp_client.so %{buildroot}/usr/lib64
mv %{buildroot}/usr/lib64/condor/libcondorapi.so %{buildroot}/usr/lib64
mv %{buildroot}/usr/lib64/condor/libcondor_utils_*.so %{buildroot}/usr/lib64
%if 0%{?rhel} == 7
mv %{buildroot}/usr/lib64/condor/libpyclassad2*.so %{buildroot}/usr/lib64
%endif
mv %{buildroot}/usr/lib64/condor/libpyclassad3*.so %{buildroot}/usr/lib64

#rm -rf %{buildroot}/usr/include/condor
#rm -rf %{buildroot}/usr/lib64/condor/libchirp_client.a
#rm -rf %{buildroot}/usr/lib64/condor/libcondorapi.a
#rm -rf %{buildroot}/usr/lib64/libclassad.a
rm -rf %{buildroot}/usr/share/doc/condor-%{version}/LICENSE
rm -rf %{buildroot}/usr/share/doc/condor-%{version}/NOTICE.txt
rm -rf %{buildroot}/usr/share/doc/condor-%{version}/README

# we must place the config examples in builddir so %doc can find them
mv %{buildroot}/usr/share/doc/condor-%{version}/examples %_builddir/%name-%condor_version

# Remove stuff that comes from the full-deploy
#rm -rf %{buildroot}%{_sbindir}/cleanup_release
#rm -rf %{buildroot}%{_sbindir}/condor
#rm -rf %{buildroot}%{_sbindir}/condor_cleanup_local
#rm -rf %{buildroot}%{_sbindir}/condor_cold_start
#rm -rf %{buildroot}%{_sbindir}/condor_cold_stop
#rm -rf %{buildroot}%{_sbindir}/condor_config_bind
#rm -rf %{buildroot}%{_sbindir}/condor_configure
#rm -rf %{buildroot}%{_sbindir}/condor_install
#rm -rf %{buildroot}%{_sbindir}/condor_install_local
#rm -rf %{buildroot}%{_sbindir}/condor_local_start
#rm -rf %{buildroot}%{_sbindir}/condor_local_stop
#rm -rf %{buildroot}%{_sbindir}/condor_startd_factory
#rm -rf %{buildroot}%{_sbindir}/filelock_midwife
#rm -rf %{buildroot}%{_sbindir}/filelock_undertaker
#rm -rf %{buildroot}%{_sbindir}/install_release
#rm -rf %{buildroot}%{_sbindir}/uniq_pid_command
#rm -rf %{buildroot}%{_sbindir}/uniq_pid_midwife
#rm -rf %{buildroot}%{_sbindir}/uniq_pid_undertaker
#rm -rf %{buildroot}%{_sbindir}/condor_master_off
#rm -rf %{buildroot}%{_sbindir}/condor_reconfig_schedd
#rm -rf %{buildroot}%{_datadir}/condor/Execute.pm
#rm -rf %{buildroot}%{_datadir}/condor/ExecuteLock.pm
#rm -rf %{buildroot}%{_datadir}/condor/FileLock.pm
#rm -rf %{buildroot}%{_usrsrc}/chirp/chirp_*
#rm -rf %{buildroot}%{_usrsrc}/startd_factory
#rm -rf %{buildroot}/usr/DOC
#rm -rf %{buildroot}/usr/INSTALL
#rm -rf %{buildroot}/usr/LICENSE
#rm -rf %{buildroot}/usr/NOTICE.txt
#rm -rf %{buildroot}/usr/README
#rm -rf %{buildroot}/usr/examples/
#rm -rf %{buildroot}%{_includedir}/MyString.h
#rm -rf %{buildroot}%{_includedir}/chirp_client.h
#rm -rf %{buildroot}%{_includedir}/compat_classad*
#rm -rf %{buildroot}%{_includedir}/condor_classad.h
#rm -rf %{buildroot}%{_includedir}/condor_constants.h
#rm -rf %{buildroot}%{_includedir}/condor_event.h
#rm -rf %{buildroot}%{_includedir}/condor_header_features.h
#rm -rf %{buildroot}%{_includedir}/condor_holdcodes.h
#rm -rf %{buildroot}%{_includedir}/file_lock.h
#rm -rf %{buildroot}%{_includedir}/iso_dates.h
#rm -rf %{buildroot}%{_includedir}/read_user_log.h
#rm -rf %{buildroot}%{_includedir}/stl_string_utils.h
#rm -rf %{buildroot}%{_includedir}/user_log.README
#rm -rf %{buildroot}%{_includedir}/user_log.c++.h
#rm -rf %{buildroot}%{_includedir}/usr/include/condor_ast.h
#rm -rf %{buildroot}%{_includedir}/condor_astbase.h
#rm -rf %{buildroot}%{_includedir}/condor_attrlist.h
#rm -rf %{buildroot}%{_includedir}/condor_exprtype.h
#rm -rf %{buildroot}%{_includedir}/condor_parser.h
#rm -rf %{buildroot}%{_includedir}/write_user_log.h
#rm -rf %{buildroot}%{_includedir}/condor_ast.h
#rm -rf %{buildroot}%{_includedir}/README
#rm -rf %{buildroot}%{_libexecdir}/condor/bgp_*
#rm -rf %{buildroot}%{_datadir}/condor/libchirp_client.a
#rm -rf %{buildroot}%{_datadir}/condor/libcondorapi.a
#rm -rf %{buildroot}%{_mandir}/man1/cleanup_release.1*
#rm -rf %{buildroot}%{_mandir}/man1/condor_cold_start.1*
#rm -rf %{buildroot}%{_mandir}/man1/condor_cold_stop.1*
#rm -rf %{buildroot}%{_mandir}/man1/condor_config_bind.1*
#rm -rf %{buildroot}%{_mandir}/man1/condor_configure.1*
#rm -rf %{buildroot}%{_mandir}/man1/condor_load_history.1*
#rm -rf %{buildroot}%{_mandir}/man1/filelock_midwife.1*
#rm -rf %{buildroot}%{_mandir}/man1/filelock_undertaker.1*
#rm -rf %{buildroot}%{_mandir}/man1/install_release.1*
#rm -rf %{buildroot}%{_mandir}/man1/uniq_pid_midwife.1*
#rm -rf %{buildroot}%{_mandir}/man1/uniq_pid_undertaker.1*

#rm -rf %{buildroot}%{_datadir}/condor/python/{htcondor,classad}.so
#rm -rf %{buildroot}%{_datadir}/condor/{libpyclassad*,htcondor,classad}.so
#rm -rf %{buildroot}%{_datadir}/condor/python/{py3htcondor,py3classad}.so
#rm -rf %{buildroot}%{_datadir}/condor/{libpy3classad*,py3htcondor,py3classad}.so

# Fix up blahp installation
%if 0%{?rhel} == 7
# Don't rely on Python 3 on EL7 (not installed by default)
sed -i 's;/usr/bin/python3;/usr/bin/python2;' %{buildroot}%{_libexecdir}/blahp/*status.py
%endif
# Move batch system customization files to /etc, with symlinks in the
# original location. Admins will need to edit these.
install -m 0755 -d -p %{buildroot}%{_sysconfdir}/blahp
for batch_system in condor kubernetes lsf nqs pbs sge slurm; do
    mv %{buildroot}%{_libexecdir}/blahp/${batch_system}_local_submit_attributes.sh %{buildroot}%{_sysconfdir}/blahp
    ln -s %{_sysconfdir}/blahp/${batch_system}_local_submit_attributes.sh \
        %{buildroot}%{_libexecdir}/blahp/${batch_system}_local_submit_attributes.sh
done

# htcondor/dags only works with Python3
rm -rf %{buildroot}/usr/lib64/python2.7/site-packages/htcondor/dags

# htcondor/personal.py only works with Python3
rm -f %{buildroot}/usr/lib64/python2.7/site-packages/htcondor/personal.py

%clean
rm -rf %{buildroot}


%check
# This currently takes hours and can kill your machine...
#cd condor_tests
#make check-seralized

#################
%files
%defattr(-,root,root,-)
%doc LICENSE NOTICE.txt examples
%dir %_sysconfdir/condor/
%config %_sysconfdir/condor/condor_config
%{_tmpfilesdir}/%{name}.conf
%{_unitdir}/condor.service
# Disabled until HTCondor security fixed.
# % {_unitdir}/condor.socket
%dir %_datadir/condor/
%_datadir/condor/Chirp.jar
%_datadir/condor/CondorJavaInfo.class
%_datadir/condor/CondorJavaWrapper.class
%if 0%{?rhel} >= 7
%_datadir/condor/htcondor.pp
%endif
%dir %_sysconfdir/condor/passwords.d/
%dir %_sysconfdir/condor/tokens.d/
%dir %_sysconfdir/condor/config.d/
%config(noreplace) %{_sysconfdir}/condor/config.d/00-htcondor-9.0.config
%dir /usr/share/condor/config.d/
%_libdir/condor/condor_ssh_to_job_sshd_config_template
%_sysconfdir/condor/condor_ssh_to_job_sshd_config_template
%_sysconfdir/bash_completion.d/condor
%_libdir/libchirp_client.so
%_libdir/libcondor_utils_%{version_}.so
%_libdir/libcondorapi.so
%_libdir/condor/libgetpwnam.so
%dir %_libexecdir/condor/
%_libexecdir/condor/linux_kernel_tuning
%_libexecdir/condor/accountant_log_fixer
%_libexecdir/condor/condor_chirp
%_libexecdir/condor/condor_ssh
%_libexecdir/condor/sshd.sh
%_libexecdir/condor/get_orted_cmd.sh
%_libexecdir/condor/orted_launcher.sh
%_libexecdir/condor/set_batchtok_cmd
%_libexecdir/condor/cred_producer_krb
%_libexecdir/condor/condor_job_router
%_libexecdir/condor/condor_pid_ns_init
%_libexecdir/condor/condor_urlfetch
%_libexecdir/condor/htcondor_docker_test
%_libexecdir/condor/exit_37.sif
%dir %_libexecdir/condor/singularity_test_sandbox/
%dir %_libexecdir/condor/singularity_test_sandbox/dev/
%dir %_libexecdir/condor/singularity_test_sandbox/proc/
%_libexecdir/condor/singularity_test_sandbox/exit_37
%_libexecdir/condor/condor_limits_wrapper.sh
%_libexecdir/condor/condor_rooster
%_libexecdir/condor/condor_schedd.init
%_libexecdir/condor/condor_ssh_to_job_shell_setup
%_libexecdir/condor/condor_ssh_to_job_sshd_setup
%_libexecdir/condor/condor_power_state
%_libexecdir/condor/condor_kflops
%_libexecdir/condor/condor_mips
%_libexecdir/condor/data_plugin
%_libexecdir/condor/box_plugin.py
%_libexecdir/condor/gdrive_plugin.py
%_libexecdir/condor/common-cloud-attributes-google.py
%_libexecdir/condor/common-cloud-attributes-aws.py
%_libexecdir/condor/common-cloud-attributes-aws.sh
%_libexecdir/condor/onedrive_plugin.py
# TODO: get rid of these
# Not sure where these are getting built
%if 0%{?rhel} <= 7 && ! 0%{?fedora}
%_libexecdir/condor/box_plugin.pyc
%_libexecdir/condor/box_plugin.pyo
%_libexecdir/condor/gdrive_plugin.pyc
%_libexecdir/condor/gdrive_plugin.pyo
%_libexecdir/condor/onedrive_plugin.pyc
%_libexecdir/condor/onedrive_plugin.pyo
%_libexecdir/condor/adstash/__init__.pyc
%_libexecdir/condor/adstash/__init__.pyo
%_libexecdir/condor/adstash/ad_sources/__init__.pyc
%_libexecdir/condor/adstash/ad_sources/__init__.pyo
%_libexecdir/condor/adstash/ad_sources/registry.pyc
%_libexecdir/condor/adstash/ad_sources/registry.pyo
%_libexecdir/condor/adstash/interfaces/__init__.pyc
%_libexecdir/condor/adstash/interfaces/__init__.pyo
%_libexecdir/condor/adstash/interfaces/generic.pyc
%_libexecdir/condor/adstash/interfaces/generic.pyo
%_libexecdir/condor/adstash/interfaces/null.pyc
%_libexecdir/condor/adstash/interfaces/null.pyo
%_libexecdir/condor/adstash/interfaces/registry.pyc
%_libexecdir/condor/adstash/interfaces/registry.pyo
%_libexecdir/condor/adstash/interfaces/opensearch.pyc
%_libexecdir/condor/adstash/interfaces/opensearch.pyo
%endif
%_libexecdir/condor/curl_plugin
%_libexecdir/condor/condor_shared_port
%_libexecdir/condor/condor_defrag
%_libexecdir/condor/interactive.sub
%_libexecdir/condor/condor_gangliad
%_libexecdir/condor/ce-audit.so
%_libexecdir/condor/adstash/__init__.py
%_libexecdir/condor/adstash/adstash.py
%_libexecdir/condor/adstash/config.py
%_libexecdir/condor/adstash/convert.py
%_libexecdir/condor/adstash/utils.py
%_libexecdir/condor/adstash/ad_sources/__init__.py
%_libexecdir/condor/adstash/ad_sources/ad_file.py
%_libexecdir/condor/adstash/ad_sources/generic.py
%_libexecdir/condor/adstash/ad_sources/registry.py
%_libexecdir/condor/adstash/ad_sources/schedd_history.py
%_libexecdir/condor/adstash/ad_sources/startd_history.py
%_libexecdir/condor/adstash/interfaces/__init__.py
%_libexecdir/condor/adstash/interfaces/elasticsearch.py
%_libexecdir/condor/adstash/interfaces/opensearch.py
%_libexecdir/condor/adstash/interfaces/generic.py
%_libexecdir/condor/adstash/interfaces/json_file.py
%_libexecdir/condor/adstash/interfaces/null.py
%_libexecdir/condor/adstash/interfaces/registry.py
%_libexecdir/condor/annex
%_mandir/man1/condor_advertise.1.gz
%_mandir/man1/condor_annex.1.gz
%_mandir/man1/condor_check_password.1.gz
%_mandir/man1/condor_check_userlogs.1.gz
%_mandir/man1/condor_chirp.1.gz
%_mandir/man1/condor_config_val.1.gz
%_mandir/man1/condor_dagman.1.gz
%_mandir/man1/condor_fetchlog.1.gz
%_mandir/man1/condor_findhost.1.gz
%_mandir/man1/condor_gpu_discovery.1.gz
%_mandir/man1/condor_history.1.gz
%_mandir/man1/condor_hold.1.gz
%_mandir/man1/condor_job_router_info.1.gz
%_mandir/man1/condor_master.1.gz
%_mandir/man1/condor_off.1.gz
%_mandir/man1/condor_on.1.gz
%_mandir/man1/condor_pool_job_report.1.gz
%_mandir/man1/condor_preen.1.gz
%_mandir/man1/condor_prio.1.gz
%_mandir/man1/condor_q.1.gz
%_mandir/man1/condor_qsub.1.gz
%_mandir/man1/condor_qedit.1.gz
%_mandir/man1/condor_reconfig.1.gz
%_mandir/man1/condor_release.1.gz
%_mandir/man1/condor_remote_cluster.1.gz
%_mandir/man1/condor_reschedule.1.gz
%_mandir/man1/condor_restart.1.gz
%_mandir/man1/condor_rm.1.gz
%_mandir/man1/condor_run.1.gz
%_mandir/man1/condor_set_shutdown.1.gz
%_mandir/man1/condor_ssh_start.1.gz
%_mandir/man1/condor_sos.1.gz
%_mandir/man1/condor_ssl_fingerprint.1.gz
%_mandir/man1/condor_stats.1.gz
%_mandir/man1/condor_status.1.gz
%_mandir/man1/condor_store_cred.1.gz
%_mandir/man1/condor_submit.1.gz
%_mandir/man1/condor_submit_dag.1.gz
%_mandir/man1/condor_test_token.1.gz
%_mandir/man1/condor_token_create.1.gz
%_mandir/man1/condor_token_fetch.1.gz
%_mandir/man1/condor_token_list.1.gz
%_mandir/man1/condor_token_request.1.gz
%_mandir/man1/condor_token_request_approve.1.gz
%_mandir/man1/condor_token_request_auto_approve.1.gz
%_mandir/man1/condor_token_request_list.1.gz
%_mandir/man1/condor_top.1.gz
%_mandir/man1/condor_transfer_data.1.gz
%_mandir/man1/condor_transform_ads.1.gz
%_mandir/man1/condor_update_machine_ad.1.gz
%_mandir/man1/condor_updates_stats.1.gz
%_mandir/man1/condor_urlfetch.1.gz
%_mandir/man1/condor_userlog.1.gz
%_mandir/man1/condor_userprio.1.gz
%_mandir/man1/condor_vacate.1.gz
%_mandir/man1/condor_vacate_job.1.gz
%_mandir/man1/condor_version.1.gz
%_mandir/man1/condor_wait.1.gz
%_mandir/man1/condor_router_history.1.gz
%_mandir/man1/condor_continue.1.gz
%_mandir/man1/condor_suspend.1.gz
%_mandir/man1/condor_router_q.1.gz
%_mandir/man1/condor_ssh_to_job.1.gz
%_mandir/man1/condor_power.1.gz
%_mandir/man1/condor_gather_info.1.gz
%_mandir/man1/condor_router_rm.1.gz
%_mandir/man1/condor_drain.1.gz
%_mandir/man1/condor_ping.1.gz
%_mandir/man1/condor_rmdir.1.gz
%_mandir/man1/condor_tail.1.gz
%_mandir/man1/condor_who.1.gz
%_mandir/man1/condor_now.1.gz
%_mandir/man1/classad_eval.1.gz
%_mandir/man1/classads.1.gz
%_mandir/man1/condor_adstash.1.gz
%_mandir/man1/condor_evicted_files.1.gz
%_mandir/man1/condor_watch_q.1.gz
%_mandir/man1/get_htcondor.1.gz
%_mandir/man1/htcondor.1.gz
# bin/condor is a link for checkpoint, reschedule, vacate
%_bindir/condor_submit_dag
%_bindir/condor_who
%_bindir/condor_now
%_bindir/condor_prio
%_bindir/condor_transfer_data
%_bindir/condor_check_userlogs
%_bindir/condor_q
%_libexecdir/condor/condor_transferer
%_bindir/condor_docker_enter
%_bindir/condor_qedit
%_bindir/condor_qusers
%_bindir/condor_userlog
%_bindir/condor_release
%_bindir/condor_userlog_job_counter
%_bindir/condor_config_val
%_bindir/condor_reschedule
%_bindir/condor_userprio
%_bindir/condor_check_password
%_bindir/condor_check_config
%_bindir/condor_dagman
%_bindir/condor_rm
%_bindir/condor_vacate
%_bindir/condor_run
%_bindir/condor_router_history
%_bindir/condor_router_q
%_bindir/condor_router_rm
%_bindir/condor_vacate_job
%_bindir/condor_findhost
%_bindir/condor_stats
%_bindir/condor_version
%_bindir/condor_history
%_bindir/condor_status
%_bindir/condor_wait
%_bindir/condor_hold
%_bindir/condor_submit
%_bindir/condor_ssh_to_job
%_bindir/condor_power
%_bindir/condor_gather_info
%_bindir/condor_continue
%_bindir/condor_ssl_fingerprint
%_bindir/condor_suspend
%_bindir/condor_test_match
%_bindir/condor_token_create
%_bindir/condor_token_fetch
%_bindir/condor_token_request
%_bindir/condor_token_request_approve
%_bindir/condor_token_request_auto_approve
%_bindir/condor_token_request_list
%_bindir/condor_token_list
%_bindir/condor_scitoken_exchange
%_bindir/condor_drain
%_bindir/condor_ping
%_bindir/condor_tail
%_bindir/condor_qsub
%_bindir/condor_pool_job_report
%_bindir/condor_job_router_info
%_bindir/condor_transform_ads
%_bindir/condor_update_machine_ad
%_bindir/condor_annex
%_bindir/condor_nsenter
%_bindir/condor_evicted_files
%_bindir/condor_adstash
%_bindir/condor_remote_cluster
%_bindir/bosco_cluster
%_bindir/condor_ssh_start
%_bindir/condor_test_token
# sbin/condor is a link for master_off, off, on, reconfig,
# reconfig_schedd, restart
%_sbindir/condor_advertise
%_sbindir/condor_aklog
%_sbindir/condor_credmon_krb
%_sbindir/condor_c-gahp
%_sbindir/condor_c-gahp_worker_thread
%_sbindir/condor_collector
%_sbindir/condor_credd
%_sbindir/condor_fetchlog
%_sbindir/condor_ft-gahp
%_sbindir/condor_had
%_sbindir/condor_master
%_sbindir/condor_negotiator
%_sbindir/condor_off
%_sbindir/condor_on
%_sbindir/condor_preen
%_sbindir/condor_reconfig
%_sbindir/condor_replication
%_sbindir/condor_restart
%_sbindir/condor_schedd
%_sbindir/condor_set_shutdown
%_sbindir/condor_shadow
%if %uw_build
%if 0%{?rhel} == 7 && ! 0%{?amzn}
%{_sbindir}/condor_shadow_s
%endif
%endif
%_sbindir/condor_sos
%_sbindir/condor_startd
%_sbindir/condor_starter
%_sbindir/condor_store_cred
%_sbindir/condor_testwritelog
%_sbindir/condor_updates_stats
%_sbindir/ec2_gahp
%_sbindir/condor_gridmanager
%_sbindir/remote_gahp
%_sbindir/rvgahp_client
%_sbindir/rvgahp_proxy
%_sbindir/rvgahp_server
%_sbindir/AzureGAHPServer
%_sbindir/gce_gahp
%_sbindir/arc_gahp
%_libexecdir/condor/condor_gpu_discovery
%_libexecdir/condor/condor_gpu_utilization
%config(noreplace) %_sysconfdir/condor/ganglia.d/00_default_metrics
%defattr(-,condor,condor,-)
%dir %_var/lib/condor/
%dir %_var/lib/condor/execute/
%dir %_var/lib/condor/spool/
%dir %_var/log/condor/
%defattr(-,root,condor,-)
%dir %_var/lib/condor/oauth_credentials
%defattr(-,root,root,-)
%dir %_var/lib/condor/krb_credentials

###### blahp files #######
%config %_sysconfdir/blah.config
%config %_sysconfdir/blparser.conf
%dir %_sysconfdir/blahp/
%config %_sysconfdir/blahp/condor_local_submit_attributes.sh
%config %_sysconfdir/blahp/kubernetes_local_submit_attributes.sh
%config %_sysconfdir/blahp/lsf_local_submit_attributes.sh
%config %_sysconfdir/blahp/nqs_local_submit_attributes.sh
%config %_sysconfdir/blahp/pbs_local_submit_attributes.sh
%config %_sysconfdir/blahp/sge_local_submit_attributes.sh
%config %_sysconfdir/blahp/slurm_local_submit_attributes.sh
%_bindir/blahpd
%_sbindir/blah_check_config
%_sbindir/blahpd_daemon
%dir %_libexecdir/blahp
%_libexecdir/blahp/*

####### procd files #######
%_sbindir/condor_procd
%_sbindir/gidd_alloc
%_sbindir/procd_ctl
%_mandir/man1/procd_ctl.1.gz
%_mandir/man1/gidd_alloc.1.gz
%_mandir/man1/condor_procd.1.gz

####### classads files #######
%defattr(-,root,root,-)
%doc LICENSE NOTICE.txt
%_libdir/libclassad.so.*

#################
%files devel
%{_includedir}/condor/chirp_client.h
%{_includedir}/condor/condor_event.h
%{_includedir}/condor/file_lock.h
%{_includedir}/condor/read_user_log.h
%{_libdir}/condor/libchirp_client.a
%{_libdir}/condor/libcondorapi.a
%{_libdir}/libclassad.a

####### classads-devel files #######
%defattr(-,root,root,-)
%doc LICENSE NOTICE.txt
%_bindir/classad_functional_tester
%_bindir/classad_version
%_libdir/libclassad.so
%dir %_includedir/classad/
%_includedir/classad/attrrefs.h
%_includedir/classad/cclassad.h
%_includedir/classad/classad_distribution.h
%_includedir/classad/classadErrno.h
%_includedir/classad/classad.h
%_includedir/classad/classadItor.h
%_includedir/classad/classadCache.h
%_includedir/classad/classad_containers.h
%_includedir/classad/collectionBase.h
%_includedir/classad/collection.h
%_includedir/classad/common.h
%_includedir/classad/debug.h
%_includedir/classad/exprList.h
%_includedir/classad/exprTree.h
%_includedir/classad/fnCall.h
%_includedir/classad/indexfile.h
%_includedir/classad/jsonSink.h
%_includedir/classad/jsonSource.h
%_includedir/classad/lexer.h
%_includedir/classad/lexerSource.h
%_includedir/classad/literals.h
%_includedir/classad/matchClassad.h
%_includedir/classad/natural_cmp.h
%_includedir/classad/operators.h
%_includedir/classad/query.h
%_includedir/classad/sink.h
%_includedir/classad/source.h
%_includedir/classad/transaction.h
%_includedir/classad/util.h
%_includedir/classad/value.h
%_includedir/classad/view.h
%_includedir/classad/xmlLexer.h
%_includedir/classad/xmlSink.h
%_includedir/classad/xmlSource.h

%if %uw_build
#################
%files tarball
%{_bindir}/make-personal-from-tarball
%{_sbindir}/condor_configure
%{_sbindir}/condor_install
%{_mandir}/man1/condor_configure.1.gz
%{_mandir}/man1/condor_install.1.gz
%endif

#################
%files kbdd
%defattr(-,root,root,-)
%doc LICENSE NOTICE.txt
%_sbindir/condor_kbdd

#################
%if ! 0%{?amzn}
%files vm-gahp
%defattr(-,root,root,-)
%doc LICENSE NOTICE.txt
%_sbindir/condor_vm-gahp
%_libexecdir/condor/libvirt_simple_script.awk

%endif
#################
%files test
%defattr(-,root,root,-)
%_libexecdir/condor/condor_sinful
%_libexecdir/condor/condor_testingd
%_libexecdir/condor/test_user_mapping
%_bindir/condor_manifest
%if %uw_build
%_libdir/condor/condor_tests-%{version}.tar.gz
%endif

%if 0%{?rhel} <= 7 && 0%{?fedora} <= 31
%files -n python2-condor
%defattr(-,root,root,-)
%_bindir/condor_top
%_bindir/classad_eval
%_bindir/condor_watch_q
%_libdir/libpyclassad2*.so
%_libexecdir/condor/libclassad_python_user.so
%{python_sitearch}/classad/
%{python_sitearch}/htcondor/
%{python_sitearch}/htcondor-*.egg-info/
%endif

%if 0%{?rhel} >= 7 || 0%{?fedora}
%files -n python3-condor
%defattr(-,root,root,-)
%_bindir/condor_top
%_bindir/classad_eval
%_bindir/condor_watch_q
%_bindir/htcondor
%_libdir/libpyclassad3*.so
%_libexecdir/condor/libclassad_python_user.cpython-3*.so
%_libexecdir/condor/libclassad_python3_user.so
/usr/lib64/python%{python3_version}/site-packages/classad/
/usr/lib64/python%{python3_version}/site-packages/htcondor/
/usr/lib64/python%{python3_version}/site-packages/htcondor-*.egg-info/
/usr/lib64/python%{python3_version}/site-packages/htcondor_cli/
%endif

%files credmon-oauth
%doc examples/condor_credmon_oauth
%_sbindir/condor_credmon_oauth
%_sbindir/scitokens_credential_producer
%_var/www/wsgi-scripts/condor_credmon_oauth
%_libexecdir/condor/credmon
%_var/lib/condor/oauth_credentials/README.credentials
%config(noreplace) %_sysconfdir/condor/config.d/40-oauth-credmon.conf
%config(noreplace) %_sysconfdir/condor/config.d/40-oauth-tokens.conf
%ghost %_var/lib/condor/oauth_credentials/wsgi_session_key
%ghost %_var/lib/condor/oauth_credentials/CREDMON_COMPLETE
%ghost %_var/lib/condor/oauth_credentials/pid
%if 0%{?rhel} == 7
###
# Backwards compatibility with the previous versions and configs of scitokens-credmon
%_bindir/condor_credmon_oauth
%_bindir/scitokens_credential_producer
%_var/www/wsgi-scripts/scitokens-credmon
###
%endif

%files credmon-vault
%doc examples/condor_credmon_oauth
%_sbindir/condor_credmon_vault
%_bindir/condor_vault_storer
%_libexecdir/condor/credmon
%config(noreplace) %_sysconfdir/condor/config.d/40-vault-credmon.conf
%ghost %_var/lib/condor/oauth_credentials/CREDMON_COMPLETE
%ghost %_var/lib/condor/oauth_credentials/pid

%files -n minicondor
%config(noreplace) %_sysconfdir/condor/config.d/00-minicondor


%post
%if 0%{?fedora}
test -x /usr/sbin/selinuxenabled && /usr/sbin/selinuxenabled
if [ $? = 0 ]; then
   restorecon -R -v /var/lock/condor
   setsebool -P condor_domain_can_network_connect 1
   setsebool -P daemons_enable_cluster_mode 1
   semanage port -a -t condor_port_t -p tcp 12345
   # the number of extraneous SELinux warnings on f17 is very high
fi
%endif
%if 0%{?rhel} >= 7
test -x /usr/sbin/selinuxenabled && /usr/sbin/selinuxenabled
if [ $? = 0 ]; then
   /usr/sbin/semodule -i /usr/share/condor/htcondor.pp
%if 0%{?rhel} < 9
   /usr/sbin/setsebool -P condor_domain_can_network_connect 1
%endif
   /usr/sbin/setsebool -P daemons_enable_cluster_mode 1
fi
%endif
if [ $1 -eq 1 ] ; then
    # Initial installation 
    /bin/systemctl daemon-reload >/dev/null 2>&1 || :
fi

%preun
if [ $1 -eq 0 ] ; then
    # Package removal, not upgrade
    /bin/systemctl --no-reload disable condor.service > /dev/null 2>&1 || :
    /bin/systemctl stop condor.service > /dev/null 2>&1 || :
fi

%postun
/bin/systemctl daemon-reload >/dev/null 2>&1 || :
# Note we don't try to restart - HTCondor will automatically notice the
# binary has changed and do graceful or peaceful restart, based on its
# configuration

%triggerun -- condor < 7.7.0-0.5

/usr/bin/systemd-sysv-convert --save condor >/dev/null 2>&1 ||:

/sbin/chkconfig --del condor >/dev/null 2>&1 || :
/bin/systemctl try-restart condor.service >/dev/null 2>&1 || :

%changelog
* Thu Sep 14 2023 Tim Theisen <tim@cs.wisc.edu> - 10.8.0-1
- Fold the classads, blahp, and procd RPMs into the main condor RPM
- Align the Debian packages and package names with the RPM packaging
- On Linux, the default configuration enforces memory limits with cgroups
- condor_status -gpus shows nodes with GPUs and the GPU properties
- condor_status -compact shows a row for each slot type
- New ENV command controls which environment variables are present in DAGMan

* Thu Sep 14 2023 Tim Theisen <tim@cs.wisc.edu> - 10.0.8-1
- Avoid kernel panic on some Enterprise Linux 8 systems
- Fix bug where early termination of service nodes could crash DAGMan
- Limit email about long file transfer queue to once daily
- Various fixes to condor_adstash

* Wed Aug 09 2023 Tim Theisen <tim@cs.wisc.edu> - 10.7.1-1
- Fix performance problem detecting futile nodes in a large and bushy DAG

* Mon Jul 31 2023 Tim Theisen <tim@cs.wisc.edu> - 10.7.0-1
- Support for Debian 12 (Bookworm)
- Can run defrag daemons with different policies on distinct sets of nodes
- Added want_io_proxy submit command
- Apptainer is now included in the HTCondor tarballs
- Fix 10.5.0 bug where reported CPU time is very low when using cgroups v1
- Fix 10.5.0 bug where .job.ad and .machine.ad were missing for local jobs

* Tue Jul 25 2023 Tim Theisen <tim@cs.wisc.edu> - 10.0.7-1
- Fixed bug where held condor cron jobs would never run when released
- Improved daemon IDTOKENS logging to make useful messages more prominent
- Remove limit on certificate chain length in SSL authentication
- condor_config_val -summary now works with a remote configuration query
- Prints detailed message when condor_remote_cluster fails to fetch a URL
- Improvements to condor_preen

* Fri Jun 30 2023 Tim Theisen <tim@cs.wisc.edu> - 9.0.19-1
- Remove limit on certificate chain length in SSL authentication

* Thu Jun 29 2023 Tim Theisen <tim@cs.wisc.edu> - 10.6.0-1
- Administrators can enable and disable job submission for a specific user
- Work around memory leak in libcurl on EL7 when using the ARC-CE GAHP
- Container images may now be transferred via a file transfer plugin
- Add ClassAd stringlist subset match function
- Add submit file macro '$(JobId)' which expands to full ID of the job
- The job's executable is no longer renamed to 'condor_exec.exe'

* Thu Jun 22 2023 Tim Theisen <tim@cs.wisc.edu> - 10.0.6-1
- In SSL Authentication, use the identity instead of the X.509 proxy subject
- Can use environment variable to locate the client's SSL X.509 credential
- ClassAd aggregate functions now tolerate undefined values
- Fix Python binding bug where accounting ads were omitted from the result
- The Python bindings now properly report the HTCondor version
- remote_initial_dir works when submitting a grid batch job remotely via ssh
- Add a ClassAd stringlist subset match function

* Thu Jun 22 2023 Tim Theisen <tim@cs.wisc.edu> - 9.0.18-1
- Can configure clients to present an X.509 proxy during SSL authentication
- Provides script to assist updating from HTCondor version 9 to version 10

* Fri Jun 09 2023 Tim Theisen <tim@cs.wisc.edu> - 10.0.5-1
- Rename upgrade9to10checks.py script to condor_upgrade_check
- Fix spurious warning from condor_upgrade_check about regexes with spaces

* Tue Jun 06 2023 Tim Theisen <tim@cs.wisc.edu> - 10.5.1-1
- Fix issue with grid batch jobs interacting with older Slurm versions

* Mon Jun 05 2023 Tim Theisen <tim@cs.wisc.edu> - 10.5.0-1
- Can now define DAGMan save points to be able to rerun DAGs from there
- Expand default list of environment variables passed to the DAGMan manager
- Administrators can prevent users using "getenv = true" in submit files
- Improved throughput when submitting a large number of ARC-CE jobs
- Execute events contain the slot name, sandbox path, resource quantities
- Can add attributes of the execution point to be recorded in the user log
- Enhanced condor_transform_ads tool to ease offline job transform testing
- Fixed a bug where memory limits over 2 GiB might not be correctly enforced

* Tue May 30 2023 Tim Theisen <tim@cs.wisc.edu> - 10.0.4-1
- Provides script to assist updating from HTCondor version 9 to version 10
- Fixes a bug where rarely an output file would not be transferred back
- Fixes counting of submitted jobs, so MAX_JOBS_SUBMITTED works correctly
- Fixes SSL Authentication failure when PRIVATE_NETWORK_NAME was set
- Fixes rare crash when SSL or SCITOKENS authentication was attempted
- Can allow client to present an X.509 proxy during SSL authentication
- Fixes issue where a users jobs were ignored by the HTCondor-CE on restart
- Fixes issues where some events that HTCondor-CE depends on were missing

* Tue May 30 2023 Tim Theisen <tim@cs.wisc.edu> - 9.0.17-3
- Improved upgrade9to10checks.py script

* Tue May 09 2023 Tim Theisen <tim@cs.wisc.edu> - 9.0.17-2
- Add upgrade9to10checks.py script

* Tue May 09 2023 Tim Theisen <tim@cs.wisc.edu> - 10.4.3-1
- Fix bug than could cause the collector audit plugin to crash

* Tue May 02 2023 Tim Theisen <tim@cs.wisc.edu> - 10.4.2-1
- Fix bug where remote submission of batch grid universe jobs fail
- Fix bug where HTCondor-CE fails to handle jobs after HTCondor restarts

* Wed Apr 12 2023 Tim Theisen <tim@cs.wisc.edu> - 10.4.1-1
- Preliminary support for Ubuntu 20.04 (Focal Fossa) on PowerPC (ppc64el)

* Thu Apr 06 2023 Tim Theisen <tim@cs.wisc.edu> - 10.4.0-1
- DAGMan no longer carries the entire environment into the DAGMan job
- Allows EGI CheckIn tokens to be used the with SciTokens authentication

* Thu Apr 06 2023 Tim Theisen <tim@cs.wisc.edu> - 10.0.3-1
- GPU metrics continues to be reported after the startd is reconfigured
- Fixed issue where GPU metrics could be wildly over-reported
- Fixed issue that kept jobs from running when installed on Debian or Ubuntu
- Fixed DAGMan problem when retrying a proc failure in a multi-proc node

* Tue Mar 07 2023 Tim Theisen <tim@cs.wisc.edu> - 10.3.1-1
- Execution points now advertise if an sshd is available for ssh to job

* Mon Mar 06 2023 Tim Theisen <tim@cs.wisc.edu> - 10.3.0-1
- Now evicts OOM killed jobs when they are under their requested memory
- HTCondor glideins can now use cgroups if one has been prepared
- Can write job information in an AP history file for each execution attempt
- Can now specify a lifetime for condor_gangliad metrics
- The condor_schedd now advertises a count of unmaterialized jobs

* Thu Mar 02 2023 John Knoeller <johnkn@cs.wisc.edu> - 10.0.2-1
- HTCondor can optionally create intermediate directories for output files
- Improved condor_schedd scalability when a user runs more than 1,000 jobs
- Fix issue where condor_ssh_to_job fails if the user is not in /etc/passwd
- The Python Schedd.query() now returns the ServerTime attribute for Fifemon
- VM Universe jobs pass through the host CPU model to support newer kernels
- HTCondor Python wheel is now available for Python 3.11
- Fix issue that prevented HTCondor installation on Ubuntu 18.04

* Tue Feb 28 2023 Tim Theisen <tim@cs.wisc.edu> - 10.2.5-1
- Fix counting of unmaterialized jobs in the condor_schedd

* Fri Feb 24 2023 Tim Theisen <tim@cs.wisc.edu> - 10.2.4-1
- Improve counting of unmaterialized jobs in the condor_schedd

* Tue Feb 21 2023 Tim Theisen <tim@cs.wisc.edu> - 10.2.3-1
- Add a count of unmaterialized jobs to condor_schedd statistics

* Tue Feb 07 2023 Tim Theisen <tim@cs.wisc.edu> - 10.2.2-1
- Fixed bugs with configuration knob SINGULARITY_USE_PID_NAMESPACES

* Tue Jan 24 2023 Tim Theisen <tim@cs.wisc.edu> - 10.2.1-1
- Improved condor_schedd scalability when a user runs more than 1,000 jobs
- Fix issue where condor_ssh_to_job fails if the user is not in /etc/passwd
- The Python Schedd.query() now returns the ServerTime attribute
- Fixed issue that prevented HTCondor installation on Ubuntu 18.04

* Thu Jan 05 2023 Tim Theisen <tim@cs.wisc.edu> - 10.2.0-1
- Preliminary support for Enterprise Linux 9
- Preliminary support for cgroups v2
- Can now set minimum floor for number of CPUs that a submitter gets
- Improved validity testing of Singularity/Apptainer runtinme
- Improvements to jobs hooks, including new PREPARE_JOB_BEFORE_TRANSFER hook
- OpenCL jobs now work inside Singularity, if OpenCL drivers are on the host

* Thu Jan 05 2023 Tim Theisen <tim@cs.wisc.edu> - 10.0.1-1
- Add Ubuntu 22.04 (Jammy Jellyfish) support
- Add file transfer plugin that supports stash:// and osdf:// URLs
- Fix bug where cgroup memory limits were not enforced on Debian and Ubuntu
- Fix bug where forcibly removing DAG jobs could crash the condor_schedd
- Fix bug where Docker repository images cannot be run under Singularity
- Fix issue where blahp scripts were missing on Debian and Ubuntu platforms
- Fix bug where curl file transfer plugins would fail on Enterprise Linux 8

* Tue Nov 22 2022 Tim Theisen <tim@cs.wisc.edu> - 10.1.3-1
- Improvements to jobs hooks, including new PREPARE_JOB_BEFORE_TRANSFER hook

* Tue Nov 15 2022 Tim Theisen <tim@cs.wisc.edu> - 10.1.2-1
- OpenCL jobs now work inside Singularity, if OpenCL drivers are on the host

* Thu Nov 10 2022 Tim Theisen <tim@cs.wisc.edu> - 10.1.1-1
- Improvements to job hooks and the ability to save stderr from a job hook
- Fix bug where Apptainer only systems couldn't run with Docker style images

* Thu Nov 10 2022 Tim Theisen <tim@cs.wisc.edu> - 10.1.0-1
- Release HTCondor 10.0.0 bug fixes into 10.1.0

* Thu Nov 10 2022 Tim Theisen <tim@cs.wisc.edu> - 10.0.0-1
- Users can prevent runaway jobs by specifying an allowed duration
- Able to extend submit commands and create job submit templates
- Initial implementation of htcondor <noun> <verb> command line interface
- Initial implementation of Job Sets in the htcondor CLI tool
- Add Container Universe
- Support for heterogeneous GPUs
- Improved File transfer error reporting
- GSI Authentication method has been removed
- HTCondor now utilizes ARC-CE's REST interface
- Support for ARM and PowerPC for Enterprise Linux 8
- For IDTOKENS, signing key not required on every execution point
- Trust on first use ability for SSL connections
- Improvements against replay attacks

* Wed Oct 05 2022 Tim Theisen <tim@cs.wisc.edu> - 9.12.0-1
- Provide a mechanism to bootstrap secure authentication within a pool
- Add the ability to define submit templates
- Administrators can now extend the help offered by condor_submit
- Add DAGMan ClassAd attributes to record more information about jobs
- On Linux, advertise the x86_64 micro-architecture in a slot attribute
- Added -drain option to condor_off and condor_restart
- Administrators can now set the shared memory size for Docker jobs
- Multiple improvements to condor_adstash
- HAD daemons now use SHA-256 checksums by default

* Thu Sep 29 2022 Tim Theisen <tim@cs.wisc.edu> - 9.0.17-1
- Fix file descriptor leak when schedd fails to launch scheduler jobs
- Fix failure to forward batch grid universe job's refreshed X.509 proxy
- Fix DAGMan failure when the DONE keyword appeared in the JOB line
- Fix HTCondor's handling of extremely large UIDs on Linux
- Fix bug where OAUTH tokens lose their scope and audience upon refresh
- Support for Apptainer in addition to Singularity

* Tue Sep 13 2022 Tim Theisen <tim@cs.wisc.edu> - 9.11.2-1
- In 9.11.0, STARTD_NOCLAIM_SHUTDOWN restarted instead. Now, it shuts down.

* Tue Sep 06 2022 Tim Theisen <tim@cs.wisc.edu> - 9.11.1-1
- File transfer errors are identified as occurring during input or output

* Thu Aug 25 2022 Tim Theisen <tim@cs.wisc.edu> - 9.11.0-1
- Modified GPU attributes to support the new 'require_gpus' submit command
- Add (PREEMPT|HOLD)_IF_DISK_EXCEEDED configuration templates
- ADVERTISE authorization levels now also provide READ authorization
- Periodic release expressions no longer apply to manually held jobs
- If a #! interpreter doesn't exist, a proper hold and log message appears
- Can now set the Singularity target directory with 'container_target_dir'
- If SciToken and X.509 available, uses SciToken for arc job authentication

* Tue Aug 16 2022 Tim Theisen <tim@cs.wisc.edu> - 9.0.16-1
- Singularity now mounts /tmp and /var/tmp under the scratch directory
- Fix bug where Singularity jobs go on hold at the first checkpoint
- Fix bug where gridmanager deletes the X.509 proxy file instead of the copy
- Fix file descriptor leak when using SciTokens for authentication

* Thu Jul 21 2022 Tim Theisen <tim@cs.wisc.edu> - 9.0.15-1
- Report resources provisioned by the Slurm batch scheduler when available

* Mon Jul 18 2022 Tim Theisen <tim@cs.wisc.edu> - 9.10.1-1
- ActivationSetupDuration is now correct for jobs that checkpoint

* Thu Jul 14 2022 Tim Theisen <tim@cs.wisc.edu> - 9.10.0-1
- With collector administrator access, can manage all HTCondor pool daemons
- SciTokens can now be used for authentication with ARC CE servers
- Preliminary support for ARM and POWER RC on AlmaLinux 8
- Prevent negative values when using huge files with a file transfer plugin

* Tue Jul 12 2022 Tim Theisen <tim@cs.wisc.edu> - 9.0.14-1
- SciToken mapping failures are now recorded in the daemon logs
- Fix bug that stopped file transfers when output and error are the same
- Ensure that the Python bindings version matches the installed HTCondor
- $(OPSYSANDVER) now expand properly in job transforms
- Fix bug where context managed Python htcondor.SecMan sessions would crash
- Fix bug where remote CPU times would rarely be set to zero

* Tue Jun 14 2022 Tim Theisen <tim@cs.wisc.edu> - 9.9.1-1
- Fix bug where jobs would not match when using a child collector

* Tue May 31 2022 Tim Theisen <tim@cs.wisc.edu> - 9.9.0-1
- A new authentication method for remote HTCondor administration
- Several changes to improve the security of connections
- Fix issue where DAGMan direct submission failed when using Kerberos
- The submission method is now recorded in the job ClassAd
- Singularity jobs can now pull from Docker style repositories
- The OWNER authorization level has been folded into the ADMINISTRATOR level

* Thu May 26 2022 Tim Theisen <tim@cs.wisc.edu> - 9.0.13-1
- Schedd and startd cron jobs can now log output upon non-zero exit
- condor_config_val now produces correct syntax for multi-line values
- The condor_run tool now reports submit errors and warnings to the terminal
- Fix issue where Kerberos authentication would fail within DAGMan
- Fix HTCondor startup failure with certain complex network configurations

* Mon Apr 25 2022 Tim Theisen <tim@cs.wisc.edu> - 9.8.1-1
- Fix HTCondor startup failure with certain complex network configurations

* Thu Apr 21 2022 Tim Theisen <tim@cs.wisc.edu> - 9.8.0-1
- Support for Heterogeneous GPUs, some configuration required
- Allow HTCondor to utilize grid sites requiring two-factor authentication
- Technology preview: bring your own resources from (some) NSF HPC clusters

* Tue Apr 19 2022 Tim Theisen <tim@cs.wisc.edu> - 9.0.12-1
- Fix bug in parallel universe that could cause the schedd to crash
- Fix rare crash where a daemon tries to use a discarded security session

* Tue Apr 05 2022 Tim Theisen <tim@cs.wisc.edu> - 9.7.1-1
- Fix recent bug where jobs may go on hold without a hold reason or code

* Tue Mar 15 2022 Tim Theisen <tim@cs.wisc.edu> - 9.7.0-1
- Support environment variables, other application elements in ARC REST jobs
- Container universe supports Singularity jobs with hard-coded command
- DAGMan submits jobs directly (does not shell out to condor_submit)
- Meaningful error message and sub-code for file transfer failures
- Add file transfer statistics for file transfer plugins
- Add named list policy knobs for SYSTEM_PERIODIC_ policies

* Tue Mar 15 2022 Tim Theisen <tim@cs.wisc.edu> - 9.0.11-1
- The Job Router can now create an IDTOKEN for use by the job
- Fix bug where a self-checkpointing job may erroneously be held
- Fix bug where the Job Router could erroneously substitute a default value
- Fix bug where a file transfer error may identify the wrong file
- Fix bug where condor_ssh_to_job may fail to connect

* Tue Mar 15 2022 Tim Theisen <tim@cs.wisc.edu> - 8.8.17-1
- Fixed a memory leak in the Job Router

* Tue Mar 15 2022 Tim Theisen <tim@cs.wisc.edu> - 9.6.0-1
- Fixes for security issues
- https://htcondor.org/security/vulnerabilities/HTCONDOR-2022-0001.html
- https://htcondor.org/security/vulnerabilities/HTCONDOR-2022-0002.html
- https://htcondor.org/security/vulnerabilities/HTCONDOR-2022-0003.html

* Tue Mar 15 2022 Tim Theisen <tim@cs.wisc.edu> - 9.0.10-1
- Fixes for security issues
- https://htcondor.org/security/vulnerabilities/HTCONDOR-2022-0001.html
- https://htcondor.org/security/vulnerabilities/HTCONDOR-2022-0002.html
- https://htcondor.org/security/vulnerabilities/HTCONDOR-2022-0003.html

* Tue Mar 15 2022 Tim Theisen <tim@cs.wisc.edu> - 8.8.16-1
- Fix for security issue
- https://htcondor.org/security/vulnerabilities/HTCONDOR-2022-0003.html

* Tue Feb 08 2022 Tim Theisen <tim@cs.wisc.edu> - 9.5.4-1
- The access point more robustly detects execution points that disappear
- The condor_procd will now function if /proc is mounted with hidepid=2

* Tue Feb 01 2022 Tim Theisen <tim@cs.wisc.edu> - 9.5.3-1
- Fix daemon crash where one of multiple collectors is not in DNS
- Fix bug where initial schedd registration was rarely delayed by an hour
- Can set CCB_TIMEOUT and choose to not start up if CCB address unavailable

* Tue Jan 25 2022 Tim Theisen <tim@cs.wisc.edu> - 9.5.2-1
- Fix bug where job may not go on hold when exceeding allowed_job_duration
- Fix bug where the condor_shadow could run indefinitely
- Fix bug where condor_ssh_to_job may fail to connect
- Fix bug where a file transfer error may identify the wrong file

* Tue Jan 18 2022 Tim Theisen <tim@cs.wisc.edu> - 9.5.1-1
- Fix bug where a self-checkpointing job may erroneously be held

* Thu Jan 13 2022 Tim Theisen <tim@cs.wisc.edu> - 9.5.0-1
- Initial implementation of Container Universe
- HTCondor will automatically detect container type and where it can run
- The blahp is no longer separate, it is now an integral part of HTCondor
- Docker Universe jobs can now self-checkpoint
- Added Debian 11 (bullseye) as a supported platform
- Since CentOS 8 has reached end of life, we build and test on Rocky Linux 8

* Thu Jan 13 2022 Tim Theisen <tim@cs.wisc.edu> - 9.0.9-1
- Added Debian 11 (bullseye) as a supported platform
- Since CentOS 8 has reached end of life, we build and test on Rocky Linux 8
- The OAUTH credmon is now packaged for Enterprise Linux 8

* Tue Dec 21 2021 Tim Theisen <tim@cs.wisc.edu> - 9.4.1-1
- Add the ability to track slot activation metrics
- Fix bug where a file transfer plugin failure code may not be reported

* Thu Dec 02 2021 Tim Theisen <tim@cs.wisc.edu> - 9.4.0-1
- Initial implementation of Job Sets in the htcondor CLI tool
- The access point administrator can add keywords to the submit language
- Add submit commands that limit job run time
- Fix bug where self check-pointing jobs may be erroneously held

* Thu Dec 02 2021 Tim Theisen <tim@cs.wisc.edu> - 9.0.8-1
- Fix bug where huge values of ImageSize and others would end up negative
- Fix bug in how MAX_JOBS_PER_OWNER applied to late materialization jobs
- Fix bug where the schedd could choose a slot with insufficient disk space
- Fix crash in ClassAd substr() function when the offset is out of range
- Fix bug in Kerberos code that can crash on macOS and could leak memory
- Fix bug where a job is ignored for 20 minutes if the startd claim fails

* Tue Nov 30 2021 Tim Theisen <tim@cs.wisc.edu> - 9.3.2-1
- Add allowed_execute_duration condor_submit command to cap job run time
- Fix bug where self check-pointing jobs may be erroneously held

* Tue Nov 09 2021 Tim Theisen <tim@cs.wisc.edu> - 9.3.1-1
- Add allowed_job_duration condor_submit command to cap job run time

* Wed Nov 03 2021 Tim Theisen <tim@cs.wisc.edu> - 9.3.0-1
- Discontinue support for Globus GSI
- Discontinue support for grid type 'nordugrid', use 'arc' instead
- MacOS version strings now include the major version number (10 or 11)
- File transfer plugin sample code to aid in developing new plugins
- Add generic knob to set the slot user for all slots

* Tue Nov 02 2021 Tim Theisen <tim@cs.wisc.edu> - 9.0.7-1
- Fix bug where condor_gpu_discovery could crash with older CUDA libraries
- Fix bug where condor_watch_q would fail on machines with older kernels
- condor_watch_q no longer has a limit on the number of job event log files
- Fix bug where a startd could crash claiming a slot with p-slot preemption
- Fix bug where a job start would not be recorded when a shadow reconnects

* Thu Sep 23 2021 Tim Theisen <tim@cs.wisc.edu> - 9.2.0-1
- Add SERVICE node that runs alongside the DAG for the duration of the DAG
- Fix problem where proxy delegation to older HTCondor versions failed
- Jobs are now re-run if the execute directory unexpectedly disappears
- HTCondor counts the number of files transfered at the submit node
- Fix a bug that caused jobs to fail when using newer Singularity versions

* Thu Sep 23 2021 Tim Theisen <tim@cs.wisc.edu> - 9.0.6-1
- CUDA_VISIBLE_DEVICES can now contain GPU-<uuid> formatted values
- Fixed a bug that caused jobs to fail when using newer Singularity versions
- Fixed a bug in the Windows MSI installer for the latest Windows 10 version
- Fixed bugs relating to the transfer of standard out and error logs
- MacOS 11.x now reports as 10.16.x (which is better than reporting x.0)

* Thu Aug 19 2021 Tim Theisen <tim@cs.wisc.edu> - 9.1.3-1
- Globus GSI is no longer needed for X.509 proxy delegation
- Globus GSI authentication is disabled by default
- The job ad now contains a history of job holds and hold reasons
- If a user job policy expression evaluates to undefined, it is ignored

* Wed Aug 18 2021 Tim Theisen <tim@cs.wisc.edu> - 9.0.5-1
- Other authentication methods are tried if mapping fails using SciTokens
- Fix rare crashes from successful condor_submit, which caused DAGMan issues
- Fix bug where ExitCode attribute would be suppressed when OnExitHold fired
- condor_who now suppresses spurious warnings coming from netstat
- The online manual now has detailed instructions for installing on MacOS
- Fix bug where misconfigured MIG devices confused condor_gpu_discovery
- The transfer_checkpoint_file list may now include input files

* Thu Jul 29 2021 Tim Theisen <tim@cs.wisc.edu> - 9.1.2-1
- Fixes for security issues
- https://htcondor.org/security/vulnerabilities/HTCONDOR-2021-0003.html
- https://htcondor.org/security/vulnerabilities/HTCONDOR-2021-0004.html

* Thu Jul 29 2021 Tim Theisen <tim@cs.wisc.edu> - 9.0.4-1
- Fixes for security issues
- https://htcondor.org/security/vulnerabilities/HTCONDOR-2021-0003.html
- https://htcondor.org/security/vulnerabilities/HTCONDOR-2021-0004.html

* Thu Jul 29 2021 Tim Theisen <tim@cs.wisc.edu> - 8.8.15-1
- Fix for security issue
- https://htcondor.org/security/vulnerabilities/HTCONDOR-2021-0003.html

* Tue Jul 27 2021 Tim Theisen <tim@cs.wisc.edu> - 9.1.1-1
- Fixes for security issues
- https://htcondor.org/security/vulnerabilities/HTCONDOR-2021-0003.html
- https://htcondor.org/security/vulnerabilities/HTCONDOR-2021-0004.html

* Tue Jul 27 2021 Tim Theisen <tim@cs.wisc.edu> - 9.0.3-1
- Fixes for security issues
- https://htcondor.org/security/vulnerabilities/HTCONDOR-2021-0003.html
- https://htcondor.org/security/vulnerabilities/HTCONDOR-2021-0004.html

* Tue Jul 27 2021 Tim Theisen <tim@cs.wisc.edu> - 8.8.14-1
- Fix for security issue
- https://htcondor.org/security/vulnerabilities/HTCONDOR-2021-0003.html

* Thu Jul 08 2021 Tim Theisen <tim@cs.wisc.edu> - 9.0.2-1
- HTCondor can be set up to use only FIPS 140-2 approved security functions
- If the Singularity test fails, the job goes idle rather than getting held
- Can divide GPU memory, when making multiple GPU entries for a single GPU
- Startd and Schedd cron job maximum line length increased to 64k bytes
- Added first class submit keywords for SciTokens
- Fixed MUNGE authentication
- Fixed Windows installer to work when the install location isn't C:\Condor

* Thu May 20 2021 Tim Theisen <tim@cs.wisc.edu> - 9.1.0-1
- Support for submitting to ARC-CE via the REST interface
- DAGMan can put failed jobs on hold (user can correct problems and release)
- Can run gdb and ptrace within Docker containers
- A small Docker test job is run on the execute node to verify functionality
- The number of instructions executed is reported in the job Ad on Linux

* Mon May 17 2021 Tim Theisen <tim@cs.wisc.edu> - 9.0.1-1
- Fix problem where X.509 proxy refresh kills job when using AES encryption
- Fix problem when jobs require a different machine after a failure
- Fix problem where a job matched a machine it can't use, delaying job start
- Fix exit code and retry checking when a job exits because of a signal
- Fix a memory leak in the job router when a job is removed via job policy
- Fixed the back-end support for the 'bosco_cluster --add' command
- An updated Windows installer that supports IDTOKEN authentication

* Wed Apr 14 2021 Tim Theisen <tim@cs.wisc.edu> - 9.0.0-1
- Absent any configuration, HTCondor denies authorization to all users
- AES encryption is used for all communication and file transfers by default
- New IDTOKEN authentication method enables fine-grained authorization
- IDTOKEN authentication method is designed to replace GSI
- Improved support for GPUs, including machines with multiple GPUs
- New condor_watch_q tool that efficiently provides live job status updates
- Many improvements to the Python bindings
- New Python bindings for DAGMan and chirp
- Improved file transfer plugins supporting uploads and authentication
- File transfer times are now recorded in the job log
- Added support for jobs that need to acquire and use OAUTH tokens
- Many memory footprint and performance improvements in DAGMan
- Submitter ceilings can limit the number of jobs per user in a pool

* Tue Mar 30 2021 Tim Theisen <tim@cs.wisc.edu> - 8.9.13-1
- Host based security is no longer the default security model
- Hardware accelerated integrity and AES encryption used by default
- Normally, AES encryption is used for all communication and file transfers
- Fallback to Triple-DES or Blowfish when interoperating with older versions
- Simplified and automated new HTCondor installations
- HTCondor now detects instances of multi-instance GPUs
- Fixed memory leaks (collector updates in 8.9 could leak a few MB per day)
- Many other enhancements and bug fixes, see version history for details

* Thu Mar 25 2021 Tim Theisen <tim@cs.wisc.edu> - 8.9.12-1
- Withdrawn due to compatibility issues with prior releases

* Tue Mar 23 2021 Tim Theisen <tim@cs.wisc.edu> - 8.8.13-1
- condor_ssh_to_job now maps CR and NL to work with editors like nano
- Improved the performance of data transfer in condor_ssh_to_job
- HA replication now accepts SHA-2 checksums to prepare for MD5 removal
- Submission to NorduGrid ARC CE works with newer ARC CE versions
- Fixed condor_annex crashes on platforms with newer compilers
- Fixed "use feature: GPUsMonitor" to locate the monitor binary on Windows
- Fixed a bug that prevented using the '@' character in an event log path

* Wed Jan 27 2021 Tim Theisen <tim@cs.wisc.edu> - 8.9.11-1
- This release of HTCondor fixes security-related bugs described at
- https://htcondor.org/security/vulnerabilities/HTCONDOR-2021-0001.html
- https://htcondor.org/security/vulnerabilities/HTCONDOR-2021-0002.html

* Tue Nov 24 2020 Tim Theisen <tim@cs.wisc.edu> - 8.9.10-1
- Fix bug where negotiator stopped making matches when group quotas are used
- Support OAuth, SciTokens, and Kerberos credentials in local universe jobs
- The Python schedd.submit method now takes a Submit object
- DAGMan can now optionally run a script when a job goes on hold
- DAGMan now provides a method for inline jobs to share submit descriptions
- Can now add arbitrary tags to condor annex instances
- Runs the "singularity test" before running the a singularity job

* Mon Nov 23 2020 Tim Theisen <tim@cs.wisc.edu> - 8.8.12-1
- Added a family of version comparison functions to ClassAds
- Increased default Globus proxy key length to meet current NIST guidance

* Mon Oct 26 2020 Tim Theisen <tim@cs.wisc.edu> - 8.9.9-1
- The RPM packages requires globus, munge, scitokens, and voms from EPEL
- Improved cgroup memory policy settings that set both hard and soft limit
- Cgroup memory usage reporting no longer includes the kernel buffer cache
- Numerous Python binding improvements, see version history
- Can create a manifest of files on the execute node at job start and finish
- Added provisioner nodes to DAGMan, allowing users to provision resources
- DAGMan can now produce .dot graphs without running the workflow

* Wed Oct 21 2020 Tim Theisen <tim@cs.wisc.edu> - 8.8.11-1
- HTCondor now properly tracks usage over vanilla universe checkpoints
- New ClassAd equality and inequality operators in the Python bindings
- Fixed a bug where removing in-use routes could crash the job router
- Fixed a bug where condor_chirp would abort after success on Windows
- Fixed a bug where using MACHINE_RESOURCE_NAMES could crash the startd
- Improved condor c-gahp to prioritize commands over file transfers
- Fixed a rare crash in the schedd when running many local universe jobs
- With GSI, avoid unnecessary reverse DNS lookup when HOST_ALIAS is set
- Fix a bug that could cause grid universe jobs to fail upon proxy refresh

* Thu Aug 06 2020 Tim Theisen <tim@cs.wisc.edu> - 8.9.8-1
- Added htcondor.dags and htcondor.htchirp to the HTCondor Python bindings
- New condor_watch_q tool that efficiently provides live job status updates
- Added support for marking a GPU offline while other jobs continue
- The condor_master command does not return until it is fully started
- Deprecated several Python interfaces in the Python bindings

* Thu Aug 06 2020 Tim Theisen <tim@cs.wisc.edu> - 8.8.10-1
- condor_qedit can no longer be used to disrupt the condor_schedd
- Fixed a bug where the SHARED_PORT_PORT configuration setting was ignored
- Ubuntu 20.04 and Amazon Linux 2 are now supported
- In MacOSX, HTCondor now requires LibreSSL, available since MacOSX 10.13

* Wed May 20 2020 Tim Theisen <tim@cs.wisc.edu> - 8.9.7-1
- Multiple enhancements in the file transfer code
- Support for more regions in s3:// URLs
- Much more flexible job router language
- Jobs may now specify cuda_version to match equally-capable GPUs
- TOKENS are now called IDTOKENS to differentiate from SCITOKENS
- Added the ability to blacklist TOKENS via an expression
- Can simultaneously handle Kerberos and OAUTH credentials
- The getenv submit command now supports a blacklist and whitelist
- The startd supports a remote history query similar to the schedd
- condor_q -submitters now works with accounting groups
- Fixed a bug reading service account credentials for Google Compute Engine

* Thu May 07 2020 Tim Theisen <tim@cs.wisc.edu> - 8.8.9-1
- Proper tracking of maximum memory used by Docker universe jobs
- Fixed preempting a GPU slot for a GPU job when all GPUs are in use
- Fixed a Python crash when queue_item_data iterator raises an exception
- Fixed a bug where slot attribute overrides were ignored
- Calculates accounting group quota correctly when more than 1 CPU requested
- Updated HTCondor Annex to accommodate API change for AWS Spot Fleet
- Fixed a problem where HTCondor would not start on AWS Fargate
- Fixed where the collector could wait forever for a partial message
- Fixed streaming output to large files (>2Gb) when using the 32-bit shadow

* Mon Apr 06 2020 Tim Theisen <tim@cs.wisc.edu> - 8.9.6-1
- Fixes addressing CVE-2019-18823
- https://htcondor.org/security/vulnerabilities/HTCONDOR-2020-0001.html
- https://htcondor.org/security/vulnerabilities/HTCONDOR-2020-0002.html
- https://htcondor.org/security/vulnerabilities/HTCONDOR-2020-0003.html
- https://htcondor.org/security/vulnerabilities/HTCONDOR-2020-0004.html

* Mon Apr 06 2020 Tim Theisen <tim@cs.wisc.edu> - 8.8.8-1
- Fixes addressing CVE-2019-18823
- https://htcondor.org/security/vulnerabilities/HTCONDOR-2020-0001.html
- https://htcondor.org/security/vulnerabilities/HTCONDOR-2020-0002.html
- https://htcondor.org/security/vulnerabilities/HTCONDOR-2020-0003.html
- https://htcondor.org/security/vulnerabilities/HTCONDOR-2020-0004.html

* Thu Jan 02 2020 Tim Theisen <tim@cs.wisc.edu> - 8.9.5-1
- Added a new mode that skips jobs whose outputs are newer than their inputs
- Added command line tool to help debug ClassAd expressions
- Added port forwarding to Docker containers
- You may now change some DAGMan throttles while the DAG is running
- Added support for session tokens for pre-signed S3 URLs
- Improved the speed of the negotiator when custom resources are defined
- Fixed interactive submission of Docker jobs
- Fixed a bug where jobs wouldn't be killed when getting an OOM notification

* Thu Dec 26 2019 Tim Theisen <tim@cs.wisc.edu> - 8.8.7-1
- Updated condor_annex to work with upcoming AWS Lambda function changes
- Added the ability to specify the order that job routes are applied
- Fixed a bug that could cause remote condor submits to fail
- Fixed condor_wait to work when the job event log is on AFS
- Fixed RPM packaging to be able to install condor-all on CentOS 8
- Period ('.') is allowed again in DAGMan node names

* Tue Nov 19 2019 Tim Theisen <tim@cs.wisc.edu> - 8.9.4-1
- Amazon S3 file transfers using pre-signed URLs
- Further reductions in DAGMan memory usage
- Added -idle option to condor_q to display information about idle jobs
- Support for SciTokens authentication
- A tool, condor_evicted_files, to examine the SPOOL of an idle job

* Wed Nov 13 2019 Tim Theisen <tim@cs.wisc.edu> - 8.8.6-1
- Initial support for CentOS 8
- Fixed a memory leak in SSL authentication
- Fixed a bug where "condor_submit -spool" would only submit the first job
- Reduced encrypted file transfer CPU usage by a factor of six
- "condor_config_val -summary" displays changes from a default configuration
- Improved the ClassAd documentation, added many functions that were omitted

* Tue Sep 17 2019 Tim Theisen <tim@cs.wisc.edu> - 8.9.3-1
- TOKEN and SSL authentication methods are now enabled by default
- The job and global event logs use ISO 8601 formatted dates by default
- Added Google Drive multifile transfer plugin
- Added upload capability to Box multifile transfer plugin
- Added Python bindings to submit a DAG
- Python 'JobEventLog' can be pickled to facilitate intermittent readers
- 2x matchmaking speed for partitionable slots with simple START expressions
- Improved the performance of the condor_schedd under heavy load
- Reduced the memory footprint of condor_dagman
- Initial implementation to record the circumstances of a job's termination

* Thu Sep 05 2019 Tim Theisen <tim@cs.wisc.edu> - 8.8.5-1
- Fixed two performance problems on Windows
- Fixed Java universe on Debian and Ubuntu systems
- Added two knobs to improve performance on large scale pools
- Fixed a bug where requesting zero GPUs would require a machine with GPUs
- HTCondor can now recognize nVidia Volta and Turing GPUs

* Tue Jul 09 2019 Tim Theisen <tim@cs.wisc.edu> - 8.8.4-1
- Python 3 bindings - see version history for details (requires EPEL on EL7)
- Can configure DAGMan to dramatically reduce memory usage on some DAGs
- Improved scalability when using the python bindings to qedit jobs
- Fixed infrequent schedd crashes when removing scheduler universe jobs
- The condor_master creates run and lock directories when systemd doesn't
- The condor daemon obituary email now contains the last 200 lines of log

* Tue Jun 04 2019 Tim Theisen <tim@cs.wisc.edu> - 8.9.2-1
- The HTTP/HTTPS file transfer plugin will timeout and retry transfers
- A new multi-file box.com file transfer plugin to download files
- The manual has been moved to Read the Docs
- Configuration options for job-log time-stamps (UTC, ISO 8601, sub-second)
- Several improvements to SSL authentication
- New TOKEN authentication method enables fine-grained authorization control

* Wed May 22 2019 Tim Theisen <tim@cs.wisc.edu> - 8.8.3-1
- Fixed a bug where jobs were killed instead of peacefully shutting down
- Fixed a bug where a restarted schedd wouldn't connect to its running jobs
- Improved file transfer performance when sending multiple files
- Fix a bug that prevented interactive submit from working with Singularity
- Orphaned Docker containers are now cleaned up on execute nodes
- Restored a deprecated Python interface that is used to read the event log

* Wed Apr 17 2019 Tim Theisen <tim@cs.wisc.edu> - 8.9.1-1
- An efficient curl plugin that supports uploads and authentication tokens
- HTCondor automatically supports GPU jobs in Docker and Singularity
- File transfer times are now recorded in the user job log and the job ad

* Thu Apr 11 2019 Tim Theisen <tim@cs.wisc.edu> - 8.8.2-1
- Fixed problems with condor_ssh_to_job and Singularity jobs
- Fixed a problem that could cause condor_annex to crash
- Fixed a problem where the job queue would very rarely be corrupted
- condor_userprio can report concurrency limits again
- Fixed the GPU discovery and monitoring code to map GPUs in the same way
- Made the CHIRP_DELAYED_UPDATE_PREFIX configuration knob work again
- Fixed restarting HTCondor from the Service Control Manager on Windows
- Fixed a problem where local universe jobs could not use condor_submit
- Restored a deprecated Python interface that is used to read the event log
- Fixed a problem where condor_shadow reuse could confuse DAGMan

* Thu Feb 28 2019 Tim Theisen <tim@cs.wisc.edu> - 8.9.0-1
- Absent any configuration, HTCondor denies authorization to all users
- All HTCondor daemons under a condor_master share a security session
- Scheduler Universe jobs are prioritized by job priority

* Tue Feb 19 2019 Tim Theisen <tim@cs.wisc.edu> - 8.8.1-1
- Fixed excessive CPU consumption with GPU monitoring
- GPU monitoring is off by default; enable with "use feature: GPUsMonitor"
- HTCondor now works with the new CUDA version 10 libraries
- Fixed a bug where sometimes jobs would not start on a Windows execute node
- Fixed a bug that could cause DAGman to go into an infinite loop on exit
- The JobRouter doesn't forward the USER attribute between two UID Domains
- Made Collector.locateAll() more efficient in the Python bindings
- Improved efficiency of the negotiation code in the condor_schedd

* Thu Jan 03 2019 Tim Theisen <tim@cs.wisc.edu> - 8.8.0-1
- Automatically add AWS resources to your pool using HTCondor Annex
- The Python bindings now include submit functionality
- Added the ability to run a job immediately by replacing a running job
- A new minicondor package makes single node installations easy
- HTCondor now tracks and reports GPU utilization
- Several performance enhancements in the collector
- The grid universe can create and manage VM instances in Microsoft Azure
- The MUNGE security method is now supported on all Linux platforms

* Wed Oct 31 2018 Tim Theisen <tim@cs.wisc.edu> - 8.7.10-1
- Can now interactively submit Docker jobs
- The administrator can now add arguments to the Singularity command line
- The MUNGE security method is now supported on all Linux platforms
- The grid universe can create and manage VM instances in Microsoft Azure
- Added a single-node package to facilitate using a personal HTCondor

* Wed Oct 31 2018 Tim Theisen <tim@cs.wisc.edu> - 8.6.13-1
- Made the Python 'in' operator case-insensitive for ClassAd attributes
- Python bindings are now built for the Debian and Ubuntu platforms
- Fixed a memory leak in the Python bindings
- Fixed a bug where absolute paths failed for output/error files on Windows
- Fixed a bug using Condor-C to run Condor-C jobs
- Fixed a bug where Singularity could not be used if Docker was not present

* Wed Aug 01 2018 Tim Theisen <tim@cs.wisc.edu> - 8.7.9-1
- Support for Debian 9, Ubuntu 16, and Ubuntu 18
- Improved Python bindings to support the full range of submit functionality
- Allows VMs to shutdown when the job is being gracefully evicted
- Can now specify a host name alias (CNAME) for NETWORK_HOSTNAME
- Added the ability to run a job immediately by replacing a running job

* Wed Aug 01 2018 Tim Theisen <tim@cs.wisc.edu> - 8.6.12-1
- Support for Debian 9, Ubuntu 16, and Ubuntu 18
- Fixed a memory leak that occurred when SSL authentication fails
- Fixed a bug where invalid transform REQUIREMENTS caused a Job to match
- Fixed a bug to allow a queue super user to edit protected attributes
- Fixed a problem setting the job environment in the Singularity container
- Fixed several other minor problems

* Tue May 22 2018 Tim Theisen <tim@cs.wisc.edu> - 8.7.8-2
- Reinstate man pages
- Drop centos from dist tag in 32-bit Enterprise Linux 7 RPMs

* Thu May 10 2018 Tim Theisen <tim@cs.wisc.edu> - 8.7.8-1
- The condor annex can easily use multiple regions simultaneously
- HTCondor now uses CUDA_VISIBLE_DEVICES to tell which GPU devices to manage
- HTCondor now reports GPU memory utilization

* Thu May 10 2018 Tim Theisen <tim@cs.wisc.edu> - 8.6.11-1
- Can now do an interactive submit of a Singularity job
- Shared port daemon is more resilient when starved for TCP ports
- The Windows installer configures the environment for the Python bindings
- Fixed several other minor problems

* Tue Mar 13 2018 Tim Theisen <tim@cs.wisc.edu> - 8.7.7-1
- condor_ssh_to_job now works with Docker Universe jobs
- A 32-bit condor_shadow is available for Enterprise Linux 7 systems
- Tracks and reports custom resources, e.g. GPUs, in the job ad and user log
- condor_q -unmatchable reports jobs that will not match any slots
- Several updates to the parallel universe
- Spaces are now allowed in input, output, and error paths in submit files
- In DAG files, spaces are now allowed in submit file paths

* Tue Mar 13 2018 Tim Theisen <tim@cs.wisc.edu> - 8.6.10-1
- Fixed a problem where condor_preen would crash on an active submit node
- Improved systemd configuration to clean up processes if the master crashes
- Fixed several other minor problems

* Thu Jan 04 2018 Tim Theisen <tim@cs.wisc.edu> - 8.7.6-1
- Machines won't enter "Owner" state unless using the Desktop policy
- One can use SCHEDD and JOB instead of MY and TARGET in SUBMIT_REQUIREMENTS
- HTCondor now reports all submit warnings, not just the first one
- The HTCondor Python bindings in pip are now built from the release branch

* Thu Jan 04 2018 Tim Theisen <tim@cs.wisc.edu> - 8.6.9-1
- Fixed a bug where some Accounting Groups could get too much surplus quota
- Fixed a Python binding bug where some queries could corrupt memory
- Fixed a problem where preen could block the schedd for a long time
- Fixed a bug in Windows where the job sandbox would not be cleaned up
- Fixed problems with the interaction between the master and systemd
- Fixed a bug where MAX_JOBS_SUBMITTED could be permanently reduced
- Fixed problems with very large disk requests

* Tue Nov 14 2017 Tim Theisen <tim@cs.wisc.edu> - 8.7.5-1
- Fixed an issue validating VOMS proxies

* Tue Nov 14 2017 Tim Theisen <tim@cs.wisc.edu> - 8.6.8-1
- Fixed an issue validating VOMS proxies

* Tue Oct 31 2017 Tim Theisen <tim@cs.wisc.edu> - 8.7.4-1
- Improvements to DAGMan including support for late job materialization
- Updates to condor_annex including improved status reporting
- When submitting jobs, HTCondor can now warn about job requirements
- Fixed a bug where remote CPU time was not recorded in the history
- Improved support for OpenMPI jobs
- The high availability daemon now works with IPV6 and shared_port
- The HTCondor Python bindings are now available for Python 2 and 3 in pip

* Tue Oct 31 2017 Tim Theisen <tim@cs.wisc.edu> - 8.6.7-1
- Fixed a bug where memory limits might not be updated in cgroups
- Add SELinux type enforcement rules to allow condor_ssh_to_job to work
- Updated systemd configuration to shutdown HTCondor in an orderly fashion
- The curl_plugin utility can now do HTTPS transfers
- Specifying environment variables now works with the Python Submit class

* Tue Sep 12 2017 Tim Theisen <tim@cs.wisc.edu> - 8.7.3-1
- Further updates to the late job materialization technology preview
- An improved condor_top tool
- Enhanced the AUTO setting for ENABLE_IPV{4,6} to be more selective
- Fixed several small memory leaks

* Tue Sep 12 2017 Tim Theisen <tim@cs.wisc.edu> - 8.6.6-1
- HTCondor daemons no longer crash on reconfig if syslog is used for logging
- HTCondor daemons now reliably leave a core file when killed by a signal
- Negotiator won't match jobs to machines with incompatible IPv{4,6} network
- On Ubuntu, send systemd alive messages to prevent HTCondor restarts
- Fixed a problem parsing old ClassAd string escapes in the python bindings
- Properly parse CPU time used from Slurm grid universe jobs
- Claims are released when parallel univ jobs are removed while claiming
- Starter won't get stuck when a job is removed with JOB_EXIT_HOOK defined
- To reduce audit logging, added cgroup rules to SELinux profile

* Mon Aug 07 2017 Tim Theisen <tim@cs.wisc.edu> - 8.6.5-2
- Update SELinux profile for Red Hat 7.4

* Tue Aug 01 2017 Tim Theisen <tim@cs.wisc.edu> - 8.6.5-1
- Fixed a memory leak that would cause the HTCondor collector to slowly grow
- Prevent the condor_starter from hanging when using cgroups on Debian
- Fixed several issues that occur when IPv6 is in use
- Support for using an ImDisk RAM drive on Windows as the execute directory
- Fixed a bug where condor_rm rarely removed another one of the user's jobs
- Fixed a bug with parallel universe jobs starting on partitionable slots

* Thu Jul 13 2017 Tim Theisen <tim@cs.wisc.edu> - 8.4.12-1
- Can configure the condor_startd to compute free disk space once

* Thu Jun 22 2017 Tim Theisen <tim@cs.wisc.edu> - 8.7.2-1
- Improved condor_schedd performance by turning off file checks by default
- condor_annex -status finds VM instances that have not joined the pool
- Able to update an annex's lease without adding new instances
- condor_annex now keeps a command log
- condor_q produces an expanded multi-line summary
- Automatically retry and/or resume http file transfers when appropriate
- Reduced load on the condor_collector by optimizing queries
- A python based condor_top tool

* Thu Jun 22 2017 Tim Theisen <tim@cs.wisc.edu> - 8.6.4-1
- Python bindings are now available on MacOSX
- Fixed a bug where PASSWORD authentication could fail to exchange keys
- Pslot preemption now properly handles custom resources, such as GPUs
- condor_submit now checks X.509 proxy expiration

* Tue May 09 2017 Tim Theisen <tim@cs.wisc.edu> - 8.6.3-1
- Fixed a bug where using an X.509 proxy might corrupt the job queue log
- Fixed a memory leak in the Python bindings

* Mon Apr 24 2017 Tim Theisen <tim@cs.wisc.edu> - 8.7.1-1
- Several performance enhancements in the collector
- Further refinement and initial documentation of the HTCondor Annex
- Enable chirp for Docker jobs
- Job Router uses first match rather than round-robin matching
- The schedd tracks jobs counts by status for each owner
- Technology preview of late job materialization in the schedd

* Mon Apr 24 2017 Tim Theisen <tim@cs.wisc.edu> - 8.6.2-1
- New metaknobs for mapping users to groups
- Now case-insensitive with Windows user names when storing credentials
- Signal handling in the OpenMPI script
- Report RemoteSysCpu for Docker jobs
- Allow SUBMIT_REQUIREMENT to refer to X509 secure attributes
- Linux kernel tuning script takes into account the machine's role

* Thu Mar 02 2017 Tim Theisen <tim@cs.wisc.edu> - 8.7.0-1
- Performance improvements in collector's ingestion of ClassAds
- Added collector attributes to report query times and forks
- Removed extra white space around parentheses when unparsing ClassAds
- Technology preview of the HTCondor Annex

* Thu Mar 02 2017 Tim Theisen <tim@cs.wisc.edu> - 8.6.1-1
- condor_q works in situations where user authentication is not configured
- Updates to work with Docker version 1.13
- Fix several problems with the Job Router
- Update scripts to support current versions of Open MPI and MPICH2
- Fixed a bug that could corrupt the job queue log when the disk is full

* Thu Jan 26 2017 Tim Theisen <tim@cs.wisc.edu> - 8.6.0-1
- condor_q shows shows only the current user's jobs by default
- condor_q summarizes related jobs (batches) on a single line by default
- Users can define their own job batch name at job submission time
- Immutable/protected job attributes make SUBMIT_REQUIREMENTS more useful
- The shared port daemon is enabled by default
- Jobs run in cgroups by default
- HTCondor can now use IPv6 addresses (Prefers IPv4 when both present)
- DAGMan: Able to easily define SCRIPT, VARs, etc., for all nodes in a DAG
- DAGMan: Revamped priority implementation
- DAGMan: New splice connection feature
- New slurm grid type in the grid universe for submitting to Slurm
- Numerous improvements to Docker support
- Several enhancements in the python bindings

* Mon Jan 23 2017 Tim Theisen <tim@cs.wisc.edu> - 8.4.11-1
- Fixed a bug which delayed startd access to stard cron job results
- Fixed a bug in pslot preemption that could delay jobs starting
- Fixed a bug in job cleanup at job lease expiration if using glexec
- Fixed a bug in locating ganglia shared libraries on Debian and Ubuntu

* Tue Dec 13 2016 Tim Theisen <tim@cs.wisc.edu> - 8.5.8-1
- The starter puts all jobs in a cgroup by default
- Added condor_submit commands that support job retries
- condor_qedit defaults to the current user's jobs
- Ability to add SCRIPTS, VARS, etc. to all nodes in a DAG using one command
- Able to conditionally add Docker volumes for certain jobs
- Initial support for Singularity containers
- A 64-bit Windows release

* Tue Dec 13 2016 Tim Theisen <tim@cs.wisc.edu> - 8.4.10-1
- Updated SELinux profile for Enterprise Linux
- Fixed a performance problem in the schedd when RequestCpus was an expression
- Preserve permissions when transferring sub-directories of the job's sandbox
- Fixed HOLD_IF_CPUS_EXCEEDED and LIMIT_JOB_RUNTIMES metaknobs
- Fixed a bug in handling REMOVE_SIGNIFICANT_ATTRIBUTES

* Thu Sep 29 2016 Tim Theisen <tim@cs.wisc.edu> - 8.5.7-1
- The schedd can perform job ClassAd transformations
- Specifying dependencies between DAGMan splices is much more flexible
- The second argument of the ClassAd ? : operator may be omitted
- Many usability improvements in condor_q and condor_status
- condor_q and condor_status can produce JSON, XML, and new ClassAd output
- To prepare for a 64-bit Windows release, HTCondor identifies itself as X86
- Automatically detect Daemon Core daemons and pass localname to them

* Thu Sep 29 2016 Tim Theisen <tim@cs.wisc.edu> - 8.4.9-1
- The condor_startd removes orphaned Docker containers on restart
- Job Router and HTCondor-C job job submission prompts schedd reschedule
- Fixed bugs in the Job Router's hooks
- Improved systemd integration on Enterprise Linux 7
- Upped default number of Chirp attributes to 100, and made it configurable
- Fixed a bug where variables starting with STARTD. or STARTER. were ignored

* Tue Aug 02 2016 Tim Theisen <tim@cs.wisc.edu> - 8.5.6-1
- The -batch output for condor_q is now the default
- Python bindings for job submission and machine draining
- Numerous Docker usability changes
- New options to limit condor_history results to jobs since last invocation
- Shared port daemon can be used with high availability and replication
- ClassAds can be written out in JSON format
- More flexible ordering of DAGMan commands
- Efficient PBS and SLURM job monitoring
- Simplified leases for grid universe jobs

* Tue Jul 05 2016 Tim Theisen <tim@cs.wisc.edu> - 8.4.8-1
- Fixed a memory leak triggered by the python htcondor.Schedd().query() call
- Fixed a bug that could cause Bosco file transfers to fail
- Fixed a bug that could cause the schedd to crash when using schedd cron jobs
- condor_schedd now rejects jobs when owner has no account on the machine
- Fixed a new bug in 8.4.7 where remote condor_history failed without -limit
- Fixed bugs triggered by the reconfiguration of the high-availability daemon
- Fixed a bug where condor_master could hang when using shared port on Windows 
- Fixed a bug with the -xml option on condor_q and condor_status

* Mon Jun 06 2016 Tim Theisen <tim@cs.wisc.edu> - 8.5.5-1
- Improvements for scalability of EC2 grid universe jobs
- Docker Universe jobs advertises remote user and system CPU time
- Improved systemd support
- The master can now run an administrator defined script at shutdown
- DAGMan includes better support for the batch name feature

* Mon Jun 06 2016 Tim Theisen <tim@cs.wisc.edu> - 8.4.7-1
- fixed a bug that could cause the schedd to become unresponsive
- fixed a bug where the Docker Universe would not set the group ID
- Docker Universe jobs now drop all Linux capabilities by default
- fixed a bug where subsystem specific configuration parameters were ignored
- fixed bugs with history file processing on the Windows platform

* Mon May 02 2016 Tim Theisen <tim@cs.wisc.edu> - 8.5.4-1
- Fixed a bug that delays schedd response when significant attributes change
- Fixed a bug where the group ID was not set in Docker universe jobs
- Limit update rate of various attributes to not overload the collector
- To make job router configuration easier, added implicit "target" scoping
- To make BOSCO work, the blahp does not generate limited proxies by default
- condor_status can now display utilization per machine rather than per slot
- Improve performance of condor_history and other tools

* Thu Apr 21 2016 Tim Theisen <tim@cs.wisc.edu> - 8.4.6-1
- fixed a bug that could cause a job to fail to start in a dynamic slot
- fixed a negotiator memory leak when using partitionable slot preemption
- fixed a bug that caused supplemental groups to be wrong during file transfer
- properly identify the Windows 10 platform
- fixed a typographic error in the LIMIT_JOB_RUNTIMES policy
- fixed a bug where maximum length IPv6 addresses were not parsed

* Thu Mar 24 2016 Tim Theisen <tim@cs.wisc.edu> - 8.5.3-1
- Use IPv6 (and IPv4) interfaces if they are detected
- Prefer IPv4 addresses when both are available
- Count Idle and Running jobs in Submitter Ads for Local and Scheduler universes
- Can submit jobs to SLURM with the new "slurm" type in the Grid universe
- HTCondor is built and linked with Globus 6.0

* Tue Mar 22 2016 Tim Theisen <tim@cs.wisc.edu> - 8.4.5-1
- fixed a bug that would cause the condor_schedd to send no flocked jobs
- fixed a bug that caused a 60 second delay using tools when DNS lookup failed
- prevent using accounting groups with embedded spaces that crash the negotiator
- fixed a bug that could cause use of ports outside the port range on Windows
- fixed a bug that could prevent dynamic slot reuse when using many slots
- fixed a bug that prevented correct utilization reports from the job router
- tune kernel when using cgroups to avoid OOM killing of jobs doing heavy I/O

* Thu Feb 18 2016 Tim Theisen <tim@cs.wisc.edu> - 8.5.2-1
- condor_q now defaults to showing only the current user's jobs
- condor_q -batch produces a single line report for a batch of jobs
- Docker Universe jobs now report and update memory and network usage
- immutable and protected job attributes
- improved performance when querying a HTCondor daemon's location
- Added the ability to set ClassAd attributes within the DAG file
- DAGMan now provides event timestamps in dagman.out

* Tue Feb 02 2016 Tim Theisen <tim@cs.wisc.edu> - 8.4.4-1
- fixed a bug that could cause the collector to crash when DNS lookup fails
- fixed a bug that caused Condor-C jobs with short lease durations to fail
- fixed bugs that affected EC2 grid universe jobs
- fixed a bug that prevented startup if a prior version shared port file exists
- fixed a bug that could cause the condor_shadow to hang on Windows

* Fri Jan 08 2016 Tim Theisen <tim@cs.wisc.edu> - 8.5.1-2
- optimized binaries

* Fri Jan 08 2016 Tim Theisen <tim@cs.wisc.edu> - 8.4.3-2
- optimized binaries

* Mon Dec 21 2015 Tim Theisen <tim@cs.wisc.edu> - 8.5.1-1
- the shared port daemon is enabled by default
- the condor_startd now records the peak memory usage instead of recent
- the condor_startd advertises CPU submodel and cache size
- authorizations are automatically setup when "Match Password" is enabled
- added a schedd-constraint option to condor_q

* Wed Dec 16 2015 Tim Theisen <tim@cs.wisc.edu> - 8.4.3-1
- fixed the processing of the -append option in the condor_submit command
- fixed a bug to run more that 100 dynamic slots on a single execute node
- fixed bugs that would delay daemon startup when using shared port on Windows
- fixed a bug where the cgroup VM limit would not be set for sizes over 2 GiB
- fixed a bug to use the ec2_iam_profile_name for Amazon EC2 Spot instances

* Tue Nov 17 2015 Tim Theisen <tim@cs.wisc.edu> - 8.4.2-1
- a bug fix to prevent the condor_schedd from crashing
- a bug fix to honor TCP_FORWARDING_HOST
- Standard Universe works properly in RPM installations of HTCondor
- the RPM packages no longer claim to provide Globus libraries
- bug fixes to DAGMan's "maximum idle jobs" throttle

* Tue Oct 27 2015 Tim Theisen <tim@cs.wisc.edu> - 8.4.1-1
- four new policy metaknobs to make configuration easier
- a bug fix to prevent condor daemons from crashing on reconfiguration
- an option natural sorting option on condor_status
- support of admin to mount certain directories into Docker containers

* Thu Oct 22 2015 Tim Theisen <tim@cs.wisc.edu> - 8.2.10-1
- an updated RPM to work with SELinux on EL7 platforms
- fixes to the condor_kbdd authentication to the X server
- a fix to allow the condor_kbdd to work with shared port enabled
- avoid crashes when using more than 1024 file descriptors on EL7
- fixed a memory leak in the ClassAd split() function
- condor_vacate will error out rather than ignore conflicting arguments
- a bug fix to the JobRouter to properly process the queue on restart
- a bug fix to prevent sending spurious data on a SOAP file transfer
- a bug fix to always present jobs in order in condor_history

* Mon Oct 12 2015 Tim Theisen <tim@cs.wisc.edu> - 8.5.0-1
- multiple enhancements to the python bindings
- the condor_schedd no longer changes the ownership of spooled job files
- spooled job files are visible to only the user account by default
- the condor_startd records when jobs are evicted by preemption or draining

* Mon Sep 14 2015 Tim Theisen <tim@cs.wisc.edu> - 8.4.0-1
- a Docker Universe to run a Docker container as an HTCondor job
- the submit file can queue a job for each file found
- the submit file can contain macros
- a dry-run option to condor_submit to test the submit file without any actions
- HTCondor pools can use IPv4 and IPv6 simultaneously
- execute directories can be encrypted upon user or administrator request
- Vanilla Universe jobs can utilize periodic application-level checkpoints
- the administrator can establish job requirements
- numerous scalability changes

* Thu Aug 27 2015 Tim Theisen <tim@cs.wisc.edu> - 8.3.8-1
- a script to tune Linux kernel parameters for better scalability
- support for python bindings on Windows platforms
- a mechanism to remove Docker images from the local machine

* Thu Aug 13 2015 Tim Theisen <tim@cs.wisc.edu> - 8.2.9-1
- a mechanism for the preemption of dynamic slots, such that the partitionable slot may use the dynamic slot in the match of a different job
- default configuration bug fixes for the desktop policy, such that it can both start jobs and monitor the keyboard

* Mon Jul 27 2015 Tim Theisen <tim@cs.wisc.edu> - 8.3.7-1
- default configuration settings have been updated to reflect current usage
- the ability to preempt dynamic slots, such that a job may match with a partitionable slot
- the ability to limit the number of jobs per submission and the number of jobs per owner by setting configuration variables

* Tue Jun 23 2015 Tim Theisen <tim@cs.wisc.edu> - 8.3.6-1
- initial Docker universe support
- IPv4/IPv6 mixed mode support

* Mon Apr 20 2015 Tim Theisen <tim@cs.wisc.edu> - 8.3.5-1
- new features that increase the power of job specification in the submit description file
- RPMs for Red Hat Enterprise Linux 6 and 7 are modularized and only distributed via our YUM repository
- The new condor-all RPM requires the other HTCondor RPMs of a typical HTCondor installation

* Tue Apr 07 2015 Tim Theisen <tim@cs.wisc.edu> - 8.2.8-1
- a bug fix to reconnect a TCP session when an HTCondorView collector restarts
- a bug fix to avoid starting too many jobs, only to kill some chosen at random

* Thu Mar 05 2015 Tim Theisen <tim@cs.wisc.edu> - 8.3.4-1
- a bug fix for a problem that can cause jobs to not be matched to resources when the condor_schedd is flocking

* Thu Feb 19 2015 Tim Theisen <tim@cs.wisc.edu> - 8.3.3-1
- the ability to encrypt a job's directory on Linux execute hosts
- enhancements to EC2 grid universe jobs
- a more efficient query protocol, including the ability to query the condor_schedd daemon's autocluster set

* Tue Feb 10 2015 Tim Theisen <tim@cs.wisc.edu> - 8.2.7-1
- sendmail is used by default for sending notifications (CVE-2014-8126)
- corrected input validation, which prevents daemon crashes
- an update, such that grid jobs work within the current Google Compute Engine
- a bug fix to prevent an infinite loop in the python bindings
- a bug fix to prevent infinite recursion when evaluating ClassAd attributes

* Tue Dec 23 2014 Tim Theisen <tim@cs.wisc.edu> - 8.3.2-1
- the next installment of IPv4/IPv6 mixed mode support: a submit node can simultaneously interact with an IPv4 and an IPv6 HTCondor pool
- scalability improvements: a reduced memory foot-print of daemons, a reduced number of TCP connections between submit and execute machines, and an improved responsiveness from a busy condor_schedd to queries

* Tue Dec 16 2014 Tim Theisen <tim@cs.wisc.edu> - 8.2.6-1
- a bug fix to the log rotation of the condor_schedd on Linux platforms
- transfer_input_files now works for directories on Windows platforms
- a correction of the flags passed to the mail program on Linux platforms
- a RHEL 7 platform fix of a directory permission that prevented daemons from starting

* Mon Dec 01 2014 Tim Theisen <tim@cs.wisc.edu> - 8.2.5-1
- an updated RPM installation script that preserves a modified condor_config.local file
- OpenSSL version 1.0.1j for Windows platforms

* Wed Nov 12 2014 Tim Theisen <tim@cs.wisc.edu> - 8.2.4-1
- a bug fix for an 8.2.3 condor_schedd that could not obtain a claim from an 8.0.x condor_startd
- a bug fix for removed jobs that return to the queue
- a workaround for a condor_schedd performance issue when handling a large number of jobs
- a bug fix to prevent the condor_kbdd from crashing on Windows
- a bug fix to correct the reporting of available disk on Windows

* Wed Oct 01 2014 Tim Theisen <tim@cs.wisc.edu> - 8.2.3-1
- support for Ubuntu 14.04 LTS, including support for the standard universe

* Thu Sep 11 2014 Tim Theisen <tim@cs.wisc.edu> - 8.3.1-1
- a variety of changes that reduce memory usage and improve performance
- if cgroups are used to limit memory utilization, HTCondor sets both the memory and swap limits.

* Wed Aug 27 2014 Carl Edquist <edquist@cs.wisc.edu> - 8.2.2-2.3
- Include config file for MASTER_NEW_BINARY_RESTART = PEACEFUL (SOFTWARE-850)

* Tue Aug 26 2014 Carl Edquist <edquist@cs.wisc.edu> - 8.2.2-2.2
- Include peaceful_off patch (SOFTWARE-1307)

* Mon Aug 25 2014 Carl Edquist <edquist@cs.wisc.edu> - 8.2.2-2.1
- Include condor_gt4540_aws patch for #4540

* Fri Aug 22 2014 Carl Edquist <edquist@cs.wisc.edu> - 8.2.2-2
- Strict pass-through with fixes from 8.2.2-1.1

* Thu Aug 21 2014 Carl Edquist <edquist@cs.wisc.edu> - 8.2.2-1.1
- Update to 8.2.2 with build fixes for non-UW builds

* Mon Sep 09 2013  <edquist@cs.wisc.edu> - 8.1.2-0.3
- Include misc unpackaged files from 8.x.x

* Sun Sep 08 2013  <edquist@cs.wisc.edu> - 8.1.2-0.1.unif
- Packaging fixes to work with latest 8.1.2 source from master
- Move condor.spec into git master-unified_rpm-branch
- Apply patches to upstream branch and remove from rpm / spec
- Always build man pages / remove references to include_man
- Always include systemd sources for passthrough rebuilds of source rpms
- Add macros to bundle external source tarballs with the source rpm to support
  offline builds with externals

* Tue Aug 20 2013 Carl Edquist <edquist@cs.wisc.edu> - 7.9.6-8.unif.8
- Remove externals dependency from std-universe subpackage

* Mon Aug 19 2013 Carl Edquist <edquist@cs.wisc.edu> - 7.9.6-8.unif.7
- Merge init script improvements from trunk
- Have std_local_ref depend on senders,receivers instead of stub_gen
- Carve out std universe files into separate subpackage
- Move uw_build-specific non-std-universe files into externals subpackage
- Condor_config changes for #3645
- Use %osg / %std_univ macros to control build type default
- Support PROPER builds of std universe (ie, without UW_BUILD)
- Use make jobserver when building glibc external instead of make -j2
- Move python requirement out of main condor package (#3704)
- Move condor_config.local from /var/lib/condor/ to /etc/condor/

* Fri Jul 05 2013 Carl Edquist <edquist@cs.wisc.edu> - 7.9.6-8.unif.6
- Address build dependency issue seen with -j24

* Fri Jun 21 2013 Carl Edquist <edquist@cs.wisc.edu> - 7.9.6-8.unif.5
- Initial support for UW_BUILD

* Tue Jun 18 2013 Carl Edquist <edquist@cs.wisc.edu> - 7.9.6-8.unif.4
- Remove service restart for upgrades

* Tue Jun 11 2013 Carl Edquist <edquist@cs.wisc.edu> - 7.9.6-8.unif.2
- Add a parallel-setup sub-package for parallel universe configuration,
  namely setting up the host as a dedicated resource

* Mon Jun 10 2013 Brian Lin <blin@cs.wisc.edu> - 7.8.8-2
- Init script improvements

* Fri Jun 07 2013 Carl Edquist <edquist@cs.wisc.edu> - 7.9.6-8.unif.1
- Add in missing features from Fedora rpm
- Reorganize to reduce the diff size between this and the Fedora rpm

* Fri Jun 07 2013 Brian Lin <blin@cs.wisc.edu> - 7.9.6-8
- Remove glexec runtime dependency

* Tue May 28 2013 Brian Lin <blin@cs.wisc.edu> - 7.9.6-7
- Mark /usr/share/osg/sysconfig/condor as non-config file

* Thu May 23 2013 Brian Lin <blin@cs.wisc.edu> - 7.9.6-6
- Rebuild against fixed glite-ce-cream-client-api-c

* Wed May 22 2013 Brian Lin <blin@cs.wisc.edu> - 7.9.6-5
- Enable plumage for x86{,_64}

* Wed May 22 2013 Brian Lin <blin@cs.wisc.edu> - 7.9.6-4
- Enable cgroups for EL6

* Tue May 21 2013 Brian Lin <blin@cs.wisc.edu> - 7.9.6-3
- Building with blahp/cream

* Tue May 21 2013 Brian Lin <blin@cs.wisc.edu> - 7.9.6-2
- Build without blahp/cream

* Tue May 21 2013 Brian Lin <blin@cs.wisc.edu> - 7.9.6-1
- New version

* Wed May 08 2013 Matyas Selmeci <matyas@cs.wisc.edu> - 7.8.8-1
- New version
- Removed condor_glidein -- was removed upstream

* Wed Feb 13 2013 Dave Dykstra <dwd@fnal.gov> - 7.8.6-3
- Renamed /etc/sysconfig/condor-lcmaps-env to /usr/share/osg/sysconfig/condor
  to match the new OSG method for handling daemon environment variables, 
  which keeps non-replaceable settings out of /etc/sysonfig
- Change settings in /usr/share/osg/sysconfig/condor to use the latest variable
  name LLGT_LIFT_PRIVILEGED_PROTECTION instead of LLGT4_NO_CHANGE_USER,
  eliminate obsolete variable LLGT_VOMS_DISABLE_CREDENTIAL_CHECK, and change
  the default debug level from 3 to 2.

* Fri Dec 21 2012 Matyas Selmeci <matyas@cs.wisc.edu> - 7.8.6-2
- Patch to fix default BATCH_GAHP config value (#SOFTWARE-873)

* Thu Oct 25 2012 Matyas Selmeci <matyas@cs.wisc.edu> - 7.8.6-1
- New version

* Mon Oct 22 2012 Matyas Selmeci <matyas@cs.wisc.edu> - 7.8.5-1
- New version

* Wed Sep 19 2012 Matyas Selmeci <matyas@cs.wisc.edu> - 7.8.4-1
- New version

* Fri Sep 07 2012 Matyas Selmeci <matyas@cs.wisc.edu> - 7.8.3-1
- New version

* Mon Aug 27 2012 Matyas Selmeci <matyas@cs.wisc.edu> - 7.8.2-2
- Add patch to fix unnecessary GSI callouts (condor_gt2104_pt2.patch in gittrac #2104)
- Fixed BLClient location

* Tue Aug 14 2012 Matyas Selmeci <matyas@cs.wisc.edu> - 7.8.2-1
- New version

* Mon Jul 30 2012 Matyas Selmeci <matyas@cs.wisc.edu> - 7.8.1-7
- Put cream_gahp into separate subpackage

* Mon Jul 16 2012 Matyas Selmeci <matyas@cs.wisc.edu> - 7.8.1-6
- Remove cream_el6.patch; change proper_cream.diff to work on both el5 and el6
  instead.

* Thu Jul 05 2012 Matyas Selmeci <matyas@cs.wisc.edu> - 7.8.1-5
- Bump to rebuild

* Tue Jun 26 2012 Matyas Selmeci <matyas@cs.wisc.edu> - 7.8.1-4
- Add CREAM

* Tue Jun 19 2012 Matyas Selmeci <matyas@cs.wisc.edu> - 7.8.1-3
- Add Provides lines for classads and classads-devel

* Mon Jun 18 2012 Matyas Selmeci <matyas@cs.wisc.edu> - 7.8.1-2
- Add environment variables for interacting with lcmaps (condor-lcmaps-env)

* Fri Jun 15 2012 Matyas Selmeci <matyas@cs.wisc.edu> - 7.8.1-1
- Version bump

* Wed Jun 13 2012 Matyas Selmeci <matyas@cs.wisc.edu> - 7.8.0-3
- Fix wrong paths for shared libraries

* Wed Jun 13 2012 Matyas Selmeci <matyas@cs.wisc.edu> - 7.8.0-2
- Build blahp

* Thu May 31 2012 Matyas Selmeci <matyas@cs.wisc.edu> - 7.8.0-1
- Version bump
- Updated condor_config.generic.patch
- Removed glexec-patch.diff

* Sun Apr  1 2012 Alain Roy <roy@cs.wisc.edu> - 7.6.6-4
- Backported patch from Condor 7.7 to fix glexec bugs
- Enabled glexec

* Fri Feb 10 2012 Derek Weitzel <dweitzel@cse.unl.edu> - 7.6.6-3
- Adding sticky bit to condor_root_switchboard

* Wed Jan 18 2012 Derek Weitzel <dweitzel@cse.unl.edu> - 7.6.6-2
- Added support for rhel6

* Wed Jan 18 2012 Tim Cartwright <cat@cs.wisc.edu> - 7.6.6-1
- Updated to upstream tagged 7.6.6 release

* Wed Jan 11 2012 Tim Cartwright <cat@cs.wisc.edu> - 7.6.4-1
- Simplified revision number

* Tue Nov 29 2011 Derek Weitzel <dweitzel@cse.unl.edu> - 7.6.4-0.6.2
- Rebasing to 7.6.4

* Fri Oct 28 2011 Matyas Selmeci <matyas@cs.wisc.edu> - 7.6.2-0.6.3
- rebuilt

* Mon Sep 12 2011 Matyas Selmeci <matyas@cs.wisc.edu> - 7.6.2-0.6.2
- Rev bump to rebuild with updated Globus libs

* Thu Aug 11 2011 Derek Weitzel <dweitzel@cse.unl.edu> - 7.6.2-0.5.2
- Updated to upstream official 7.6.2 release

* Thu Aug 04 2011 Derek Weitzel <dweitzel@cse.unl.edu> - 7.6.2-0.5.672537b1git.1
- Made LOCAL_DIR always point to /var/lib/condor rather than TILDE

* Wed Jun  8 2011 <bbockelm@cse.unl.edu> - 7.7.0-0.5
- Start to break build products into conditionals for future EPEL5 support.
- Begun integration of a systemd service file.

* Tue Jun  7 2011 <matt@redhat> - 7.7.0-0.4
- Added tmpfiles.d/condor.conf (BZ711456)

* Tue Jun  7 2011 <matt@redhat> - 7.7.0-0.3
- Fast forward to 7.7.0 pre-release at 1babb324
- Catch libdeltacloud 0.8 update

* Fri May 20 2011 <matt@redhat> - 7.7.0-0.2
- Added GSI support, dependency on Globus

* Fri May 13 2011 <matt@redhat> - 7.7.0-0.1
- Fast forward to 7.7.0 pre-release at 79952d6b
- Introduced ec2_gahp
- 79952d6b brings schema expectations inline with Cumin

* Tue May 10 2011 <matt@redhat> - 7.6.1-0.1
- Upgrade to 7.6.0 release, pre-release of 7.6.1 at 5617a464
- Upstreamed patch: log_lock_run.patch
- Introduced condor-classads to obsolete classads
- Introduced condor-aviary, package of the aviary contrib
- Introduced condor-deltacloud-gahp
- Introduced condor-qmf, package of the mgmt/qmf contrib
- Transitioned from LOCAL_CONFIG_FILE to LOCAL_CONFIG_DIR
- Stopped building against gSOAP,
-  use aviary over birdbath and ec2_gahp (7.7.0) over amazon_gahp

* Tue Feb 08 2011 Fedora Release Engineering <rel-eng@lists.fedoraproject.org> - 7.5.5-2
- Rebuilt for https://fedoraproject.org/wiki/Fedora_15_Mass_Rebuild

* Thu Jan 27 2011 <matt@redhat> - 7.5.5-1
- Rebase to 7.5.5 release
-  configure+imake -> cmake
-  Removed patches:
-   only_dynamic_unstripped.patch
-   gsoap-2.7.16-wsseapi.patch
-   gsoap-2.7.16-dom.patch
-  man pages are now built with source
-  quill is no longer present
-  condor_shared_port added
-  condor_power added
-  condor_credd added
-  classads now built from source

* Thu Jan 13 2011 <matt@redhat> - 7.4.4-1
- Upgrade to 7.4.4 release
- Upstreamed: stdsoap2.h.patch.patch

* Mon Aug 23 2010  <matt@redhat> - 7.4.3-1
- Upgrade to 7.4.3 release
- Upstreamed: dso_link_change

* Fri Jun 11 2010  <matt@redhat> - 7.4.2-2
- Rebuild for classads DSO version change (1:0:0)
- Updated stdsoap2.h.patch.patch for gsoap 2.7.16
- Added gsoap-2.7.16-wsseapi/dom.patch for gsoap 2.7.16

* Wed Apr 21 2010  <matt@redhat> - 7.4.2-1
- Upgrade to 7.4.2 release

* Tue Jan  5 2010  <matt@redhat> - 7.4.1-1
- Upgrade to 7.4.1 release
- Upstreamed: guess_version_from_release_dir, fix_platform_check
- Security update (BZ549577)

* Fri Dec  4 2009  <matt@redhat> - 7.4.0-1
- Upgrade to 7.4.0 release
- Fixed POSTIN error (BZ540439)
- Removed NOTICE.txt source, now provided by upstream
- Removed no_rpmdb_query.patch, applied upstream
- Removed no_basename.patch, applied upstream
- Added only_dynamic_unstripped.patch to reduce build time
- Added guess_version_from_release_dir.patch, for previous
- Added fix_platform_check.patch
- Use new --with-platform, to avoid modification of make_final_tarballs
- Introduced vm-gahp package to hold libvirt deps

* Fri Aug 28 2009  <matt@redhat> - 7.2.4-1
- Upgrade to 7.2.4 release
- Removed gcc44_const.patch, accepted upstream
- New log, lock, run locations (BZ502175)
- Filtered innocuous semanage message

* Fri Aug 21 2009 Tomas Mraz <tmraz@redhat.com> - 7.2.1-3
- rebuilt with new openssl

* Fri Jul 24 2009 Fedora Release Engineering <rel-eng@lists.fedoraproject.org> - 7.2.1-2
- Rebuilt for https://fedoraproject.org/wiki/Fedora_12_Mass_Rebuild

* Wed Feb 25 2009  <matt@redhat> - 7.2.1-1
- Upgraded to 7.2.1 release
- Pruned changes accepted upstream from condor_config.generic.patch
- Removed Requires in favor of automatic dependencies on SONAMEs
- Added no_rmpdb_query.patch to avoid rpm -q during a build

* Tue Feb 24 2009 Fedora Release Engineering <rel-eng@lists.fedoraproject.org> - 7.2.0-5
- Rebuilt for https://fedoraproject.org/wiki/Fedora_11_Mass_Rebuild

* Thu Jan 15 2009 Tomas Mraz <tmraz@redhat.com> - 7.2.0-4
- rebuild with new openssl

* Wed Jan 14 2009  <matt@redhat> - 7.2.0-3
- Fixed regression: initscript was on by default, now off again

* Thu Jan  8 2009  <matt@redhat> - 7.2.0-2
- (Re)added CONDOR_DEVELOPERS=NONE to the default condor_config.local
- Added missing Obsoletes for condor-static (thanks Michael Schwendt)

* Wed Jan  7 2009  <matt@redhat> - 7.2.0-1
- Upgraded to 7.2.0 release
- Removed -static package
- Added Fedora specific buildid
- Enabled KBDD, daemon to monitor X usage on systems with only USB devs
- Updated install process

* Wed Oct  8 2008  <matt@redhat> - 7.0.5-1
- Rebased on 7.0.5, security update

* Wed Aug  6 2008  <mfarrellee@redhat> - 7.0.4-1
- Updated to 7.0.4 source
- Stopped using condor_configure in install step

* Tue Jun 10 2008  <mfarrellee@redhat> - 7.0.2-1
- Updated to 7.0.2 source
- Updated config, specifically HOSTALLOW_WRITE, for Personal Condor setup
- Added condor_config.generic

* Mon Apr  7 2008  <mfarrellee@redhat> - 7.0.0-8
- Modified init script to be off by default, resolves bz441279

* Fri Apr  4 2008  <mfarrellee@redhat> - 7.0.0-7
- Updated to handle changes in gsoap dependency

* Mon Feb 11 2008  <mfarrellee@redhat> - 7.0.0-6
- Added note about how to download the source
- Added generate-tarball.sh script

* Sun Feb 10 2008  <mfarrellee@redhat> - 7.0.0-5
- The gsoap package is compiled with --disable-namespaces, which means
  soap_set_namespaces is required after each soap_init. The
  gsoap_nonamespaces.patch handles this.

* Fri Feb  8 2008  <mfarrellee@redhat> - 7.0.0-4
- Added patch to detect GCC 4.3.0 on F9
- Added patch to detect GLIBC 2.7.90 on F9
- Added BuildRequires: autoconf to allow for regeneration of configure
  script after GCC 4.3.0 detection and GLIBC 2.7.90 patches are
  applied
- Condor + GCC 4.3.0 + -O2 results in an internal compiler error
  (BZ 432090), so -O2 is removed from optflags for the time
  being. Thanks to Mike Bonnet for the suggestion on how to filter
  -O2.

* Tue Jan 22 2008  <mfarrellee@redhat> - 7.0.0-3
- Update to UW's really-final source for Condor 7.0.0 stable series
  release. It is based on the 72173 build with minor changes to the
  configure.ac related to the SRB external version.
- In addition to removing externals from the UW tarball, the NTconfig
  directory was removed because it had not gone through IP audit.

* Tue Jan 22 2008  <mfarrellee@redhat> - 7.0.0-2
- Update to UW's final source for Condor 7.0.0 stable series release

* Thu Jan 10 2008  <mfarrellee@redhat> - 7.0.0-1
- Initial package of Condor's stable series under ASL 2.0
- is_clipped.patch replaced with --without-full-port option to configure
- zlib_is_soft.patch removed, outdated by configure.ac changes
- removed autoconf dependency needed for zlib_is_soft.patch

* Tue Dec  4 2007  <mfarrellee@redhat> - 6.9.5-2
- SELinux was stopping useradd in pre because files specified root as
  the group owner for /var/lib/condor, fixed, much thanks to Phil Knirsch

* Fri Nov 30 2007  <mfarrellee@redhat> - 6.9.5-1
- Fixed release tag
- Added gSOAP support and packaged WSDL files

* Thu Nov 29 2007  <mfarrellee@redhat> - 6.9.5-0.2
- Packaged LSB init script
- Changed pre to not create the condor user's home directory, it is
  now a directory owned by the package

* Thu Nov 29 2007  <mfarrellee@redhat> - 6.9.5-0.1
- Condor 6.9.5 release, the 7.0.0 stable series candidate
- Removed x86_64_no_multilib-200711091700cvs.patch, merged upstream
- Added patch to make zlib a soft requirement, which it should be
- Disabled use of smp_mflags because of make dependency issues
- Explicitly not packaging WSDL files until the SOAP APIs are available

* Tue Nov 20 2007  <mfarrellee@redhat> - 6.9.5-0.3.200711091700cvs
- Rebuild for repo inheritance update: dependencies are now pulled
  from RHEL 5 U1 before RH Application Stack

* Thu Nov 15 2007 <mfarrellee@redhat> - 6.9.5-0.2.200711091700cvs
- Added support for building on x86_64 without multilib packages
- Made the install section more flexible, reduced need for
  make_final_tarballs to be updated

* Fri Nov 9 2007 <mfarrellee@redhat> - 6.9.5-0.1.200711091700cvs
- Working source with new ASL 2.0 license

* Fri Nov 9 2007 <mfarrellee@redhat> - 6.9.5-0.1.200711091330cvs
- Source is now stamped ASL 2.0, as of Nov 9 2007 1:30PM Central
- Changed license to ASL 2.0
- Fixed find in prep to work if no files have bad permissions
- Changed the name of the LICENSE file to match was is now release in
  the source tarball

* Tue Nov 6 2007  <mfarrellee@redhat> - 6.9.5-0.1.rc
- Added m4 dependency not in RHEL 5.1's base
- Changed chmod a-x script to use find as more files appear to have
  improper execute bits set
- Added ?dist to Release:
- condor_privsep became condor_root_switchboard

* Tue Sep 11 2007  <mfarrellee@redhat> - 6.9.5-0.3.20070907cvs
- Instead of releasing libcondorapi.so, which is improperly created
  and poorly versioned, we release libcondorapi.a, which is apparently
  more widely used, in a -static package
- Instead of installing the stripped tarball, the unstripped is now
  installed, which gives a nice debuginfo package
- Found and fixed permissions problems on a number of src files,
  issue raised by rpmlint on the debuginfo package

* Mon Sep 10 2007  <mfarrellee@redhat> - 6.9.5-0.2.20070907cvs
- Updated pre section to create condor's home directory with adduser, and
  removed _var/lib/condor from files section
- Added doc LICENSE.TXT to all files sections
- Shortened lines longer than 80 characters in this spec (except the sed line)
- Changed install section so untar'ing a release can handle fedora7 or fedora8
- Simplified the site.def and config file updates (sed + mv over mv + sed + rm)
- Added a patch (fedora_rawhide_7.91-20070907cvs.patch) to support building on
  a fedora 7.91 (current Rawhide) release
- Moved the examples from /usr/share/doc/condor... into builddir and just
  marked them as documentation
- Added a number of dir directives to force all files to be listed, no implicit
  inclusion

* Fri Sep  7 2007  <mfarrellee@redhat> - 6.9.5-0.1.20070907cvs
- Initial release<|MERGE_RESOLUTION|>--- conflicted
+++ resolved
@@ -511,12 +511,9 @@
 %if %uw_build
 %define condor_build_id UW_development
 %endif
-<<<<<<< HEAD
 
 # Any changes here should be synchronized with
 # ../debian/rules 
-=======
->>>>>>> ad6ce35b
 
 %cmake3 \
 %if %uw_build
