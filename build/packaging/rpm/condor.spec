%define condor_version 1.0.0

# On EL7 don't terminate the build because of bad bytecompiling
%if 0%{?rhel} == 7
%define _python_bytecompile_errors_terminate_build 0
%endif

# Don't use changelog date in CondorVersion
%global source_date_epoch_from_changelog 0

# set uw_build to 0 for downstream (Fedora or EPEL)
# UW build includes stuff for testing and tarballs
%define uw_build 0

# Use devtoolset 11 for EL7
%define devtoolset 11
# Use gcc-toolset 13 for EL8 and later
%define gcctoolset 13

Summary: HTCondor: High Throughput Computing
Name: condor
Version: %{condor_version}
%global version_ %(tr . _ <<< %{version})

%if 0%{?suse_version}
%global _libexecdir %{_exec_prefix}/libexec
%if %{suse_version} == 1500
%global dist .leap15
%endif
%endif

# Edit the %condor_release to set the release number
%define condor_release 1
Release: %{condor_release}%{?dist}

License: Apache-2.0
Group: Applications/System
URL: https://htcondor.org/

# Do not check .so files in condor's library directory
%global __provides_exclude_from ^%{_libdir}/%{name}/.*\\.so.*$

# Do not provide libfmt
%global __requires_exclude ^libfmt\\.so.*$

Source0: %{name}-%{condor_version}.tar.gz

Source8: htcondor.pp

# Patch credmon-oauth to use Python 2 on EL7
Patch1: rhel7-python2.patch

BuildRoot: %(mktemp -ud %{_tmppath}/%{name}-%{version}-%{release}-XXXXXX)

BuildRequires: cmake
BuildRequires: pcre2-devel
BuildRequires: openssl-devel
BuildRequires: krb5-devel
%if ! 0%{?amzn}
BuildRequires: libvirt-devel
%endif
BuildRequires: bind-utils
BuildRequires: libX11-devel
BuildRequires: libXScrnSaver-devel
%if 0%{?suse_version}
BuildRequires: openldap2-devel
%else
BuildRequires: openldap-devel
%endif
%if 0%{?rhel} == 7
BuildRequires: cmake3
BuildRequires: python-devel
BuildRequires: python-setuptools
%else
BuildRequires: cmake >= 3.16
%endif
BuildRequires: python3-devel
BuildRequires: python3-setuptools
%if 0%{?rhel} >= 8
BuildRequires: boost-devel
%endif
%if 0%{?suse_version}
BuildRequires: rpm-config-SUSE
%else
BuildRequires: redhat-rpm-config
%endif
BuildRequires: sqlite-devel
BuildRequires: perl(Data::Dumper)

BuildRequires: glibc-static
BuildRequires: gcc-c++
BuildRequires: libuuid-devel
BuildRequires: patch
BuildRequires: pam-devel
%if 0%{?suse_version}
BuildRequires: mozilla-nss-devel
%else
BuildRequires: nss-devel
%endif
BuildRequires: openssl-devel
BuildRequires: libxml2-devel
%if 0%{?suse_version}
BuildRequires: libexpat-devel
%else
BuildRequires: expat-devel
%endif
BuildRequires: perl(Archive::Tar)
BuildRequires: perl(XML::Parser)
BuildRequires: perl(Digest::MD5)
%if 0%{?rhel} >= 8 || 0%{?fedora} || 0%{?suse_version}
BuildRequires: python3-devel
%else
BuildRequires: python-devel
%endif
BuildRequires: libcurl-devel

# Authentication build requirements
%if ! 0%{?amzn}
BuildRequires: voms-devel
%endif
BuildRequires: munge-devel
BuildRequires: scitokens-cpp-devel

%if 0%{?rhel} == 7 && 0%{?devtoolset}
BuildRequires: which
BuildRequires: devtoolset-%{devtoolset}-toolchain
%endif

%if 0%{?rhel} >= 8 && 0%{?gcctoolset}
BuildRequires: which
BuildRequires: gcc-toolset-%{gcctoolset}
%endif

%if  0%{?suse_version}
BuildRequires: gcc11
BuildRequires: gcc11-c++
%endif

%if 0%{?rhel} == 7 && ! 0%{?amzn}
BuildRequires: python36-devel
BuildRequires: boost169-devel
BuildRequires: boost169-static
%endif

%if 0%{?rhel} >= 8
BuildRequires: boost-static
%endif

%if 0%{?rhel} == 7 && ! 0%{?amzn}
BuildRequires: python3-devel
BuildRequires: boost169-python2-devel
BuildRequires: boost169-python3-devel
%else
%if  0%{?suse_version}
BuildRequires: libboost_python-py3-1_75_0-devel
%else
BuildRequires: boost-python3-devel
%endif
%endif
BuildRequires: libuuid-devel
%if 0%{?suse_version}
Requires: libuuid1
%else
Requires: libuuid
%endif

BuildRequires: systemd-devel
%if 0%{?suse_version}
BuildRequires: systemd
%else
BuildRequires: systemd-units
%endif
Requires: systemd

%if 0%{?rhel} == 7
BuildRequires: python36-sphinx python36-sphinx_rtd_theme
%endif

%if 0%{?rhel} >= 8 || 0%{?amzn} || 0%{?fedora}
BuildRequires: python3-sphinx python3-sphinx_rtd_theme
%endif

%if 0%{?suse_version}
BuildRequires: python3-Sphinx python3-sphinx_rtd_theme
%endif

# openssh-server needed for condor_ssh_to_job
Requires: openssh-server

# net-tools needed to provide netstat for condor_who
Requires: net-tools

# Perl modules required for condor_gather_info
Requires: perl(Date::Manip)
Requires: perl(FindBin)

# cryptsetup needed for encrypted LVM execute partitions
Requires: cryptsetup

Requires: /usr/sbin/sendmail

# Useful tools are using the Python bindings
Requires: python3-condor = %{version}-%{release}
# The use the python-requests library in EPEL is based Python 3.6
# However, Amazon Linux 2 has Python 3.7
%if ! 0%{?amzn}
%if 0%{?rhel} == 7
Requires: python36-requests
%else
Requires: python3-requests
%endif
%endif

%if 0%{?rhel} == 7
Requires: python2-condor = %{version}-%{release}
# For some reason OSG VMU tests need python-request
Requires: python-requests
%endif

Requires(post): /sbin/ldconfig
Requires(postun): /sbin/ldconfig

%if 0%{?suse_version}
Requires(pre): shadow
Requires(post): systemd
Requires(preun): systemd
Requires(postun): systemd
%else
Requires(pre): shadow-utils
Requires(post): systemd-units
Requires(preun): systemd-units
Requires(postun): systemd-units
%endif

%if 0%{?rhel} == 7
Requires(post): systemd-sysv
Requires(post): policycoreutils-python
Requires(post): selinux-policy-targeted >= 3.13.1-102
%endif

%if 0%{?rhel} >= 8 || 0%{?fedora} || 0%{?suse_version}
Requires(post): python3-policycoreutils
%if ! 0%{?suse_version}
Requires(post): selinux-policy-targeted
%endif
%endif

# Require libraries that we dlopen
# Ganglia is optional as well as nVidia and cuda libraries
%if ! 0%{?amzn}
%if 0%{?suse_version}
Requires: libvomsapi1
%else
Requires: voms
%endif
%endif
%if 0%{?suse_version}
Requires: krb5
Requires: libcom_err2
Requires: libmunge2
Requires: libopenssl1_1
Requires: libSciTokens0
Requires: libsystemd0
%else
Requires: krb5-libs
Requires: libcom_err
Requires: munge-libs
Requires: openssl-libs
Requires: scitokens-cpp >= 0.6.2
Requires: systemd-libs
%endif
Requires: rsync
Requires: condor-upgrade-checks

# Support OSDF client
%if 0%{?rhel} == 7
Requires: pelican-osdf-compat >= 7.1.4
%else
Recommends: pelican-osdf-compat >= 7.1.4
%endif

%if 0%{?rhel} != 7
# Ensure that our bash completions work
Recommends: bash-completion
%endif

#From /usr/share/doc/setup/uidgid (RPM: setup-2.12.2-11)
#Provides: user(condor) = 64
#Provides: group(condor) = 64

%if 0%{?rhel} == 7
# Standard Universe discontinued as of 8.9.0
Obsoletes: %{name}-std-universe < 8.9.0
Provides: %{name}-std-universe = %{version}-%{release}

# Cream gahp discontinued as of 8.9.9
Obsoletes: %{name}-cream-gahp < 8.9.9
Provides: %{name}-cream-gahp = %{version}-%{release}

# 32-bit shadow discontinued as of 8.9.9
Obsoletes: %{name}-small-shadow < 8.9.9
Provides: %{name}-small-shadow = %{version}-%{release}
%endif

%if 0%{?rhel} <= 8
# external-libs package discontinued as of 8.9.9
Obsoletes: %{name}-external-libs < 8.9.9
Provides: %{name}-external-libs = %{version}-%{release}

# Bosco package discontinued as of 9.5.0
Obsoletes: %{name}-bosco < 9.5.0
Provides: %{name}-bosco = %{version}-%{release}

# Blahp provided by condor-blahp as of 9.5.0
Provides: blahp = %{version}-%{release}
Obsoletes: blahp < 9.5.0
%endif

# externals package discontinued as of 10.8.0
Obsoletes: %{name}-externals < 10.8.0
Provides: %{name}-externals = %{version}-%{release}

# blahp package discontinued as of 10.8.0
Obsoletes: %{name}-blahp < 10.8.0
Provides: %{name}-blahp = %{version}-%{release}

# procd package discontinued as of 10.8.0
Obsoletes: %{name}-procd < 10.8.0
Provides: %{name}-procd = %{version}-%{release}

# all package discontinued as of 10.8.0
Obsoletes: %{name}-all < 10.8.0
Provides: %{name}-all = %{version}-%{release}

# classads package discontinued as of 10.8.0
Obsoletes: %{name}-classads < 10.8.0
Provides: %{name}-classads = %{version}-%{release}

# classads-devel package discontinued as of 10.8.0
Obsoletes: %{name}-classads-devel < 10.8.0
Provides: %{name}-classads-devel = %{version}-%{release}

%if 0%{?suse_version}
%debug_package
%endif

%description
HTCondor is a specialized workload management system for
compute-intensive jobs. Like other full-featured batch systems, HTCondor
provides a job queuing mechanism, scheduling policy, priority scheme,
resource monitoring, and resource management. Users submit their
serial or parallel jobs to HTCondor, HTCondor places them into a queue,
chooses when and where to run the jobs based upon a policy, carefully
monitors their progress, and ultimately informs the user upon
completion.

#######################
%package devel
Summary: Development files for HTCondor
Group: Applications/System

%description devel
Development files for HTCondor

%if %uw_build
#######################
%package tarball
Summary: Files needed to build an HTCondor tarball
Group: Applications/System

%description tarball
Files needed to build an HTCondor tarball

%endif

#######################
%package kbdd
Summary: HTCondor Keyboard Daemon
Group: Applications/System
Requires: %name = %version-%release

%description kbdd
The condor_kbdd monitors logged in X users for activity. It is only
useful on systems where no device (e.g. /dev/*) can be used to
determine console idle time.

#######################
%if ! 0%{?amzn}
%package vm-gahp
Summary: HTCondor's VM Gahp
Group: Applications/System
Requires: %name = %version-%release
Requires: libvirt

%description vm-gahp
The condor_vm-gahp enables the Virtual Machine Universe feature of
HTCondor. The VM Universe uses libvirt to start and control VMs under
HTCondor's Startd.

%endif

#######################
%package test
Summary: HTCondor Self Tests
Group: Applications/System
Requires: %name = %version-%release

%description test
A collection of tests to verify that HTCondor is operating properly.

#######################
%if 0%{?rhel} <= 7 && 0%{?fedora} <= 31
%package -n python2-condor
Summary: Python bindings for HTCondor
Group: Applications/System
Requires: python >= 2.2
Requires: python2-cryptography
Requires: %name = %version-%release
%{?python_provide:%python_provide python2-condor}
%if 0%{?rhel} >= 7
Requires: boost169-python2
%endif
# Remove before F30
Provides: %{name}-python = %{version}-%{release}
Provides: %{name}-python%{?_isa} = %{version}-%{release}
Obsoletes: %{name}-python < %{version}-%{release}

%description -n python2-condor
The python bindings allow one to directly invoke the C++ implementations of
the ClassAd library and HTCondor from python
%endif


%if 0%{?rhel} >= 7 || 0%{?fedora} || 0%{?suse_version}
#######################
%package -n python3-condor
Summary: Python bindings for HTCondor
Group: Applications/System
Requires: %name = %version-%release
%if 0%{?rhel} == 7
Requires: boost169-python3
%else
%if 0%{?suse_version}
Requires: libboost_python-py3-1_75_0
%else
Requires: boost-python3
%endif
%endif
Requires: python3
%if 0%{?rhel} != 7
Requires: python3-cryptography
%endif

%description -n python3-condor
The python bindings allow one to directly invoke the C++ implementations of
the ClassAd library and HTCondor from python
%endif


#######################
%package credmon-local
Summary: Local issuer credmon for HTCondor
Group: Applications/System
Requires: %name = %version-%release
%if 0%{?rhel} == 7
Requires: python2-condor = %{version}-%{release}
Requires: python-six
Requires: python2-cryptography
Requires: python2-scitokens
%else
Requires: python3-condor = %{version}-%{release}
Requires: python3-six
Requires: python3-cryptography
Requires: python3-scitokens
%endif

%description credmon-local
The local issuer credmon allows users to obtain credentials from an
admin-configured private SciToken key on the access point and to use those
credentials securely inside running jobs.


#######################
%package credmon-oauth
Summary: OAuth2 credmon for HTCondor
Group: Applications/System
Requires: %name = %version-%release
Requires: condor-credmon-local = %{version}-%{release}
%if 0%{?rhel} == 7
Requires: python2-requests-oauthlib
Requires: python-flask
Requires: mod_wsgi
%else
Requires: python3-requests-oauthlib
Requires: python3-flask
Requires: python3-mod_wsgi
%endif
Requires: httpd

%description credmon-oauth
The OAuth2 credmon allows users to obtain credentials from configured
OAuth2 endpoints and to use those credentials securely inside running jobs.


#######################
%package credmon-vault
Summary: Vault credmon for HTCondor
Group: Applications/System
Requires: %name = %version-%release
Requires: python3-condor = %{version}-%{release}
Requires: python3-six
%if 0%{?rhel} == 7 && ! 0%{?amzn}
Requires: python36-cryptography
%endif
%if 0%{?rhel} >= 8
Requires: python3-cryptography
%endif
%if %uw_build
# Although htgettoken is only needed on the submit machine and
#  condor-credmon-vault is needed on both the submit and credd machines,
#  htgettoken is small so it doesn't hurt to require it in both places.
Requires: htgettoken >= 1.1
%endif
Conflicts: %name-credmon-local

%description credmon-vault
The Vault credmon allows users to obtain credentials from Vault using
htgettoken and to use those credentials securely inside running jobs.

#######################
%package -n minicondor
Summary: Configuration for a single-node HTCondor
Group: Applications/System
Requires: %name = %version-%release
%if 0%{?rhel} >= 7 || 0%{?fedora} || 0%{?suse_version}
Requires: python3-condor = %version-%release
%endif

%description -n minicondor
This example configuration is good for trying out HTCondor for the first time.
It only configures the IPv4 loopback address, turns on basic security, and
shortens many timers to be more responsive.

#######################
%package ap
Summary: Configuration for an Access Point
Group: Applications/System
Requires: %name = %version-%release
%if 0%{?rhel} >= 7 || 0%{?fedora} || 0%{?suse_version}
Requires: python3-condor = %version-%release
%endif

%description ap
This example configuration is good for installing an Access Point.
After installation, one could join a pool or start an annex.

#######################
%package ep
Summary: Configuration for an Execution Point
Group: Applications/System
Requires: %name = %version-%release
%if 0%{?rhel} >= 7 || 0%{?fedora} || 0%{?suse_version}
Requires: python3-condor = %version-%release
%endif

%description ep
This example configuration is good for installing an Execution Point.
After installation, one could join a pool or start an annex.

#######################
%package annex-ec2
Summary: Configuration and scripts to make an EC2 image annex-compatible
Group: Applications/System
Requires: %name = %version-%release
Requires(post): /sbin/chkconfig
Requires(preun): /sbin/chkconfig

%description annex-ec2
Configures HTCondor to make an EC2 image annex-compatible.  Do NOT install
on a non-EC2 image.

%files annex-ec2
%_libexecdir/condor/condor-annex-ec2
%{_unitdir}/condor-annex-ec2.service
%config(noreplace) %_sysconfdir/condor/config.d/50ec2.config
%config(noreplace) %_sysconfdir/condor/master_shutdown_script.sh

%post annex-ec2
/bin/systemctl enable condor-annex-ec2

%preun annex-ec2
if [ $1 == 0 ]; then
    /bin/systemctl disable condor-annex-ec2
fi

#######################
%package upgrade-checks
Summary: Script to check for manual interventions needed to upgrade
Group: Applications/System
Requires: pcre2-tools

%description upgrade-checks
Examines the current HTCondor installation and recommends changes to ensure
a smooth upgrade to a subsequent HTCondor version.

%files upgrade-checks
%_bindir/condor_upgrade_check

%pre
getent group condor >/dev/null || groupadd -r condor
getent passwd condor >/dev/null || \
  useradd -r -g condor -d %_var/lib/condor -s /sbin/nologin \
    -c "Owner of HTCondor Daemons" condor
exit 0


%prep
# For release tarballs
%setup -q -n %{name}-%{condor_version}

# Patch credmon-oauth to use Python 2 on EL7
%if 0%{?rhel} == 7
%patch1 -p1
%endif

# fix errant execute permissions
find src -perm /a+x -type f -name "*.[Cch]" -exec chmod a-x {} \;


%build

%if 0%{?suse_version}
export CC=/usr/bin/gcc-11
export CXX=/usr/bin/g++-11
%endif

%if 0%{?rhel} == 7 && 0%{?devtoolset}
. /opt/rh/devtoolset-%{devtoolset}/enable
export CC=$(which cc)
export CXX=$(which c++)
%endif

%if 0%{?rhel} >= 8 && 0%{?gcctoolset}
. /opt/rh/gcc-toolset-%{gcctoolset}/enable
export CC=$(which cc)
export CXX=$(which c++)
%endif

# build man files
%if 0%{?amzn}
# if this environment variable is set, sphinx-build cannot import markupsafe
env -u RPM_BUILD_ROOT make -C docs man
%else
%if 0%{?rhel} == 7
make -C docs SPHINXBUILD=sphinx-build-3.6 man
%else
make -C docs man
%endif
%endif

%if %uw_build
%define condor_build_id UW_development
%define condor_git_sha -1
%endif

# Any changes here should be synchronized with
# ../debian/rules 

%if 0%{?suse_version}
%cmake \
%else
%cmake3 \
%endif
%if %uw_build
       -DBUILDID:STRING=%condor_build_id \
       -DPLATFORM:STRING=${NMI_PLATFORM:-unknown} \
%if "%{condor_git_sha}" != "-1"
       -DCONDOR_GIT_SHA:STRING=%condor_git_sha \
%endif
       -DBUILD_TESTING:BOOL=TRUE \
%else
       -DBUILD_TESTING:BOOL=FALSE \
%endif
%if 0%{?suse_version}
       -DCMAKE_SHARED_LINKER_FLAGS="%{?build_ldflags} -Wl,--as-needed -Wl,-z,now" \
%endif
%if 0%{?rhel} == 7 || 0%{?rhel} == 8
       -DPython3_EXECUTABLE=%__python3 \
%endif
       -DCMAKE_SKIP_RPATH:BOOL=TRUE \
       -DPACKAGEID:STRING=%{version}-%{condor_release} \
       -DCONDOR_PACKAGE_BUILD:BOOL=TRUE \
       -DCONDOR_RPMBUILD:BOOL=TRUE \
%if 0%{?amzn}
       -DWITH_VOMS:BOOL=FALSE \
       -DWITH_LIBVIRT:BOOL=FALSE \
%endif
       -DCMAKE_INSTALL_PREFIX:PATH=/

%if 0%{?amzn}
cd amazon-linux-build
%else
%if 0%{?rhel} == 9 || 0%{?fedora}
cd redhat-linux-build
%endif
%endif
make %{?_smp_mflags}
%if %uw_build
make %{?_smp_mflags} tests
%endif

%install
%if 0%{?amzn}
cd amazon-linux-build
%else
%if 0%{?rhel} == 9 || 0%{?fedora}
cd redhat-linux-build
%endif
%endif
# installation happens into a temporary location, this function is
# useful in moving files into their final locations
function populate {
  _dest="$1"; shift; _src="$*"
  mkdir -p "%{buildroot}/$_dest"
  mv $_src "%{buildroot}/$_dest"
}

rm -rf %{buildroot}
echo ---------------------------- makefile ---------------------------------
%if 0%{?suse_version}
cd build
%endif
make install DESTDIR=%{buildroot}

%if %uw_build
make tests-tar-pkg
# tarball of tests
%if 0%{?amzn}
cp -p %{_builddir}/%{name}-%{version}/amazon-linux-build/condor_tests-*.tar.gz %{buildroot}/%{_libdir}/condor/condor_tests-%{version}.tar.gz
%else
%if 0%{?rhel} == 9 || 0%{?fedora}
cp -p %{_builddir}/%{name}-%{version}/redhat-linux-build/condor_tests-*.tar.gz %{buildroot}/%{_libdir}/condor/condor_tests-%{version}.tar.gz
%else
%if 0%{?suse_version}
cp -p %{_builddir}/%{name}-%{version}/build/condor_tests-*.tar.gz %{buildroot}/%{_libdir}/condor/condor_tests-%{version}.tar.gz
%else
cp -p %{_builddir}/%{name}-%{version}/condor_tests-*.tar.gz %{buildroot}/%{_libdir}/condor/condor_tests-%{version}.tar.gz
%endif
%endif
%endif
%endif

# Drop in a symbolic link for backward compatibility
ln -s ../..%{_libdir}/condor/condor_ssh_to_job_sshd_config_template %{buildroot}/%_sysconfdir/condor/condor_ssh_to_job_sshd_config_template

%if %uw_build
%if 0%{?rhel} == 7 && ! 0%{?amzn}
# Drop in a link for backward compatibility for small shadow
ln -s condor_shadow %{buildroot}/%{_sbindir}/condor_shadow_s
%endif
%endif

populate /usr/share/doc/condor-%{version}/examples %{buildroot}/usr/share/doc/condor-%{version}/etc/examples/*

mkdir -p %{buildroot}/%{_sysconfdir}/condor
# the default condor_config file is not architecture aware and thus
# sets the LIB directory to always be /usr/lib, we want to do better
# than that. this is, so far, the best place to do this
# specialization. we strip the "lib" or "lib64" part from _libdir and
# stick it in the LIB variable in the config.
LIB=$(echo %{?_libdir} | sed -e 's:/usr/\(.*\):\1:')
if [ "$LIB" = "%_libdir" ]; then
  echo "_libdir does not contain /usr, sed expression needs attention"
  exit 1
fi

# Install the basic configuration, a Personal HTCondor config. Allows for
# yum install condor + service condor start and go.
mkdir -p -m0755 %{buildroot}/%{_sysconfdir}/condor/config.d
mkdir -p -m0700 %{buildroot}/%{_sysconfdir}/condor/passwords.d
mkdir -p -m0700 %{buildroot}/%{_sysconfdir}/condor/tokens.d

populate %_sysconfdir/condor/config.d %{buildroot}/usr/share/doc/condor-%{version}/examples/00-security
populate %_sysconfdir/condor/config.d %{buildroot}/usr/share/doc/condor-%{version}/examples/00-minicondor
populate %_sysconfdir/condor/config.d %{buildroot}/usr/share/doc/condor-%{version}/examples/00-access-point
populate %_sysconfdir/condor/config.d %{buildroot}/usr/share/doc/condor-%{version}/examples/00-execution-point
populate %_sysconfdir/condor/config.d %{buildroot}/usr/share/doc/condor-%{version}/examples/00-kbdd
populate %_sysconfdir/condor/config.d %{buildroot}/usr/share/doc/condor-%{version}/examples/50ec2.config

# Install a second config.d directory under /usr/share, used for the
# convenience of software built on top of Condor such as GlideinWMS.
mkdir -p -m0755 %{buildroot}/usr/share/condor/config.d

mkdir -p -m0755 %{buildroot}/%{_var}/log/condor
# Note we use %{_var}/lib instead of %{_sharedstatedir} for RHEL5 compatibility
mkdir -p -m0755 %{buildroot}/%{_var}/lib/condor/spool
mkdir -p -m0755 %{buildroot}/%{_var}/lib/condor/execute
mkdir -p -m0755 %{buildroot}/%{_var}/lib/condor/krb_credentials
mkdir -p -m2770 %{buildroot}/%{_var}/lib/condor/oauth_credentials


# not packaging configure/install scripts
%if ! %uw_build
rm -f %{buildroot}%{_bindir}/make-ap-from-tarball
rm -f %{buildroot}%{_bindir}/make-personal-from-tarball
rm -f %{buildroot}%{_sbindir}/condor_configure
rm -f %{buildroot}%{_sbindir}/condor_install
rm -f %{buildroot}/%{_mandir}/man1/condor_configure.1
rm -f %{buildroot}/%{_mandir}/man1/condor_install.1
%endif

mkdir -p %{buildroot}/%{_var}/www/wsgi-scripts/condor_credmon_oauth
mv %{buildroot}/%{_libexecdir}/condor/condor_credmon_oauth.wsgi %{buildroot}/%{_var}/www/wsgi-scripts/condor_credmon_oauth/condor_credmon_oauth.wsgi

# Move oauth credmon config files out of examples and into config.d
mv %{buildroot}/usr/share/doc/condor-%{version}/examples/condor_credmon_oauth/config/condor/40-oauth-credmon.conf %{buildroot}/%{_sysconfdir}/condor/config.d/40-oauth-credmon.conf
mv %{buildroot}/usr/share/doc/condor-%{version}/examples/condor_credmon_oauth/config/condor/40-oauth-tokens.conf %{buildroot}/%{_sysconfdir}/condor/config.d/40-oauth-tokens.conf
mv %{buildroot}/usr/share/doc/condor-%{version}/examples/condor_credmon_oauth/README.credentials %{buildroot}/%{_var}/lib/condor/oauth_credentials/README.credentials

# Move vault credmon config file out of examples and into config.d
mv %{buildroot}/usr/share/doc/condor-%{version}/examples/condor_credmon_oauth/config/condor/40-vault-credmon.conf %{buildroot}/%{_sysconfdir}/condor/config.d/40-vault-credmon.conf

###
# Backwards compatibility on EL7 with the previous versions and configs of scitokens-credmon
%if 0%{?rhel} == 7
ln -s ../..%{_sbindir}/condor_credmon_oauth          %{buildroot}/%{_bindir}/condor_credmon_oauth
ln -s ../..%{_sbindir}/scitokens_credential_producer %{buildroot}/%{_bindir}/scitokens_credential_producer
mkdir -p %{buildroot}/%{_var}/www/wsgi-scripts/scitokens-credmon
ln -s ../../../..%{_var}/www/wsgi-scripts/condor_credmon_oauth/condor_credmon_oauth.wsgi %{buildroot}/%{_var}/www/wsgi-scripts/scitokens-credmon/scitokens-credmon.wsgi
%endif
###

# install tmpfiles.d/condor.conf
mkdir -p %{buildroot}%{_tmpfilesdir}
install -m 0644 %{buildroot}/usr/share/doc/condor-%{version}/examples/condor-tmpfiles.conf %{buildroot}%{_tmpfilesdir}/%{name}.conf

install -Dp -m0755 %{buildroot}/usr/share/doc/condor-%{version}/examples/condor-annex-ec2 %{buildroot}%{_libexecdir}/condor/condor-annex-ec2

mkdir -p %{buildroot}%{_unitdir}
install -m 0644 %{buildroot}/usr/share/doc/condor-%{version}/examples/condor-annex-ec2.service %{buildroot}%{_unitdir}/condor-annex-ec2.service
install -m 0644 %{buildroot}/usr/share/doc/condor-%{version}/examples/condor.service %{buildroot}%{_unitdir}/condor.service
# Disabled until HTCondor security fixed.
# install -m 0644 %{buildroot}/usr/share/doc/condor-%{version}/examples/condor.socket %{buildroot}%{_unitdir}/condor.socket

%if 0%{?rhel} >= 7
mkdir -p %{buildroot}%{_datadir}/condor/
cp %{SOURCE8} %{buildroot}%{_datadir}/condor/
%endif

# Install perl modules

#Fixups for packaged build, should have been done by cmake

mkdir -p %{buildroot}/usr/share/condor
mv %{buildroot}/usr/lib64/condor/Chirp.jar %{buildroot}/usr/share/condor
mv %{buildroot}/usr/lib64/condor/CondorJava*.class %{buildroot}/usr/share/condor
mv %{buildroot}/usr/lib64/condor/libchirp_client.so %{buildroot}/usr/lib64
mv %{buildroot}/usr/lib64/condor/libcondor_utils_*.so %{buildroot}/usr/lib64
%if 0%{?rhel} == 7
mv %{buildroot}/usr/lib64/condor/libpyclassad2*.so %{buildroot}/usr/lib64
%endif
mv %{buildroot}/usr/lib64/condor/libpyclassad3*.so %{buildroot}/usr/lib64

rm -rf %{buildroot}/usr/share/doc/condor-%{version}/LICENSE
rm -rf %{buildroot}/usr/share/doc/condor-%{version}/NOTICE.txt
rm -rf %{buildroot}/usr/share/doc/condor-%{version}/README

# we must place the config examples in builddir so %doc can find them
mv %{buildroot}/usr/share/doc/condor-%{version}/examples %_builddir/%name-%condor_version

# Fix up blahp installation
%if 0%{?rhel} == 7
# Don't rely on Python 3 on EL7 (not installed by default)
sed -i 's;/usr/bin/python3;/usr/bin/python2;' %{buildroot}%{_libexecdir}/blahp/*status.py
%endif
# Move batch system customization files to /etc, with symlinks in the
# original location. Admins will need to edit these.
install -m 0755 -d -p %{buildroot}%{_sysconfdir}/blahp
for batch_system in condor kubernetes lsf nqs pbs sge slurm; do
    mv %{buildroot}%{_libexecdir}/blahp/${batch_system}_local_submit_attributes.sh %{buildroot}%{_sysconfdir}/blahp
    ln -s ../../../etc/blahp/${batch_system}_local_submit_attributes.sh \
        %{buildroot}%{_libexecdir}/blahp/${batch_system}_local_submit_attributes.sh
done

# htcondor/dags only works with Python3
rm -rf %{buildroot}/usr/lib64/python2.7/site-packages/htcondor/dags

# htcondor/personal.py only works with Python3
rm -f %{buildroot}/usr/lib64/python2.7/site-packages/htcondor/personal.py

# New fangled stuff does not work with Python2
rm -rf %{buildroot}/usr/lib64/python2.7/site-packages/classad2
rm -rf %{buildroot}/usr/lib64/python2.7/site-packages/classad3
rm -rf %{buildroot}/usr/lib64/python2.7/site-packages/htcondor2

# classad3 shouldn't be distributed yet
rm -rf %{buildroot}/usr/lib*/python%{python3_version}/site-packages/classad3

%clean
rm -rf %{buildroot}


%check
# This currently takes hours and can kill your machine...
#cd condor_tests
#make check-seralized

#################
%files
%defattr(-,root,root,-)
%doc LICENSE NOTICE.txt examples
%dir %_sysconfdir/condor/
%config %_sysconfdir/condor/condor_config
%{_tmpfilesdir}/%{name}.conf
%{_unitdir}/condor.service
# Disabled until HTCondor security fixed.
# % {_unitdir}/condor.socket
%dir %_datadir/condor/
%_datadir/condor/Chirp.jar
%_datadir/condor/CondorJavaInfo.class
%_datadir/condor/CondorJavaWrapper.class
%if 0%{?rhel} >= 7
%_datadir/condor/htcondor.pp
%endif
%dir %_sysconfdir/condor/passwords.d/
%dir %_sysconfdir/condor/tokens.d/
%dir %_sysconfdir/condor/config.d/
%config(noreplace) %{_sysconfdir}/condor/config.d/00-security
%dir /usr/share/condor/config.d/
%_libdir/condor/condor_ssh_to_job_sshd_config_template
%_sysconfdir/condor/condor_ssh_to_job_sshd_config_template
%_sysconfdir/bash_completion.d/condor
%_libdir/libchirp_client.so
%_libdir/libcondor_utils_%{version_}.so
%_libdir/condor/libfmt.so
%_libdir/condor/libfmt.so.10
%_libdir/condor/libfmt.so.10.1.0

%_libdir/condor/libgetpwnam.so
%dir %_libexecdir/condor/
%_libexecdir/condor/cleanup_locally_mounted_checkpoint
%_libexecdir/condor/linux_kernel_tuning
%_libexecdir/condor/accountant_log_fixer
%_libexecdir/condor/condor_chirp
%_libexecdir/condor/condor_ssh
%_libexecdir/condor/sshd.sh
%_libexecdir/condor/get_orted_cmd.sh
%_libexecdir/condor/orted_launcher.sh
%_libexecdir/condor/set_batchtok_cmd
%_libexecdir/condor/cred_producer_krb
%_libexecdir/condor/condor_job_router
%_libexecdir/condor/condor_pid_ns_init
%_libexecdir/condor/condor_urlfetch
%_libexecdir/condor/htcondor_docker_test
%ifarch aarch64 ppc64le x86_64
%_libexecdir/condor/exit_37.sif
%endif
%dir %_libexecdir/condor/singularity_test_sandbox/
%dir %_libexecdir/condor/singularity_test_sandbox/dev/
%dir %_libexecdir/condor/singularity_test_sandbox/proc/
%_libexecdir/condor/singularity_test_sandbox/exit_37
%_libexecdir/condor/condor_limits_wrapper.sh
%_libexecdir/condor/condor_rooster
%_libexecdir/condor/condor_schedd.init
%_libexecdir/condor/condor_ssh_to_job_shell_setup
%_libexecdir/condor/condor_ssh_to_job_sshd_setup
%_libexecdir/condor/condor_power_state
%_libexecdir/condor/condor_kflops
%_libexecdir/condor/condor_mips
%_libexecdir/condor/data_plugin
%_libexecdir/condor/box_plugin.py
%_libexecdir/condor/gdrive_plugin.py
%_libexecdir/condor/common-cloud-attributes-google.py
%_libexecdir/condor/common-cloud-attributes-aws.py
%_libexecdir/condor/common-cloud-attributes-aws.sh
%_libexecdir/condor/onedrive_plugin.py
# TODO: get rid of these
# Not sure where these are getting built
%if 0%{?rhel} <= 7 && ! 0%{?fedora} && ! 0%{?suse_version}
%_libexecdir/condor/box_plugin.pyc
%_libexecdir/condor/box_plugin.pyo
%_libexecdir/condor/gdrive_plugin.pyc
%_libexecdir/condor/gdrive_plugin.pyo
%_libexecdir/condor/onedrive_plugin.pyc
%_libexecdir/condor/onedrive_plugin.pyo
%_libexecdir/condor/adstash/__init__.pyc
%_libexecdir/condor/adstash/__init__.pyo
%_libexecdir/condor/adstash/ad_sources/__init__.pyc
%_libexecdir/condor/adstash/ad_sources/__init__.pyo
%_libexecdir/condor/adstash/ad_sources/registry.pyc
%_libexecdir/condor/adstash/ad_sources/registry.pyo
%_libexecdir/condor/adstash/interfaces/__init__.pyc
%_libexecdir/condor/adstash/interfaces/__init__.pyo
%_libexecdir/condor/adstash/interfaces/generic.pyc
%_libexecdir/condor/adstash/interfaces/generic.pyo
%_libexecdir/condor/adstash/interfaces/null.pyc
%_libexecdir/condor/adstash/interfaces/null.pyo
%_libexecdir/condor/adstash/interfaces/registry.pyc
%_libexecdir/condor/adstash/interfaces/registry.pyo
%_libexecdir/condor/adstash/interfaces/opensearch.pyc
%_libexecdir/condor/adstash/interfaces/opensearch.pyo
%endif
%_libexecdir/condor/curl_plugin
%_libexecdir/condor/condor_shared_port
%_libexecdir/condor/condor_defrag
%_libexecdir/condor/interactive.sub
%_libexecdir/condor/condor_gangliad
%_libexecdir/condor/ce-audit.so
%_libexecdir/condor/adstash/__init__.py
%_libexecdir/condor/adstash/adstash.py
%_libexecdir/condor/adstash/config.py
%_libexecdir/condor/adstash/convert.py
%_libexecdir/condor/adstash/utils.py
%_libexecdir/condor/adstash/ad_sources/__init__.py
%_libexecdir/condor/adstash/ad_sources/ad_file.py
%_libexecdir/condor/adstash/ad_sources/generic.py
%_libexecdir/condor/adstash/ad_sources/registry.py
%_libexecdir/condor/adstash/ad_sources/schedd_history.py
%_libexecdir/condor/adstash/ad_sources/startd_history.py
%_libexecdir/condor/adstash/ad_sources/schedd_job_epoch_history.py
%_libexecdir/condor/adstash/ad_sources/schedd_transfer_epoch_history.py
%_libexecdir/condor/adstash/interfaces/__init__.py
%_libexecdir/condor/adstash/interfaces/elasticsearch.py
%_libexecdir/condor/adstash/interfaces/opensearch.py
%_libexecdir/condor/adstash/interfaces/generic.py
%_libexecdir/condor/adstash/interfaces/json_file.py
%_libexecdir/condor/adstash/interfaces/null.py
%_libexecdir/condor/adstash/interfaces/registry.py
%_libexecdir/condor/annex
%_mandir/man1/condor_advertise.1.gz
%_mandir/man1/condor_annex.1.gz
%_mandir/man1/condor_check_password.1.gz
%_mandir/man1/condor_check_userlogs.1.gz
%_mandir/man1/condor_chirp.1.gz
%_mandir/man1/condor_config_val.1.gz
%_mandir/man1/condor_dagman.1.gz
%_mandir/man1/condor_fetchlog.1.gz
%_mandir/man1/condor_findhost.1.gz
%_mandir/man1/condor_gpu_discovery.1.gz
%_mandir/man1/condor_history.1.gz
%_mandir/man1/condor_hold.1.gz
%_mandir/man1/condor_job_router_info.1.gz
%_mandir/man1/condor_master.1.gz
%_mandir/man1/condor_off.1.gz
%_mandir/man1/condor_on.1.gz
%_mandir/man1/condor_pool_job_report.1.gz
%_mandir/man1/condor_preen.1.gz
%_mandir/man1/condor_prio.1.gz
%_mandir/man1/condor_q.1.gz
%_mandir/man1/condor_qsub.1.gz
%_mandir/man1/condor_qedit.1.gz
%_mandir/man1/condor_reconfig.1.gz
%_mandir/man1/condor_release.1.gz
%_mandir/man1/condor_remote_cluster.1.gz
%_mandir/man1/condor_reschedule.1.gz
%_mandir/man1/condor_restart.1.gz
%_mandir/man1/condor_rm.1.gz
%_mandir/man1/condor_run.1.gz
%_mandir/man1/condor_set_shutdown.1.gz
%_mandir/man1/condor_ssh_start.1.gz
%_mandir/man1/condor_sos.1.gz
%_mandir/man1/condor_ssl_fingerprint.1.gz
%_mandir/man1/condor_stats.1.gz
%_mandir/man1/condor_status.1.gz
%_mandir/man1/condor_store_cred.1.gz
%_mandir/man1/condor_submit.1.gz
%_mandir/man1/condor_submit_dag.1.gz
%_mandir/man1/condor_test_token.1.gz
%_mandir/man1/condor_token_create.1.gz
%_mandir/man1/condor_token_fetch.1.gz
%_mandir/man1/condor_token_list.1.gz
%_mandir/man1/condor_token_request.1.gz
%_mandir/man1/condor_token_request_approve.1.gz
%_mandir/man1/condor_token_request_auto_approve.1.gz
%_mandir/man1/condor_token_request_list.1.gz
%_mandir/man1/condor_top.1.gz
%_mandir/man1/condor_transfer_data.1.gz
%_mandir/man1/condor_transform_ads.1.gz
%_mandir/man1/condor_update_machine_ad.1.gz
%_mandir/man1/condor_updates_stats.1.gz
%_mandir/man1/condor_upgrade_check.1.gz
%_mandir/man1/condor_urlfetch.1.gz
%_mandir/man1/condor_userlog.1.gz
%_mandir/man1/condor_userprio.1.gz
%_mandir/man1/condor_vacate.1.gz
%_mandir/man1/condor_vacate_job.1.gz
%_mandir/man1/condor_version.1.gz
%_mandir/man1/condor_wait.1.gz
%_mandir/man1/condor_router_history.1.gz
%_mandir/man1/condor_continue.1.gz
%_mandir/man1/condor_suspend.1.gz
%_mandir/man1/condor_router_q.1.gz
%_mandir/man1/condor_ssh_to_job.1.gz
%_mandir/man1/condor_power.1.gz
%_mandir/man1/condor_gather_info.1.gz
%_mandir/man1/condor_router_rm.1.gz
%_mandir/man1/condor_drain.1.gz
%_mandir/man1/condor_ping.1.gz
%_mandir/man1/condor_rmdir.1.gz
%_mandir/man1/condor_tail.1.gz
%_mandir/man1/condor_who.1.gz
%_mandir/man1/condor_now.1.gz
%_mandir/man1/classad_eval.1.gz
%_mandir/man1/classads.1.gz
%_mandir/man1/condor_adstash.1.gz
%_mandir/man1/condor_evicted_files.1.gz
%_mandir/man1/condor_watch_q.1.gz
%_mandir/man1/get_htcondor.1.gz
%_mandir/man1/htcondor.1.gz
# bin/condor is a link for checkpoint, reschedule, vacate
%_bindir/condor_submit_dag
%_bindir/condor_who
%_bindir/condor_now
%_bindir/condor_prio
%_bindir/condor_transfer_data
%_bindir/condor_check_userlogs
%_bindir/condor_q
%_libexecdir/condor/condor_transferer
%_bindir/condor_docker_enter
%_bindir/condor_qedit
%_bindir/condor_qusers
%_bindir/condor_userlog
%_bindir/condor_release
%_bindir/condor_userlog_job_counter
%_bindir/condor_config_val
%_bindir/condor_reschedule
%_bindir/condor_userprio
%_bindir/condor_check_password
%_bindir/condor_check_config
%_bindir/condor_dagman
%_bindir/condor_rm
%_bindir/condor_vacate
%_bindir/condor_run
%_bindir/condor_router_history
%_bindir/condor_router_q
%_bindir/condor_router_rm
%_bindir/condor_vacate_job
%_bindir/condor_findhost
%_bindir/condor_stats
%_bindir/condor_version
%_bindir/condor_history
%_bindir/condor_status
%_bindir/condor_wait
%_bindir/condor_hold
%_bindir/condor_submit
%_bindir/condor_ssh_to_job
%_bindir/condor_power
%_bindir/condor_gather_info
%_bindir/condor_continue
%_bindir/condor_ssl_fingerprint
%_bindir/condor_suspend
%_bindir/condor_test_match
%_bindir/condor_token_create
%_bindir/condor_token_fetch
%_bindir/condor_token_request
%_bindir/condor_token_request_approve
%_bindir/condor_token_request_auto_approve
%_bindir/condor_token_request_list
%_bindir/condor_token_list
%_bindir/condor_scitoken_exchange
%_bindir/condor_drain
%_bindir/condor_ping
%_bindir/condor_tail
%_bindir/condor_qsub
%_bindir/condor_pool_job_report
%_bindir/condor_job_router_info
%_bindir/condor_transform_ads
%_bindir/condor_update_machine_ad
%_bindir/condor_annex
%_bindir/condor_nsenter
%_bindir/condor_evicted_files
%_bindir/condor_adstash
%_bindir/condor_remote_cluster
%_bindir/bosco_cluster
%_bindir/condor_ssh_start
%_bindir/condor_test_token
%_bindir/condor_manifest
# sbin/condor is a link for master_off, off, on, reconfig,
# reconfig_schedd, restart
%_sbindir/condor_advertise
%_sbindir/condor_aklog
%_sbindir/condor_credmon_krb
%_sbindir/condor_c-gahp
%_sbindir/condor_c-gahp_worker_thread
%_sbindir/condor_collector
%_sbindir/condor_credd
%_sbindir/condor_fetchlog
%_sbindir/condor_ft-gahp
%_sbindir/condor_had
%_sbindir/condor_master
%_sbindir/condor_negotiator
%_sbindir/condor_off
%_sbindir/condor_on
%_sbindir/condor_preen
%_sbindir/condor_reconfig
%_sbindir/condor_replication
%_sbindir/condor_restart
%_sbindir/condor_schedd
%_sbindir/condor_set_shutdown
%_sbindir/condor_shadow
%if %uw_build
%if 0%{?rhel} == 7 && ! 0%{?amzn}
%{_sbindir}/condor_shadow_s
%endif
%endif
%_sbindir/condor_sos
%_sbindir/condor_startd
%_sbindir/condor_starter
%_sbindir/condor_store_cred
%_sbindir/condor_testwritelog
%_sbindir/condor_updates_stats
%_sbindir/ec2_gahp
%_sbindir/condor_gridmanager
%_sbindir/remote_gahp
%_sbindir/rvgahp_client
%_sbindir/rvgahp_proxy
%_sbindir/rvgahp_server
%_sbindir/AzureGAHPServer
%_sbindir/gce_gahp
%_sbindir/arc_gahp
%_libexecdir/condor/condor_gpu_discovery
%_libexecdir/condor/condor_gpu_utilization
%config(noreplace) %_sysconfdir/condor/ganglia.d/00_default_metrics
%defattr(-,condor,condor,-)
%dir %_var/lib/condor/
%dir %_var/lib/condor/execute/
%dir %_var/lib/condor/spool/
%dir %_var/log/condor/
%defattr(-,root,condor,-)
%dir %_var/lib/condor/oauth_credentials
%defattr(-,root,root,-)
%dir %_var/lib/condor/krb_credentials

###### blahp files #######
%config %_sysconfdir/blah.config
%config %_sysconfdir/blparser.conf
%dir %_sysconfdir/blahp/
%config %_sysconfdir/blahp/condor_local_submit_attributes.sh
%config %_sysconfdir/blahp/kubernetes_local_submit_attributes.sh
%config %_sysconfdir/blahp/lsf_local_submit_attributes.sh
%config %_sysconfdir/blahp/nqs_local_submit_attributes.sh
%config %_sysconfdir/blahp/pbs_local_submit_attributes.sh
%config %_sysconfdir/blahp/sge_local_submit_attributes.sh
%config %_sysconfdir/blahp/slurm_local_submit_attributes.sh
%_bindir/blahpd
%_sbindir/blah_check_config
%_sbindir/blahpd_daemon
%dir %_libexecdir/blahp
%_libexecdir/blahp/*

####### procd files #######
%_sbindir/condor_procd
%_sbindir/gidd_alloc
%_sbindir/procd_ctl
%_mandir/man1/procd_ctl.1.gz
%_mandir/man1/gidd_alloc.1.gz
%_mandir/man1/condor_procd.1.gz

####### classads files #######
%defattr(-,root,root,-)
%_libdir/libclassad.so.*

#################
%files devel
%{_includedir}/condor/chirp_client.h
%{_includedir}/condor/condor_event.h
%{_includedir}/condor/file_lock.h
%{_includedir}/condor/read_user_log.h
%{_libdir}/condor/libchirp_client.a
%{_libdir}/libclassad.a

####### classads-devel files #######
%defattr(-,root,root,-)
%_bindir/classad_functional_tester
%_bindir/classad_version
%_libdir/libclassad.so
%dir %_includedir/classad/
%_includedir/classad/attrrefs.h
%_includedir/classad/cclassad.h
%_includedir/classad/classad_distribution.h
%_includedir/classad/classadErrno.h
%_includedir/classad/classad.h
%_includedir/classad/classadCache.h
%_includedir/classad/classad_containers.h
%_includedir/classad/classad_flat_map.h
%_includedir/classad/collectionBase.h
%_includedir/classad/collection.h
%_includedir/classad/common.h
%_includedir/classad/debug.h
%_includedir/classad/exprList.h
%_includedir/classad/exprTree.h
%_includedir/classad/flat_set.h
%_includedir/classad/fnCall.h
%_includedir/classad/indexfile.h
%_includedir/classad/jsonSink.h
%_includedir/classad/jsonSource.h
%_includedir/classad/lexer.h
%_includedir/classad/lexerSource.h
%_includedir/classad/literals.h
%_includedir/classad/matchClassad.h
%_includedir/classad/natural_cmp.h
%_includedir/classad/operators.h
%_includedir/classad/query.h
%_includedir/classad/sink.h
%_includedir/classad/source.h
%_includedir/classad/transaction.h
%_includedir/classad/util.h
%_includedir/classad/value.h
%_includedir/classad/view.h
%_includedir/classad/xmlLexer.h
%_includedir/classad/xmlSink.h
%_includedir/classad/xmlSource.h

%if %uw_build
#################
%files tarball
%{_bindir}/make-ap-from-tarball
%{_bindir}/make-personal-from-tarball
%{_sbindir}/condor_configure
%{_sbindir}/condor_install
%{_mandir}/man1/condor_configure.1.gz
%{_mandir}/man1/condor_install.1.gz
%endif

#################
%files kbdd
%defattr(-,root,root,-)
%config(noreplace) %_sysconfdir/condor/config.d/00-kbdd
%_sbindir/condor_kbdd

#################
%if ! 0%{?amzn}
%files vm-gahp
%defattr(-,root,root,-)
%_sbindir/condor_vm-gahp
%_libexecdir/condor/libvirt_simple_script.awk

%endif
#################
%files test
%defattr(-,root,root,-)
%_libexecdir/condor/condor_sinful
%_libexecdir/condor/condor_testingd
%_libexecdir/condor/test_user_mapping
%if %uw_build
%_libdir/condor/condor_tests-%{version}.tar.gz
%endif

%if 0%{?rhel} <= 7 && 0%{?fedora} <= 31 && ! 0%{?suse_version}
%files -n python2-condor
%defattr(-,root,root,-)
%_bindir/condor_top
%_bindir/classad_eval
%_bindir/condor_watch_q
%_libdir/libpyclassad2*.so
%_libexecdir/condor/libclassad_python_user.so
%{python_sitearch}/classad/
%{python_sitearch}/htcondor/
%{python_sitearch}/htcondor-*.egg-info/
%endif

%if 0%{?rhel} >= 7 || 0%{?fedora} || 0%{?suse_version}
%files -n python3-condor
%defattr(-,root,root,-)
%_bindir/condor_top
%_bindir/condor_diagnostics
%_bindir/classad_eval
%_bindir/condor_watch_q
%_bindir/htcondor
%_libdir/libpyclassad3*.so
%_libexecdir/condor/libclassad_python_user.cpython-3*.so
%_libexecdir/condor/libclassad_python3_user.so
/usr/lib64/python%{python3_version}/site-packages/classad/
/usr/lib64/python%{python3_version}/site-packages/htcondor/
/usr/lib64/python%{python3_version}/site-packages/htcondor-*.egg-info/
/usr/lib64/python%{python3_version}/site-packages/htcondor_cli/
/usr/lib64/python%{python3_version}/site-packages/classad2/
/usr/lib64/python%{python3_version}/site-packages/htcondor2/
%endif

%files credmon-local
%doc examples/condor_credmon_oauth
%_sbindir/condor_credmon_oauth
%_sbindir/scitokens_credential_producer
%_libexecdir/condor/credmon
%_var/lib/condor/oauth_credentials/README.credentials
%config(noreplace) %_sysconfdir/condor/config.d/40-oauth-credmon.conf
%ghost %_var/lib/condor/oauth_credentials/CREDMON_COMPLETE
%ghost %_var/lib/condor/oauth_credentials/pid
%if 0%{?rhel} == 7
###
# Backwards compatibility with the previous versions and configs of scitokens-credmon
%_bindir/condor_credmon_oauth
%_bindir/scitokens_credential_producer
###
%endif

%files credmon-oauth
%_var/www/wsgi-scripts/condor_credmon_oauth
%config(noreplace) %_sysconfdir/condor/config.d/40-oauth-tokens.conf
%ghost %_var/lib/condor/oauth_credentials/wsgi_session_key
%if 0%{?rhel} == 7
###
# Backwards compatibility with the previous versions and configs of scitokens-credmon
%_var/www/wsgi-scripts/scitokens-credmon
###
%endif

%files credmon-vault
%doc examples/condor_credmon_oauth
%_sbindir/condor_credmon_vault
%_bindir/condor_vault_storer
%_libexecdir/condor/credmon
%config(noreplace) %_sysconfdir/condor/config.d/40-vault-credmon.conf
%ghost %_var/lib/condor/oauth_credentials/CREDMON_COMPLETE
%ghost %_var/lib/condor/oauth_credentials/pid

%files -n minicondor
%config(noreplace) %_sysconfdir/condor/config.d/00-minicondor

%files ap
%config(noreplace) %_sysconfdir/condor/config.d/00-access-point

%files ep
%config(noreplace) %_sysconfdir/condor/config.d/00-execution-point

%post
/sbin/ldconfig
# Remove obsolete security configuration
rm -f /etc/condor/config.d/00-htcondor-9.0.config
%if 0%{?fedora}
test -x /usr/sbin/selinuxenabled && /usr/sbin/selinuxenabled
if [ $? = 0 ]; then
   restorecon -R -v /var/lock/condor
   setsebool -P condor_domain_can_network_connect 1
   setsebool -P daemons_enable_cluster_mode 1
   semanage port -a -t condor_port_t -p tcp 12345
   # the number of extraneous SELinux warnings on f17 is very high
fi
%endif
%if 0%{?rhel} >= 7
test -x /usr/sbin/selinuxenabled && /usr/sbin/selinuxenabled
if [ $? = 0 ]; then
   /usr/sbin/semodule -i /usr/share/condor/htcondor.pp
%if 0%{?rhel} < 9
   /usr/sbin/setsebool -P condor_domain_can_network_connect 1
%endif
   /usr/sbin/setsebool -P daemons_enable_cluster_mode 1
fi
%endif
if [ $1 -eq 1 ] ; then
    # Initial installation 
    /bin/systemctl daemon-reload >/dev/null 2>&1 || :
fi

%preun
if [ $1 -eq 0 ] ; then
    # Package removal, not upgrade
    /bin/systemctl --no-reload disable condor.service > /dev/null 2>&1 || :
    /bin/systemctl stop condor.service > /dev/null 2>&1 || :
fi

%postun
/sbin/ldconfig
/bin/systemctl daemon-reload >/dev/null 2>&1 || :
# Note we don't try to restart - HTCondor will automatically notice the
# binary has changed and do graceful or peaceful restart, based on its
# configuration

%triggerun -- condor < 7.7.0-0.5

/usr/bin/systemd-sysv-convert --save condor >/dev/null 2>&1 ||:

/sbin/chkconfig --del condor >/dev/null 2>&1 || :
/bin/systemctl try-restart condor.service >/dev/null 2>&1 || :

%changelog
<<<<<<< HEAD
* Thu Aug 08 2024 Tim Theisen <tim@cs.wisc.edu> - 23.9.6-1
- Add config knob to not have cgroups count kernel memory for jobs on EL9
- Remove support for numeric unit suffixes (k,M,G) in ClassAd expressions
- In submit files, request_disk & request_memory still accept unit suffixes
- Hide GPUs not allocated to the job on cgroup v2 systems such as EL9
- DAGMan can now produce credentials when using direct submission
- Singularity jobs have a contained home directory when file transfer is on
- Avoid using IPv6 link local addresses when resolving hostname to IP addr
- New 'htcondor credential' command to aid in debugging
=======
* Mon Sep 30 2024 Tim Theisen <tim@cs.wisc.edu> - 23.0.15-1
- Fix bug where Docker universe jobs reported zero memory usage on EL9
- Fix bug where Docker universe images would not be removed from EP cache
- Fix bug where condor_watch_q could crash
- Fix bug that could cause the file transfer hold reason to be truncated
- Fix bug where a Windows job with a bad executable would not go on hold
>>>>>>> 22fb5318

* Thu Aug 08 2024 Tim Theisen <tim@cs.wisc.edu> - 23.0.14-1
- Docker and Container jobs run on EPs that match AP's CPU architecture
- Fixed premature cleanup of credentials by the condor_credd
- Fixed bug where a malformed SciToken could cause a condor_schedd crash
- Fixed crash in condor_annex script
- Fixed daemon crash after IDTOKEN request is approved by the collector

* Thu Jun 27 2024 Tim Theisen <tim@cs.wisc.edu> - 23.8.1-1
- Add new condor-ap package to facilitate Access Point installation
- HTCondor Docker images are now based on Alma Linux 9
- HTCondor Docker images are now available for the arm64 CPU architecture
- The user can now choose which submit method DAGMan will use
- Can add custom attributes to the User ClassAd with condor_qusers -edit
- Add use-projection option to condor_gangliad to reduce memory footprint
- Fix bug where interactive submit does not work on cgroup v2 systems (EL9)

* Thu Jun 13 2024 Tim Theisen <tim@cs.wisc.edu> - 23.0.12-1
- Remote condor_history queries now work the same as local queries
- Improve error handling when submitting to a remote scheduler via ssh
- Fix bug on Windows where condor_procd may crash when suspending a job
- Fix Python binding crash when submitting a DAG which has empty lines

* Thu May 16 2024 Tim Theisen <tim@cs.wisc.edu> - 23.7.2-1
- Warns about deprecated multiple queue statements in a submit file
- The semantics of 'skip_if_dataflow' have been improved
- Removing large DAGs is now non-blocking, preserving schedd performance
- Periodic policy expressions are now checked during input file transfer
- Local universe jobs can now specify a container image
- File transfer plugins can now advertise extra attributes
- DAGMan can rescue and abort if pending jobs are missing from the job queue
- Fix so 'condor_submit -interactive' works on cgroup v2 execution points

* Thu May 09 2024 Tim Theisen <tim@cs.wisc.edu> - 23.0.10-1
- Preliminary support for Ubuntu 22.04 (Noble Numbat)
- Warns about deprecated multiple queue statements in a submit file
- Fix bug where plugins could not signify to retry a file transfer
- The condor_upgrade_check script checks for proper token file permissions
- Fix bug where the condor_upgrade_check script crashes on older platforms
- The bundled version of apptainer was moved to libexec in the tarball

* Tue Apr 16 2024 Tim Theisen <tim@cs.wisc.edu> - 23.6.2-1
- Fix bug where file transfer plugin error was not in hold reason code

* Mon Apr 15 2024 Tim Theisen <tim@cs.wisc.edu> - 23.6.1-1
- Add the ability to force vanilla universe jobs to run in a container
- Add the ability to override the entrypoint for a Docker image
- condor_q -better-analyze includes units for memory and disk quantities

* Thu Apr 11 2024 Tim Theisen <tim@cs.wisc.edu> - 23.0.8-1
- Fix bug where ssh-agent processes were leaked with grid universe jobs
- Fix DAGMan crash when a provisioner node was given a parent
- Fix bug that prevented use of "ftp:" URLs in file transfer
- Fix bug where jobs that matched an offline slot never start

* Mon Mar 25 2024 Tim Theisen <tim@cs.wisc.edu> - 23.5.3-1
- HTCondor tarballs now contain Pelican 7.6.2

* Thu Mar 14 2024 Tim Theisen <tim@cs.wisc.edu> - 23.5.2-1
- Old ClassAd based syntax is disabled by default for the job router
- Can efficiently manage/enforce disk space using LVM partitions
- GPU discovery is enabled on all Execution Points by default
- Prevents accessing unallocated GPUs using cgroup v1 enforcement
- New condor_submit commands for constraining GPU properties
- Add ability to transfer EP's starter log back to the Access Point
- Can use VOMS attributes when mapping identities of SSL connections
- The CondorVersion string contains the source git SHA

* Thu Mar 14 2024 Tim Theisen <tim@cs.wisc.edu> - 23.0.6-1
- Fix DAGMan where descendants of removed retry-able jobs are marked futile
- Ensure the condor_test_token works correctly when invoked as root
- Fix bug where empty multi-line values could cause a crash
- condor_qusers returns proper exit code for errors in formatting options
- Fix crash in job router when a job transform is missing an argument

* Thu Feb 08 2024 Tim Theisen <tim@cs.wisc.edu> - 23.4.0-1
- condor_submit warns about unit-less request_disk and request_memory
- Separate condor-credmon-local RPM package provides local SciTokens issuer
- Fix bug where NEGOTIATOR_SLOT_CONSTRAINT was ignored since version 23.3.0
- The htcondor command line tool can process multiple event logs at once
- Prevent Docker daemon from keeping a duplicate copy of the job's stdout

* Thu Feb 08 2024 Tim Theisen <tim@cs.wisc.edu> - 23.0.4-1
- NVIDIA_VISIBLE_DEVICES environment variable lists full uuid of slot GPUs
- Fix problem where some container jobs would see GPUs not assigned to them
- Restore condor keyboard monitoring that was broken since HTCondor 23.0.0
- In condor_adstash, the search engine timeouts now apply to all operations
- Ensure the prerequisite perl modules are installed for condor_gather_info

* Tue Jan 23 2024 Tim Theisen <tim@cs.wisc.edu> - 23.3.1-1
- HTCondor tarballs now contain Pelican 7.4.0

* Thu Jan 04 2024 Tim Theisen <tim@cs.wisc.edu> - 23.3.0-1
- Restore limited support for Enterprise Linux 7 systems
- Additional assistance converting old syntax job routes to new syntax
- Able to capture output to debug DAGMan PRE and POST scripts
- Execution Points advertise when jobs are running with cgroup enforcement

* Thu Jan 04 2024 Tim Theisen <tim@cs.wisc.edu> - 23.0.3-1
- Preliminary support for openSUSE LEAP 15
- All non-zero exit values from file transfer plugins are now errors
- Fix crash in Python bindings when job submission fails
- Chirp uses a 5120 byte buffer and errors out for bigger messages
- condor_adstash now recognizes GPU usage values as floating point numbers

* Wed Nov 29 2023 Tim Theisen <tim@cs.wisc.edu> - 23.2.0-1
- Add 'periodic_vacate' submit command to restart jobs that are stuck
- EPs now advertises whether the execute directory is on rotational storage
- Add two log events for the time a job was running and occupied a slot
- Files written by HTCondor are now written in binary mode on Windows
- HTCondor now uses the Pelican Platform for OSDF file transfers

* Mon Nov 20 2023 Tim Theisen <tim@cs.wisc.edu> - 23.0.2-1
- Fix bug where OIDC login information was missing when submitting jobs
- Improved sandbox and ssh-agent clean up for batch grid universe jobs
- Fix bug where daemons with a private network address couldn't communicate
- Fix cgroup v2 memory enforcement for custom configurations
- Add DISABLE_SWAP_FOR_JOB support on cgroup v2 systems
- Fix log rotation for OAuth and Vault credmon daemons

* Thu Nov 16 2023 Tim Theisen <tim@cs.wisc.edu> - 9.0.20-1
- Other authentication methods are tried if mapping fails using SSL

* Tue Oct 31 2023 Tim Theisen <tim@cs.wisc.edu> - 23.1.0-1
- Enhanced filtering with 'condor_watch_q'
- Can specify alternate ssh port with 'condor_remote_cluster'
- Performance improvement for the 'condor_schedd' and other daemons
- Jobs running on cgroup v2 systems can subdivide their cgroup
- The curl plugin can now find CA certificates via an environment variable

* Tue Oct 31 2023 Tim Theisen <tim@cs.wisc.edu> - 23.0.1-1
- Fix 10.6.0 bug that broke PID namespaces
- Fix bug where execution times for ARC CE jobs were 60 times too large
- Fix bug where a failed 'Service' node would crash DAGMan
- Condor-C and Job Router jobs now get resources provisioned updates

* Fri Sep 29 2023 Tim Theisen <tim@cs.wisc.edu> - 23.0.0-1
- Absent slot configuration, execution points will use a partitionable slot
- Linux cgroups enforce maximum memory utilization by default
- Can now define DAGMan save points to be able to rerun DAGs from there
- Much better control over environment variables when using DAGMan
- Administrators can enable and disable job submission for a specific user
- Can set a minimum number of CPUs allocated to a user
- condor_status -gpus shows nodes with GPUs and the GPU properties
- condor_status -compact shows a row for each slot type
- Container images may now be transferred via a file transfer plugin
- Support for Enterprise Linux 9, Amazon Linux 2023, and Debian 12
- Can write job information in AP history file for every execution attempt
- Can run defrag daemons with different policies on distinct sets of nodes
- Add condor_test_token tool to generate a short lived SciToken for testing
- The job’s executable is no longer renamed to ‘condor_exec.exe’

* Thu Sep 28 2023 Tim Theisen <tim@cs.wisc.edu> - 10.9.0-1
- The condor_upgrade_check script now provides guidance on updating to 23.0
- The htchirp Python binding now properly locates the chirp configuration
- Fix bug that prevented deletion of HTCondor passwords on Windows

* Thu Sep 28 2023 Tim Theisen <tim@cs.wisc.edu> - 10.0.9-1
- The condor_upgrade_check script now provides guidance on updating to 23.0
- The htchirp Python binding now properly locates the chirp configuration
- Fix bug that prevented deletion of HTCondor passwords on Windows

* Thu Sep 14 2023 Tim Theisen <tim@cs.wisc.edu> - 10.8.0-1
- Fold the classads, blahp, and procd RPMs into the main condor RPM
- Align the Debian packages and package names with the RPM packaging
- On Linux, the default configuration enforces memory limits with cgroups
- condor_status -gpus shows nodes with GPUs and the GPU properties
- condor_status -compact shows a row for each slot type
- New ENV command controls which environment variables are present in DAGMan

* Thu Sep 14 2023 Tim Theisen <tim@cs.wisc.edu> - 10.0.8-1
- Avoid kernel panic on some Enterprise Linux 8 systems
- Fix bug where early termination of service nodes could crash DAGMan
- Limit email about long file transfer queue to once daily
- Various fixes to condor_adstash

* Wed Aug 09 2023 Tim Theisen <tim@cs.wisc.edu> - 10.7.1-1
- Fix performance problem detecting futile nodes in a large and bushy DAG

* Mon Jul 31 2023 Tim Theisen <tim@cs.wisc.edu> - 10.7.0-1
- Support for Debian 12 (Bookworm)
- Can run defrag daemons with different policies on distinct sets of nodes
- Added want_io_proxy submit command
- Apptainer is now included in the HTCondor tarballs
- Fix 10.5.0 bug where reported CPU time is very low when using cgroups v1
- Fix 10.5.0 bug where .job.ad and .machine.ad were missing for local jobs

* Tue Jul 25 2023 Tim Theisen <tim@cs.wisc.edu> - 10.0.7-1
- Fixed bug where held condor cron jobs would never run when released
- Improved daemon IDTOKENS logging to make useful messages more prominent
- Remove limit on certificate chain length in SSL authentication
- condor_config_val -summary now works with a remote configuration query
- Prints detailed message when condor_remote_cluster fails to fetch a URL
- Improvements to condor_preen

* Fri Jun 30 2023 Tim Theisen <tim@cs.wisc.edu> - 9.0.19-1
- Remove limit on certificate chain length in SSL authentication

* Thu Jun 29 2023 Tim Theisen <tim@cs.wisc.edu> - 10.6.0-1
- Administrators can enable and disable job submission for a specific user
- Work around memory leak in libcurl on EL7 when using the ARC-CE GAHP
- Container images may now be transferred via a file transfer plugin
- Add ClassAd stringlist subset match function
- Add submit file macro '$(JobId)' which expands to full ID of the job
- The job's executable is no longer renamed to 'condor_exec.exe'

* Thu Jun 22 2023 Tim Theisen <tim@cs.wisc.edu> - 10.0.6-1
- In SSL Authentication, use the identity instead of the X.509 proxy subject
- Can use environment variable to locate the client's SSL X.509 credential
- ClassAd aggregate functions now tolerate undefined values
- Fix Python binding bug where accounting ads were omitted from the result
- The Python bindings now properly report the HTCondor version
- remote_initial_dir works when submitting a grid batch job remotely via ssh
- Add a ClassAd stringlist subset match function

* Thu Jun 22 2023 Tim Theisen <tim@cs.wisc.edu> - 9.0.18-1
- Can configure clients to present an X.509 proxy during SSL authentication
- Provides script to assist updating from HTCondor version 9 to version 10

* Fri Jun 09 2023 Tim Theisen <tim@cs.wisc.edu> - 10.0.5-1
- Rename upgrade9to10checks.py script to condor_upgrade_check
- Fix spurious warning from condor_upgrade_check about regexes with spaces

* Tue Jun 06 2023 Tim Theisen <tim@cs.wisc.edu> - 10.5.1-1
- Fix issue with grid batch jobs interacting with older Slurm versions

* Mon Jun 05 2023 Tim Theisen <tim@cs.wisc.edu> - 10.5.0-1
- Can now define DAGMan save points to be able to rerun DAGs from there
- Expand default list of environment variables passed to the DAGMan manager
- Administrators can prevent users using "getenv = true" in submit files
- Improved throughput when submitting a large number of ARC-CE jobs
- Execute events contain the slot name, sandbox path, resource quantities
- Can add attributes of the execution point to be recorded in the user log
- Enhanced condor_transform_ads tool to ease offline job transform testing
- Fixed a bug where memory limits over 2 GiB might not be correctly enforced

* Tue May 30 2023 Tim Theisen <tim@cs.wisc.edu> - 10.0.4-1
- Provides script to assist updating from HTCondor version 9 to version 10
- Fixes a bug where rarely an output file would not be transferred back
- Fixes counting of submitted jobs, so MAX_JOBS_SUBMITTED works correctly
- Fixes SSL Authentication failure when PRIVATE_NETWORK_NAME was set
- Fixes rare crash when SSL or SCITOKENS authentication was attempted
- Can allow client to present an X.509 proxy during SSL authentication
- Fixes issue where a users jobs were ignored by the HTCondor-CE on restart
- Fixes issues where some events that HTCondor-CE depends on were missing

* Tue May 30 2023 Tim Theisen <tim@cs.wisc.edu> - 9.0.17-3
- Improved upgrade9to10checks.py script

* Tue May 09 2023 Tim Theisen <tim@cs.wisc.edu> - 9.0.17-2
- Add upgrade9to10checks.py script

* Tue May 09 2023 Tim Theisen <tim@cs.wisc.edu> - 10.4.3-1
- Fix bug than could cause the collector audit plugin to crash

* Tue May 02 2023 Tim Theisen <tim@cs.wisc.edu> - 10.4.2-1
- Fix bug where remote submission of batch grid universe jobs fail
- Fix bug where HTCondor-CE fails to handle jobs after HTCondor restarts

* Wed Apr 12 2023 Tim Theisen <tim@cs.wisc.edu> - 10.4.1-1
- Preliminary support for Ubuntu 20.04 (Focal Fossa) on PowerPC (ppc64el)

* Thu Apr 06 2023 Tim Theisen <tim@cs.wisc.edu> - 10.4.0-1
- DAGMan no longer carries the entire environment into the DAGMan job
- Allows EGI CheckIn tokens to be used the with SciTokens authentication

* Thu Apr 06 2023 Tim Theisen <tim@cs.wisc.edu> - 10.0.3-1
- GPU metrics continues to be reported after the startd is reconfigured
- Fixed issue where GPU metrics could be wildly over-reported
- Fixed issue that kept jobs from running when installed on Debian or Ubuntu
- Fixed DAGMan problem when retrying a proc failure in a multi-proc node

* Tue Mar 07 2023 Tim Theisen <tim@cs.wisc.edu> - 10.3.1-1
- Execution points now advertise if an sshd is available for ssh to job

* Mon Mar 06 2023 Tim Theisen <tim@cs.wisc.edu> - 10.3.0-1
- Now evicts OOM killed jobs when they are under their requested memory
- HTCondor glideins can now use cgroups if one has been prepared
- Can write job information in an AP history file for each execution attempt
- Can now specify a lifetime for condor_gangliad metrics
- The condor_schedd now advertises a count of unmaterialized jobs

* Thu Mar 02 2023 John Knoeller <johnkn@cs.wisc.edu> - 10.0.2-1
- HTCondor can optionally create intermediate directories for output files
- Improved condor_schedd scalability when a user runs more than 1,000 jobs
- Fix issue where condor_ssh_to_job fails if the user is not in /etc/passwd
- The Python Schedd.query() now returns the ServerTime attribute for Fifemon
- VM Universe jobs pass through the host CPU model to support newer kernels
- HTCondor Python wheel is now available for Python 3.11
- Fix issue that prevented HTCondor installation on Ubuntu 18.04

* Tue Feb 28 2023 Tim Theisen <tim@cs.wisc.edu> - 10.2.5-1
- Fix counting of unmaterialized jobs in the condor_schedd

* Fri Feb 24 2023 Tim Theisen <tim@cs.wisc.edu> - 10.2.4-1
- Improve counting of unmaterialized jobs in the condor_schedd

* Tue Feb 21 2023 Tim Theisen <tim@cs.wisc.edu> - 10.2.3-1
- Add a count of unmaterialized jobs to condor_schedd statistics

* Tue Feb 07 2023 Tim Theisen <tim@cs.wisc.edu> - 10.2.2-1
- Fixed bugs with configuration knob SINGULARITY_USE_PID_NAMESPACES

* Tue Jan 24 2023 Tim Theisen <tim@cs.wisc.edu> - 10.2.1-1
- Improved condor_schedd scalability when a user runs more than 1,000 jobs
- Fix issue where condor_ssh_to_job fails if the user is not in /etc/passwd
- The Python Schedd.query() now returns the ServerTime attribute
- Fixed issue that prevented HTCondor installation on Ubuntu 18.04

* Thu Jan 05 2023 Tim Theisen <tim@cs.wisc.edu> - 10.2.0-1
- Preliminary support for Enterprise Linux 9
- Preliminary support for cgroups v2
- Can now set minimum floor for number of CPUs that a submitter gets
- Improved validity testing of Singularity/Apptainer runtinme
- Improvements to jobs hooks, including new PREPARE_JOB_BEFORE_TRANSFER hook
- OpenCL jobs now work inside Singularity, if OpenCL drivers are on the host

* Thu Jan 05 2023 Tim Theisen <tim@cs.wisc.edu> - 10.0.1-1
- Add Ubuntu 22.04 (Jammy Jellyfish) support
- Add file transfer plugin that supports stash:// and osdf:// URLs
- Fix bug where cgroup memory limits were not enforced on Debian and Ubuntu
- Fix bug where forcibly removing DAG jobs could crash the condor_schedd
- Fix bug where Docker repository images cannot be run under Singularity
- Fix issue where blahp scripts were missing on Debian and Ubuntu platforms
- Fix bug where curl file transfer plugins would fail on Enterprise Linux 8

* Tue Nov 22 2022 Tim Theisen <tim@cs.wisc.edu> - 10.1.3-1
- Improvements to jobs hooks, including new PREPARE_JOB_BEFORE_TRANSFER hook

* Tue Nov 15 2022 Tim Theisen <tim@cs.wisc.edu> - 10.1.2-1
- OpenCL jobs now work inside Singularity, if OpenCL drivers are on the host

* Thu Nov 10 2022 Tim Theisen <tim@cs.wisc.edu> - 10.1.1-1
- Improvements to job hooks and the ability to save stderr from a job hook
- Fix bug where Apptainer only systems couldn't run with Docker style images

* Thu Nov 10 2022 Tim Theisen <tim@cs.wisc.edu> - 10.1.0-1
- Release HTCondor 10.0.0 bug fixes into 10.1.0

* Thu Nov 10 2022 Tim Theisen <tim@cs.wisc.edu> - 10.0.0-1
- Users can prevent runaway jobs by specifying an allowed duration
- Able to extend submit commands and create job submit templates
- Initial implementation of htcondor <noun> <verb> command line interface
- Initial implementation of Job Sets in the htcondor CLI tool
- Add Container Universe
- Support for heterogeneous GPUs
- Improved File transfer error reporting
- GSI Authentication method has been removed
- HTCondor now utilizes ARC-CE's REST interface
- Support for ARM and PowerPC for Enterprise Linux 8
- For IDTOKENS, signing key not required on every execution point
- Trust on first use ability for SSL connections
- Improvements against replay attacks

* Wed Oct 05 2022 Tim Theisen <tim@cs.wisc.edu> - 9.12.0-1
- Provide a mechanism to bootstrap secure authentication within a pool
- Add the ability to define submit templates
- Administrators can now extend the help offered by condor_submit
- Add DAGMan ClassAd attributes to record more information about jobs
- On Linux, advertise the x86_64 micro-architecture in a slot attribute
- Added -drain option to condor_off and condor_restart
- Administrators can now set the shared memory size for Docker jobs
- Multiple improvements to condor_adstash
- HAD daemons now use SHA-256 checksums by default

* Thu Sep 29 2022 Tim Theisen <tim@cs.wisc.edu> - 9.0.17-1
- Fix file descriptor leak when schedd fails to launch scheduler jobs
- Fix failure to forward batch grid universe job's refreshed X.509 proxy
- Fix DAGMan failure when the DONE keyword appeared in the JOB line
- Fix HTCondor's handling of extremely large UIDs on Linux
- Fix bug where OAUTH tokens lose their scope and audience upon refresh
- Support for Apptainer in addition to Singularity

* Tue Sep 13 2022 Tim Theisen <tim@cs.wisc.edu> - 9.11.2-1
- In 9.11.0, STARTD_NOCLAIM_SHUTDOWN restarted instead. Now, it shuts down.

* Tue Sep 06 2022 Tim Theisen <tim@cs.wisc.edu> - 9.11.1-1
- File transfer errors are identified as occurring during input or output

* Thu Aug 25 2022 Tim Theisen <tim@cs.wisc.edu> - 9.11.0-1
- Modified GPU attributes to support the new 'require_gpus' submit command
- Add (PREEMPT|HOLD)_IF_DISK_EXCEEDED configuration templates
- ADVERTISE authorization levels now also provide READ authorization
- Periodic release expressions no longer apply to manually held jobs
- If a #! interpreter doesn't exist, a proper hold and log message appears
- Can now set the Singularity target directory with 'container_target_dir'
- If SciToken and X.509 available, uses SciToken for arc job authentication

* Tue Aug 16 2022 Tim Theisen <tim@cs.wisc.edu> - 9.0.16-1
- Singularity now mounts /tmp and /var/tmp under the scratch directory
- Fix bug where Singularity jobs go on hold at the first checkpoint
- Fix bug where gridmanager deletes the X.509 proxy file instead of the copy
- Fix file descriptor leak when using SciTokens for authentication

* Thu Jul 21 2022 Tim Theisen <tim@cs.wisc.edu> - 9.0.15-1
- Report resources provisioned by the Slurm batch scheduler when available

* Mon Jul 18 2022 Tim Theisen <tim@cs.wisc.edu> - 9.10.1-1
- ActivationSetupDuration is now correct for jobs that checkpoint

* Thu Jul 14 2022 Tim Theisen <tim@cs.wisc.edu> - 9.10.0-1
- With collector administrator access, can manage all HTCondor pool daemons
- SciTokens can now be used for authentication with ARC CE servers
- Preliminary support for ARM and POWER RC on AlmaLinux 8
- Prevent negative values when using huge files with a file transfer plugin

* Tue Jul 12 2022 Tim Theisen <tim@cs.wisc.edu> - 9.0.14-1
- SciToken mapping failures are now recorded in the daemon logs
- Fix bug that stopped file transfers when output and error are the same
- Ensure that the Python bindings version matches the installed HTCondor
- $(OPSYSANDVER) now expand properly in job transforms
- Fix bug where context managed Python htcondor.SecMan sessions would crash
- Fix bug where remote CPU times would rarely be set to zero

* Tue Jun 14 2022 Tim Theisen <tim@cs.wisc.edu> - 9.9.1-1
- Fix bug where jobs would not match when using a child collector

* Tue May 31 2022 Tim Theisen <tim@cs.wisc.edu> - 9.9.0-1
- A new authentication method for remote HTCondor administration
- Several changes to improve the security of connections
- Fix issue where DAGMan direct submission failed when using Kerberos
- The submission method is now recorded in the job ClassAd
- Singularity jobs can now pull from Docker style repositories
- The OWNER authorization level has been folded into the ADMINISTRATOR level

* Thu May 26 2022 Tim Theisen <tim@cs.wisc.edu> - 9.0.13-1
- Schedd and startd cron jobs can now log output upon non-zero exit
- condor_config_val now produces correct syntax for multi-line values
- The condor_run tool now reports submit errors and warnings to the terminal
- Fix issue where Kerberos authentication would fail within DAGMan
- Fix HTCondor startup failure with certain complex network configurations

* Mon Apr 25 2022 Tim Theisen <tim@cs.wisc.edu> - 9.8.1-1
- Fix HTCondor startup failure with certain complex network configurations

* Thu Apr 21 2022 Tim Theisen <tim@cs.wisc.edu> - 9.8.0-1
- Support for Heterogeneous GPUs, some configuration required
- Allow HTCondor to utilize grid sites requiring two-factor authentication
- Technology preview: bring your own resources from (some) NSF HPC clusters

* Tue Apr 19 2022 Tim Theisen <tim@cs.wisc.edu> - 9.0.12-1
- Fix bug in parallel universe that could cause the schedd to crash
- Fix rare crash where a daemon tries to use a discarded security session

* Tue Apr 05 2022 Tim Theisen <tim@cs.wisc.edu> - 9.7.1-1
- Fix recent bug where jobs may go on hold without a hold reason or code

* Tue Mar 15 2022 Tim Theisen <tim@cs.wisc.edu> - 9.7.0-1
- Support environment variables, other application elements in ARC REST jobs
- Container universe supports Singularity jobs with hard-coded command
- DAGMan submits jobs directly (does not shell out to condor_submit)
- Meaningful error message and sub-code for file transfer failures
- Add file transfer statistics for file transfer plugins
- Add named list policy knobs for SYSTEM_PERIODIC_ policies

* Tue Mar 15 2022 Tim Theisen <tim@cs.wisc.edu> - 9.0.11-1
- The Job Router can now create an IDTOKEN for use by the job
- Fix bug where a self-checkpointing job may erroneously be held
- Fix bug where the Job Router could erroneously substitute a default value
- Fix bug where a file transfer error may identify the wrong file
- Fix bug where condor_ssh_to_job may fail to connect

* Tue Mar 15 2022 Tim Theisen <tim@cs.wisc.edu> - 8.8.17-1
- Fixed a memory leak in the Job Router

* Tue Mar 15 2022 Tim Theisen <tim@cs.wisc.edu> - 9.6.0-1
- Fixes for security issues
- https://htcondor.org/security/vulnerabilities/HTCONDOR-2022-0001.html
- https://htcondor.org/security/vulnerabilities/HTCONDOR-2022-0002.html
- https://htcondor.org/security/vulnerabilities/HTCONDOR-2022-0003.html

* Tue Mar 15 2022 Tim Theisen <tim@cs.wisc.edu> - 9.0.10-1
- Fixes for security issues
- https://htcondor.org/security/vulnerabilities/HTCONDOR-2022-0001.html
- https://htcondor.org/security/vulnerabilities/HTCONDOR-2022-0002.html
- https://htcondor.org/security/vulnerabilities/HTCONDOR-2022-0003.html

* Tue Mar 15 2022 Tim Theisen <tim@cs.wisc.edu> - 8.8.16-1
- Fix for security issue
- https://htcondor.org/security/vulnerabilities/HTCONDOR-2022-0003.html

* Tue Feb 08 2022 Tim Theisen <tim@cs.wisc.edu> - 9.5.4-1
- The access point more robustly detects execution points that disappear
- The condor_procd will now function if /proc is mounted with hidepid=2

* Tue Feb 01 2022 Tim Theisen <tim@cs.wisc.edu> - 9.5.3-1
- Fix daemon crash where one of multiple collectors is not in DNS
- Fix bug where initial schedd registration was rarely delayed by an hour
- Can set CCB_TIMEOUT and choose to not start up if CCB address unavailable

* Tue Jan 25 2022 Tim Theisen <tim@cs.wisc.edu> - 9.5.2-1
- Fix bug where job may not go on hold when exceeding allowed_job_duration
- Fix bug where the condor_shadow could run indefinitely
- Fix bug where condor_ssh_to_job may fail to connect
- Fix bug where a file transfer error may identify the wrong file

* Tue Jan 18 2022 Tim Theisen <tim@cs.wisc.edu> - 9.5.1-1
- Fix bug where a self-checkpointing job may erroneously be held

* Thu Jan 13 2022 Tim Theisen <tim@cs.wisc.edu> - 9.5.0-1
- Initial implementation of Container Universe
- HTCondor will automatically detect container type and where it can run
- The blahp is no longer separate, it is now an integral part of HTCondor
- Docker Universe jobs can now self-checkpoint
- Added Debian 11 (bullseye) as a supported platform
- Since CentOS 8 has reached end of life, we build and test on Rocky Linux 8

* Thu Jan 13 2022 Tim Theisen <tim@cs.wisc.edu> - 9.0.9-1
- Added Debian 11 (bullseye) as a supported platform
- Since CentOS 8 has reached end of life, we build and test on Rocky Linux 8
- The OAUTH credmon is now packaged for Enterprise Linux 8

* Tue Dec 21 2021 Tim Theisen <tim@cs.wisc.edu> - 9.4.1-1
- Add the ability to track slot activation metrics
- Fix bug where a file transfer plugin failure code may not be reported

* Thu Dec 02 2021 Tim Theisen <tim@cs.wisc.edu> - 9.4.0-1
- Initial implementation of Job Sets in the htcondor CLI tool
- The access point administrator can add keywords to the submit language
- Add submit commands that limit job run time
- Fix bug where self check-pointing jobs may be erroneously held

* Thu Dec 02 2021 Tim Theisen <tim@cs.wisc.edu> - 9.0.8-1
- Fix bug where huge values of ImageSize and others would end up negative
- Fix bug in how MAX_JOBS_PER_OWNER applied to late materialization jobs
- Fix bug where the schedd could choose a slot with insufficient disk space
- Fix crash in ClassAd substr() function when the offset is out of range
- Fix bug in Kerberos code that can crash on macOS and could leak memory
- Fix bug where a job is ignored for 20 minutes if the startd claim fails

* Tue Nov 30 2021 Tim Theisen <tim@cs.wisc.edu> - 9.3.2-1
- Add allowed_execute_duration condor_submit command to cap job run time
- Fix bug where self check-pointing jobs may be erroneously held

* Tue Nov 09 2021 Tim Theisen <tim@cs.wisc.edu> - 9.3.1-1
- Add allowed_job_duration condor_submit command to cap job run time

* Wed Nov 03 2021 Tim Theisen <tim@cs.wisc.edu> - 9.3.0-1
- Discontinue support for Globus GSI
- Discontinue support for grid type 'nordugrid', use 'arc' instead
- MacOS version strings now include the major version number (10 or 11)
- File transfer plugin sample code to aid in developing new plugins
- Add generic knob to set the slot user for all slots

* Tue Nov 02 2021 Tim Theisen <tim@cs.wisc.edu> - 9.0.7-1
- Fix bug where condor_gpu_discovery could crash with older CUDA libraries
- Fix bug where condor_watch_q would fail on machines with older kernels
- condor_watch_q no longer has a limit on the number of job event log files
- Fix bug where a startd could crash claiming a slot with p-slot preemption
- Fix bug where a job start would not be recorded when a shadow reconnects

* Thu Sep 23 2021 Tim Theisen <tim@cs.wisc.edu> - 9.2.0-1
- Add SERVICE node that runs alongside the DAG for the duration of the DAG
- Fix problem where proxy delegation to older HTCondor versions failed
- Jobs are now re-run if the execute directory unexpectedly disappears
- HTCondor counts the number of files transfered at the submit node
- Fix a bug that caused jobs to fail when using newer Singularity versions

* Thu Sep 23 2021 Tim Theisen <tim@cs.wisc.edu> - 9.0.6-1
- CUDA_VISIBLE_DEVICES can now contain GPU-<uuid> formatted values
- Fixed a bug that caused jobs to fail when using newer Singularity versions
- Fixed a bug in the Windows MSI installer for the latest Windows 10 version
- Fixed bugs relating to the transfer of standard out and error logs
- MacOS 11.x now reports as 10.16.x (which is better than reporting x.0)

* Thu Aug 19 2021 Tim Theisen <tim@cs.wisc.edu> - 9.1.3-1
- Globus GSI is no longer needed for X.509 proxy delegation
- Globus GSI authentication is disabled by default
- The job ad now contains a history of job holds and hold reasons
- If a user job policy expression evaluates to undefined, it is ignored

* Wed Aug 18 2021 Tim Theisen <tim@cs.wisc.edu> - 9.0.5-1
- Other authentication methods are tried if mapping fails using SciTokens
- Fix rare crashes from successful condor_submit, which caused DAGMan issues
- Fix bug where ExitCode attribute would be suppressed when OnExitHold fired
- condor_who now suppresses spurious warnings coming from netstat
- The online manual now has detailed instructions for installing on MacOS
- Fix bug where misconfigured MIG devices confused condor_gpu_discovery
- The transfer_checkpoint_file list may now include input files

* Thu Jul 29 2021 Tim Theisen <tim@cs.wisc.edu> - 9.1.2-1
- Fixes for security issues
- https://htcondor.org/security/vulnerabilities/HTCONDOR-2021-0003.html
- https://htcondor.org/security/vulnerabilities/HTCONDOR-2021-0004.html

* Thu Jul 29 2021 Tim Theisen <tim@cs.wisc.edu> - 9.0.4-1
- Fixes for security issues
- https://htcondor.org/security/vulnerabilities/HTCONDOR-2021-0003.html
- https://htcondor.org/security/vulnerabilities/HTCONDOR-2021-0004.html

* Thu Jul 29 2021 Tim Theisen <tim@cs.wisc.edu> - 8.8.15-1
- Fix for security issue
- https://htcondor.org/security/vulnerabilities/HTCONDOR-2021-0003.html

* Tue Jul 27 2021 Tim Theisen <tim@cs.wisc.edu> - 9.1.1-1
- Fixes for security issues
- https://htcondor.org/security/vulnerabilities/HTCONDOR-2021-0003.html
- https://htcondor.org/security/vulnerabilities/HTCONDOR-2021-0004.html

* Tue Jul 27 2021 Tim Theisen <tim@cs.wisc.edu> - 9.0.3-1
- Fixes for security issues
- https://htcondor.org/security/vulnerabilities/HTCONDOR-2021-0003.html
- https://htcondor.org/security/vulnerabilities/HTCONDOR-2021-0004.html

* Tue Jul 27 2021 Tim Theisen <tim@cs.wisc.edu> - 8.8.14-1
- Fix for security issue
- https://htcondor.org/security/vulnerabilities/HTCONDOR-2021-0003.html

* Thu Jul 08 2021 Tim Theisen <tim@cs.wisc.edu> - 9.0.2-1
- HTCondor can be set up to use only FIPS 140-2 approved security functions
- If the Singularity test fails, the job goes idle rather than getting held
- Can divide GPU memory, when making multiple GPU entries for a single GPU
- Startd and Schedd cron job maximum line length increased to 64k bytes
- Added first class submit keywords for SciTokens
- Fixed MUNGE authentication
- Fixed Windows installer to work when the install location isn't C:\Condor

* Thu May 20 2021 Tim Theisen <tim@cs.wisc.edu> - 9.1.0-1
- Support for submitting to ARC-CE via the REST interface
- DAGMan can put failed jobs on hold (user can correct problems and release)
- Can run gdb and ptrace within Docker containers
- A small Docker test job is run on the execute node to verify functionality
- The number of instructions executed is reported in the job Ad on Linux

* Mon May 17 2021 Tim Theisen <tim@cs.wisc.edu> - 9.0.1-1
- Fix problem where X.509 proxy refresh kills job when using AES encryption
- Fix problem when jobs require a different machine after a failure
- Fix problem where a job matched a machine it can't use, delaying job start
- Fix exit code and retry checking when a job exits because of a signal
- Fix a memory leak in the job router when a job is removed via job policy
- Fixed the back-end support for the 'bosco_cluster --add' command
- An updated Windows installer that supports IDTOKEN authentication

* Wed Apr 14 2021 Tim Theisen <tim@cs.wisc.edu> - 9.0.0-1
- Absent any configuration, HTCondor denies authorization to all users
- AES encryption is used for all communication and file transfers by default
- New IDTOKEN authentication method enables fine-grained authorization
- IDTOKEN authentication method is designed to replace GSI
- Improved support for GPUs, including machines with multiple GPUs
- New condor_watch_q tool that efficiently provides live job status updates
- Many improvements to the Python bindings
- New Python bindings for DAGMan and chirp
- Improved file transfer plugins supporting uploads and authentication
- File transfer times are now recorded in the job log
- Added support for jobs that need to acquire and use OAUTH tokens
- Many memory footprint and performance improvements in DAGMan
- Submitter ceilings can limit the number of jobs per user in a pool

* Tue Mar 30 2021 Tim Theisen <tim@cs.wisc.edu> - 8.9.13-1
- Host based security is no longer the default security model
- Hardware accelerated integrity and AES encryption used by default
- Normally, AES encryption is used for all communication and file transfers
- Fallback to Triple-DES or Blowfish when interoperating with older versions
- Simplified and automated new HTCondor installations
- HTCondor now detects instances of multi-instance GPUs
- Fixed memory leaks (collector updates in 8.9 could leak a few MB per day)
- Many other enhancements and bug fixes, see version history for details

* Thu Mar 25 2021 Tim Theisen <tim@cs.wisc.edu> - 8.9.12-1
- Withdrawn due to compatibility issues with prior releases

* Tue Mar 23 2021 Tim Theisen <tim@cs.wisc.edu> - 8.8.13-1
- condor_ssh_to_job now maps CR and NL to work with editors like nano
- Improved the performance of data transfer in condor_ssh_to_job
- HA replication now accepts SHA-2 checksums to prepare for MD5 removal
- Submission to NorduGrid ARC CE works with newer ARC CE versions
- Fixed condor_annex crashes on platforms with newer compilers
- Fixed "use feature: GPUsMonitor" to locate the monitor binary on Windows
- Fixed a bug that prevented using the '@' character in an event log path

* Wed Jan 27 2021 Tim Theisen <tim@cs.wisc.edu> - 8.9.11-1
- This release of HTCondor fixes security-related bugs described at
- https://htcondor.org/security/vulnerabilities/HTCONDOR-2021-0001.html
- https://htcondor.org/security/vulnerabilities/HTCONDOR-2021-0002.html

* Tue Nov 24 2020 Tim Theisen <tim@cs.wisc.edu> - 8.9.10-1
- Fix bug where negotiator stopped making matches when group quotas are used
- Support OAuth, SciTokens, and Kerberos credentials in local universe jobs
- The Python schedd.submit method now takes a Submit object
- DAGMan can now optionally run a script when a job goes on hold
- DAGMan now provides a method for inline jobs to share submit descriptions
- Can now add arbitrary tags to condor annex instances
- Runs the "singularity test" before running the a singularity job

* Mon Nov 23 2020 Tim Theisen <tim@cs.wisc.edu> - 8.8.12-1
- Added a family of version comparison functions to ClassAds
- Increased default Globus proxy key length to meet current NIST guidance

* Mon Oct 26 2020 Tim Theisen <tim@cs.wisc.edu> - 8.9.9-1
- The RPM packages requires globus, munge, scitokens, and voms from EPEL
- Improved cgroup memory policy settings that set both hard and soft limit
- Cgroup memory usage reporting no longer includes the kernel buffer cache
- Numerous Python binding improvements, see version history
- Can create a manifest of files on the execute node at job start and finish
- Added provisioner nodes to DAGMan, allowing users to provision resources
- DAGMan can now produce .dot graphs without running the workflow

* Wed Oct 21 2020 Tim Theisen <tim@cs.wisc.edu> - 8.8.11-1
- HTCondor now properly tracks usage over vanilla universe checkpoints
- New ClassAd equality and inequality operators in the Python bindings
- Fixed a bug where removing in-use routes could crash the job router
- Fixed a bug where condor_chirp would abort after success on Windows
- Fixed a bug where using MACHINE_RESOURCE_NAMES could crash the startd
- Improved condor c-gahp to prioritize commands over file transfers
- Fixed a rare crash in the schedd when running many local universe jobs
- With GSI, avoid unnecessary reverse DNS lookup when HOST_ALIAS is set
- Fix a bug that could cause grid universe jobs to fail upon proxy refresh

* Thu Aug 06 2020 Tim Theisen <tim@cs.wisc.edu> - 8.9.8-1
- Added htcondor.dags and htcondor.htchirp to the HTCondor Python bindings
- New condor_watch_q tool that efficiently provides live job status updates
- Added support for marking a GPU offline while other jobs continue
- The condor_master command does not return until it is fully started
- Deprecated several Python interfaces in the Python bindings

* Thu Aug 06 2020 Tim Theisen <tim@cs.wisc.edu> - 8.8.10-1
- condor_qedit can no longer be used to disrupt the condor_schedd
- Fixed a bug where the SHARED_PORT_PORT configuration setting was ignored
- Ubuntu 20.04 and Amazon Linux 2 are now supported
- In MacOSX, HTCondor now requires LibreSSL, available since MacOSX 10.13

* Wed May 20 2020 Tim Theisen <tim@cs.wisc.edu> - 8.9.7-1
- Multiple enhancements in the file transfer code
- Support for more regions in s3:// URLs
- Much more flexible job router language
- Jobs may now specify cuda_version to match equally-capable GPUs
- TOKENS are now called IDTOKENS to differentiate from SCITOKENS
- Added the ability to blacklist TOKENS via an expression
- Can simultaneously handle Kerberos and OAUTH credentials
- The getenv submit command now supports a blacklist and whitelist
- The startd supports a remote history query similar to the schedd
- condor_q -submitters now works with accounting groups
- Fixed a bug reading service account credentials for Google Compute Engine

* Thu May 07 2020 Tim Theisen <tim@cs.wisc.edu> - 8.8.9-1
- Proper tracking of maximum memory used by Docker universe jobs
- Fixed preempting a GPU slot for a GPU job when all GPUs are in use
- Fixed a Python crash when queue_item_data iterator raises an exception
- Fixed a bug where slot attribute overrides were ignored
- Calculates accounting group quota correctly when more than 1 CPU requested
- Updated HTCondor Annex to accommodate API change for AWS Spot Fleet
- Fixed a problem where HTCondor would not start on AWS Fargate
- Fixed where the collector could wait forever for a partial message
- Fixed streaming output to large files (>2Gb) when using the 32-bit shadow

* Mon Apr 06 2020 Tim Theisen <tim@cs.wisc.edu> - 8.9.6-1
- Fixes addressing CVE-2019-18823
- https://htcondor.org/security/vulnerabilities/HTCONDOR-2020-0001.html
- https://htcondor.org/security/vulnerabilities/HTCONDOR-2020-0002.html
- https://htcondor.org/security/vulnerabilities/HTCONDOR-2020-0003.html
- https://htcondor.org/security/vulnerabilities/HTCONDOR-2020-0004.html

* Mon Apr 06 2020 Tim Theisen <tim@cs.wisc.edu> - 8.8.8-1
- Fixes addressing CVE-2019-18823
- https://htcondor.org/security/vulnerabilities/HTCONDOR-2020-0001.html
- https://htcondor.org/security/vulnerabilities/HTCONDOR-2020-0002.html
- https://htcondor.org/security/vulnerabilities/HTCONDOR-2020-0003.html
- https://htcondor.org/security/vulnerabilities/HTCONDOR-2020-0004.html

* Thu Jan 02 2020 Tim Theisen <tim@cs.wisc.edu> - 8.9.5-1
- Added a new mode that skips jobs whose outputs are newer than their inputs
- Added command line tool to help debug ClassAd expressions
- Added port forwarding to Docker containers
- You may now change some DAGMan throttles while the DAG is running
- Added support for session tokens for pre-signed S3 URLs
- Improved the speed of the negotiator when custom resources are defined
- Fixed interactive submission of Docker jobs
- Fixed a bug where jobs wouldn't be killed when getting an OOM notification

* Thu Dec 26 2019 Tim Theisen <tim@cs.wisc.edu> - 8.8.7-1
- Updated condor_annex to work with upcoming AWS Lambda function changes
- Added the ability to specify the order that job routes are applied
- Fixed a bug that could cause remote condor submits to fail
- Fixed condor_wait to work when the job event log is on AFS
- Fixed RPM packaging to be able to install condor-all on CentOS 8
- Period ('.') is allowed again in DAGMan node names

* Tue Nov 19 2019 Tim Theisen <tim@cs.wisc.edu> - 8.9.4-1
- Amazon S3 file transfers using pre-signed URLs
- Further reductions in DAGMan memory usage
- Added -idle option to condor_q to display information about idle jobs
- Support for SciTokens authentication
- A tool, condor_evicted_files, to examine the SPOOL of an idle job

* Wed Nov 13 2019 Tim Theisen <tim@cs.wisc.edu> - 8.8.6-1
- Initial support for CentOS 8
- Fixed a memory leak in SSL authentication
- Fixed a bug where "condor_submit -spool" would only submit the first job
- Reduced encrypted file transfer CPU usage by a factor of six
- "condor_config_val -summary" displays changes from a default configuration
- Improved the ClassAd documentation, added many functions that were omitted

* Tue Sep 17 2019 Tim Theisen <tim@cs.wisc.edu> - 8.9.3-1
- TOKEN and SSL authentication methods are now enabled by default
- The job and global event logs use ISO 8601 formatted dates by default
- Added Google Drive multifile transfer plugin
- Added upload capability to Box multifile transfer plugin
- Added Python bindings to submit a DAG
- Python 'JobEventLog' can be pickled to facilitate intermittent readers
- 2x matchmaking speed for partitionable slots with simple START expressions
- Improved the performance of the condor_schedd under heavy load
- Reduced the memory footprint of condor_dagman
- Initial implementation to record the circumstances of a job's termination

* Thu Sep 05 2019 Tim Theisen <tim@cs.wisc.edu> - 8.8.5-1
- Fixed two performance problems on Windows
- Fixed Java universe on Debian and Ubuntu systems
- Added two knobs to improve performance on large scale pools
- Fixed a bug where requesting zero GPUs would require a machine with GPUs
- HTCondor can now recognize nVidia Volta and Turing GPUs

* Tue Jul 09 2019 Tim Theisen <tim@cs.wisc.edu> - 8.8.4-1
- Python 3 bindings - see version history for details (requires EPEL on EL7)
- Can configure DAGMan to dramatically reduce memory usage on some DAGs
- Improved scalability when using the python bindings to qedit jobs
- Fixed infrequent schedd crashes when removing scheduler universe jobs
- The condor_master creates run and lock directories when systemd doesn't
- The condor daemon obituary email now contains the last 200 lines of log

* Tue Jun 04 2019 Tim Theisen <tim@cs.wisc.edu> - 8.9.2-1
- The HTTP/HTTPS file transfer plugin will timeout and retry transfers
- A new multi-file box.com file transfer plugin to download files
- The manual has been moved to Read the Docs
- Configuration options for job-log time-stamps (UTC, ISO 8601, sub-second)
- Several improvements to SSL authentication
- New TOKEN authentication method enables fine-grained authorization control

* Wed May 22 2019 Tim Theisen <tim@cs.wisc.edu> - 8.8.3-1
- Fixed a bug where jobs were killed instead of peacefully shutting down
- Fixed a bug where a restarted schedd wouldn't connect to its running jobs
- Improved file transfer performance when sending multiple files
- Fix a bug that prevented interactive submit from working with Singularity
- Orphaned Docker containers are now cleaned up on execute nodes
- Restored a deprecated Python interface that is used to read the event log

* Wed Apr 17 2019 Tim Theisen <tim@cs.wisc.edu> - 8.9.1-1
- An efficient curl plugin that supports uploads and authentication tokens
- HTCondor automatically supports GPU jobs in Docker and Singularity
- File transfer times are now recorded in the user job log and the job ad

* Thu Apr 11 2019 Tim Theisen <tim@cs.wisc.edu> - 8.8.2-1
- Fixed problems with condor_ssh_to_job and Singularity jobs
- Fixed a problem that could cause condor_annex to crash
- Fixed a problem where the job queue would very rarely be corrupted
- condor_userprio can report concurrency limits again
- Fixed the GPU discovery and monitoring code to map GPUs in the same way
- Made the CHIRP_DELAYED_UPDATE_PREFIX configuration knob work again
- Fixed restarting HTCondor from the Service Control Manager on Windows
- Fixed a problem where local universe jobs could not use condor_submit
- Restored a deprecated Python interface that is used to read the event log
- Fixed a problem where condor_shadow reuse could confuse DAGMan

* Thu Feb 28 2019 Tim Theisen <tim@cs.wisc.edu> - 8.9.0-1
- Absent any configuration, HTCondor denies authorization to all users
- All HTCondor daemons under a condor_master share a security session
- Scheduler Universe jobs are prioritized by job priority

* Tue Feb 19 2019 Tim Theisen <tim@cs.wisc.edu> - 8.8.1-1
- Fixed excessive CPU consumption with GPU monitoring
- GPU monitoring is off by default; enable with "use feature: GPUsMonitor"
- HTCondor now works with the new CUDA version 10 libraries
- Fixed a bug where sometimes jobs would not start on a Windows execute node
- Fixed a bug that could cause DAGman to go into an infinite loop on exit
- The JobRouter doesn't forward the USER attribute between two UID Domains
- Made Collector.locateAll() more efficient in the Python bindings
- Improved efficiency of the negotiation code in the condor_schedd

* Thu Jan 03 2019 Tim Theisen <tim@cs.wisc.edu> - 8.8.0-1
- Automatically add AWS resources to your pool using HTCondor Annex
- The Python bindings now include submit functionality
- Added the ability to run a job immediately by replacing a running job
- A new minicondor package makes single node installations easy
- HTCondor now tracks and reports GPU utilization
- Several performance enhancements in the collector
- The grid universe can create and manage VM instances in Microsoft Azure
- The MUNGE security method is now supported on all Linux platforms

* Wed Oct 31 2018 Tim Theisen <tim@cs.wisc.edu> - 8.7.10-1
- Can now interactively submit Docker jobs
- The administrator can now add arguments to the Singularity command line
- The MUNGE security method is now supported on all Linux platforms
- The grid universe can create and manage VM instances in Microsoft Azure
- Added a single-node package to facilitate using a personal HTCondor

* Wed Oct 31 2018 Tim Theisen <tim@cs.wisc.edu> - 8.6.13-1
- Made the Python 'in' operator case-insensitive for ClassAd attributes
- Python bindings are now built for the Debian and Ubuntu platforms
- Fixed a memory leak in the Python bindings
- Fixed a bug where absolute paths failed for output/error files on Windows
- Fixed a bug using Condor-C to run Condor-C jobs
- Fixed a bug where Singularity could not be used if Docker was not present

* Wed Aug 01 2018 Tim Theisen <tim@cs.wisc.edu> - 8.7.9-1
- Support for Debian 9, Ubuntu 16, and Ubuntu 18
- Improved Python bindings to support the full range of submit functionality
- Allows VMs to shutdown when the job is being gracefully evicted
- Can now specify a host name alias (CNAME) for NETWORK_HOSTNAME
- Added the ability to run a job immediately by replacing a running job

* Wed Aug 01 2018 Tim Theisen <tim@cs.wisc.edu> - 8.6.12-1
- Support for Debian 9, Ubuntu 16, and Ubuntu 18
- Fixed a memory leak that occurred when SSL authentication fails
- Fixed a bug where invalid transform REQUIREMENTS caused a Job to match
- Fixed a bug to allow a queue super user to edit protected attributes
- Fixed a problem setting the job environment in the Singularity container
- Fixed several other minor problems

* Tue May 22 2018 Tim Theisen <tim@cs.wisc.edu> - 8.7.8-2
- Reinstate man pages
- Drop centos from dist tag in 32-bit Enterprise Linux 7 RPMs

* Thu May 10 2018 Tim Theisen <tim@cs.wisc.edu> - 8.7.8-1
- The condor annex can easily use multiple regions simultaneously
- HTCondor now uses CUDA_VISIBLE_DEVICES to tell which GPU devices to manage
- HTCondor now reports GPU memory utilization

* Thu May 10 2018 Tim Theisen <tim@cs.wisc.edu> - 8.6.11-1
- Can now do an interactive submit of a Singularity job
- Shared port daemon is more resilient when starved for TCP ports
- The Windows installer configures the environment for the Python bindings
- Fixed several other minor problems

* Tue Mar 13 2018 Tim Theisen <tim@cs.wisc.edu> - 8.7.7-1
- condor_ssh_to_job now works with Docker Universe jobs
- A 32-bit condor_shadow is available for Enterprise Linux 7 systems
- Tracks and reports custom resources, e.g. GPUs, in the job ad and user log
- condor_q -unmatchable reports jobs that will not match any slots
- Several updates to the parallel universe
- Spaces are now allowed in input, output, and error paths in submit files
- In DAG files, spaces are now allowed in submit file paths

* Tue Mar 13 2018 Tim Theisen <tim@cs.wisc.edu> - 8.6.10-1
- Fixed a problem where condor_preen would crash on an active submit node
- Improved systemd configuration to clean up processes if the master crashes
- Fixed several other minor problems

* Thu Jan 04 2018 Tim Theisen <tim@cs.wisc.edu> - 8.7.6-1
- Machines won't enter "Owner" state unless using the Desktop policy
- One can use SCHEDD and JOB instead of MY and TARGET in SUBMIT_REQUIREMENTS
- HTCondor now reports all submit warnings, not just the first one
- The HTCondor Python bindings in pip are now built from the release branch

* Thu Jan 04 2018 Tim Theisen <tim@cs.wisc.edu> - 8.6.9-1
- Fixed a bug where some Accounting Groups could get too much surplus quota
- Fixed a Python binding bug where some queries could corrupt memory
- Fixed a problem where preen could block the schedd for a long time
- Fixed a bug in Windows where the job sandbox would not be cleaned up
- Fixed problems with the interaction between the master and systemd
- Fixed a bug where MAX_JOBS_SUBMITTED could be permanently reduced
- Fixed problems with very large disk requests

* Tue Nov 14 2017 Tim Theisen <tim@cs.wisc.edu> - 8.7.5-1
- Fixed an issue validating VOMS proxies

* Tue Nov 14 2017 Tim Theisen <tim@cs.wisc.edu> - 8.6.8-1
- Fixed an issue validating VOMS proxies

* Tue Oct 31 2017 Tim Theisen <tim@cs.wisc.edu> - 8.7.4-1
- Improvements to DAGMan including support for late job materialization
- Updates to condor_annex including improved status reporting
- When submitting jobs, HTCondor can now warn about job requirements
- Fixed a bug where remote CPU time was not recorded in the history
- Improved support for OpenMPI jobs
- The high availability daemon now works with IPV6 and shared_port
- The HTCondor Python bindings are now available for Python 2 and 3 in pip

* Tue Oct 31 2017 Tim Theisen <tim@cs.wisc.edu> - 8.6.7-1
- Fixed a bug where memory limits might not be updated in cgroups
- Add SELinux type enforcement rules to allow condor_ssh_to_job to work
- Updated systemd configuration to shutdown HTCondor in an orderly fashion
- The curl_plugin utility can now do HTTPS transfers
- Specifying environment variables now works with the Python Submit class

* Tue Sep 12 2017 Tim Theisen <tim@cs.wisc.edu> - 8.7.3-1
- Further updates to the late job materialization technology preview
- An improved condor_top tool
- Enhanced the AUTO setting for ENABLE_IPV{4,6} to be more selective
- Fixed several small memory leaks

* Tue Sep 12 2017 Tim Theisen <tim@cs.wisc.edu> - 8.6.6-1
- HTCondor daemons no longer crash on reconfig if syslog is used for logging
- HTCondor daemons now reliably leave a core file when killed by a signal
- Negotiator won't match jobs to machines with incompatible IPv{4,6} network
- On Ubuntu, send systemd alive messages to prevent HTCondor restarts
- Fixed a problem parsing old ClassAd string escapes in the python bindings
- Properly parse CPU time used from Slurm grid universe jobs
- Claims are released when parallel univ jobs are removed while claiming
- Starter won't get stuck when a job is removed with JOB_EXIT_HOOK defined
- To reduce audit logging, added cgroup rules to SELinux profile

* Mon Aug 07 2017 Tim Theisen <tim@cs.wisc.edu> - 8.6.5-2
- Update SELinux profile for Red Hat 7.4

* Tue Aug 01 2017 Tim Theisen <tim@cs.wisc.edu> - 8.6.5-1
- Fixed a memory leak that would cause the HTCondor collector to slowly grow
- Prevent the condor_starter from hanging when using cgroups on Debian
- Fixed several issues that occur when IPv6 is in use
- Support for using an ImDisk RAM drive on Windows as the execute directory
- Fixed a bug where condor_rm rarely removed another one of the user's jobs
- Fixed a bug with parallel universe jobs starting on partitionable slots

* Thu Jul 13 2017 Tim Theisen <tim@cs.wisc.edu> - 8.4.12-1
- Can configure the condor_startd to compute free disk space once

* Thu Jun 22 2017 Tim Theisen <tim@cs.wisc.edu> - 8.7.2-1
- Improved condor_schedd performance by turning off file checks by default
- condor_annex -status finds VM instances that have not joined the pool
- Able to update an annex's lease without adding new instances
- condor_annex now keeps a command log
- condor_q produces an expanded multi-line summary
- Automatically retry and/or resume http file transfers when appropriate
- Reduced load on the condor_collector by optimizing queries
- A python based condor_top tool

* Thu Jun 22 2017 Tim Theisen <tim@cs.wisc.edu> - 8.6.4-1
- Python bindings are now available on MacOSX
- Fixed a bug where PASSWORD authentication could fail to exchange keys
- Pslot preemption now properly handles custom resources, such as GPUs
- condor_submit now checks X.509 proxy expiration

* Tue May 09 2017 Tim Theisen <tim@cs.wisc.edu> - 8.6.3-1
- Fixed a bug where using an X.509 proxy might corrupt the job queue log
- Fixed a memory leak in the Python bindings

* Mon Apr 24 2017 Tim Theisen <tim@cs.wisc.edu> - 8.7.1-1
- Several performance enhancements in the collector
- Further refinement and initial documentation of the HTCondor Annex
- Enable chirp for Docker jobs
- Job Router uses first match rather than round-robin matching
- The schedd tracks jobs counts by status for each owner
- Technology preview of late job materialization in the schedd

* Mon Apr 24 2017 Tim Theisen <tim@cs.wisc.edu> - 8.6.2-1
- New metaknobs for mapping users to groups
- Now case-insensitive with Windows user names when storing credentials
- Signal handling in the OpenMPI script
- Report RemoteSysCpu for Docker jobs
- Allow SUBMIT_REQUIREMENT to refer to X509 secure attributes
- Linux kernel tuning script takes into account the machine's role

* Thu Mar 02 2017 Tim Theisen <tim@cs.wisc.edu> - 8.7.0-1
- Performance improvements in collector's ingestion of ClassAds
- Added collector attributes to report query times and forks
- Removed extra white space around parentheses when unparsing ClassAds
- Technology preview of the HTCondor Annex

* Thu Mar 02 2017 Tim Theisen <tim@cs.wisc.edu> - 8.6.1-1
- condor_q works in situations where user authentication is not configured
- Updates to work with Docker version 1.13
- Fix several problems with the Job Router
- Update scripts to support current versions of Open MPI and MPICH2
- Fixed a bug that could corrupt the job queue log when the disk is full

* Thu Jan 26 2017 Tim Theisen <tim@cs.wisc.edu> - 8.6.0-1
- condor_q shows shows only the current user's jobs by default
- condor_q summarizes related jobs (batches) on a single line by default
- Users can define their own job batch name at job submission time
- Immutable/protected job attributes make SUBMIT_REQUIREMENTS more useful
- The shared port daemon is enabled by default
- Jobs run in cgroups by default
- HTCondor can now use IPv6 addresses (Prefers IPv4 when both present)
- DAGMan: Able to easily define SCRIPT, VARs, etc., for all nodes in a DAG
- DAGMan: Revamped priority implementation
- DAGMan: New splice connection feature
- New slurm grid type in the grid universe for submitting to Slurm
- Numerous improvements to Docker support
- Several enhancements in the python bindings

* Mon Jan 23 2017 Tim Theisen <tim@cs.wisc.edu> - 8.4.11-1
- Fixed a bug which delayed startd access to stard cron job results
- Fixed a bug in pslot preemption that could delay jobs starting
- Fixed a bug in job cleanup at job lease expiration if using glexec
- Fixed a bug in locating ganglia shared libraries on Debian and Ubuntu

* Tue Dec 13 2016 Tim Theisen <tim@cs.wisc.edu> - 8.5.8-1
- The starter puts all jobs in a cgroup by default
- Added condor_submit commands that support job retries
- condor_qedit defaults to the current user's jobs
- Ability to add SCRIPTS, VARS, etc. to all nodes in a DAG using one command
- Able to conditionally add Docker volumes for certain jobs
- Initial support for Singularity containers
- A 64-bit Windows release

* Tue Dec 13 2016 Tim Theisen <tim@cs.wisc.edu> - 8.4.10-1
- Updated SELinux profile for Enterprise Linux
- Fixed a performance problem in the schedd when RequestCpus was an expression
- Preserve permissions when transferring sub-directories of the job's sandbox
- Fixed HOLD_IF_CPUS_EXCEEDED and LIMIT_JOB_RUNTIMES metaknobs
- Fixed a bug in handling REMOVE_SIGNIFICANT_ATTRIBUTES

* Thu Sep 29 2016 Tim Theisen <tim@cs.wisc.edu> - 8.5.7-1
- The schedd can perform job ClassAd transformations
- Specifying dependencies between DAGMan splices is much more flexible
- The second argument of the ClassAd ? : operator may be omitted
- Many usability improvements in condor_q and condor_status
- condor_q and condor_status can produce JSON, XML, and new ClassAd output
- To prepare for a 64-bit Windows release, HTCondor identifies itself as X86
- Automatically detect Daemon Core daemons and pass localname to them

* Thu Sep 29 2016 Tim Theisen <tim@cs.wisc.edu> - 8.4.9-1
- The condor_startd removes orphaned Docker containers on restart
- Job Router and HTCondor-C job job submission prompts schedd reschedule
- Fixed bugs in the Job Router's hooks
- Improved systemd integration on Enterprise Linux 7
- Upped default number of Chirp attributes to 100, and made it configurable
- Fixed a bug where variables starting with STARTD. or STARTER. were ignored

* Tue Aug 02 2016 Tim Theisen <tim@cs.wisc.edu> - 8.5.6-1
- The -batch output for condor_q is now the default
- Python bindings for job submission and machine draining
- Numerous Docker usability changes
- New options to limit condor_history results to jobs since last invocation
- Shared port daemon can be used with high availability and replication
- ClassAds can be written out in JSON format
- More flexible ordering of DAGMan commands
- Efficient PBS and SLURM job monitoring
- Simplified leases for grid universe jobs

* Tue Jul 05 2016 Tim Theisen <tim@cs.wisc.edu> - 8.4.8-1
- Fixed a memory leak triggered by the python htcondor.Schedd().query() call
- Fixed a bug that could cause Bosco file transfers to fail
- Fixed a bug that could cause the schedd to crash when using schedd cron jobs
- condor_schedd now rejects jobs when owner has no account on the machine
- Fixed a new bug in 8.4.7 where remote condor_history failed without -limit
- Fixed bugs triggered by the reconfiguration of the high-availability daemon
- Fixed a bug where condor_master could hang when using shared port on Windows 
- Fixed a bug with the -xml option on condor_q and condor_status

* Mon Jun 06 2016 Tim Theisen <tim@cs.wisc.edu> - 8.5.5-1
- Improvements for scalability of EC2 grid universe jobs
- Docker Universe jobs advertises remote user and system CPU time
- Improved systemd support
- The master can now run an administrator defined script at shutdown
- DAGMan includes better support for the batch name feature

* Mon Jun 06 2016 Tim Theisen <tim@cs.wisc.edu> - 8.4.7-1
- fixed a bug that could cause the schedd to become unresponsive
- fixed a bug where the Docker Universe would not set the group ID
- Docker Universe jobs now drop all Linux capabilities by default
- fixed a bug where subsystem specific configuration parameters were ignored
- fixed bugs with history file processing on the Windows platform

* Mon May 02 2016 Tim Theisen <tim@cs.wisc.edu> - 8.5.4-1
- Fixed a bug that delays schedd response when significant attributes change
- Fixed a bug where the group ID was not set in Docker universe jobs
- Limit update rate of various attributes to not overload the collector
- To make job router configuration easier, added implicit "target" scoping
- To make BOSCO work, the blahp does not generate limited proxies by default
- condor_status can now display utilization per machine rather than per slot
- Improve performance of condor_history and other tools

* Thu Apr 21 2016 Tim Theisen <tim@cs.wisc.edu> - 8.4.6-1
- fixed a bug that could cause a job to fail to start in a dynamic slot
- fixed a negotiator memory leak when using partitionable slot preemption
- fixed a bug that caused supplemental groups to be wrong during file transfer
- properly identify the Windows 10 platform
- fixed a typographic error in the LIMIT_JOB_RUNTIMES policy
- fixed a bug where maximum length IPv6 addresses were not parsed

* Thu Mar 24 2016 Tim Theisen <tim@cs.wisc.edu> - 8.5.3-1
- Use IPv6 (and IPv4) interfaces if they are detected
- Prefer IPv4 addresses when both are available
- Count Idle and Running jobs in Submitter Ads for Local and Scheduler universes
- Can submit jobs to SLURM with the new "slurm" type in the Grid universe
- HTCondor is built and linked with Globus 6.0

* Tue Mar 22 2016 Tim Theisen <tim@cs.wisc.edu> - 8.4.5-1
- fixed a bug that would cause the condor_schedd to send no flocked jobs
- fixed a bug that caused a 60 second delay using tools when DNS lookup failed
- prevent using accounting groups with embedded spaces that crash the negotiator
- fixed a bug that could cause use of ports outside the port range on Windows
- fixed a bug that could prevent dynamic slot reuse when using many slots
- fixed a bug that prevented correct utilization reports from the job router
- tune kernel when using cgroups to avoid OOM killing of jobs doing heavy I/O

* Thu Feb 18 2016 Tim Theisen <tim@cs.wisc.edu> - 8.5.2-1
- condor_q now defaults to showing only the current user's jobs
- condor_q -batch produces a single line report for a batch of jobs
- Docker Universe jobs now report and update memory and network usage
- immutable and protected job attributes
- improved performance when querying a HTCondor daemon's location
- Added the ability to set ClassAd attributes within the DAG file
- DAGMan now provides event timestamps in dagman.out

* Tue Feb 02 2016 Tim Theisen <tim@cs.wisc.edu> - 8.4.4-1
- fixed a bug that could cause the collector to crash when DNS lookup fails
- fixed a bug that caused Condor-C jobs with short lease durations to fail
- fixed bugs that affected EC2 grid universe jobs
- fixed a bug that prevented startup if a prior version shared port file exists
- fixed a bug that could cause the condor_shadow to hang on Windows

* Fri Jan 08 2016 Tim Theisen <tim@cs.wisc.edu> - 8.5.1-2
- optimized binaries

* Fri Jan 08 2016 Tim Theisen <tim@cs.wisc.edu> - 8.4.3-2
- optimized binaries

* Mon Dec 21 2015 Tim Theisen <tim@cs.wisc.edu> - 8.5.1-1
- the shared port daemon is enabled by default
- the condor_startd now records the peak memory usage instead of recent
- the condor_startd advertises CPU submodel and cache size
- authorizations are automatically setup when "Match Password" is enabled
- added a schedd-constraint option to condor_q

* Wed Dec 16 2015 Tim Theisen <tim@cs.wisc.edu> - 8.4.3-1
- fixed the processing of the -append option in the condor_submit command
- fixed a bug to run more that 100 dynamic slots on a single execute node
- fixed bugs that would delay daemon startup when using shared port on Windows
- fixed a bug where the cgroup VM limit would not be set for sizes over 2 GiB
- fixed a bug to use the ec2_iam_profile_name for Amazon EC2 Spot instances

* Tue Nov 17 2015 Tim Theisen <tim@cs.wisc.edu> - 8.4.2-1
- a bug fix to prevent the condor_schedd from crashing
- a bug fix to honor TCP_FORWARDING_HOST
- Standard Universe works properly in RPM installations of HTCondor
- the RPM packages no longer claim to provide Globus libraries
- bug fixes to DAGMan's "maximum idle jobs" throttle

* Tue Oct 27 2015 Tim Theisen <tim@cs.wisc.edu> - 8.4.1-1
- four new policy metaknobs to make configuration easier
- a bug fix to prevent condor daemons from crashing on reconfiguration
- an option natural sorting option on condor_status
- support of admin to mount certain directories into Docker containers

* Thu Oct 22 2015 Tim Theisen <tim@cs.wisc.edu> - 8.2.10-1
- an updated RPM to work with SELinux on EL7 platforms
- fixes to the condor_kbdd authentication to the X server
- a fix to allow the condor_kbdd to work with shared port enabled
- avoid crashes when using more than 1024 file descriptors on EL7
- fixed a memory leak in the ClassAd split() function
- condor_vacate will error out rather than ignore conflicting arguments
- a bug fix to the JobRouter to properly process the queue on restart
- a bug fix to prevent sending spurious data on a SOAP file transfer
- a bug fix to always present jobs in order in condor_history

* Mon Oct 12 2015 Tim Theisen <tim@cs.wisc.edu> - 8.5.0-1
- multiple enhancements to the python bindings
- the condor_schedd no longer changes the ownership of spooled job files
- spooled job files are visible to only the user account by default
- the condor_startd records when jobs are evicted by preemption or draining

* Mon Sep 14 2015 Tim Theisen <tim@cs.wisc.edu> - 8.4.0-1
- a Docker Universe to run a Docker container as an HTCondor job
- the submit file can queue a job for each file found
- the submit file can contain macros
- a dry-run option to condor_submit to test the submit file without any actions
- HTCondor pools can use IPv4 and IPv6 simultaneously
- execute directories can be encrypted upon user or administrator request
- Vanilla Universe jobs can utilize periodic application-level checkpoints
- the administrator can establish job requirements
- numerous scalability changes

* Thu Aug 27 2015 Tim Theisen <tim@cs.wisc.edu> - 8.3.8-1
- a script to tune Linux kernel parameters for better scalability
- support for python bindings on Windows platforms
- a mechanism to remove Docker images from the local machine

* Thu Aug 13 2015 Tim Theisen <tim@cs.wisc.edu> - 8.2.9-1
- a mechanism for the preemption of dynamic slots, such that the partitionable slot may use the dynamic slot in the match of a different job
- default configuration bug fixes for the desktop policy, such that it can both start jobs and monitor the keyboard

* Mon Jul 27 2015 Tim Theisen <tim@cs.wisc.edu> - 8.3.7-1
- default configuration settings have been updated to reflect current usage
- the ability to preempt dynamic slots, such that a job may match with a partitionable slot
- the ability to limit the number of jobs per submission and the number of jobs per owner by setting configuration variables

* Tue Jun 23 2015 Tim Theisen <tim@cs.wisc.edu> - 8.3.6-1
- initial Docker universe support
- IPv4/IPv6 mixed mode support

* Mon Apr 20 2015 Tim Theisen <tim@cs.wisc.edu> - 8.3.5-1
- new features that increase the power of job specification in the submit description file
- RPMs for Red Hat Enterprise Linux 6 and 7 are modularized and only distributed via our YUM repository
- The new condor-all RPM requires the other HTCondor RPMs of a typical HTCondor installation

* Tue Apr 07 2015 Tim Theisen <tim@cs.wisc.edu> - 8.2.8-1
- a bug fix to reconnect a TCP session when an HTCondorView collector restarts
- a bug fix to avoid starting too many jobs, only to kill some chosen at random

* Thu Mar 05 2015 Tim Theisen <tim@cs.wisc.edu> - 8.3.4-1
- a bug fix for a problem that can cause jobs to not be matched to resources when the condor_schedd is flocking

* Thu Feb 19 2015 Tim Theisen <tim@cs.wisc.edu> - 8.3.3-1
- the ability to encrypt a job's directory on Linux execute hosts
- enhancements to EC2 grid universe jobs
- a more efficient query protocol, including the ability to query the condor_schedd daemon's autocluster set

* Tue Feb 10 2015 Tim Theisen <tim@cs.wisc.edu> - 8.2.7-1
- sendmail is used by default for sending notifications (CVE-2014-8126)
- corrected input validation, which prevents daemon crashes
- an update, such that grid jobs work within the current Google Compute Engine
- a bug fix to prevent an infinite loop in the python bindings
- a bug fix to prevent infinite recursion when evaluating ClassAd attributes

* Tue Dec 23 2014 Tim Theisen <tim@cs.wisc.edu> - 8.3.2-1
- the next installment of IPv4/IPv6 mixed mode support: a submit node can simultaneously interact with an IPv4 and an IPv6 HTCondor pool
- scalability improvements: a reduced memory foot-print of daemons, a reduced number of TCP connections between submit and execute machines, and an improved responsiveness from a busy condor_schedd to queries

* Tue Dec 16 2014 Tim Theisen <tim@cs.wisc.edu> - 8.2.6-1
- a bug fix to the log rotation of the condor_schedd on Linux platforms
- transfer_input_files now works for directories on Windows platforms
- a correction of the flags passed to the mail program on Linux platforms
- a RHEL 7 platform fix of a directory permission that prevented daemons from starting

* Mon Dec 01 2014 Tim Theisen <tim@cs.wisc.edu> - 8.2.5-1
- an updated RPM installation script that preserves a modified condor_config.local file
- OpenSSL version 1.0.1j for Windows platforms

* Wed Nov 12 2014 Tim Theisen <tim@cs.wisc.edu> - 8.2.4-1
- a bug fix for an 8.2.3 condor_schedd that could not obtain a claim from an 8.0.x condor_startd
- a bug fix for removed jobs that return to the queue
- a workaround for a condor_schedd performance issue when handling a large number of jobs
- a bug fix to prevent the condor_kbdd from crashing on Windows
- a bug fix to correct the reporting of available disk on Windows

* Wed Oct 01 2014 Tim Theisen <tim@cs.wisc.edu> - 8.2.3-1
- support for Ubuntu 14.04 LTS, including support for the standard universe

* Thu Sep 11 2014 Tim Theisen <tim@cs.wisc.edu> - 8.3.1-1
- a variety of changes that reduce memory usage and improve performance
- if cgroups are used to limit memory utilization, HTCondor sets both the memory and swap limits.

* Wed Aug 27 2014 Carl Edquist <edquist@cs.wisc.edu> - 8.2.2-2.3
- Include config file for MASTER_NEW_BINARY_RESTART = PEACEFUL (SOFTWARE-850)

* Tue Aug 26 2014 Carl Edquist <edquist@cs.wisc.edu> - 8.2.2-2.2
- Include peaceful_off patch (SOFTWARE-1307)

* Mon Aug 25 2014 Carl Edquist <edquist@cs.wisc.edu> - 8.2.2-2.1
- Include condor_gt4540_aws patch for #4540

* Fri Aug 22 2014 Carl Edquist <edquist@cs.wisc.edu> - 8.2.2-2
- Strict pass-through with fixes from 8.2.2-1.1

* Thu Aug 21 2014 Carl Edquist <edquist@cs.wisc.edu> - 8.2.2-1.1
- Update to 8.2.2 with build fixes for non-UW builds

* Mon Sep 09 2013  <edquist@cs.wisc.edu> - 8.1.2-0.3
- Include misc unpackaged files from 8.x.x

* Sun Sep 08 2013  <edquist@cs.wisc.edu> - 8.1.2-0.1.unif
- Packaging fixes to work with latest 8.1.2 source from master
- Move condor.spec into git master-unified_rpm-branch
- Apply patches to upstream branch and remove from rpm / spec
- Always build man pages / remove references to include_man
- Always include systemd sources for passthrough rebuilds of source rpms
- Add macros to bundle external source tarballs with the source rpm to support
  offline builds with externals

* Tue Aug 20 2013 Carl Edquist <edquist@cs.wisc.edu> - 7.9.6-8.unif.8
- Remove externals dependency from std-universe subpackage

* Mon Aug 19 2013 Carl Edquist <edquist@cs.wisc.edu> - 7.9.6-8.unif.7
- Merge init script improvements from trunk
- Have std_local_ref depend on senders,receivers instead of stub_gen
- Carve out std universe files into separate subpackage
- Move uw_build-specific non-std-universe files into externals subpackage
- Condor_config changes for #3645
- Use %osg / %std_univ macros to control build type default
- Support PROPER builds of std universe (ie, without UW_BUILD)
- Use make jobserver when building glibc external instead of make -j2
- Move python requirement out of main condor package (#3704)
- Move condor_config.local from /var/lib/condor/ to /etc/condor/

* Fri Jul 05 2013 Carl Edquist <edquist@cs.wisc.edu> - 7.9.6-8.unif.6
- Address build dependency issue seen with -j24

* Fri Jun 21 2013 Carl Edquist <edquist@cs.wisc.edu> - 7.9.6-8.unif.5
- Initial support for UW_BUILD

* Tue Jun 18 2013 Carl Edquist <edquist@cs.wisc.edu> - 7.9.6-8.unif.4
- Remove service restart for upgrades

* Tue Jun 11 2013 Carl Edquist <edquist@cs.wisc.edu> - 7.9.6-8.unif.2
- Add a parallel-setup sub-package for parallel universe configuration,
  namely setting up the host as a dedicated resource

* Mon Jun 10 2013 Brian Lin <blin@cs.wisc.edu> - 7.8.8-2
- Init script improvements

* Fri Jun 07 2013 Carl Edquist <edquist@cs.wisc.edu> - 7.9.6-8.unif.1
- Add in missing features from Fedora rpm
- Reorganize to reduce the diff size between this and the Fedora rpm

* Fri Jun 07 2013 Brian Lin <blin@cs.wisc.edu> - 7.9.6-8
- Remove glexec runtime dependency

* Tue May 28 2013 Brian Lin <blin@cs.wisc.edu> - 7.9.6-7
- Mark /usr/share/osg/sysconfig/condor as non-config file

* Thu May 23 2013 Brian Lin <blin@cs.wisc.edu> - 7.9.6-6
- Rebuild against fixed glite-ce-cream-client-api-c

* Wed May 22 2013 Brian Lin <blin@cs.wisc.edu> - 7.9.6-5
- Enable plumage for x86{,_64}

* Wed May 22 2013 Brian Lin <blin@cs.wisc.edu> - 7.9.6-4
- Enable cgroups for EL6

* Tue May 21 2013 Brian Lin <blin@cs.wisc.edu> - 7.9.6-3
- Building with blahp/cream

* Tue May 21 2013 Brian Lin <blin@cs.wisc.edu> - 7.9.6-2
- Build without blahp/cream

* Tue May 21 2013 Brian Lin <blin@cs.wisc.edu> - 7.9.6-1
- New version

* Wed May 08 2013 Matyas Selmeci <matyas@cs.wisc.edu> - 7.8.8-1
- New version
- Removed condor_glidein -- was removed upstream

* Wed Feb 13 2013 Dave Dykstra <dwd@fnal.gov> - 7.8.6-3
- Renamed /etc/sysconfig/condor-lcmaps-env to /usr/share/osg/sysconfig/condor
  to match the new OSG method for handling daemon environment variables, 
  which keeps non-replaceable settings out of /etc/sysonfig
- Change settings in /usr/share/osg/sysconfig/condor to use the latest variable
  name LLGT_LIFT_PRIVILEGED_PROTECTION instead of LLGT4_NO_CHANGE_USER,
  eliminate obsolete variable LLGT_VOMS_DISABLE_CREDENTIAL_CHECK, and change
  the default debug level from 3 to 2.

* Fri Dec 21 2012 Matyas Selmeci <matyas@cs.wisc.edu> - 7.8.6-2
- Patch to fix default BATCH_GAHP config value (#SOFTWARE-873)

* Thu Oct 25 2012 Matyas Selmeci <matyas@cs.wisc.edu> - 7.8.6-1
- New version

* Mon Oct 22 2012 Matyas Selmeci <matyas@cs.wisc.edu> - 7.8.5-1
- New version

* Wed Sep 19 2012 Matyas Selmeci <matyas@cs.wisc.edu> - 7.8.4-1
- New version

* Fri Sep 07 2012 Matyas Selmeci <matyas@cs.wisc.edu> - 7.8.3-1
- New version

* Mon Aug 27 2012 Matyas Selmeci <matyas@cs.wisc.edu> - 7.8.2-2
- Add patch to fix unnecessary GSI callouts (condor_gt2104_pt2.patch in gittrac #2104)
- Fixed BLClient location

* Tue Aug 14 2012 Matyas Selmeci <matyas@cs.wisc.edu> - 7.8.2-1
- New version

* Mon Jul 30 2012 Matyas Selmeci <matyas@cs.wisc.edu> - 7.8.1-7
- Put cream_gahp into separate subpackage

* Mon Jul 16 2012 Matyas Selmeci <matyas@cs.wisc.edu> - 7.8.1-6
- Remove cream_el6.patch; change proper_cream.diff to work on both el5 and el6
  instead.

* Thu Jul 05 2012 Matyas Selmeci <matyas@cs.wisc.edu> - 7.8.1-5
- Bump to rebuild

* Tue Jun 26 2012 Matyas Selmeci <matyas@cs.wisc.edu> - 7.8.1-4
- Add CREAM

* Tue Jun 19 2012 Matyas Selmeci <matyas@cs.wisc.edu> - 7.8.1-3
- Add Provides lines for classads and classads-devel

* Mon Jun 18 2012 Matyas Selmeci <matyas@cs.wisc.edu> - 7.8.1-2
- Add environment variables for interacting with lcmaps (condor-lcmaps-env)

* Fri Jun 15 2012 Matyas Selmeci <matyas@cs.wisc.edu> - 7.8.1-1
- Version bump

* Wed Jun 13 2012 Matyas Selmeci <matyas@cs.wisc.edu> - 7.8.0-3
- Fix wrong paths for shared libraries

* Wed Jun 13 2012 Matyas Selmeci <matyas@cs.wisc.edu> - 7.8.0-2
- Build blahp

* Thu May 31 2012 Matyas Selmeci <matyas@cs.wisc.edu> - 7.8.0-1
- Version bump
- Updated condor_config.generic.patch
- Removed glexec-patch.diff

* Sun Apr  1 2012 Alain Roy <roy@cs.wisc.edu> - 7.6.6-4
- Backported patch from Condor 7.7 to fix glexec bugs
- Enabled glexec

* Fri Feb 10 2012 Derek Weitzel <dweitzel@cse.unl.edu> - 7.6.6-3
- Adding sticky bit to condor_root_switchboard

* Wed Jan 18 2012 Derek Weitzel <dweitzel@cse.unl.edu> - 7.6.6-2
- Added support for rhel6

* Wed Jan 18 2012 Tim Cartwright <cat@cs.wisc.edu> - 7.6.6-1
- Updated to upstream tagged 7.6.6 release

* Wed Jan 11 2012 Tim Cartwright <cat@cs.wisc.edu> - 7.6.4-1
- Simplified revision number

* Tue Nov 29 2011 Derek Weitzel <dweitzel@cse.unl.edu> - 7.6.4-0.6.2
- Rebasing to 7.6.4

* Fri Oct 28 2011 Matyas Selmeci <matyas@cs.wisc.edu> - 7.6.2-0.6.3
- rebuilt

* Mon Sep 12 2011 Matyas Selmeci <matyas@cs.wisc.edu> - 7.6.2-0.6.2
- Rev bump to rebuild with updated Globus libs

* Thu Aug 11 2011 Derek Weitzel <dweitzel@cse.unl.edu> - 7.6.2-0.5.2
- Updated to upstream official 7.6.2 release

* Thu Aug 04 2011 Derek Weitzel <dweitzel@cse.unl.edu> - 7.6.2-0.5.672537b1git.1
- Made LOCAL_DIR always point to /var/lib/condor rather than TILDE

* Wed Jun  8 2011 <bbockelm@cse.unl.edu> - 7.7.0-0.5
- Start to break build products into conditionals for future EPEL5 support.
- Begun integration of a systemd service file.

* Tue Jun  7 2011 <matt@redhat> - 7.7.0-0.4
- Added tmpfiles.d/condor.conf (BZ711456)

* Tue Jun  7 2011 <matt@redhat> - 7.7.0-0.3
- Fast forward to 7.7.0 pre-release at 1babb324
- Catch libdeltacloud 0.8 update

* Fri May 20 2011 <matt@redhat> - 7.7.0-0.2
- Added GSI support, dependency on Globus

* Fri May 13 2011 <matt@redhat> - 7.7.0-0.1
- Fast forward to 7.7.0 pre-release at 79952d6b
- Introduced ec2_gahp
- 79952d6b brings schema expectations inline with Cumin

* Tue May 10 2011 <matt@redhat> - 7.6.1-0.1
- Upgrade to 7.6.0 release, pre-release of 7.6.1 at 5617a464
- Upstreamed patch: log_lock_run.patch
- Introduced condor-classads to obsolete classads
- Introduced condor-aviary, package of the aviary contrib
- Introduced condor-deltacloud-gahp
- Introduced condor-qmf, package of the mgmt/qmf contrib
- Transitioned from LOCAL_CONFIG_FILE to LOCAL_CONFIG_DIR
- Stopped building against gSOAP,
-  use aviary over birdbath and ec2_gahp (7.7.0) over amazon_gahp

* Tue Feb 08 2011 Fedora Release Engineering <rel-eng@lists.fedoraproject.org> - 7.5.5-2
- Rebuilt for https://fedoraproject.org/wiki/Fedora_15_Mass_Rebuild

* Thu Jan 27 2011 <matt@redhat> - 7.5.5-1
- Rebase to 7.5.5 release
-  configure+imake -> cmake
-  Removed patches:
-   only_dynamic_unstripped.patch
-   gsoap-2.7.16-wsseapi.patch
-   gsoap-2.7.16-dom.patch
-  man pages are now built with source
-  quill is no longer present
-  condor_shared_port added
-  condor_power added
-  condor_credd added
-  classads now built from source

* Thu Jan 13 2011 <matt@redhat> - 7.4.4-1
- Upgrade to 7.4.4 release
- Upstreamed: stdsoap2.h.patch.patch

* Mon Aug 23 2010  <matt@redhat> - 7.4.3-1
- Upgrade to 7.4.3 release
- Upstreamed: dso_link_change

* Fri Jun 11 2010  <matt@redhat> - 7.4.2-2
- Rebuild for classads DSO version change (1:0:0)
- Updated stdsoap2.h.patch.patch for gsoap 2.7.16
- Added gsoap-2.7.16-wsseapi/dom.patch for gsoap 2.7.16

* Wed Apr 21 2010  <matt@redhat> - 7.4.2-1
- Upgrade to 7.4.2 release

* Tue Jan  5 2010  <matt@redhat> - 7.4.1-1
- Upgrade to 7.4.1 release
- Upstreamed: guess_version_from_release_dir, fix_platform_check
- Security update (BZ549577)

* Fri Dec  4 2009  <matt@redhat> - 7.4.0-1
- Upgrade to 7.4.0 release
- Fixed POSTIN error (BZ540439)
- Removed NOTICE.txt source, now provided by upstream
- Removed no_rpmdb_query.patch, applied upstream
- Removed no_basename.patch, applied upstream
- Added only_dynamic_unstripped.patch to reduce build time
- Added guess_version_from_release_dir.patch, for previous
- Added fix_platform_check.patch
- Use new --with-platform, to avoid modification of make_final_tarballs
- Introduced vm-gahp package to hold libvirt deps

* Fri Aug 28 2009  <matt@redhat> - 7.2.4-1
- Upgrade to 7.2.4 release
- Removed gcc44_const.patch, accepted upstream
- New log, lock, run locations (BZ502175)
- Filtered innocuous semanage message

* Fri Aug 21 2009 Tomas Mraz <tmraz@redhat.com> - 7.2.1-3
- rebuilt with new openssl

* Fri Jul 24 2009 Fedora Release Engineering <rel-eng@lists.fedoraproject.org> - 7.2.1-2
- Rebuilt for https://fedoraproject.org/wiki/Fedora_12_Mass_Rebuild

* Wed Feb 25 2009  <matt@redhat> - 7.2.1-1
- Upgraded to 7.2.1 release
- Pruned changes accepted upstream from condor_config.generic.patch
- Removed Requires in favor of automatic dependencies on SONAMEs
- Added no_rmpdb_query.patch to avoid rpm -q during a build

* Tue Feb 24 2009 Fedora Release Engineering <rel-eng@lists.fedoraproject.org> - 7.2.0-5
- Rebuilt for https://fedoraproject.org/wiki/Fedora_11_Mass_Rebuild

* Thu Jan 15 2009 Tomas Mraz <tmraz@redhat.com> - 7.2.0-4
- rebuild with new openssl

* Wed Jan 14 2009  <matt@redhat> - 7.2.0-3
- Fixed regression: initscript was on by default, now off again

* Thu Jan  8 2009  <matt@redhat> - 7.2.0-2
- (Re)added CONDOR_DEVELOPERS=NONE to the default condor_config.local
- Added missing Obsoletes for condor-static (thanks Michael Schwendt)

* Wed Jan  7 2009  <matt@redhat> - 7.2.0-1
- Upgraded to 7.2.0 release
- Removed -static package
- Added Fedora specific buildid
- Enabled KBDD, daemon to monitor X usage on systems with only USB devs
- Updated install process

* Wed Oct  8 2008  <matt@redhat> - 7.0.5-1
- Rebased on 7.0.5, security update

* Wed Aug  6 2008  <mfarrellee@redhat> - 7.0.4-1
- Updated to 7.0.4 source
- Stopped using condor_configure in install step

* Tue Jun 10 2008  <mfarrellee@redhat> - 7.0.2-1
- Updated to 7.0.2 source
- Updated config, specifically HOSTALLOW_WRITE, for Personal Condor setup
- Added condor_config.generic

* Mon Apr  7 2008  <mfarrellee@redhat> - 7.0.0-8
- Modified init script to be off by default, resolves bz441279

* Fri Apr  4 2008  <mfarrellee@redhat> - 7.0.0-7
- Updated to handle changes in gsoap dependency

* Mon Feb 11 2008  <mfarrellee@redhat> - 7.0.0-6
- Added note about how to download the source
- Added generate-tarball.sh script

* Sun Feb 10 2008  <mfarrellee@redhat> - 7.0.0-5
- The gsoap package is compiled with --disable-namespaces, which means
  soap_set_namespaces is required after each soap_init. The
  gsoap_nonamespaces.patch handles this.

* Fri Feb  8 2008  <mfarrellee@redhat> - 7.0.0-4
- Added patch to detect GCC 4.3.0 on F9
- Added patch to detect GLIBC 2.7.90 on F9
- Added BuildRequires: autoconf to allow for regeneration of configure
  script after GCC 4.3.0 detection and GLIBC 2.7.90 patches are
  applied
- Condor + GCC 4.3.0 + -O2 results in an internal compiler error
  (BZ 432090), so -O2 is removed from optflags for the time
  being. Thanks to Mike Bonnet for the suggestion on how to filter
  -O2.

* Tue Jan 22 2008  <mfarrellee@redhat> - 7.0.0-3
- Update to UW's really-final source for Condor 7.0.0 stable series
  release. It is based on the 72173 build with minor changes to the
  configure.ac related to the SRB external version.
- In addition to removing externals from the UW tarball, the NTconfig
  directory was removed because it had not gone through IP audit.

* Tue Jan 22 2008  <mfarrellee@redhat> - 7.0.0-2
- Update to UW's final source for Condor 7.0.0 stable series release

* Thu Jan 10 2008  <mfarrellee@redhat> - 7.0.0-1
- Initial package of Condor's stable series under ASL 2.0
- is_clipped.patch replaced with --without-full-port option to configure
- zlib_is_soft.patch removed, outdated by configure.ac changes
- removed autoconf dependency needed for zlib_is_soft.patch

* Tue Dec  4 2007  <mfarrellee@redhat> - 6.9.5-2
- SELinux was stopping useradd in pre because files specified root as
  the group owner for /var/lib/condor, fixed, much thanks to Phil Knirsch

* Fri Nov 30 2007  <mfarrellee@redhat> - 6.9.5-1
- Fixed release tag
- Added gSOAP support and packaged WSDL files

* Thu Nov 29 2007  <mfarrellee@redhat> - 6.9.5-0.2
- Packaged LSB init script
- Changed pre to not create the condor user's home directory, it is
  now a directory owned by the package

* Thu Nov 29 2007  <mfarrellee@redhat> - 6.9.5-0.1
- Condor 6.9.5 release, the 7.0.0 stable series candidate
- Removed x86_64_no_multilib-200711091700cvs.patch, merged upstream
- Added patch to make zlib a soft requirement, which it should be
- Disabled use of smp_mflags because of make dependency issues
- Explicitly not packaging WSDL files until the SOAP APIs are available

* Tue Nov 20 2007  <mfarrellee@redhat> - 6.9.5-0.3.200711091700cvs
- Rebuild for repo inheritance update: dependencies are now pulled
  from RHEL 5 U1 before RH Application Stack

* Thu Nov 15 2007 <mfarrellee@redhat> - 6.9.5-0.2.200711091700cvs
- Added support for building on x86_64 without multilib packages
- Made the install section more flexible, reduced need for
  make_final_tarballs to be updated

* Fri Nov 9 2007 <mfarrellee@redhat> - 6.9.5-0.1.200711091700cvs
- Working source with new ASL 2.0 license

* Fri Nov 9 2007 <mfarrellee@redhat> - 6.9.5-0.1.200711091330cvs
- Source is now stamped ASL 2.0, as of Nov 9 2007 1:30PM Central
- Changed license to ASL 2.0
- Fixed find in prep to work if no files have bad permissions
- Changed the name of the LICENSE file to match was is now release in
  the source tarball

* Tue Nov 6 2007  <mfarrellee@redhat> - 6.9.5-0.1.rc
- Added m4 dependency not in RHEL 5.1's base
- Changed chmod a-x script to use find as more files appear to have
  improper execute bits set
- Added ?dist to Release:
- condor_privsep became condor_root_switchboard

* Tue Sep 11 2007  <mfarrellee@redhat> - 6.9.5-0.3.20070907cvs
- Instead of releasing libcondorapi.so, which is improperly created
  and poorly versioned, we release libcondorapi.a, which is apparently
  more widely used, in a -static package
- Instead of installing the stripped tarball, the unstripped is now
  installed, which gives a nice debuginfo package
- Found and fixed permissions problems on a number of src files,
  issue raised by rpmlint on the debuginfo package

* Mon Sep 10 2007  <mfarrellee@redhat> - 6.9.5-0.2.20070907cvs
- Updated pre section to create condor's home directory with adduser, and
  removed _var/lib/condor from files section
- Added doc LICENSE.TXT to all files sections
- Shortened lines longer than 80 characters in this spec (except the sed line)
- Changed install section so untar'ing a release can handle fedora7 or fedora8
- Simplified the site.def and config file updates (sed + mv over mv + sed + rm)
- Added a patch (fedora_rawhide_7.91-20070907cvs.patch) to support building on
  a fedora 7.91 (current Rawhide) release
- Moved the examples from /usr/share/doc/condor... into builddir and just
  marked them as documentation
- Added a number of dir directives to force all files to be listed, no implicit
  inclusion

* Fri Sep  7 2007  <mfarrellee@redhat> - 6.9.5-0.1.20070907cvs
- Initial release<|MERGE_RESOLUTION|>--- conflicted
+++ resolved
@@ -1475,7 +1475,13 @@
 /bin/systemctl try-restart condor.service >/dev/null 2>&1 || :
 
 %changelog
-<<<<<<< HEAD
+* Mon Sep 30 2024 Tim Theisen <tim@cs.wisc.edu> - 23.0.15-1
+- Fix bug where Docker universe jobs reported zero memory usage on EL9
+- Fix bug where Docker universe images would not be removed from EP cache
+- Fix bug where condor_watch_q could crash
+- Fix bug that could cause the file transfer hold reason to be truncated
+- Fix bug where a Windows job with a bad executable would not go on hold
+
 * Thu Aug 08 2024 Tim Theisen <tim@cs.wisc.edu> - 23.9.6-1
 - Add config knob to not have cgroups count kernel memory for jobs on EL9
 - Remove support for numeric unit suffixes (k,M,G) in ClassAd expressions
@@ -1485,14 +1491,6 @@
 - Singularity jobs have a contained home directory when file transfer is on
 - Avoid using IPv6 link local addresses when resolving hostname to IP addr
 - New 'htcondor credential' command to aid in debugging
-=======
-* Mon Sep 30 2024 Tim Theisen <tim@cs.wisc.edu> - 23.0.15-1
-- Fix bug where Docker universe jobs reported zero memory usage on EL9
-- Fix bug where Docker universe images would not be removed from EP cache
-- Fix bug where condor_watch_q could crash
-- Fix bug that could cause the file transfer hold reason to be truncated
-- Fix bug where a Windows job with a bad executable would not go on hold
->>>>>>> 22fb5318
 
 * Thu Aug 08 2024 Tim Theisen <tim@cs.wisc.edu> - 23.0.14-1
 - Docker and Container jobs run on EPs that match AP's CPU architecture
