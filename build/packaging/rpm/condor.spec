%define condor_version 1.0.0

# On EL7 don't terminate the build because of bad bytecompiling
%if 0%{?rhel} == 7
%define _python_bytecompile_errors_terminate_build 0
%endif

# Don't use changelog date in CondorVersion
%global source_date_epoch_from_changelog 0

# set uw_build to 0 for downstream (Fedora or EPEL)
# UW build includes stuff for testing and tarballs
%define uw_build 0

# Use devtoolset 11 for EL7
%define devtoolset 11
# Use gcc-toolset 12 for EL8
%define gcctoolset 12

Summary: HTCondor: High Throughput Computing
Name: condor
Version: %{condor_version}
%global version_ %(tr . _ <<< %{version})

%if 0%{?suse_version}
%global _libexecdir %{_exec_prefix}/libexec
%if %{suse_version} == 1500
%global dist .leap15
%endif
%endif

# Edit the %condor_release to set the release number
%define condor_release 1
Release: %{condor_release}%{?dist}

License: ASL 2.0
Group: Applications/System
URL: https://htcondor.org/

# Do not check .so files in condor's library directory
%global __provides_exclude_from ^%{_libdir}/%{name}/.*\\.so.*$

# Do not provide libfmt
%global __requires_exclude ^libfmt\\.so.*$

Source0: %{name}-%{condor_version}.tar.gz

Source8: htcondor.pp

# Patch credmon-oauth to use Python 2 on EL7
Patch1: rhel7-python2.patch

BuildRoot: %(mktemp -ud %{_tmppath}/%{name}-%{version}-%{release}-XXXXXX)

BuildRequires: cmake
BuildRequires: pcre2-devel
BuildRequires: openssl-devel
BuildRequires: krb5-devel
%if ! 0%{?amzn}
BuildRequires: libvirt-devel
%endif
BuildRequires: bind-utils
BuildRequires: libX11-devel
BuildRequires: libXScrnSaver-devel
%if 0%{?suse_version}
BuildRequires: openldap2-devel
%else
BuildRequires: openldap-devel
%endif
%if 0%{?rhel} == 7
BuildRequires: cmake3
BuildRequires: python-devel
BuildRequires: python-setuptools
%else
BuildRequires: cmake >= 3.16
%endif
BuildRequires: python3-devel
BuildRequires: python3-setuptools
%if 0%{?rhel} >= 8
BuildRequires: boost-devel
%endif
%if 0%{?suse_version}
BuildRequires: rpm-config-SUSE
%else
BuildRequires: redhat-rpm-config
%endif
BuildRequires: sqlite-devel
BuildRequires: perl(Data::Dumper)

BuildRequires: glibc-static
BuildRequires: gcc-c++
BuildRequires: libuuid-devel
BuildRequires: patch
BuildRequires: pam-devel
%if 0%{?suse_version}
BuildRequires: mozilla-nss-devel
%else
BuildRequires: nss-devel
%endif
BuildRequires: openssl-devel
BuildRequires: libxml2-devel
%if 0%{?suse_version}
BuildRequires: libexpat-devel
%else
BuildRequires: expat-devel
%endif
BuildRequires: perl(Archive::Tar)
BuildRequires: perl(XML::Parser)
BuildRequires: perl(Digest::MD5)
%if 0%{?rhel} >= 8 || 0%{?fedora} || 0%{?suse_version}
BuildRequires: python3-devel
%else
BuildRequires: python-devel
%endif
BuildRequires: libcurl-devel

# Authentication build requirements
%if ! 0%{?amzn}
BuildRequires: voms-devel
%endif
BuildRequires: munge-devel
BuildRequires: scitokens-cpp-devel

%if 0%{?rhel} == 7 && 0%{?devtoolset}
BuildRequires: which
BuildRequires: devtoolset-%{devtoolset}-toolchain
%endif

%if 0%{?rhel} == 8 && 0%{?gcctoolset}
BuildRequires: which
BuildRequires: gcc-toolset-%{gcctoolset}
%endif

%if  0%{?suse_version}
BuildRequires: gcc11
BuildRequires: gcc11-c++
%endif

%if 0%{?rhel} == 7 && ! 0%{?amzn}
BuildRequires: python36-devel
BuildRequires: boost169-devel
BuildRequires: boost169-static
%endif

%if 0%{?rhel} >= 8
BuildRequires: boost-static
%endif

%if 0%{?rhel} == 7 && ! 0%{?amzn}
BuildRequires: python3-devel
BuildRequires: boost169-python2-devel
BuildRequires: boost169-python3-devel
%else
%if  0%{?suse_version}
BuildRequires: libboost_python-py3-1_75_0-devel
%else
BuildRequires: boost-python3-devel
%endif
%endif
BuildRequires: libuuid-devel
%if 0%{?suse_version}
Requires: libuuid1
%else
Requires: libuuid
%endif

BuildRequires: systemd-devel
%if 0%{?suse_version}
BuildRequires: systemd
%else
BuildRequires: systemd-units
%endif
Requires: systemd

%if 0%{?rhel} == 7
BuildRequires: python36-sphinx python36-sphinx_rtd_theme
%endif

%if 0%{?rhel} >= 8 || 0%{?amzn} || 0%{?fedora}
BuildRequires: python3-sphinx python3-sphinx_rtd_theme
%endif

%if 0%{?suse_version}
BuildRequires: python3-Sphinx python3-sphinx_rtd_theme
%endif

# openssh-server needed for condor_ssh_to_job
Requires: openssh-server

# net-tools needed to provide netstat for condor_who
Requires: net-tools

# Perl modules required for condor_gather_info
Requires: perl(Date::Manip)
Requires: perl(FindBin)

Requires: /usr/sbin/sendmail

# Useful tools are using the Python bindings
Requires: python3-condor = %{version}-%{release}
# The use the python-requests library in EPEL is based Python 3.6
# However, Amazon Linux 2 has Python 3.7
%if ! 0%{?amzn}
%if 0%{?rhel} == 7
Requires: python36-requests
%else
Requires: python3-requests
%endif
%endif

%if 0%{?rhel} == 7
Requires: python2-condor = %{version}-%{release}
# For some reason OSG VMU tests need python-request
Requires: python-requests
%endif

Requires(post): /sbin/ldconfig
Requires(postun): /sbin/ldconfig

%if 0%{?suse_version}
Requires(pre): shadow
Requires(post): systemd
Requires(preun): systemd
Requires(postun): systemd
%else
Requires(pre): shadow-utils
Requires(post): systemd-units
Requires(preun): systemd-units
Requires(postun): systemd-units
%endif

%if 0%{?rhel} == 7
Requires(post): systemd-sysv
Requires(post): policycoreutils-python
Requires(post): selinux-policy-targeted >= 3.13.1-102
%endif

%if 0%{?rhel} >= 8 || 0%{?fedora} || 0%{?suse_version}
Requires(post): python3-policycoreutils
%if ! 0%{?suse_version}
Requires(post): selinux-policy-targeted
%endif
%endif

# Require libraries that we dlopen
# Ganglia is optional as well as nVidia and cuda libraries
%if ! 0%{?amzn}
%if 0%{?suse_version}
Requires: libvomsapi1
%else
Requires: voms
%endif
%endif
%if 0%{?suse_version}
Requires: krb5
Requires: libcom_err2
Requires: libmunge2
Requires: libopenssl1_1
Requires: libSciTokens0
Requires: libsystemd0
%else
Requires: krb5-libs
Requires: libcom_err
Requires: munge-libs
Requires: openssl-libs
Requires: scitokens-cpp >= 0.6.2
Requires: systemd-libs
%endif
Requires: rsync

# Support OSDF client
%if 0%{?rhel} == 7
Requires: pelican-osdf-compat >= 7.1.4
%else
Recommends: pelican-osdf-compat >= 7.1.4
%endif

%if 0%{?rhel} != 7
# Ensure that our bash completions work
Recommends: bash-completion
%endif

#From /usr/share/doc/setup/uidgid (RPM: setup-2.12.2-11)
#Provides: user(condor) = 64
#Provides: group(condor) = 64

%if 0%{?rhel} == 7
# Standard Universe discontinued as of 8.9.0
Obsoletes: %{name}-std-universe < 8.9.0
Provides: %{name}-std-universe = %{version}-%{release}

# Cream gahp discontinued as of 8.9.9
Obsoletes: %{name}-cream-gahp < 8.9.9
Provides: %{name}-cream-gahp = %{version}-%{release}

# 32-bit shadow discontinued as of 8.9.9
Obsoletes: %{name}-small-shadow < 8.9.9
Provides: %{name}-small-shadow = %{version}-%{release}
%endif

%if 0%{?rhel} <= 8
# external-libs package discontinued as of 8.9.9
Obsoletes: %{name}-external-libs < 8.9.9
Provides: %{name}-external-libs = %{version}-%{release}

# Bosco package discontinued as of 9.5.0
Obsoletes: %{name}-bosco < 9.5.0
Provides: %{name}-bosco = %{version}-%{release}

# Blahp provided by condor-blahp as of 9.5.0
Provides: blahp = %{version}-%{release}
Obsoletes: blahp < 9.5.0
%endif

# externals package discontinued as of 10.8.0
Obsoletes: %{name}-externals < 10.8.0
Provides: %{name}-externals = %{version}-%{release}

# blahp package discontinued as of 10.8.0
Obsoletes: %{name}-blahp < 10.8.0
Provides: %{name}-blahp = %{version}-%{release}

# procd package discontinued as of 10.8.0
Obsoletes: %{name}-procd < 10.8.0
Provides: %{name}-procd = %{version}-%{release}

# all package discontinued as of 10.8.0
Obsoletes: %{name}-all < 10.8.0
Provides: %{name}-all = %{version}-%{release}

# classads package discontinued as of 10.8.0
Obsoletes: %{name}-classads < 10.8.0
Provides: %{name}-classads = %{version}-%{release}

# classads-devel package discontinued as of 10.8.0
Obsoletes: %{name}-classads-devel < 10.8.0
Provides: %{name}-classads-devel = %{version}-%{release}

%if 0%{?suse_version}
%debug_package
%endif

%description
HTCondor is a specialized workload management system for
compute-intensive jobs. Like other full-featured batch systems, HTCondor
provides a job queuing mechanism, scheduling policy, priority scheme,
resource monitoring, and resource management. Users submit their
serial or parallel jobs to HTCondor, HTCondor places them into a queue,
chooses when and where to run the jobs based upon a policy, carefully
monitors their progress, and ultimately informs the user upon
completion.

#######################
%package devel
Summary: Development files for HTCondor
Group: Applications/System

%description devel
Development files for HTCondor

%if %uw_build
#######################
%package tarball
Summary: Files needed to build an HTCondor tarball
Group: Applications/System

%description tarball
Files needed to build an HTCondor tarball

%endif

#######################
%package kbdd
Summary: HTCondor Keyboard Daemon
Group: Applications/System
Requires: %name = %version-%release

%description kbdd
The condor_kbdd monitors logged in X users for activity. It is only
useful on systems where no device (e.g. /dev/*) can be used to
determine console idle time.

#######################
%if ! 0%{?amzn}
%package vm-gahp
Summary: HTCondor's VM Gahp
Group: Applications/System
Requires: %name = %version-%release
Requires: libvirt

%description vm-gahp
The condor_vm-gahp enables the Virtual Machine Universe feature of
HTCondor. The VM Universe uses libvirt to start and control VMs under
HTCondor's Startd.

%endif

#######################
%package test
Summary: HTCondor Self Tests
Group: Applications/System
Requires: %name = %version-%release

%description test
A collection of tests to verify that HTCondor is operating properly.

#######################
%if 0%{?rhel} <= 7 && 0%{?fedora} <= 31
%package -n python2-condor
Summary: Python bindings for HTCondor
Group: Applications/System
Requires: python >= 2.2
Requires: python2-cryptography
Requires: %name = %version-%release
%{?python_provide:%python_provide python2-condor}
%if 0%{?rhel} >= 7
Requires: boost169-python2
%endif
# Remove before F30
Provides: %{name}-python = %{version}-%{release}
Provides: %{name}-python%{?_isa} = %{version}-%{release}
Obsoletes: %{name}-python < %{version}-%{release}

%description -n python2-condor
The python bindings allow one to directly invoke the C++ implementations of
the ClassAd library and HTCondor from python
%endif


%if 0%{?rhel} >= 7 || 0%{?fedora} || 0%{?suse_version}
#######################
%package -n python3-condor
Summary: Python bindings for HTCondor
Group: Applications/System
Requires: %name = %version-%release
%if 0%{?rhel} == 7
Requires: boost169-python3
%else
%if 0%{?suse_version}
Requires: libboost_python-py3-1_75_0
%else
Requires: boost-python3
%endif
%endif
Requires: python3
%if 0%{?rhel} != 7
Requires: python3-cryptography
%endif

%description -n python3-condor
The python bindings allow one to directly invoke the C++ implementations of
the ClassAd library and HTCondor from python
%endif


#######################
%package credmon-local
Summary: Local issuer credmon for HTCondor
Group: Applications/System
Requires: %name = %version-%release
%if 0%{?rhel} == 7
Requires: python2-condor = %{version}-%{release}
Requires: python-six
Requires: python2-cryptography
Requires: python2-scitokens
%else
Requires: python3-condor = %{version}-%{release}
Requires: python3-six
Requires: python3-cryptography
Requires: python3-scitokens
%endif

%description credmon-local
The local issuer credmon allows users to obtain credentials from an
admin-configured private SciToken key on the access point and to use those
credentials securely inside running jobs.


#######################
%package credmon-oauth
Summary: OAuth2 credmon for HTCondor
Group: Applications/System
Requires: %name = %version-%release
Requires: condor-credmon-local = %{version}-%{release}
%if 0%{?rhel} == 7
Requires: python2-requests-oauthlib
Requires: python-flask
Requires: mod_wsgi
%else
Requires: python3-requests-oauthlib
Requires: python3-flask
Requires: python3-mod_wsgi
%endif
Requires: httpd

%description credmon-oauth
The OAuth2 credmon allows users to obtain credentials from configured
OAuth2 endpoints and to use those credentials securely inside running jobs.


#######################
%package credmon-vault
Summary: Vault credmon for HTCondor
Group: Applications/System
Requires: %name = %version-%release
Requires: python3-condor = %{version}-%{release}
Requires: python3-six
%if 0%{?rhel} == 7 && ! 0%{?amzn}
Requires: python36-cryptography
%endif
%if 0%{?rhel} >= 8
Requires: python3-cryptography
%endif
%if %uw_build
# Although htgettoken is only needed on the submit machine and
#  condor-credmon-vault is needed on both the submit and credd machines,
#  htgettoken is small so it doesn't hurt to require it in both places.
Requires: htgettoken >= 1.1
%endif
Conflicts: %name-credmon-local

%description credmon-vault
The Vault credmon allows users to obtain credentials from Vault using
htgettoken and to use those credentials securely inside running jobs.

#######################
%package -n minicondor
Summary: Configuration for a single-node HTCondor
Group: Applications/System
Requires: %name = %version-%release
%if 0%{?rhel} >= 7 || 0%{?fedora} || 0%{?suse_version}
Requires: python3-condor = %version-%release
%endif

%description -n minicondor
This example configuration is good for trying out HTCondor for the first time.
It only configures the IPv4 loopback address, turns on basic security, and
shortens many timers to be more responsive.

#######################
%package ap
Summary: Configuration for an Access Point
Group: Applications/System
Requires: %name = %version-%release
%if 0%{?rhel} >= 7 || 0%{?fedora} || 0%{?suse_version}
Requires: python3-condor = %version-%release
%endif

%description ap
This example configuration is good for installing an Access Point.
After installation, one could join a pool or start an annex.

#######################
%package annex-ec2
Summary: Configuration and scripts to make an EC2 image annex-compatible
Group: Applications/System
Requires: %name = %version-%release
Requires(post): /sbin/chkconfig
Requires(preun): /sbin/chkconfig

%description annex-ec2
Configures HTCondor to make an EC2 image annex-compatible.  Do NOT install
on a non-EC2 image.

%files annex-ec2
%_libexecdir/condor/condor-annex-ec2
%{_unitdir}/condor-annex-ec2.service
%config(noreplace) %_sysconfdir/condor/config.d/50ec2.config
%config(noreplace) %_sysconfdir/condor/master_shutdown_script.sh

%post annex-ec2
/bin/systemctl enable condor-annex-ec2

%preun annex-ec2
if [ $1 == 0 ]; then
    /bin/systemctl disable condor-annex-ec2
fi

#######################
%package upgrade-checks
Summary: Script to check for manual interventions needed to upgrade
Group: Applications/System
Requires: python3-condor
Requires: pcre2-tools

%description upgrade-checks
Examines the current HTCondor installation and recommends changes to ensure
a smooth upgrade to a subsequent HTCondor version.

%files upgrade-checks
%_bindir/condor_upgrade_check

%pre
getent group condor >/dev/null || groupadd -r condor
getent passwd condor >/dev/null || \
  useradd -r -g condor -d %_var/lib/condor -s /sbin/nologin \
    -c "Owner of HTCondor Daemons" condor
exit 0


%prep
# For release tarballs
%setup -q -n %{name}-%{condor_version}

# Patch credmon-oauth to use Python 2 on EL7
%if 0%{?rhel} == 7
%patch1 -p1
%endif

# fix errant execute permissions
find src -perm /a+x -type f -name "*.[Cch]" -exec chmod a-x {} \;


%build

%if 0%{?suse_version}
export CC=/usr/bin/gcc-11
export CXX=/usr/bin/g++-11
%endif

%if 0%{?rhel} == 7 && 0%{?devtoolset}
. /opt/rh/devtoolset-%{devtoolset}/enable
export CC=$(which cc)
export CXX=$(which c++)
%endif

%if 0%{?rhel} == 8 && 0%{?gcctoolset}
. /opt/rh/gcc-toolset-%{gcctoolset}/enable
export CC=$(which cc)
export CXX=$(which c++)
# gcc-toolset does not include gcc-annobin.so
%undefine _annotated_build
%endif

# build man files
%if 0%{?amzn}
# if this environment variable is set, sphinx-build cannot import markupsafe
env -u RPM_BUILD_ROOT make -C docs man
%else
%if 0%{?rhel} == 7
make -C docs SPHINXBUILD=sphinx-build-3.6 man
%else
make -C docs man
%endif
%endif

%if %uw_build
%define condor_build_id UW_development
%define condor_git_sha -1
%endif

# Any changes here should be synchronized with
# ../debian/rules 

%if 0%{?suse_version}
%cmake \
%else
%cmake3 \
%endif
%if %uw_build
       -DBUILDID:STRING=%condor_build_id \
       -DPLATFORM:STRING=${NMI_PLATFORM:-unknown} \
%if "%{condor_git_sha}" != "-1"
       -DCONDOR_GIT_SHA:STRING=%condor_git_sha \
%endif
       -DBUILD_TESTING:BOOL=TRUE \
%else
       -DBUILD_TESTING:BOOL=FALSE \
%endif
%if 0%{?suse_version}
       -DCMAKE_SHARED_LINKER_FLAGS="%{?build_ldflags} -Wl,--as-needed -Wl,-z,now" \
%endif
%if 0%{?rhel} == 7 || 0%{?rhel} == 8
       -DPython3_EXECUTABLE=%__python3 \
%endif
       -DCMAKE_SKIP_RPATH:BOOL=TRUE \
       -DPACKAGEID:STRING=%{version}-%{condor_release} \
       -DCONDOR_PACKAGE_BUILD:BOOL=TRUE \
       -DCONDOR_RPMBUILD:BOOL=TRUE \
%if 0%{?amzn}
       -DWITH_VOMS:BOOL=FALSE \
       -DWITH_LIBVIRT:BOOL=FALSE \
%endif
       -DCMAKE_INSTALL_PREFIX:PATH=/

%if 0%{?amzn}
cd amazon-linux-build
%else
%if 0%{?rhel} == 9 || 0%{?fedora}
cd redhat-linux-build
%endif
%endif
make %{?_smp_mflags}
%if %uw_build
make %{?_smp_mflags} tests
%endif

%install
%if 0%{?amzn}
cd amazon-linux-build
%else
%if 0%{?rhel} == 9 || 0%{?fedora}
cd redhat-linux-build
%endif
%endif
# installation happens into a temporary location, this function is
# useful in moving files into their final locations
function populate {
  _dest="$1"; shift; _src="$*"
  mkdir -p "%{buildroot}/$_dest"
  mv $_src "%{buildroot}/$_dest"
}

rm -rf %{buildroot}
echo ---------------------------- makefile ---------------------------------
%if 0%{?suse_version}
cd build
%endif
make install DESTDIR=%{buildroot}

%if %uw_build
make tests-tar-pkg
# tarball of tests
%if 0%{?amzn}
cp -p %{_builddir}/%{name}-%{version}/amazon-linux-build/condor_tests-*.tar.gz %{buildroot}/%{_libdir}/condor/condor_tests-%{version}.tar.gz
%else
%if 0%{?rhel} == 9 || 0%{?fedora}
cp -p %{_builddir}/%{name}-%{version}/redhat-linux-build/condor_tests-*.tar.gz %{buildroot}/%{_libdir}/condor/condor_tests-%{version}.tar.gz
%else
%if 0%{?suse_version}
cp -p %{_builddir}/%{name}-%{version}/build/condor_tests-*.tar.gz %{buildroot}/%{_libdir}/condor/condor_tests-%{version}.tar.gz
%else
cp -p %{_builddir}/%{name}-%{version}/condor_tests-*.tar.gz %{buildroot}/%{_libdir}/condor/condor_tests-%{version}.tar.gz
%endif
%endif
%endif
%endif

# Drop in a symbolic link for backward compatibility
ln -s ../..%{_libdir}/condor/condor_ssh_to_job_sshd_config_template %{buildroot}/%_sysconfdir/condor/condor_ssh_to_job_sshd_config_template

%if %uw_build
%if 0%{?rhel} == 7 && ! 0%{?amzn}
# Drop in a link for backward compatibility for small shadow
ln -s condor_shadow %{buildroot}/%{_sbindir}/condor_shadow_s
%endif
%endif

populate /usr/share/doc/condor-%{version}/examples %{buildroot}/usr/share/doc/condor-%{version}/etc/examples/*

mkdir -p %{buildroot}/%{_sysconfdir}/condor
# the default condor_config file is not architecture aware and thus
# sets the LIB directory to always be /usr/lib, we want to do better
# than that. this is, so far, the best place to do this
# specialization. we strip the "lib" or "lib64" part from _libdir and
# stick it in the LIB variable in the config.
LIB=$(echo %{?_libdir} | sed -e 's:/usr/\(.*\):\1:')
if [ "$LIB" = "%_libdir" ]; then
  echo "_libdir does not contain /usr, sed expression needs attention"
  exit 1
fi

# Install the basic configuration, a Personal HTCondor config. Allows for
# yum install condor + service condor start and go.
mkdir -p -m0755 %{buildroot}/%{_sysconfdir}/condor/config.d
mkdir -p -m0700 %{buildroot}/%{_sysconfdir}/condor/passwords.d
mkdir -p -m0700 %{buildroot}/%{_sysconfdir}/condor/tokens.d

populate %_sysconfdir/condor/config.d %{buildroot}/usr/share/doc/condor-%{version}/examples/00-htcondor-9.0.config
populate %_sysconfdir/condor/config.d %{buildroot}/usr/share/doc/condor-%{version}/examples/00-minicondor
populate %_sysconfdir/condor/config.d %{buildroot}/usr/share/doc/condor-%{version}/examples/00-kbdd
populate %_sysconfdir/condor/config.d %{buildroot}/usr/share/doc/condor-%{version}/examples/50ec2.config

# Install a second config.d directory under /usr/share, used for the
# convenience of software built on top of Condor such as GlideinWMS.
mkdir -p -m0755 %{buildroot}/usr/share/condor/config.d

mkdir -p -m0755 %{buildroot}/%{_var}/log/condor
# Note we use %{_var}/lib instead of %{_sharedstatedir} for RHEL5 compatibility
mkdir -p -m0755 %{buildroot}/%{_var}/lib/condor/spool
mkdir -p -m0755 %{buildroot}/%{_var}/lib/condor/execute
mkdir -p -m0755 %{buildroot}/%{_var}/lib/condor/krb_credentials
mkdir -p -m2770 %{buildroot}/%{_var}/lib/condor/oauth_credentials


# not packaging configure/install scripts
%if ! %uw_build
rm -f %{buildroot}%{_bindir}/make-personal-from-tarball
rm -f %{buildroot}%{_sbindir}/condor_configure
rm -f %{buildroot}%{_sbindir}/condor_install
rm -f %{buildroot}/%{_mandir}/man1/condor_configure.1
rm -f %{buildroot}/%{_mandir}/man1/condor_install.1
%endif

mkdir -p %{buildroot}/%{_var}/www/wsgi-scripts/condor_credmon_oauth
mv %{buildroot}/%{_libexecdir}/condor/condor_credmon_oauth.wsgi %{buildroot}/%{_var}/www/wsgi-scripts/condor_credmon_oauth/condor_credmon_oauth.wsgi

# Move oauth credmon config files out of examples and into config.d
mv %{buildroot}/usr/share/doc/condor-%{version}/examples/condor_credmon_oauth/config/condor/40-oauth-credmon.conf %{buildroot}/%{_sysconfdir}/condor/config.d/40-oauth-credmon.conf
mv %{buildroot}/usr/share/doc/condor-%{version}/examples/condor_credmon_oauth/config/condor/40-oauth-tokens.conf %{buildroot}/%{_sysconfdir}/condor/config.d/40-oauth-tokens.conf
mv %{buildroot}/usr/share/doc/condor-%{version}/examples/condor_credmon_oauth/README.credentials %{buildroot}/%{_var}/lib/condor/oauth_credentials/README.credentials

# Move vault credmon config file out of examples and into config.d
mv %{buildroot}/usr/share/doc/condor-%{version}/examples/condor_credmon_oauth/config/condor/40-vault-credmon.conf %{buildroot}/%{_sysconfdir}/condor/config.d/40-vault-credmon.conf

###
# Backwards compatibility on EL7 with the previous versions and configs of scitokens-credmon
%if 0%{?rhel} == 7
ln -s ../..%{_sbindir}/condor_credmon_oauth          %{buildroot}/%{_bindir}/condor_credmon_oauth
ln -s ../..%{_sbindir}/scitokens_credential_producer %{buildroot}/%{_bindir}/scitokens_credential_producer
mkdir -p %{buildroot}/%{_var}/www/wsgi-scripts/scitokens-credmon
ln -s ../../../..%{_var}/www/wsgi-scripts/condor_credmon_oauth/condor_credmon_oauth.wsgi %{buildroot}/%{_var}/www/wsgi-scripts/scitokens-credmon/scitokens-credmon.wsgi
%endif
###

# install tmpfiles.d/condor.conf
mkdir -p %{buildroot}%{_tmpfilesdir}
install -m 0644 %{buildroot}/usr/share/doc/condor-%{version}/examples/condor-tmpfiles.conf %{buildroot}%{_tmpfilesdir}/%{name}.conf

install -Dp -m0755 %{buildroot}/usr/share/doc/condor-%{version}/examples/condor-annex-ec2 %{buildroot}%{_libexecdir}/condor/condor-annex-ec2

mkdir -p %{buildroot}%{_unitdir}
install -m 0644 %{buildroot}/usr/share/doc/condor-%{version}/examples/condor-annex-ec2.service %{buildroot}%{_unitdir}/condor-annex-ec2.service
install -m 0644 %{buildroot}/usr/share/doc/condor-%{version}/examples/condor.service %{buildroot}%{_unitdir}/condor.service
# Disabled until HTCondor security fixed.
# install -m 0644 %{buildroot}/usr/share/doc/condor-%{version}/examples/condor.socket %{buildroot}%{_unitdir}/condor.socket

%if 0%{?rhel} >= 7
mkdir -p %{buildroot}%{_datadir}/condor/
cp %{SOURCE8} %{buildroot}%{_datadir}/condor/
%endif

# Install perl modules

#Fixups for packaged build, should have been done by cmake

mkdir -p %{buildroot}/usr/share/condor
mv %{buildroot}/usr/lib64/condor/Chirp.jar %{buildroot}/usr/share/condor
mv %{buildroot}/usr/lib64/condor/CondorJava*.class %{buildroot}/usr/share/condor
mv %{buildroot}/usr/lib64/condor/libchirp_client.so %{buildroot}/usr/lib64
mv %{buildroot}/usr/lib64/condor/libcondor_utils_*.so %{buildroot}/usr/lib64
%if 0%{?rhel} == 7
mv %{buildroot}/usr/lib64/condor/libpyclassad2*.so %{buildroot}/usr/lib64
%endif
mv %{buildroot}/usr/lib64/condor/libpyclassad3*.so %{buildroot}/usr/lib64

rm -rf %{buildroot}/usr/share/doc/condor-%{version}/LICENSE
rm -rf %{buildroot}/usr/share/doc/condor-%{version}/NOTICE.txt
rm -rf %{buildroot}/usr/share/doc/condor-%{version}/README

# we must place the config examples in builddir so %doc can find them
mv %{buildroot}/usr/share/doc/condor-%{version}/examples %_builddir/%name-%condor_version

# Fix up blahp installation
%if 0%{?rhel} == 7
# Don't rely on Python 3 on EL7 (not installed by default)
sed -i 's;/usr/bin/python3;/usr/bin/python2;' %{buildroot}%{_libexecdir}/blahp/*status.py
%endif
# Move batch system customization files to /etc, with symlinks in the
# original location. Admins will need to edit these.
install -m 0755 -d -p %{buildroot}%{_sysconfdir}/blahp
for batch_system in condor kubernetes lsf nqs pbs sge slurm; do
    mv %{buildroot}%{_libexecdir}/blahp/${batch_system}_local_submit_attributes.sh %{buildroot}%{_sysconfdir}/blahp
    ln -s ../../../etc/blahp/${batch_system}_local_submit_attributes.sh \
        %{buildroot}%{_libexecdir}/blahp/${batch_system}_local_submit_attributes.sh
done

# htcondor/dags only works with Python3
rm -rf %{buildroot}/usr/lib64/python2.7/site-packages/htcondor/dags

# htcondor/personal.py only works with Python3
rm -f %{buildroot}/usr/lib64/python2.7/site-packages/htcondor/personal.py

# New fangled stuff does not work with Python2
rm -rf %{buildroot}/usr/lib64/python2.7/site-packages/classad2
rm -rf %{buildroot}/usr/lib64/python2.7/site-packages/classad3
rm -rf %{buildroot}/usr/lib64/python2.7/site-packages/htcondor2

# classad3 shouldn't be distributed yet
rm -rf %{buildroot}/usr/lib64/python%{python3_version}/site-packages/classad3

%clean
rm -rf %{buildroot}


%check
# This currently takes hours and can kill your machine...
#cd condor_tests
#make check-seralized

#################
%files
%defattr(-,root,root,-)
%doc LICENSE NOTICE.txt examples
%dir %_sysconfdir/condor/
%config %_sysconfdir/condor/condor_config
%{_tmpfilesdir}/%{name}.conf
%{_unitdir}/condor.service
# Disabled until HTCondor security fixed.
# % {_unitdir}/condor.socket
%dir %_datadir/condor/
%_datadir/condor/Chirp.jar
%_datadir/condor/CondorJavaInfo.class
%_datadir/condor/CondorJavaWrapper.class
%if 0%{?rhel} >= 7
%_datadir/condor/htcondor.pp
%endif
%dir %_sysconfdir/condor/passwords.d/
%dir %_sysconfdir/condor/tokens.d/
%dir %_sysconfdir/condor/config.d/
%config(noreplace) %{_sysconfdir}/condor/config.d/00-htcondor-9.0.config
%dir /usr/share/condor/config.d/
%_libdir/condor/condor_ssh_to_job_sshd_config_template
%_sysconfdir/condor/condor_ssh_to_job_sshd_config_template
%_sysconfdir/bash_completion.d/condor
%_libdir/libchirp_client.so
%_libdir/libcondor_utils_%{version_}.so
%_libdir/condor/libfmt.so
%_libdir/condor/libfmt.so.10
%_libdir/condor/libfmt.so.10.1.0

%_libdir/condor/libgetpwnam.so
%dir %_libexecdir/condor/
%_libexecdir/condor/cleanup_locally_mounted_checkpoint
%_libexecdir/condor/linux_kernel_tuning
%_libexecdir/condor/accountant_log_fixer
%_libexecdir/condor/condor_chirp
%_libexecdir/condor/condor_ssh
%_libexecdir/condor/sshd.sh
%_libexecdir/condor/get_orted_cmd.sh
%_libexecdir/condor/orted_launcher.sh
%_libexecdir/condor/set_batchtok_cmd
%_libexecdir/condor/cred_producer_krb
%_libexecdir/condor/condor_job_router
%_libexecdir/condor/condor_pid_ns_init
%_libexecdir/condor/condor_urlfetch
%_libexecdir/condor/htcondor_docker_test
%_libexecdir/condor/exit_37.sif
%dir %_libexecdir/condor/singularity_test_sandbox/
%dir %_libexecdir/condor/singularity_test_sandbox/dev/
%dir %_libexecdir/condor/singularity_test_sandbox/proc/
%_libexecdir/condor/singularity_test_sandbox/exit_37
%_libexecdir/condor/condor_limits_wrapper.sh
%_libexecdir/condor/condor_rooster
%_libexecdir/condor/condor_schedd.init
%_libexecdir/condor/condor_ssh_to_job_shell_setup
%_libexecdir/condor/condor_ssh_to_job_sshd_setup
%_libexecdir/condor/condor_power_state
%_libexecdir/condor/condor_kflops
%_libexecdir/condor/condor_mips
%_libexecdir/condor/data_plugin
%_libexecdir/condor/box_plugin.py
%_libexecdir/condor/gdrive_plugin.py
%_libexecdir/condor/common-cloud-attributes-google.py
%_libexecdir/condor/common-cloud-attributes-aws.py
%_libexecdir/condor/common-cloud-attributes-aws.sh
%_libexecdir/condor/onedrive_plugin.py
# TODO: get rid of these
# Not sure where these are getting built
%if 0%{?rhel} <= 7 && ! 0%{?fedora} && ! 0%{?suse_version}
%_libexecdir/condor/box_plugin.pyc
%_libexecdir/condor/box_plugin.pyo
%_libexecdir/condor/gdrive_plugin.pyc
%_libexecdir/condor/gdrive_plugin.pyo
%_libexecdir/condor/onedrive_plugin.pyc
%_libexecdir/condor/onedrive_plugin.pyo
%_libexecdir/condor/adstash/__init__.pyc
%_libexecdir/condor/adstash/__init__.pyo
%_libexecdir/condor/adstash/ad_sources/__init__.pyc
%_libexecdir/condor/adstash/ad_sources/__init__.pyo
%_libexecdir/condor/adstash/ad_sources/registry.pyc
%_libexecdir/condor/adstash/ad_sources/registry.pyo
%_libexecdir/condor/adstash/interfaces/__init__.pyc
%_libexecdir/condor/adstash/interfaces/__init__.pyo
%_libexecdir/condor/adstash/interfaces/generic.pyc
%_libexecdir/condor/adstash/interfaces/generic.pyo
%_libexecdir/condor/adstash/interfaces/null.pyc
%_libexecdir/condor/adstash/interfaces/null.pyo
%_libexecdir/condor/adstash/interfaces/registry.pyc
%_libexecdir/condor/adstash/interfaces/registry.pyo
%_libexecdir/condor/adstash/interfaces/opensearch.pyc
%_libexecdir/condor/adstash/interfaces/opensearch.pyo
%endif
%_libexecdir/condor/curl_plugin
%_libexecdir/condor/condor_shared_port
%_libexecdir/condor/condor_defrag
%_libexecdir/condor/interactive.sub
%_libexecdir/condor/condor_gangliad
%_libexecdir/condor/ce-audit.so
%_libexecdir/condor/adstash/__init__.py
%_libexecdir/condor/adstash/adstash.py
%_libexecdir/condor/adstash/config.py
%_libexecdir/condor/adstash/convert.py
%_libexecdir/condor/adstash/utils.py
%_libexecdir/condor/adstash/ad_sources/__init__.py
%_libexecdir/condor/adstash/ad_sources/ad_file.py
%_libexecdir/condor/adstash/ad_sources/generic.py
%_libexecdir/condor/adstash/ad_sources/registry.py
%_libexecdir/condor/adstash/ad_sources/schedd_history.py
%_libexecdir/condor/adstash/ad_sources/startd_history.py
%_libexecdir/condor/adstash/ad_sources/schedd_job_epoch_history.py
%_libexecdir/condor/adstash/interfaces/__init__.py
%_libexecdir/condor/adstash/interfaces/elasticsearch.py
%_libexecdir/condor/adstash/interfaces/opensearch.py
%_libexecdir/condor/adstash/interfaces/generic.py
%_libexecdir/condor/adstash/interfaces/json_file.py
%_libexecdir/condor/adstash/interfaces/null.py
%_libexecdir/condor/adstash/interfaces/registry.py
%_libexecdir/condor/annex
%_mandir/man1/condor_advertise.1.gz
%_mandir/man1/condor_annex.1.gz
%_mandir/man1/condor_check_password.1.gz
%_mandir/man1/condor_check_userlogs.1.gz
%_mandir/man1/condor_chirp.1.gz
%_mandir/man1/condor_config_val.1.gz
%_mandir/man1/condor_dagman.1.gz
%_mandir/man1/condor_fetchlog.1.gz
%_mandir/man1/condor_findhost.1.gz
%_mandir/man1/condor_gpu_discovery.1.gz
%_mandir/man1/condor_history.1.gz
%_mandir/man1/condor_hold.1.gz
%_mandir/man1/condor_job_router_info.1.gz
%_mandir/man1/condor_master.1.gz
%_mandir/man1/condor_off.1.gz
%_mandir/man1/condor_on.1.gz
%_mandir/man1/condor_pool_job_report.1.gz
%_mandir/man1/condor_preen.1.gz
%_mandir/man1/condor_prio.1.gz
%_mandir/man1/condor_q.1.gz
%_mandir/man1/condor_qsub.1.gz
%_mandir/man1/condor_qedit.1.gz
%_mandir/man1/condor_reconfig.1.gz
%_mandir/man1/condor_release.1.gz
%_mandir/man1/condor_remote_cluster.1.gz
%_mandir/man1/condor_reschedule.1.gz
%_mandir/man1/condor_restart.1.gz
%_mandir/man1/condor_rm.1.gz
%_mandir/man1/condor_run.1.gz
%_mandir/man1/condor_set_shutdown.1.gz
%_mandir/man1/condor_ssh_start.1.gz
%_mandir/man1/condor_sos.1.gz
%_mandir/man1/condor_ssl_fingerprint.1.gz
%_mandir/man1/condor_stats.1.gz
%_mandir/man1/condor_status.1.gz
%_mandir/man1/condor_store_cred.1.gz
%_mandir/man1/condor_submit.1.gz
%_mandir/man1/condor_submit_dag.1.gz
%_mandir/man1/condor_test_token.1.gz
%_mandir/man1/condor_token_create.1.gz
%_mandir/man1/condor_token_fetch.1.gz
%_mandir/man1/condor_token_list.1.gz
%_mandir/man1/condor_token_request.1.gz
%_mandir/man1/condor_token_request_approve.1.gz
%_mandir/man1/condor_token_request_auto_approve.1.gz
%_mandir/man1/condor_token_request_list.1.gz
%_mandir/man1/condor_top.1.gz
%_mandir/man1/condor_transfer_data.1.gz
%_mandir/man1/condor_transform_ads.1.gz
%_mandir/man1/condor_update_machine_ad.1.gz
%_mandir/man1/condor_updates_stats.1.gz
%_mandir/man1/condor_upgrade_check.1.gz
%_mandir/man1/condor_urlfetch.1.gz
%_mandir/man1/condor_userlog.1.gz
%_mandir/man1/condor_userprio.1.gz
%_mandir/man1/condor_vacate.1.gz
%_mandir/man1/condor_vacate_job.1.gz
%_mandir/man1/condor_version.1.gz
%_mandir/man1/condor_wait.1.gz
%_mandir/man1/condor_router_history.1.gz
%_mandir/man1/condor_continue.1.gz
%_mandir/man1/condor_suspend.1.gz
%_mandir/man1/condor_router_q.1.gz
%_mandir/man1/condor_ssh_to_job.1.gz
%_mandir/man1/condor_power.1.gz
%_mandir/man1/condor_gather_info.1.gz
%_mandir/man1/condor_router_rm.1.gz
%_mandir/man1/condor_drain.1.gz
%_mandir/man1/condor_ping.1.gz
%_mandir/man1/condor_rmdir.1.gz
%_mandir/man1/condor_tail.1.gz
%_mandir/man1/condor_who.1.gz
%_mandir/man1/condor_now.1.gz
%_mandir/man1/classad_eval.1.gz
%_mandir/man1/classads.1.gz
%_mandir/man1/condor_adstash.1.gz
%_mandir/man1/condor_evicted_files.1.gz
%_mandir/man1/condor_watch_q.1.gz
%_mandir/man1/get_htcondor.1.gz
%_mandir/man1/htcondor.1.gz
# bin/condor is a link for checkpoint, reschedule, vacate
%_bindir/condor_submit_dag
%_bindir/condor_who
%_bindir/condor_now
%_bindir/condor_prio
%_bindir/condor_transfer_data
%_bindir/condor_check_userlogs
%_bindir/condor_q
%_libexecdir/condor/condor_transferer
%_bindir/condor_docker_enter
%_bindir/condor_qedit
%_bindir/condor_qusers
%_bindir/condor_userlog
%_bindir/condor_release
%_bindir/condor_userlog_job_counter
%_bindir/condor_config_val
%_bindir/condor_reschedule
%_bindir/condor_userprio
%_bindir/condor_check_password
%_bindir/condor_check_config
%_bindir/condor_dagman
%_bindir/condor_rm
%_bindir/condor_vacate
%_bindir/condor_run
%_bindir/condor_router_history
%_bindir/condor_router_q
%_bindir/condor_router_rm
%_bindir/condor_vacate_job
%_bindir/condor_findhost
%_bindir/condor_stats
%_bindir/condor_version
%_bindir/condor_history
%_bindir/condor_status
%_bindir/condor_wait
%_bindir/condor_hold
%_bindir/condor_submit
%_bindir/condor_ssh_to_job
%_bindir/condor_power
%_bindir/condor_gather_info
%_bindir/condor_continue
%_bindir/condor_ssl_fingerprint
%_bindir/condor_suspend
%_bindir/condor_test_match
%_bindir/condor_token_create
%_bindir/condor_token_fetch
%_bindir/condor_token_request
%_bindir/condor_token_request_approve
%_bindir/condor_token_request_auto_approve
%_bindir/condor_token_request_list
%_bindir/condor_token_list
%_bindir/condor_scitoken_exchange
%_bindir/condor_drain
%_bindir/condor_ping
%_bindir/condor_tail
%_bindir/condor_qsub
%_bindir/condor_pool_job_report
%_bindir/condor_job_router_info
%_bindir/condor_transform_ads
%_bindir/condor_update_machine_ad
%_bindir/condor_annex
%_bindir/condor_nsenter
%_bindir/condor_evicted_files
%_bindir/condor_adstash
%_bindir/condor_remote_cluster
%_bindir/bosco_cluster
%_bindir/condor_ssh_start
%_bindir/condor_test_token
%_bindir/condor_manifest
# sbin/condor is a link for master_off, off, on, reconfig,
# reconfig_schedd, restart
%_sbindir/condor_advertise
%_sbindir/condor_aklog
%_sbindir/condor_credmon_krb
%_sbindir/condor_c-gahp
%_sbindir/condor_c-gahp_worker_thread
%_sbindir/condor_collector
%_sbindir/condor_credd
%_sbindir/condor_fetchlog
%_sbindir/condor_ft-gahp
%_sbindir/condor_had
%_sbindir/condor_master
%_sbindir/condor_negotiator
%_sbindir/condor_off
%_sbindir/condor_on
%_sbindir/condor_preen
%_sbindir/condor_reconfig
%_sbindir/condor_replication
%_sbindir/condor_restart
%_sbindir/condor_schedd
%_sbindir/condor_set_shutdown
%_sbindir/condor_shadow
%if %uw_build
%if 0%{?rhel} == 7 && ! 0%{?amzn}
%{_sbindir}/condor_shadow_s
%endif
%endif
%_sbindir/condor_sos
%_sbindir/condor_startd
%_sbindir/condor_starter
%_sbindir/condor_store_cred
%_sbindir/condor_testwritelog
%_sbindir/condor_updates_stats
%_sbindir/ec2_gahp
%_sbindir/condor_gridmanager
%_sbindir/remote_gahp
%_sbindir/rvgahp_client
%_sbindir/rvgahp_proxy
%_sbindir/rvgahp_server
%_sbindir/AzureGAHPServer
%_sbindir/gce_gahp
%_sbindir/arc_gahp
%_libexecdir/condor/condor_gpu_discovery
%_libexecdir/condor/condor_gpu_utilization
%config(noreplace) %_sysconfdir/condor/ganglia.d/00_default_metrics
%defattr(-,condor,condor,-)
%dir %_var/lib/condor/
%dir %_var/lib/condor/execute/
%dir %_var/lib/condor/spool/
%dir %_var/log/condor/
%defattr(-,root,condor,-)
%dir %_var/lib/condor/oauth_credentials
%defattr(-,root,root,-)
%dir %_var/lib/condor/krb_credentials

###### blahp files #######
%config %_sysconfdir/blah.config
%config %_sysconfdir/blparser.conf
%dir %_sysconfdir/blahp/
%config %_sysconfdir/blahp/condor_local_submit_attributes.sh
%config %_sysconfdir/blahp/kubernetes_local_submit_attributes.sh
%config %_sysconfdir/blahp/lsf_local_submit_attributes.sh
%config %_sysconfdir/blahp/nqs_local_submit_attributes.sh
%config %_sysconfdir/blahp/pbs_local_submit_attributes.sh
%config %_sysconfdir/blahp/sge_local_submit_attributes.sh
%config %_sysconfdir/blahp/slurm_local_submit_attributes.sh
%_bindir/blahpd
%_sbindir/blah_check_config
%_sbindir/blahpd_daemon
%dir %_libexecdir/blahp
%_libexecdir/blahp/*

####### procd files #######
%_sbindir/condor_procd
%_sbindir/gidd_alloc
%_sbindir/procd_ctl
%_mandir/man1/procd_ctl.1.gz
%_mandir/man1/gidd_alloc.1.gz
%_mandir/man1/condor_procd.1.gz

####### classads files #######
%defattr(-,root,root,-)
%_libdir/libclassad.so.*

#################
%files devel
%{_includedir}/condor/chirp_client.h
%{_includedir}/condor/condor_event.h
%{_includedir}/condor/file_lock.h
%{_includedir}/condor/read_user_log.h
%{_libdir}/condor/libchirp_client.a
%{_libdir}/libclassad.a

####### classads-devel files #######
%defattr(-,root,root,-)
%_bindir/classad_functional_tester
%_bindir/classad_version
%_libdir/libclassad.so
%dir %_includedir/classad/
%_includedir/classad/attrrefs.h
%_includedir/classad/cclassad.h
%_includedir/classad/classad_distribution.h
%_includedir/classad/classadErrno.h
%_includedir/classad/classad.h
%_includedir/classad/classadCache.h
%_includedir/classad/classad_containers.h
%_includedir/classad/classad_flat_map.h
%_includedir/classad/collectionBase.h
%_includedir/classad/collection.h
%_includedir/classad/common.h
%_includedir/classad/debug.h
%_includedir/classad/exprList.h
%_includedir/classad/exprTree.h
%_includedir/classad/fnCall.h
%_includedir/classad/indexfile.h
%_includedir/classad/jsonSink.h
%_includedir/classad/jsonSource.h
%_includedir/classad/lexer.h
%_includedir/classad/lexerSource.h
%_includedir/classad/literals.h
%_includedir/classad/matchClassad.h
%_includedir/classad/natural_cmp.h
%_includedir/classad/operators.h
%_includedir/classad/query.h
%_includedir/classad/sink.h
%_includedir/classad/source.h
%_includedir/classad/transaction.h
%_includedir/classad/util.h
%_includedir/classad/value.h
%_includedir/classad/view.h
%_includedir/classad/xmlLexer.h
%_includedir/classad/xmlSink.h
%_includedir/classad/xmlSource.h

%if %uw_build
#################
%files tarball
%{_bindir}/make-personal-from-tarball
%{_sbindir}/condor_configure
%{_sbindir}/condor_install
%{_mandir}/man1/condor_configure.1.gz
%{_mandir}/man1/condor_install.1.gz
%endif

#################
%files kbdd
%defattr(-,root,root,-)
%config(noreplace) %_sysconfdir/condor/config.d/00-kbdd
%_sbindir/condor_kbdd

#################
%if ! 0%{?amzn}
%files vm-gahp
%defattr(-,root,root,-)
%_sbindir/condor_vm-gahp
%_libexecdir/condor/libvirt_simple_script.awk

%endif
#################
%files test
%defattr(-,root,root,-)
%_libexecdir/condor/condor_sinful
%_libexecdir/condor/condor_testingd
%_libexecdir/condor/test_user_mapping
%if %uw_build
%_libdir/condor/condor_tests-%{version}.tar.gz
%endif

%if 0%{?rhel} <= 7 && 0%{?fedora} <= 31 && ! 0%{?suse_version}
%files -n python2-condor
%defattr(-,root,root,-)
%_bindir/condor_top
%_bindir/classad_eval
%_bindir/condor_watch_q
%_libdir/libpyclassad2*.so
%_libexecdir/condor/libclassad_python_user.so
%{python_sitearch}/classad/
%{python_sitearch}/htcondor/
%{python_sitearch}/htcondor-*.egg-info/
%endif

%if 0%{?rhel} >= 7 || 0%{?fedora} || 0%{?suse_version}
%files -n python3-condor
%defattr(-,root,root,-)
%_bindir/condor_top
%_bindir/classad_eval
%_bindir/condor_watch_q
%_bindir/htcondor
%_libdir/libpyclassad3*.so
%_libexecdir/condor/libclassad_python_user.cpython-3*.so
%_libexecdir/condor/libclassad_python3_user.so
/usr/lib64/python%{python3_version}/site-packages/classad/
/usr/lib64/python%{python3_version}/site-packages/htcondor/
/usr/lib64/python%{python3_version}/site-packages/htcondor-*.egg-info/
/usr/lib64/python%{python3_version}/site-packages/htcondor_cli/
/usr/lib64/python%{python3_version}/site-packages/classad2/
/usr/lib64/python%{python3_version}/site-packages/htcondor2/
%endif

%files credmon-local
%doc examples/condor_credmon_oauth
%_sbindir/condor_credmon_oauth
%_sbindir/scitokens_credential_producer
%_libexecdir/condor/credmon
%_var/lib/condor/oauth_credentials/README.credentials
%config(noreplace) %_sysconfdir/condor/config.d/40-oauth-credmon.conf
%ghost %_var/lib/condor/oauth_credentials/CREDMON_COMPLETE
%ghost %_var/lib/condor/oauth_credentials/pid
%if 0%{?rhel} == 7
###
# Backwards compatibility with the previous versions and configs of scitokens-credmon
%_bindir/condor_credmon_oauth
%_bindir/scitokens_credential_producer
###
%endif

%files credmon-oauth
%_var/www/wsgi-scripts/condor_credmon_oauth
%config(noreplace) %_sysconfdir/condor/config.d/40-oauth-tokens.conf
%ghost %_var/lib/condor/oauth_credentials/wsgi_session_key
%if 0%{?rhel} == 7
###
# Backwards compatibility with the previous versions and configs of scitokens-credmon
%_var/www/wsgi-scripts/scitokens-credmon
###
%endif

%files credmon-vault
%doc examples/condor_credmon_oauth
%_sbindir/condor_credmon_vault
%_bindir/condor_vault_storer
%_libexecdir/condor/credmon
%config(noreplace) %_sysconfdir/condor/config.d/40-vault-credmon.conf
%ghost %_var/lib/condor/oauth_credentials/CREDMON_COMPLETE
%ghost %_var/lib/condor/oauth_credentials/pid

%files -n minicondor
%config(noreplace) %_sysconfdir/condor/config.d/00-minicondor


%post
/sbin/ldconfig
%if 0%{?fedora}
test -x /usr/sbin/selinuxenabled && /usr/sbin/selinuxenabled
if [ $? = 0 ]; then
   restorecon -R -v /var/lock/condor
   setsebool -P condor_domain_can_network_connect 1
   setsebool -P daemons_enable_cluster_mode 1
   semanage port -a -t condor_port_t -p tcp 12345
   # the number of extraneous SELinux warnings on f17 is very high
fi
%endif
%if 0%{?rhel} >= 7
test -x /usr/sbin/selinuxenabled && /usr/sbin/selinuxenabled
if [ $? = 0 ]; then
   /usr/sbin/semodule -i /usr/share/condor/htcondor.pp
%if 0%{?rhel} < 9
   /usr/sbin/setsebool -P condor_domain_can_network_connect 1
%endif
   /usr/sbin/setsebool -P daemons_enable_cluster_mode 1
fi
%endif
if [ $1 -eq 1 ] ; then
    # Initial installation 
    /bin/systemctl daemon-reload >/dev/null 2>&1 || :
fi

%preun
if [ $1 -eq 0 ] ; then
    # Package removal, not upgrade
    /bin/systemctl --no-reload disable condor.service > /dev/null 2>&1 || :
    /bin/systemctl stop condor.service > /dev/null 2>&1 || :
fi

%postun
/sbin/ldconfig
/bin/systemctl daemon-reload >/dev/null 2>&1 || :
# Note we don't try to restart - HTCondor will automatically notice the
# binary has changed and do graceful or peaceful restart, based on its
# configuration

%triggerun -- condor < 7.7.0-0.5

/usr/bin/systemd-sysv-convert --save condor >/dev/null 2>&1 ||:

/sbin/chkconfig --del condor >/dev/null 2>&1 || :
/bin/systemctl try-restart condor.service >/dev/null 2>&1 || :

%changelog
<<<<<<< HEAD
* Thu May 16 2024 Tim Theisen <tim@cs.wisc.edu> - 23.7.2-1
- Warns about deprecated multiple queue statements in a submit file
- The semantics of 'skip_if_dataflow' have been improved
- Removing large DAGs is now non-blocking, preserving schedd performance
- Periodic policy expressions are now checked during input file transfer
- Local universe jobs can now specify a container image
- File transfer plugins can now advertise extra attributes
- DAGMan can rescue and abort if pending jobs are missing from the job queue
- Fix so 'condor_submit -interactive' works on cgroup v2 execution points
=======
* Thu Jun 13 2024 Tim Theisen <tim@cs.wisc.edu> - 23.0.12-1
- Remote condor_history queries now work the same as local queries
- Improve error handling when submitting to a remote scheduler via ssh
- Fix bug on Windows where condor_procd may crash when suspending a job
- Fix Python binding crash when submitting a DAG which has empty lines
>>>>>>> a06f85df

* Thu May 09 2024 Tim Theisen <tim@cs.wisc.edu> - 23.0.10-1
- Preliminary support for Ubuntu 22.04 (Noble Numbat)
- Warns about deprecated multiple queue statements in a submit file
- Fix bug where plugins could not signify to retry a file transfer
- The condor_upgrade_check script checks for proper token file permissions
- Fix bug where the condor_upgrade_check script crashes on older platforms
- The bundled version of apptainer was moved to libexec in the tarball

* Tue Apr 16 2024 Tim Theisen <tim@cs.wisc.edu> - 23.6.2-1
- Fix bug where file transfer plugin error was not in hold reason code

* Mon Apr 15 2024 Tim Theisen <tim@cs.wisc.edu> - 23.6.1-1
- Add the ability to force vanilla universe jobs to run in a container
- Add the ability to override the entrypoint for a Docker image
- condor_q -better-analyze includes units for memory and disk quantities

* Thu Apr 11 2024 Tim Theisen <tim@cs.wisc.edu> - 23.0.8-1
- Fix bug where ssh-agent processes were leaked with grid universe jobs
- Fix DAGMan crash when a provisioner node was given a parent
- Fix bug that prevented use of "ftp:" URLs in file transfer
- Fix bug where jobs that matched an offline slot never start

* Mon Mar 25 2024 Tim Theisen <tim@cs.wisc.edu> - 23.5.3-1
- HTCondor tarballs now contain Pelican 7.6.2

* Thu Mar 14 2024 Tim Theisen <tim@cs.wisc.edu> - 23.5.2-1
- Old ClassAd based syntax is disabled by default for the job router
- Can efficiently manage/enforce disk space using LVM partitions
- GPU discovery is enabled on all Execution Points by default
- Prevents accessing unallocated GPUs using cgroup v1 enforcement
- New condor_submit commands for constraining GPU properties
- Add ability to transfer EP's starter log back to the Access Point
- Can use VOMS attributes when mapping identities of SSL connections
- The CondorVersion string contains the source git SHA

* Thu Mar 14 2024 Tim Theisen <tim@cs.wisc.edu> - 23.0.6-1
- Fix DAGMan where descendants of removed retry-able jobs are marked futile
- Ensure the condor_test_token works correctly when invoked as root
- Fix bug where empty multi-line values could cause a crash
- condor_qusers returns proper exit code for errors in formatting options
- Fix crash in job router when a job transform is missing an argument

* Thu Feb 08 2024 Tim Theisen <tim@cs.wisc.edu> - 23.4.0-1
- condor_submit warns about unit-less request_disk and request_memory
- Separate condor-credmon-local RPM package provides local SciTokens issuer
- Fix bug where NEGOTIATOR_SLOT_CONSTRAINT was ignored since version 23.3.0
- The htcondor command line tool can process multiple event logs at once
- Prevent Docker daemon from keeping a duplicate copy of the job's stdout

* Thu Feb 08 2024 Tim Theisen <tim@cs.wisc.edu> - 23.0.4-1
- NVIDIA_VISIBLE_DEVICES environment variable lists full uuid of slot GPUs
- Fix problem where some container jobs would see GPUs not assigned to them
- Restore condor keyboard monitoring that was broken since HTCondor 23.0.0
- In condor_adstash, the search engine timeouts now apply to all operations
- Ensure the prerequisite perl modules are installed for condor_gather_info

* Tue Jan 23 2024 Tim Theisen <tim@cs.wisc.edu> - 23.3.1-1
- HTCondor tarballs now contain Pelican 7.4.0

* Thu Jan 04 2024 Tim Theisen <tim@cs.wisc.edu> - 23.3.0-1
- Restore limited support for Enterprise Linux 7 systems
- Additional assistance converting old syntax job routes to new syntax
- Able to capture output to debug DAGMan PRE and POST scripts
- Execution Points advertise when jobs are running with cgroup enforcement

* Thu Jan 04 2024 Tim Theisen <tim@cs.wisc.edu> - 23.0.3-1
- Preliminary support for openSUSE LEAP 15
- All non-zero exit values from file transfer plugins are now errors
- Fix crash in Python bindings when job submission fails
- Chirp uses a 5120 byte buffer and errors out for bigger messages
- condor_adstash now recognizes GPU usage values as floating point numbers

* Wed Nov 29 2023 Tim Theisen <tim@cs.wisc.edu> - 23.2.0-1
- Add 'periodic_vacate' submit command to restart jobs that are stuck
- EPs now advertises whether the execute directory is on rotational storage
- Add two log events for the time a job was running and occupied a slot
- Files written by HTCondor are now written in binary mode on Windows
- HTCondor now uses the Pelican Platform for OSDF file transfers

* Mon Nov 20 2023 Tim Theisen <tim@cs.wisc.edu> - 23.0.2-1
- Fix bug where OIDC login information was missing when submitting jobs
- Improved sandbox and ssh-agent clean up for batch grid universe jobs
- Fix bug where daemons with a private network address couldn't communicate
- Fix cgroup v2 memory enforcement for custom configurations
- Add DISABLE_SWAP_FOR_JOB support on cgroup v2 systems
- Fix log rotation for OAuth and Vault credmon daemons

* Thu Nov 16 2023 Tim Theisen <tim@cs.wisc.edu> - 9.0.20-1
- Other authentication methods are tried if mapping fails using SSL

* Tue Oct 31 2023 Tim Theisen <tim@cs.wisc.edu> - 23.1.0-1
- Enhanced filtering with 'condor_watch_q'
- Can specify alternate ssh port with 'condor_remote_cluster'
- Performance improvement for the 'condor_schedd' and other daemons
- Jobs running on cgroup v2 systems can subdivide their cgroup
- The curl plugin can now find CA certificates via an environment variable

* Tue Oct 31 2023 Tim Theisen <tim@cs.wisc.edu> - 23.0.1-1
- Fix 10.6.0 bug that broke PID namespaces
- Fix bug where execution times for ARC CE jobs were 60 times too large
- Fix bug where a failed 'Service' node would crash DAGMan
- Condor-C and Job Router jobs now get resources provisioned updates

* Fri Sep 29 2023 Tim Theisen <tim@cs.wisc.edu> - 23.0.0-1
- Absent slot configuration, execution points will use a partitionable slot
- Linux cgroups enforce maximum memory utilization by default
- Can now define DAGMan save points to be able to rerun DAGs from there
- Much better control over environment variables when using DAGMan
- Administrators can enable and disable job submission for a specific user
- Can set a minimum number of CPUs allocated to a user
- condor_status -gpus shows nodes with GPUs and the GPU properties
- condor_status -compact shows a row for each slot type
- Container images may now be transferred via a file transfer plugin
- Support for Enterprise Linux 9, Amazon Linux 2023, and Debian 12
- Can write job information in AP history file for every execution attempt
- Can run defrag daemons with different policies on distinct sets of nodes
- Add condor_test_token tool to generate a short lived SciToken for testing
- The job’s executable is no longer renamed to ‘condor_exec.exe’

* Thu Sep 28 2023 Tim Theisen <tim@cs.wisc.edu> - 10.9.0-1
- The condor_upgrade_check script now provides guidance on updating to 23.0
- The htchirp Python binding now properly locates the chirp configuration
- Fix bug that prevented deletion of HTCondor passwords on Windows

* Thu Sep 28 2023 Tim Theisen <tim@cs.wisc.edu> - 10.0.9-1
- The condor_upgrade_check script now provides guidance on updating to 23.0
- The htchirp Python binding now properly locates the chirp configuration
- Fix bug that prevented deletion of HTCondor passwords on Windows

* Thu Sep 14 2023 Tim Theisen <tim@cs.wisc.edu> - 10.8.0-1
- Fold the classads, blahp, and procd RPMs into the main condor RPM
- Align the Debian packages and package names with the RPM packaging
- On Linux, the default configuration enforces memory limits with cgroups
- condor_status -gpus shows nodes with GPUs and the GPU properties
- condor_status -compact shows a row for each slot type
- New ENV command controls which environment variables are present in DAGMan

* Thu Sep 14 2023 Tim Theisen <tim@cs.wisc.edu> - 10.0.8-1
- Avoid kernel panic on some Enterprise Linux 8 systems
- Fix bug where early termination of service nodes could crash DAGMan
- Limit email about long file transfer queue to once daily
- Various fixes to condor_adstash

* Wed Aug 09 2023 Tim Theisen <tim@cs.wisc.edu> - 10.7.1-1
- Fix performance problem detecting futile nodes in a large and bushy DAG

* Mon Jul 31 2023 Tim Theisen <tim@cs.wisc.edu> - 10.7.0-1
- Support for Debian 12 (Bookworm)
- Can run defrag daemons with different policies on distinct sets of nodes
- Added want_io_proxy submit command
- Apptainer is now included in the HTCondor tarballs
- Fix 10.5.0 bug where reported CPU time is very low when using cgroups v1
- Fix 10.5.0 bug where .job.ad and .machine.ad were missing for local jobs

* Tue Jul 25 2023 Tim Theisen <tim@cs.wisc.edu> - 10.0.7-1
- Fixed bug where held condor cron jobs would never run when released
- Improved daemon IDTOKENS logging to make useful messages more prominent
- Remove limit on certificate chain length in SSL authentication
- condor_config_val -summary now works with a remote configuration query
- Prints detailed message when condor_remote_cluster fails to fetch a URL
- Improvements to condor_preen

* Fri Jun 30 2023 Tim Theisen <tim@cs.wisc.edu> - 9.0.19-1
- Remove limit on certificate chain length in SSL authentication

* Thu Jun 29 2023 Tim Theisen <tim@cs.wisc.edu> - 10.6.0-1
- Administrators can enable and disable job submission for a specific user
- Work around memory leak in libcurl on EL7 when using the ARC-CE GAHP
- Container images may now be transferred via a file transfer plugin
- Add ClassAd stringlist subset match function
- Add submit file macro '$(JobId)' which expands to full ID of the job
- The job's executable is no longer renamed to 'condor_exec.exe'

* Thu Jun 22 2023 Tim Theisen <tim@cs.wisc.edu> - 10.0.6-1
- In SSL Authentication, use the identity instead of the X.509 proxy subject
- Can use environment variable to locate the client's SSL X.509 credential
- ClassAd aggregate functions now tolerate undefined values
- Fix Python binding bug where accounting ads were omitted from the result
- The Python bindings now properly report the HTCondor version
- remote_initial_dir works when submitting a grid batch job remotely via ssh
- Add a ClassAd stringlist subset match function

* Thu Jun 22 2023 Tim Theisen <tim@cs.wisc.edu> - 9.0.18-1
- Can configure clients to present an X.509 proxy during SSL authentication
- Provides script to assist updating from HTCondor version 9 to version 10

* Fri Jun 09 2023 Tim Theisen <tim@cs.wisc.edu> - 10.0.5-1
- Rename upgrade9to10checks.py script to condor_upgrade_check
- Fix spurious warning from condor_upgrade_check about regexes with spaces

* Tue Jun 06 2023 Tim Theisen <tim@cs.wisc.edu> - 10.5.1-1
- Fix issue with grid batch jobs interacting with older Slurm versions

* Mon Jun 05 2023 Tim Theisen <tim@cs.wisc.edu> - 10.5.0-1
- Can now define DAGMan save points to be able to rerun DAGs from there
- Expand default list of environment variables passed to the DAGMan manager
- Administrators can prevent users using "getenv = true" in submit files
- Improved throughput when submitting a large number of ARC-CE jobs
- Execute events contain the slot name, sandbox path, resource quantities
- Can add attributes of the execution point to be recorded in the user log
- Enhanced condor_transform_ads tool to ease offline job transform testing
- Fixed a bug where memory limits over 2 GiB might not be correctly enforced

* Tue May 30 2023 Tim Theisen <tim@cs.wisc.edu> - 10.0.4-1
- Provides script to assist updating from HTCondor version 9 to version 10
- Fixes a bug where rarely an output file would not be transferred back
- Fixes counting of submitted jobs, so MAX_JOBS_SUBMITTED works correctly
- Fixes SSL Authentication failure when PRIVATE_NETWORK_NAME was set
- Fixes rare crash when SSL or SCITOKENS authentication was attempted
- Can allow client to present an X.509 proxy during SSL authentication
- Fixes issue where a users jobs were ignored by the HTCondor-CE on restart
- Fixes issues where some events that HTCondor-CE depends on were missing

* Tue May 30 2023 Tim Theisen <tim@cs.wisc.edu> - 9.0.17-3
- Improved upgrade9to10checks.py script

* Tue May 09 2023 Tim Theisen <tim@cs.wisc.edu> - 9.0.17-2
- Add upgrade9to10checks.py script

* Tue May 09 2023 Tim Theisen <tim@cs.wisc.edu> - 10.4.3-1
- Fix bug than could cause the collector audit plugin to crash

* Tue May 02 2023 Tim Theisen <tim@cs.wisc.edu> - 10.4.2-1
- Fix bug where remote submission of batch grid universe jobs fail
- Fix bug where HTCondor-CE fails to handle jobs after HTCondor restarts

* Wed Apr 12 2023 Tim Theisen <tim@cs.wisc.edu> - 10.4.1-1
- Preliminary support for Ubuntu 20.04 (Focal Fossa) on PowerPC (ppc64el)

* Thu Apr 06 2023 Tim Theisen <tim@cs.wisc.edu> - 10.4.0-1
- DAGMan no longer carries the entire environment into the DAGMan job
- Allows EGI CheckIn tokens to be used the with SciTokens authentication

* Thu Apr 06 2023 Tim Theisen <tim@cs.wisc.edu> - 10.0.3-1
- GPU metrics continues to be reported after the startd is reconfigured
- Fixed issue where GPU metrics could be wildly over-reported
- Fixed issue that kept jobs from running when installed on Debian or Ubuntu
- Fixed DAGMan problem when retrying a proc failure in a multi-proc node

* Tue Mar 07 2023 Tim Theisen <tim@cs.wisc.edu> - 10.3.1-1
- Execution points now advertise if an sshd is available for ssh to job

* Mon Mar 06 2023 Tim Theisen <tim@cs.wisc.edu> - 10.3.0-1
- Now evicts OOM killed jobs when they are under their requested memory
- HTCondor glideins can now use cgroups if one has been prepared
- Can write job information in an AP history file for each execution attempt
- Can now specify a lifetime for condor_gangliad metrics
- The condor_schedd now advertises a count of unmaterialized jobs

* Thu Mar 02 2023 John Knoeller <johnkn@cs.wisc.edu> - 10.0.2-1
- HTCondor can optionally create intermediate directories for output files
- Improved condor_schedd scalability when a user runs more than 1,000 jobs
- Fix issue where condor_ssh_to_job fails if the user is not in /etc/passwd
- The Python Schedd.query() now returns the ServerTime attribute for Fifemon
- VM Universe jobs pass through the host CPU model to support newer kernels
- HTCondor Python wheel is now available for Python 3.11
- Fix issue that prevented HTCondor installation on Ubuntu 18.04

* Tue Feb 28 2023 Tim Theisen <tim@cs.wisc.edu> - 10.2.5-1
- Fix counting of unmaterialized jobs in the condor_schedd

* Fri Feb 24 2023 Tim Theisen <tim@cs.wisc.edu> - 10.2.4-1
- Improve counting of unmaterialized jobs in the condor_schedd

* Tue Feb 21 2023 Tim Theisen <tim@cs.wisc.edu> - 10.2.3-1
- Add a count of unmaterialized jobs to condor_schedd statistics

* Tue Feb 07 2023 Tim Theisen <tim@cs.wisc.edu> - 10.2.2-1
- Fixed bugs with configuration knob SINGULARITY_USE_PID_NAMESPACES

* Tue Jan 24 2023 Tim Theisen <tim@cs.wisc.edu> - 10.2.1-1
- Improved condor_schedd scalability when a user runs more than 1,000 jobs
- Fix issue where condor_ssh_to_job fails if the user is not in /etc/passwd
- The Python Schedd.query() now returns the ServerTime attribute
- Fixed issue that prevented HTCondor installation on Ubuntu 18.04

* Thu Jan 05 2023 Tim Theisen <tim@cs.wisc.edu> - 10.2.0-1
- Preliminary support for Enterprise Linux 9
- Preliminary support for cgroups v2
- Can now set minimum floor for number of CPUs that a submitter gets
- Improved validity testing of Singularity/Apptainer runtinme
- Improvements to jobs hooks, including new PREPARE_JOB_BEFORE_TRANSFER hook
- OpenCL jobs now work inside Singularity, if OpenCL drivers are on the host

* Thu Jan 05 2023 Tim Theisen <tim@cs.wisc.edu> - 10.0.1-1
- Add Ubuntu 22.04 (Jammy Jellyfish) support
- Add file transfer plugin that supports stash:// and osdf:// URLs
- Fix bug where cgroup memory limits were not enforced on Debian and Ubuntu
- Fix bug where forcibly removing DAG jobs could crash the condor_schedd
- Fix bug where Docker repository images cannot be run under Singularity
- Fix issue where blahp scripts were missing on Debian and Ubuntu platforms
- Fix bug where curl file transfer plugins would fail on Enterprise Linux 8

* Tue Nov 22 2022 Tim Theisen <tim@cs.wisc.edu> - 10.1.3-1
- Improvements to jobs hooks, including new PREPARE_JOB_BEFORE_TRANSFER hook

* Tue Nov 15 2022 Tim Theisen <tim@cs.wisc.edu> - 10.1.2-1
- OpenCL jobs now work inside Singularity, if OpenCL drivers are on the host

* Thu Nov 10 2022 Tim Theisen <tim@cs.wisc.edu> - 10.1.1-1
- Improvements to job hooks and the ability to save stderr from a job hook
- Fix bug where Apptainer only systems couldn't run with Docker style images

* Thu Nov 10 2022 Tim Theisen <tim@cs.wisc.edu> - 10.1.0-1
- Release HTCondor 10.0.0 bug fixes into 10.1.0

* Thu Nov 10 2022 Tim Theisen <tim@cs.wisc.edu> - 10.0.0-1
- Users can prevent runaway jobs by specifying an allowed duration
- Able to extend submit commands and create job submit templates
- Initial implementation of htcondor <noun> <verb> command line interface
- Initial implementation of Job Sets in the htcondor CLI tool
- Add Container Universe
- Support for heterogeneous GPUs
- Improved File transfer error reporting
- GSI Authentication method has been removed
- HTCondor now utilizes ARC-CE's REST interface
- Support for ARM and PowerPC for Enterprise Linux 8
- For IDTOKENS, signing key not required on every execution point
- Trust on first use ability for SSL connections
- Improvements against replay attacks

* Wed Oct 05 2022 Tim Theisen <tim@cs.wisc.edu> - 9.12.0-1
- Provide a mechanism to bootstrap secure authentication within a pool
- Add the ability to define submit templates
- Administrators can now extend the help offered by condor_submit
- Add DAGMan ClassAd attributes to record more information about jobs
- On Linux, advertise the x86_64 micro-architecture in a slot attribute
- Added -drain option to condor_off and condor_restart
- Administrators can now set the shared memory size for Docker jobs
- Multiple improvements to condor_adstash
- HAD daemons now use SHA-256 checksums by default

* Thu Sep 29 2022 Tim Theisen <tim@cs.wisc.edu> - 9.0.17-1
- Fix file descriptor leak when schedd fails to launch scheduler jobs
- Fix failure to forward batch grid universe job's refreshed X.509 proxy
- Fix DAGMan failure when the DONE keyword appeared in the JOB line
- Fix HTCondor's handling of extremely large UIDs on Linux
- Fix bug where OAUTH tokens lose their scope and audience upon refresh
- Support for Apptainer in addition to Singularity

* Tue Sep 13 2022 Tim Theisen <tim@cs.wisc.edu> - 9.11.2-1
- In 9.11.0, STARTD_NOCLAIM_SHUTDOWN restarted instead. Now, it shuts down.

* Tue Sep 06 2022 Tim Theisen <tim@cs.wisc.edu> - 9.11.1-1
- File transfer errors are identified as occurring during input or output

* Thu Aug 25 2022 Tim Theisen <tim@cs.wisc.edu> - 9.11.0-1
- Modified GPU attributes to support the new 'require_gpus' submit command
- Add (PREEMPT|HOLD)_IF_DISK_EXCEEDED configuration templates
- ADVERTISE authorization levels now also provide READ authorization
- Periodic release expressions no longer apply to manually held jobs
- If a #! interpreter doesn't exist, a proper hold and log message appears
- Can now set the Singularity target directory with 'container_target_dir'
- If SciToken and X.509 available, uses SciToken for arc job authentication

* Tue Aug 16 2022 Tim Theisen <tim@cs.wisc.edu> - 9.0.16-1
- Singularity now mounts /tmp and /var/tmp under the scratch directory
- Fix bug where Singularity jobs go on hold at the first checkpoint
- Fix bug where gridmanager deletes the X.509 proxy file instead of the copy
- Fix file descriptor leak when using SciTokens for authentication

* Thu Jul 21 2022 Tim Theisen <tim@cs.wisc.edu> - 9.0.15-1
- Report resources provisioned by the Slurm batch scheduler when available

* Mon Jul 18 2022 Tim Theisen <tim@cs.wisc.edu> - 9.10.1-1
- ActivationSetupDuration is now correct for jobs that checkpoint

* Thu Jul 14 2022 Tim Theisen <tim@cs.wisc.edu> - 9.10.0-1
- With collector administrator access, can manage all HTCondor pool daemons
- SciTokens can now be used for authentication with ARC CE servers
- Preliminary support for ARM and POWER RC on AlmaLinux 8
- Prevent negative values when using huge files with a file transfer plugin

* Tue Jul 12 2022 Tim Theisen <tim@cs.wisc.edu> - 9.0.14-1
- SciToken mapping failures are now recorded in the daemon logs
- Fix bug that stopped file transfers when output and error are the same
- Ensure that the Python bindings version matches the installed HTCondor
- $(OPSYSANDVER) now expand properly in job transforms
- Fix bug where context managed Python htcondor.SecMan sessions would crash
- Fix bug where remote CPU times would rarely be set to zero

* Tue Jun 14 2022 Tim Theisen <tim@cs.wisc.edu> - 9.9.1-1
- Fix bug where jobs would not match when using a child collector

* Tue May 31 2022 Tim Theisen <tim@cs.wisc.edu> - 9.9.0-1
- A new authentication method for remote HTCondor administration
- Several changes to improve the security of connections
- Fix issue where DAGMan direct submission failed when using Kerberos
- The submission method is now recorded in the job ClassAd
- Singularity jobs can now pull from Docker style repositories
- The OWNER authorization level has been folded into the ADMINISTRATOR level

* Thu May 26 2022 Tim Theisen <tim@cs.wisc.edu> - 9.0.13-1
- Schedd and startd cron jobs can now log output upon non-zero exit
- condor_config_val now produces correct syntax for multi-line values
- The condor_run tool now reports submit errors and warnings to the terminal
- Fix issue where Kerberos authentication would fail within DAGMan
- Fix HTCondor startup failure with certain complex network configurations

* Mon Apr 25 2022 Tim Theisen <tim@cs.wisc.edu> - 9.8.1-1
- Fix HTCondor startup failure with certain complex network configurations

* Thu Apr 21 2022 Tim Theisen <tim@cs.wisc.edu> - 9.8.0-1
- Support for Heterogeneous GPUs, some configuration required
- Allow HTCondor to utilize grid sites requiring two-factor authentication
- Technology preview: bring your own resources from (some) NSF HPC clusters

* Tue Apr 19 2022 Tim Theisen <tim@cs.wisc.edu> - 9.0.12-1
- Fix bug in parallel universe that could cause the schedd to crash
- Fix rare crash where a daemon tries to use a discarded security session

* Tue Apr 05 2022 Tim Theisen <tim@cs.wisc.edu> - 9.7.1-1
- Fix recent bug where jobs may go on hold without a hold reason or code

* Tue Mar 15 2022 Tim Theisen <tim@cs.wisc.edu> - 9.7.0-1
- Support environment variables, other application elements in ARC REST jobs
- Container universe supports Singularity jobs with hard-coded command
- DAGMan submits jobs directly (does not shell out to condor_submit)
- Meaningful error message and sub-code for file transfer failures
- Add file transfer statistics for file transfer plugins
- Add named list policy knobs for SYSTEM_PERIODIC_ policies

* Tue Mar 15 2022 Tim Theisen <tim@cs.wisc.edu> - 9.0.11-1
- The Job Router can now create an IDTOKEN for use by the job
- Fix bug where a self-checkpointing job may erroneously be held
- Fix bug where the Job Router could erroneously substitute a default value
- Fix bug where a file transfer error may identify the wrong file
- Fix bug where condor_ssh_to_job may fail to connect

* Tue Mar 15 2022 Tim Theisen <tim@cs.wisc.edu> - 8.8.17-1
- Fixed a memory leak in the Job Router

* Tue Mar 15 2022 Tim Theisen <tim@cs.wisc.edu> - 9.6.0-1
- Fixes for security issues
- https://htcondor.org/security/vulnerabilities/HTCONDOR-2022-0001.html
- https://htcondor.org/security/vulnerabilities/HTCONDOR-2022-0002.html
- https://htcondor.org/security/vulnerabilities/HTCONDOR-2022-0003.html

* Tue Mar 15 2022 Tim Theisen <tim@cs.wisc.edu> - 9.0.10-1
- Fixes for security issues
- https://htcondor.org/security/vulnerabilities/HTCONDOR-2022-0001.html
- https://htcondor.org/security/vulnerabilities/HTCONDOR-2022-0002.html
- https://htcondor.org/security/vulnerabilities/HTCONDOR-2022-0003.html

* Tue Mar 15 2022 Tim Theisen <tim@cs.wisc.edu> - 8.8.16-1
- Fix for security issue
- https://htcondor.org/security/vulnerabilities/HTCONDOR-2022-0003.html

* Tue Feb 08 2022 Tim Theisen <tim@cs.wisc.edu> - 9.5.4-1
- The access point more robustly detects execution points that disappear
- The condor_procd will now function if /proc is mounted with hidepid=2

* Tue Feb 01 2022 Tim Theisen <tim@cs.wisc.edu> - 9.5.3-1
- Fix daemon crash where one of multiple collectors is not in DNS
- Fix bug where initial schedd registration was rarely delayed by an hour
- Can set CCB_TIMEOUT and choose to not start up if CCB address unavailable

* Tue Jan 25 2022 Tim Theisen <tim@cs.wisc.edu> - 9.5.2-1
- Fix bug where job may not go on hold when exceeding allowed_job_duration
- Fix bug where the condor_shadow could run indefinitely
- Fix bug where condor_ssh_to_job may fail to connect
- Fix bug where a file transfer error may identify the wrong file

* Tue Jan 18 2022 Tim Theisen <tim@cs.wisc.edu> - 9.5.1-1
- Fix bug where a self-checkpointing job may erroneously be held

* Thu Jan 13 2022 Tim Theisen <tim@cs.wisc.edu> - 9.5.0-1
- Initial implementation of Container Universe
- HTCondor will automatically detect container type and where it can run
- The blahp is no longer separate, it is now an integral part of HTCondor
- Docker Universe jobs can now self-checkpoint
- Added Debian 11 (bullseye) as a supported platform
- Since CentOS 8 has reached end of life, we build and test on Rocky Linux 8

* Thu Jan 13 2022 Tim Theisen <tim@cs.wisc.edu> - 9.0.9-1
- Added Debian 11 (bullseye) as a supported platform
- Since CentOS 8 has reached end of life, we build and test on Rocky Linux 8
- The OAUTH credmon is now packaged for Enterprise Linux 8

* Tue Dec 21 2021 Tim Theisen <tim@cs.wisc.edu> - 9.4.1-1
- Add the ability to track slot activation metrics
- Fix bug where a file transfer plugin failure code may not be reported

* Thu Dec 02 2021 Tim Theisen <tim@cs.wisc.edu> - 9.4.0-1
- Initial implementation of Job Sets in the htcondor CLI tool
- The access point administrator can add keywords to the submit language
- Add submit commands that limit job run time
- Fix bug where self check-pointing jobs may be erroneously held

* Thu Dec 02 2021 Tim Theisen <tim@cs.wisc.edu> - 9.0.8-1
- Fix bug where huge values of ImageSize and others would end up negative
- Fix bug in how MAX_JOBS_PER_OWNER applied to late materialization jobs
- Fix bug where the schedd could choose a slot with insufficient disk space
- Fix crash in ClassAd substr() function when the offset is out of range
- Fix bug in Kerberos code that can crash on macOS and could leak memory
- Fix bug where a job is ignored for 20 minutes if the startd claim fails

* Tue Nov 30 2021 Tim Theisen <tim@cs.wisc.edu> - 9.3.2-1
- Add allowed_execute_duration condor_submit command to cap job run time
- Fix bug where self check-pointing jobs may be erroneously held

* Tue Nov 09 2021 Tim Theisen <tim@cs.wisc.edu> - 9.3.1-1
- Add allowed_job_duration condor_submit command to cap job run time

* Wed Nov 03 2021 Tim Theisen <tim@cs.wisc.edu> - 9.3.0-1
- Discontinue support for Globus GSI
- Discontinue support for grid type 'nordugrid', use 'arc' instead
- MacOS version strings now include the major version number (10 or 11)
- File transfer plugin sample code to aid in developing new plugins
- Add generic knob to set the slot user for all slots

* Tue Nov 02 2021 Tim Theisen <tim@cs.wisc.edu> - 9.0.7-1
- Fix bug where condor_gpu_discovery could crash with older CUDA libraries
- Fix bug where condor_watch_q would fail on machines with older kernels
- condor_watch_q no longer has a limit on the number of job event log files
- Fix bug where a startd could crash claiming a slot with p-slot preemption
- Fix bug where a job start would not be recorded when a shadow reconnects

* Thu Sep 23 2021 Tim Theisen <tim@cs.wisc.edu> - 9.2.0-1
- Add SERVICE node that runs alongside the DAG for the duration of the DAG
- Fix problem where proxy delegation to older HTCondor versions failed
- Jobs are now re-run if the execute directory unexpectedly disappears
- HTCondor counts the number of files transfered at the submit node
- Fix a bug that caused jobs to fail when using newer Singularity versions

* Thu Sep 23 2021 Tim Theisen <tim@cs.wisc.edu> - 9.0.6-1
- CUDA_VISIBLE_DEVICES can now contain GPU-<uuid> formatted values
- Fixed a bug that caused jobs to fail when using newer Singularity versions
- Fixed a bug in the Windows MSI installer for the latest Windows 10 version
- Fixed bugs relating to the transfer of standard out and error logs
- MacOS 11.x now reports as 10.16.x (which is better than reporting x.0)

* Thu Aug 19 2021 Tim Theisen <tim@cs.wisc.edu> - 9.1.3-1
- Globus GSI is no longer needed for X.509 proxy delegation
- Globus GSI authentication is disabled by default
- The job ad now contains a history of job holds and hold reasons
- If a user job policy expression evaluates to undefined, it is ignored

* Wed Aug 18 2021 Tim Theisen <tim@cs.wisc.edu> - 9.0.5-1
- Other authentication methods are tried if mapping fails using SciTokens
- Fix rare crashes from successful condor_submit, which caused DAGMan issues
- Fix bug where ExitCode attribute would be suppressed when OnExitHold fired
- condor_who now suppresses spurious warnings coming from netstat
- The online manual now has detailed instructions for installing on MacOS
- Fix bug where misconfigured MIG devices confused condor_gpu_discovery
- The transfer_checkpoint_file list may now include input files

* Thu Jul 29 2021 Tim Theisen <tim@cs.wisc.edu> - 9.1.2-1
- Fixes for security issues
- https://htcondor.org/security/vulnerabilities/HTCONDOR-2021-0003.html
- https://htcondor.org/security/vulnerabilities/HTCONDOR-2021-0004.html

* Thu Jul 29 2021 Tim Theisen <tim@cs.wisc.edu> - 9.0.4-1
- Fixes for security issues
- https://htcondor.org/security/vulnerabilities/HTCONDOR-2021-0003.html
- https://htcondor.org/security/vulnerabilities/HTCONDOR-2021-0004.html

* Thu Jul 29 2021 Tim Theisen <tim@cs.wisc.edu> - 8.8.15-1
- Fix for security issue
- https://htcondor.org/security/vulnerabilities/HTCONDOR-2021-0003.html

* Tue Jul 27 2021 Tim Theisen <tim@cs.wisc.edu> - 9.1.1-1
- Fixes for security issues
- https://htcondor.org/security/vulnerabilities/HTCONDOR-2021-0003.html
- https://htcondor.org/security/vulnerabilities/HTCONDOR-2021-0004.html

* Tue Jul 27 2021 Tim Theisen <tim@cs.wisc.edu> - 9.0.3-1
- Fixes for security issues
- https://htcondor.org/security/vulnerabilities/HTCONDOR-2021-0003.html
- https://htcondor.org/security/vulnerabilities/HTCONDOR-2021-0004.html

* Tue Jul 27 2021 Tim Theisen <tim@cs.wisc.edu> - 8.8.14-1
- Fix for security issue
- https://htcondor.org/security/vulnerabilities/HTCONDOR-2021-0003.html

* Thu Jul 08 2021 Tim Theisen <tim@cs.wisc.edu> - 9.0.2-1
- HTCondor can be set up to use only FIPS 140-2 approved security functions
- If the Singularity test fails, the job goes idle rather than getting held
- Can divide GPU memory, when making multiple GPU entries for a single GPU
- Startd and Schedd cron job maximum line length increased to 64k bytes
- Added first class submit keywords for SciTokens
- Fixed MUNGE authentication
- Fixed Windows installer to work when the install location isn't C:\Condor

* Thu May 20 2021 Tim Theisen <tim@cs.wisc.edu> - 9.1.0-1
- Support for submitting to ARC-CE via the REST interface
- DAGMan can put failed jobs on hold (user can correct problems and release)
- Can run gdb and ptrace within Docker containers
- A small Docker test job is run on the execute node to verify functionality
- The number of instructions executed is reported in the job Ad on Linux

* Mon May 17 2021 Tim Theisen <tim@cs.wisc.edu> - 9.0.1-1
- Fix problem where X.509 proxy refresh kills job when using AES encryption
- Fix problem when jobs require a different machine after a failure
- Fix problem where a job matched a machine it can't use, delaying job start
- Fix exit code and retry checking when a job exits because of a signal
- Fix a memory leak in the job router when a job is removed via job policy
- Fixed the back-end support for the 'bosco_cluster --add' command
- An updated Windows installer that supports IDTOKEN authentication

* Wed Apr 14 2021 Tim Theisen <tim@cs.wisc.edu> - 9.0.0-1
- Absent any configuration, HTCondor denies authorization to all users
- AES encryption is used for all communication and file transfers by default
- New IDTOKEN authentication method enables fine-grained authorization
- IDTOKEN authentication method is designed to replace GSI
- Improved support for GPUs, including machines with multiple GPUs
- New condor_watch_q tool that efficiently provides live job status updates
- Many improvements to the Python bindings
- New Python bindings for DAGMan and chirp
- Improved file transfer plugins supporting uploads and authentication
- File transfer times are now recorded in the job log
- Added support for jobs that need to acquire and use OAUTH tokens
- Many memory footprint and performance improvements in DAGMan
- Submitter ceilings can limit the number of jobs per user in a pool

* Tue Mar 30 2021 Tim Theisen <tim@cs.wisc.edu> - 8.9.13-1
- Host based security is no longer the default security model
- Hardware accelerated integrity and AES encryption used by default
- Normally, AES encryption is used for all communication and file transfers
- Fallback to Triple-DES or Blowfish when interoperating with older versions
- Simplified and automated new HTCondor installations
- HTCondor now detects instances of multi-instance GPUs
- Fixed memory leaks (collector updates in 8.9 could leak a few MB per day)
- Many other enhancements and bug fixes, see version history for details

* Thu Mar 25 2021 Tim Theisen <tim@cs.wisc.edu> - 8.9.12-1
- Withdrawn due to compatibility issues with prior releases

* Tue Mar 23 2021 Tim Theisen <tim@cs.wisc.edu> - 8.8.13-1
- condor_ssh_to_job now maps CR and NL to work with editors like nano
- Improved the performance of data transfer in condor_ssh_to_job
- HA replication now accepts SHA-2 checksums to prepare for MD5 removal
- Submission to NorduGrid ARC CE works with newer ARC CE versions
- Fixed condor_annex crashes on platforms with newer compilers
- Fixed "use feature: GPUsMonitor" to locate the monitor binary on Windows
- Fixed a bug that prevented using the '@' character in an event log path

* Wed Jan 27 2021 Tim Theisen <tim@cs.wisc.edu> - 8.9.11-1
- This release of HTCondor fixes security-related bugs described at
- https://htcondor.org/security/vulnerabilities/HTCONDOR-2021-0001.html
- https://htcondor.org/security/vulnerabilities/HTCONDOR-2021-0002.html

* Tue Nov 24 2020 Tim Theisen <tim@cs.wisc.edu> - 8.9.10-1
- Fix bug where negotiator stopped making matches when group quotas are used
- Support OAuth, SciTokens, and Kerberos credentials in local universe jobs
- The Python schedd.submit method now takes a Submit object
- DAGMan can now optionally run a script when a job goes on hold
- DAGMan now provides a method for inline jobs to share submit descriptions
- Can now add arbitrary tags to condor annex instances
- Runs the "singularity test" before running the a singularity job

* Mon Nov 23 2020 Tim Theisen <tim@cs.wisc.edu> - 8.8.12-1
- Added a family of version comparison functions to ClassAds
- Increased default Globus proxy key length to meet current NIST guidance

* Mon Oct 26 2020 Tim Theisen <tim@cs.wisc.edu> - 8.9.9-1
- The RPM packages requires globus, munge, scitokens, and voms from EPEL
- Improved cgroup memory policy settings that set both hard and soft limit
- Cgroup memory usage reporting no longer includes the kernel buffer cache
- Numerous Python binding improvements, see version history
- Can create a manifest of files on the execute node at job start and finish
- Added provisioner nodes to DAGMan, allowing users to provision resources
- DAGMan can now produce .dot graphs without running the workflow

* Wed Oct 21 2020 Tim Theisen <tim@cs.wisc.edu> - 8.8.11-1
- HTCondor now properly tracks usage over vanilla universe checkpoints
- New ClassAd equality and inequality operators in the Python bindings
- Fixed a bug where removing in-use routes could crash the job router
- Fixed a bug where condor_chirp would abort after success on Windows
- Fixed a bug where using MACHINE_RESOURCE_NAMES could crash the startd
- Improved condor c-gahp to prioritize commands over file transfers
- Fixed a rare crash in the schedd when running many local universe jobs
- With GSI, avoid unnecessary reverse DNS lookup when HOST_ALIAS is set
- Fix a bug that could cause grid universe jobs to fail upon proxy refresh

* Thu Aug 06 2020 Tim Theisen <tim@cs.wisc.edu> - 8.9.8-1
- Added htcondor.dags and htcondor.htchirp to the HTCondor Python bindings
- New condor_watch_q tool that efficiently provides live job status updates
- Added support for marking a GPU offline while other jobs continue
- The condor_master command does not return until it is fully started
- Deprecated several Python interfaces in the Python bindings

* Thu Aug 06 2020 Tim Theisen <tim@cs.wisc.edu> - 8.8.10-1
- condor_qedit can no longer be used to disrupt the condor_schedd
- Fixed a bug where the SHARED_PORT_PORT configuration setting was ignored
- Ubuntu 20.04 and Amazon Linux 2 are now supported
- In MacOSX, HTCondor now requires LibreSSL, available since MacOSX 10.13

* Wed May 20 2020 Tim Theisen <tim@cs.wisc.edu> - 8.9.7-1
- Multiple enhancements in the file transfer code
- Support for more regions in s3:// URLs
- Much more flexible job router language
- Jobs may now specify cuda_version to match equally-capable GPUs
- TOKENS are now called IDTOKENS to differentiate from SCITOKENS
- Added the ability to blacklist TOKENS via an expression
- Can simultaneously handle Kerberos and OAUTH credentials
- The getenv submit command now supports a blacklist and whitelist
- The startd supports a remote history query similar to the schedd
- condor_q -submitters now works with accounting groups
- Fixed a bug reading service account credentials for Google Compute Engine

* Thu May 07 2020 Tim Theisen <tim@cs.wisc.edu> - 8.8.9-1
- Proper tracking of maximum memory used by Docker universe jobs
- Fixed preempting a GPU slot for a GPU job when all GPUs are in use
- Fixed a Python crash when queue_item_data iterator raises an exception
- Fixed a bug where slot attribute overrides were ignored
- Calculates accounting group quota correctly when more than 1 CPU requested
- Updated HTCondor Annex to accommodate API change for AWS Spot Fleet
- Fixed a problem where HTCondor would not start on AWS Fargate
- Fixed where the collector could wait forever for a partial message
- Fixed streaming output to large files (>2Gb) when using the 32-bit shadow

* Mon Apr 06 2020 Tim Theisen <tim@cs.wisc.edu> - 8.9.6-1
- Fixes addressing CVE-2019-18823
- https://htcondor.org/security/vulnerabilities/HTCONDOR-2020-0001.html
- https://htcondor.org/security/vulnerabilities/HTCONDOR-2020-0002.html
- https://htcondor.org/security/vulnerabilities/HTCONDOR-2020-0003.html
- https://htcondor.org/security/vulnerabilities/HTCONDOR-2020-0004.html

* Mon Apr 06 2020 Tim Theisen <tim@cs.wisc.edu> - 8.8.8-1
- Fixes addressing CVE-2019-18823
- https://htcondor.org/security/vulnerabilities/HTCONDOR-2020-0001.html
- https://htcondor.org/security/vulnerabilities/HTCONDOR-2020-0002.html
- https://htcondor.org/security/vulnerabilities/HTCONDOR-2020-0003.html
- https://htcondor.org/security/vulnerabilities/HTCONDOR-2020-0004.html

* Thu Jan 02 2020 Tim Theisen <tim@cs.wisc.edu> - 8.9.5-1
- Added a new mode that skips jobs whose outputs are newer than their inputs
- Added command line tool to help debug ClassAd expressions
- Added port forwarding to Docker containers
- You may now change some DAGMan throttles while the DAG is running
- Added support for session tokens for pre-signed S3 URLs
- Improved the speed of the negotiator when custom resources are defined
- Fixed interactive submission of Docker jobs
- Fixed a bug where jobs wouldn't be killed when getting an OOM notification

* Thu Dec 26 2019 Tim Theisen <tim@cs.wisc.edu> - 8.8.7-1
- Updated condor_annex to work with upcoming AWS Lambda function changes
- Added the ability to specify the order that job routes are applied
- Fixed a bug that could cause remote condor submits to fail
- Fixed condor_wait to work when the job event log is on AFS
- Fixed RPM packaging to be able to install condor-all on CentOS 8
- Period ('.') is allowed again in DAGMan node names

* Tue Nov 19 2019 Tim Theisen <tim@cs.wisc.edu> - 8.9.4-1
- Amazon S3 file transfers using pre-signed URLs
- Further reductions in DAGMan memory usage
- Added -idle option to condor_q to display information about idle jobs
- Support for SciTokens authentication
- A tool, condor_evicted_files, to examine the SPOOL of an idle job

* Wed Nov 13 2019 Tim Theisen <tim@cs.wisc.edu> - 8.8.6-1
- Initial support for CentOS 8
- Fixed a memory leak in SSL authentication
- Fixed a bug where "condor_submit -spool" would only submit the first job
- Reduced encrypted file transfer CPU usage by a factor of six
- "condor_config_val -summary" displays changes from a default configuration
- Improved the ClassAd documentation, added many functions that were omitted

* Tue Sep 17 2019 Tim Theisen <tim@cs.wisc.edu> - 8.9.3-1
- TOKEN and SSL authentication methods are now enabled by default
- The job and global event logs use ISO 8601 formatted dates by default
- Added Google Drive multifile transfer plugin
- Added upload capability to Box multifile transfer plugin
- Added Python bindings to submit a DAG
- Python 'JobEventLog' can be pickled to facilitate intermittent readers
- 2x matchmaking speed for partitionable slots with simple START expressions
- Improved the performance of the condor_schedd under heavy load
- Reduced the memory footprint of condor_dagman
- Initial implementation to record the circumstances of a job's termination

* Thu Sep 05 2019 Tim Theisen <tim@cs.wisc.edu> - 8.8.5-1
- Fixed two performance problems on Windows
- Fixed Java universe on Debian and Ubuntu systems
- Added two knobs to improve performance on large scale pools
- Fixed a bug where requesting zero GPUs would require a machine with GPUs
- HTCondor can now recognize nVidia Volta and Turing GPUs

* Tue Jul 09 2019 Tim Theisen <tim@cs.wisc.edu> - 8.8.4-1
- Python 3 bindings - see version history for details (requires EPEL on EL7)
- Can configure DAGMan to dramatically reduce memory usage on some DAGs
- Improved scalability when using the python bindings to qedit jobs
- Fixed infrequent schedd crashes when removing scheduler universe jobs
- The condor_master creates run and lock directories when systemd doesn't
- The condor daemon obituary email now contains the last 200 lines of log

* Tue Jun 04 2019 Tim Theisen <tim@cs.wisc.edu> - 8.9.2-1
- The HTTP/HTTPS file transfer plugin will timeout and retry transfers
- A new multi-file box.com file transfer plugin to download files
- The manual has been moved to Read the Docs
- Configuration options for job-log time-stamps (UTC, ISO 8601, sub-second)
- Several improvements to SSL authentication
- New TOKEN authentication method enables fine-grained authorization control

* Wed May 22 2019 Tim Theisen <tim@cs.wisc.edu> - 8.8.3-1
- Fixed a bug where jobs were killed instead of peacefully shutting down
- Fixed a bug where a restarted schedd wouldn't connect to its running jobs
- Improved file transfer performance when sending multiple files
- Fix a bug that prevented interactive submit from working with Singularity
- Orphaned Docker containers are now cleaned up on execute nodes
- Restored a deprecated Python interface that is used to read the event log

* Wed Apr 17 2019 Tim Theisen <tim@cs.wisc.edu> - 8.9.1-1
- An efficient curl plugin that supports uploads and authentication tokens
- HTCondor automatically supports GPU jobs in Docker and Singularity
- File transfer times are now recorded in the user job log and the job ad

* Thu Apr 11 2019 Tim Theisen <tim@cs.wisc.edu> - 8.8.2-1
- Fixed problems with condor_ssh_to_job and Singularity jobs
- Fixed a problem that could cause condor_annex to crash
- Fixed a problem where the job queue would very rarely be corrupted
- condor_userprio can report concurrency limits again
- Fixed the GPU discovery and monitoring code to map GPUs in the same way
- Made the CHIRP_DELAYED_UPDATE_PREFIX configuration knob work again
- Fixed restarting HTCondor from the Service Control Manager on Windows
- Fixed a problem where local universe jobs could not use condor_submit
- Restored a deprecated Python interface that is used to read the event log
- Fixed a problem where condor_shadow reuse could confuse DAGMan

* Thu Feb 28 2019 Tim Theisen <tim@cs.wisc.edu> - 8.9.0-1
- Absent any configuration, HTCondor denies authorization to all users
- All HTCondor daemons under a condor_master share a security session
- Scheduler Universe jobs are prioritized by job priority

* Tue Feb 19 2019 Tim Theisen <tim@cs.wisc.edu> - 8.8.1-1
- Fixed excessive CPU consumption with GPU monitoring
- GPU monitoring is off by default; enable with "use feature: GPUsMonitor"
- HTCondor now works with the new CUDA version 10 libraries
- Fixed a bug where sometimes jobs would not start on a Windows execute node
- Fixed a bug that could cause DAGman to go into an infinite loop on exit
- The JobRouter doesn't forward the USER attribute between two UID Domains
- Made Collector.locateAll() more efficient in the Python bindings
- Improved efficiency of the negotiation code in the condor_schedd

* Thu Jan 03 2019 Tim Theisen <tim@cs.wisc.edu> - 8.8.0-1
- Automatically add AWS resources to your pool using HTCondor Annex
- The Python bindings now include submit functionality
- Added the ability to run a job immediately by replacing a running job
- A new minicondor package makes single node installations easy
- HTCondor now tracks and reports GPU utilization
- Several performance enhancements in the collector
- The grid universe can create and manage VM instances in Microsoft Azure
- The MUNGE security method is now supported on all Linux platforms

* Wed Oct 31 2018 Tim Theisen <tim@cs.wisc.edu> - 8.7.10-1
- Can now interactively submit Docker jobs
- The administrator can now add arguments to the Singularity command line
- The MUNGE security method is now supported on all Linux platforms
- The grid universe can create and manage VM instances in Microsoft Azure
- Added a single-node package to facilitate using a personal HTCondor

* Wed Oct 31 2018 Tim Theisen <tim@cs.wisc.edu> - 8.6.13-1
- Made the Python 'in' operator case-insensitive for ClassAd attributes
- Python bindings are now built for the Debian and Ubuntu platforms
- Fixed a memory leak in the Python bindings
- Fixed a bug where absolute paths failed for output/error files on Windows
- Fixed a bug using Condor-C to run Condor-C jobs
- Fixed a bug where Singularity could not be used if Docker was not present

* Wed Aug 01 2018 Tim Theisen <tim@cs.wisc.edu> - 8.7.9-1
- Support for Debian 9, Ubuntu 16, and Ubuntu 18
- Improved Python bindings to support the full range of submit functionality
- Allows VMs to shutdown when the job is being gracefully evicted
- Can now specify a host name alias (CNAME) for NETWORK_HOSTNAME
- Added the ability to run a job immediately by replacing a running job

* Wed Aug 01 2018 Tim Theisen <tim@cs.wisc.edu> - 8.6.12-1
- Support for Debian 9, Ubuntu 16, and Ubuntu 18
- Fixed a memory leak that occurred when SSL authentication fails
- Fixed a bug where invalid transform REQUIREMENTS caused a Job to match
- Fixed a bug to allow a queue super user to edit protected attributes
- Fixed a problem setting the job environment in the Singularity container
- Fixed several other minor problems

* Tue May 22 2018 Tim Theisen <tim@cs.wisc.edu> - 8.7.8-2
- Reinstate man pages
- Drop centos from dist tag in 32-bit Enterprise Linux 7 RPMs

* Thu May 10 2018 Tim Theisen <tim@cs.wisc.edu> - 8.7.8-1
- The condor annex can easily use multiple regions simultaneously
- HTCondor now uses CUDA_VISIBLE_DEVICES to tell which GPU devices to manage
- HTCondor now reports GPU memory utilization

* Thu May 10 2018 Tim Theisen <tim@cs.wisc.edu> - 8.6.11-1
- Can now do an interactive submit of a Singularity job
- Shared port daemon is more resilient when starved for TCP ports
- The Windows installer configures the environment for the Python bindings
- Fixed several other minor problems

* Tue Mar 13 2018 Tim Theisen <tim@cs.wisc.edu> - 8.7.7-1
- condor_ssh_to_job now works with Docker Universe jobs
- A 32-bit condor_shadow is available for Enterprise Linux 7 systems
- Tracks and reports custom resources, e.g. GPUs, in the job ad and user log
- condor_q -unmatchable reports jobs that will not match any slots
- Several updates to the parallel universe
- Spaces are now allowed in input, output, and error paths in submit files
- In DAG files, spaces are now allowed in submit file paths

* Tue Mar 13 2018 Tim Theisen <tim@cs.wisc.edu> - 8.6.10-1
- Fixed a problem where condor_preen would crash on an active submit node
- Improved systemd configuration to clean up processes if the master crashes
- Fixed several other minor problems

* Thu Jan 04 2018 Tim Theisen <tim@cs.wisc.edu> - 8.7.6-1
- Machines won't enter "Owner" state unless using the Desktop policy
- One can use SCHEDD and JOB instead of MY and TARGET in SUBMIT_REQUIREMENTS
- HTCondor now reports all submit warnings, not just the first one
- The HTCondor Python bindings in pip are now built from the release branch

* Thu Jan 04 2018 Tim Theisen <tim@cs.wisc.edu> - 8.6.9-1
- Fixed a bug where some Accounting Groups could get too much surplus quota
- Fixed a Python binding bug where some queries could corrupt memory
- Fixed a problem where preen could block the schedd for a long time
- Fixed a bug in Windows where the job sandbox would not be cleaned up
- Fixed problems with the interaction between the master and systemd
- Fixed a bug where MAX_JOBS_SUBMITTED could be permanently reduced
- Fixed problems with very large disk requests

* Tue Nov 14 2017 Tim Theisen <tim@cs.wisc.edu> - 8.7.5-1
- Fixed an issue validating VOMS proxies

* Tue Nov 14 2017 Tim Theisen <tim@cs.wisc.edu> - 8.6.8-1
- Fixed an issue validating VOMS proxies

* Tue Oct 31 2017 Tim Theisen <tim@cs.wisc.edu> - 8.7.4-1
- Improvements to DAGMan including support for late job materialization
- Updates to condor_annex including improved status reporting
- When submitting jobs, HTCondor can now warn about job requirements
- Fixed a bug where remote CPU time was not recorded in the history
- Improved support for OpenMPI jobs
- The high availability daemon now works with IPV6 and shared_port
- The HTCondor Python bindings are now available for Python 2 and 3 in pip

* Tue Oct 31 2017 Tim Theisen <tim@cs.wisc.edu> - 8.6.7-1
- Fixed a bug where memory limits might not be updated in cgroups
- Add SELinux type enforcement rules to allow condor_ssh_to_job to work
- Updated systemd configuration to shutdown HTCondor in an orderly fashion
- The curl_plugin utility can now do HTTPS transfers
- Specifying environment variables now works with the Python Submit class

* Tue Sep 12 2017 Tim Theisen <tim@cs.wisc.edu> - 8.7.3-1
- Further updates to the late job materialization technology preview
- An improved condor_top tool
- Enhanced the AUTO setting for ENABLE_IPV{4,6} to be more selective
- Fixed several small memory leaks

* Tue Sep 12 2017 Tim Theisen <tim@cs.wisc.edu> - 8.6.6-1
- HTCondor daemons no longer crash on reconfig if syslog is used for logging
- HTCondor daemons now reliably leave a core file when killed by a signal
- Negotiator won't match jobs to machines with incompatible IPv{4,6} network
- On Ubuntu, send systemd alive messages to prevent HTCondor restarts
- Fixed a problem parsing old ClassAd string escapes in the python bindings
- Properly parse CPU time used from Slurm grid universe jobs
- Claims are released when parallel univ jobs are removed while claiming
- Starter won't get stuck when a job is removed with JOB_EXIT_HOOK defined
- To reduce audit logging, added cgroup rules to SELinux profile

* Mon Aug 07 2017 Tim Theisen <tim@cs.wisc.edu> - 8.6.5-2
- Update SELinux profile for Red Hat 7.4

* Tue Aug 01 2017 Tim Theisen <tim@cs.wisc.edu> - 8.6.5-1
- Fixed a memory leak that would cause the HTCondor collector to slowly grow
- Prevent the condor_starter from hanging when using cgroups on Debian
- Fixed several issues that occur when IPv6 is in use
- Support for using an ImDisk RAM drive on Windows as the execute directory
- Fixed a bug where condor_rm rarely removed another one of the user's jobs
- Fixed a bug with parallel universe jobs starting on partitionable slots

* Thu Jul 13 2017 Tim Theisen <tim@cs.wisc.edu> - 8.4.12-1
- Can configure the condor_startd to compute free disk space once

* Thu Jun 22 2017 Tim Theisen <tim@cs.wisc.edu> - 8.7.2-1
- Improved condor_schedd performance by turning off file checks by default
- condor_annex -status finds VM instances that have not joined the pool
- Able to update an annex's lease without adding new instances
- condor_annex now keeps a command log
- condor_q produces an expanded multi-line summary
- Automatically retry and/or resume http file transfers when appropriate
- Reduced load on the condor_collector by optimizing queries
- A python based condor_top tool

* Thu Jun 22 2017 Tim Theisen <tim@cs.wisc.edu> - 8.6.4-1
- Python bindings are now available on MacOSX
- Fixed a bug where PASSWORD authentication could fail to exchange keys
- Pslot preemption now properly handles custom resources, such as GPUs
- condor_submit now checks X.509 proxy expiration

* Tue May 09 2017 Tim Theisen <tim@cs.wisc.edu> - 8.6.3-1
- Fixed a bug where using an X.509 proxy might corrupt the job queue log
- Fixed a memory leak in the Python bindings

* Mon Apr 24 2017 Tim Theisen <tim@cs.wisc.edu> - 8.7.1-1
- Several performance enhancements in the collector
- Further refinement and initial documentation of the HTCondor Annex
- Enable chirp for Docker jobs
- Job Router uses first match rather than round-robin matching
- The schedd tracks jobs counts by status for each owner
- Technology preview of late job materialization in the schedd

* Mon Apr 24 2017 Tim Theisen <tim@cs.wisc.edu> - 8.6.2-1
- New metaknobs for mapping users to groups
- Now case-insensitive with Windows user names when storing credentials
- Signal handling in the OpenMPI script
- Report RemoteSysCpu for Docker jobs
- Allow SUBMIT_REQUIREMENT to refer to X509 secure attributes
- Linux kernel tuning script takes into account the machine's role

* Thu Mar 02 2017 Tim Theisen <tim@cs.wisc.edu> - 8.7.0-1
- Performance improvements in collector's ingestion of ClassAds
- Added collector attributes to report query times and forks
- Removed extra white space around parentheses when unparsing ClassAds
- Technology preview of the HTCondor Annex

* Thu Mar 02 2017 Tim Theisen <tim@cs.wisc.edu> - 8.6.1-1
- condor_q works in situations where user authentication is not configured
- Updates to work with Docker version 1.13
- Fix several problems with the Job Router
- Update scripts to support current versions of Open MPI and MPICH2
- Fixed a bug that could corrupt the job queue log when the disk is full

* Thu Jan 26 2017 Tim Theisen <tim@cs.wisc.edu> - 8.6.0-1
- condor_q shows shows only the current user's jobs by default
- condor_q summarizes related jobs (batches) on a single line by default
- Users can define their own job batch name at job submission time
- Immutable/protected job attributes make SUBMIT_REQUIREMENTS more useful
- The shared port daemon is enabled by default
- Jobs run in cgroups by default
- HTCondor can now use IPv6 addresses (Prefers IPv4 when both present)
- DAGMan: Able to easily define SCRIPT, VARs, etc., for all nodes in a DAG
- DAGMan: Revamped priority implementation
- DAGMan: New splice connection feature
- New slurm grid type in the grid universe for submitting to Slurm
- Numerous improvements to Docker support
- Several enhancements in the python bindings

* Mon Jan 23 2017 Tim Theisen <tim@cs.wisc.edu> - 8.4.11-1
- Fixed a bug which delayed startd access to stard cron job results
- Fixed a bug in pslot preemption that could delay jobs starting
- Fixed a bug in job cleanup at job lease expiration if using glexec
- Fixed a bug in locating ganglia shared libraries on Debian and Ubuntu

* Tue Dec 13 2016 Tim Theisen <tim@cs.wisc.edu> - 8.5.8-1
- The starter puts all jobs in a cgroup by default
- Added condor_submit commands that support job retries
- condor_qedit defaults to the current user's jobs
- Ability to add SCRIPTS, VARS, etc. to all nodes in a DAG using one command
- Able to conditionally add Docker volumes for certain jobs
- Initial support for Singularity containers
- A 64-bit Windows release

* Tue Dec 13 2016 Tim Theisen <tim@cs.wisc.edu> - 8.4.10-1
- Updated SELinux profile for Enterprise Linux
- Fixed a performance problem in the schedd when RequestCpus was an expression
- Preserve permissions when transferring sub-directories of the job's sandbox
- Fixed HOLD_IF_CPUS_EXCEEDED and LIMIT_JOB_RUNTIMES metaknobs
- Fixed a bug in handling REMOVE_SIGNIFICANT_ATTRIBUTES

* Thu Sep 29 2016 Tim Theisen <tim@cs.wisc.edu> - 8.5.7-1
- The schedd can perform job ClassAd transformations
- Specifying dependencies between DAGMan splices is much more flexible
- The second argument of the ClassAd ? : operator may be omitted
- Many usability improvements in condor_q and condor_status
- condor_q and condor_status can produce JSON, XML, and new ClassAd output
- To prepare for a 64-bit Windows release, HTCondor identifies itself as X86
- Automatically detect Daemon Core daemons and pass localname to them

* Thu Sep 29 2016 Tim Theisen <tim@cs.wisc.edu> - 8.4.9-1
- The condor_startd removes orphaned Docker containers on restart
- Job Router and HTCondor-C job job submission prompts schedd reschedule
- Fixed bugs in the Job Router's hooks
- Improved systemd integration on Enterprise Linux 7
- Upped default number of Chirp attributes to 100, and made it configurable
- Fixed a bug where variables starting with STARTD. or STARTER. were ignored

* Tue Aug 02 2016 Tim Theisen <tim@cs.wisc.edu> - 8.5.6-1
- The -batch output for condor_q is now the default
- Python bindings for job submission and machine draining
- Numerous Docker usability changes
- New options to limit condor_history results to jobs since last invocation
- Shared port daemon can be used with high availability and replication
- ClassAds can be written out in JSON format
- More flexible ordering of DAGMan commands
- Efficient PBS and SLURM job monitoring
- Simplified leases for grid universe jobs

* Tue Jul 05 2016 Tim Theisen <tim@cs.wisc.edu> - 8.4.8-1
- Fixed a memory leak triggered by the python htcondor.Schedd().query() call
- Fixed a bug that could cause Bosco file transfers to fail
- Fixed a bug that could cause the schedd to crash when using schedd cron jobs
- condor_schedd now rejects jobs when owner has no account on the machine
- Fixed a new bug in 8.4.7 where remote condor_history failed without -limit
- Fixed bugs triggered by the reconfiguration of the high-availability daemon
- Fixed a bug where condor_master could hang when using shared port on Windows 
- Fixed a bug with the -xml option on condor_q and condor_status

* Mon Jun 06 2016 Tim Theisen <tim@cs.wisc.edu> - 8.5.5-1
- Improvements for scalability of EC2 grid universe jobs
- Docker Universe jobs advertises remote user and system CPU time
- Improved systemd support
- The master can now run an administrator defined script at shutdown
- DAGMan includes better support for the batch name feature

* Mon Jun 06 2016 Tim Theisen <tim@cs.wisc.edu> - 8.4.7-1
- fixed a bug that could cause the schedd to become unresponsive
- fixed a bug where the Docker Universe would not set the group ID
- Docker Universe jobs now drop all Linux capabilities by default
- fixed a bug where subsystem specific configuration parameters were ignored
- fixed bugs with history file processing on the Windows platform

* Mon May 02 2016 Tim Theisen <tim@cs.wisc.edu> - 8.5.4-1
- Fixed a bug that delays schedd response when significant attributes change
- Fixed a bug where the group ID was not set in Docker universe jobs
- Limit update rate of various attributes to not overload the collector
- To make job router configuration easier, added implicit "target" scoping
- To make BOSCO work, the blahp does not generate limited proxies by default
- condor_status can now display utilization per machine rather than per slot
- Improve performance of condor_history and other tools

* Thu Apr 21 2016 Tim Theisen <tim@cs.wisc.edu> - 8.4.6-1
- fixed a bug that could cause a job to fail to start in a dynamic slot
- fixed a negotiator memory leak when using partitionable slot preemption
- fixed a bug that caused supplemental groups to be wrong during file transfer
- properly identify the Windows 10 platform
- fixed a typographic error in the LIMIT_JOB_RUNTIMES policy
- fixed a bug where maximum length IPv6 addresses were not parsed

* Thu Mar 24 2016 Tim Theisen <tim@cs.wisc.edu> - 8.5.3-1
- Use IPv6 (and IPv4) interfaces if they are detected
- Prefer IPv4 addresses when both are available
- Count Idle and Running jobs in Submitter Ads for Local and Scheduler universes
- Can submit jobs to SLURM with the new "slurm" type in the Grid universe
- HTCondor is built and linked with Globus 6.0

* Tue Mar 22 2016 Tim Theisen <tim@cs.wisc.edu> - 8.4.5-1
- fixed a bug that would cause the condor_schedd to send no flocked jobs
- fixed a bug that caused a 60 second delay using tools when DNS lookup failed
- prevent using accounting groups with embedded spaces that crash the negotiator
- fixed a bug that could cause use of ports outside the port range on Windows
- fixed a bug that could prevent dynamic slot reuse when using many slots
- fixed a bug that prevented correct utilization reports from the job router
- tune kernel when using cgroups to avoid OOM killing of jobs doing heavy I/O

* Thu Feb 18 2016 Tim Theisen <tim@cs.wisc.edu> - 8.5.2-1
- condor_q now defaults to showing only the current user's jobs
- condor_q -batch produces a single line report for a batch of jobs
- Docker Universe jobs now report and update memory and network usage
- immutable and protected job attributes
- improved performance when querying a HTCondor daemon's location
- Added the ability to set ClassAd attributes within the DAG file
- DAGMan now provides event timestamps in dagman.out

* Tue Feb 02 2016 Tim Theisen <tim@cs.wisc.edu> - 8.4.4-1
- fixed a bug that could cause the collector to crash when DNS lookup fails
- fixed a bug that caused Condor-C jobs with short lease durations to fail
- fixed bugs that affected EC2 grid universe jobs
- fixed a bug that prevented startup if a prior version shared port file exists
- fixed a bug that could cause the condor_shadow to hang on Windows

* Fri Jan 08 2016 Tim Theisen <tim@cs.wisc.edu> - 8.5.1-2
- optimized binaries

* Fri Jan 08 2016 Tim Theisen <tim@cs.wisc.edu> - 8.4.3-2
- optimized binaries

* Mon Dec 21 2015 Tim Theisen <tim@cs.wisc.edu> - 8.5.1-1
- the shared port daemon is enabled by default
- the condor_startd now records the peak memory usage instead of recent
- the condor_startd advertises CPU submodel and cache size
- authorizations are automatically setup when "Match Password" is enabled
- added a schedd-constraint option to condor_q

* Wed Dec 16 2015 Tim Theisen <tim@cs.wisc.edu> - 8.4.3-1
- fixed the processing of the -append option in the condor_submit command
- fixed a bug to run more that 100 dynamic slots on a single execute node
- fixed bugs that would delay daemon startup when using shared port on Windows
- fixed a bug where the cgroup VM limit would not be set for sizes over 2 GiB
- fixed a bug to use the ec2_iam_profile_name for Amazon EC2 Spot instances

* Tue Nov 17 2015 Tim Theisen <tim@cs.wisc.edu> - 8.4.2-1
- a bug fix to prevent the condor_schedd from crashing
- a bug fix to honor TCP_FORWARDING_HOST
- Standard Universe works properly in RPM installations of HTCondor
- the RPM packages no longer claim to provide Globus libraries
- bug fixes to DAGMan's "maximum idle jobs" throttle

* Tue Oct 27 2015 Tim Theisen <tim@cs.wisc.edu> - 8.4.1-1
- four new policy metaknobs to make configuration easier
- a bug fix to prevent condor daemons from crashing on reconfiguration
- an option natural sorting option on condor_status
- support of admin to mount certain directories into Docker containers

* Thu Oct 22 2015 Tim Theisen <tim@cs.wisc.edu> - 8.2.10-1
- an updated RPM to work with SELinux on EL7 platforms
- fixes to the condor_kbdd authentication to the X server
- a fix to allow the condor_kbdd to work with shared port enabled
- avoid crashes when using more than 1024 file descriptors on EL7
- fixed a memory leak in the ClassAd split() function
- condor_vacate will error out rather than ignore conflicting arguments
- a bug fix to the JobRouter to properly process the queue on restart
- a bug fix to prevent sending spurious data on a SOAP file transfer
- a bug fix to always present jobs in order in condor_history

* Mon Oct 12 2015 Tim Theisen <tim@cs.wisc.edu> - 8.5.0-1
- multiple enhancements to the python bindings
- the condor_schedd no longer changes the ownership of spooled job files
- spooled job files are visible to only the user account by default
- the condor_startd records when jobs are evicted by preemption or draining

* Mon Sep 14 2015 Tim Theisen <tim@cs.wisc.edu> - 8.4.0-1
- a Docker Universe to run a Docker container as an HTCondor job
- the submit file can queue a job for each file found
- the submit file can contain macros
- a dry-run option to condor_submit to test the submit file without any actions
- HTCondor pools can use IPv4 and IPv6 simultaneously
- execute directories can be encrypted upon user or administrator request
- Vanilla Universe jobs can utilize periodic application-level checkpoints
- the administrator can establish job requirements
- numerous scalability changes

* Thu Aug 27 2015 Tim Theisen <tim@cs.wisc.edu> - 8.3.8-1
- a script to tune Linux kernel parameters for better scalability
- support for python bindings on Windows platforms
- a mechanism to remove Docker images from the local machine

* Thu Aug 13 2015 Tim Theisen <tim@cs.wisc.edu> - 8.2.9-1
- a mechanism for the preemption of dynamic slots, such that the partitionable slot may use the dynamic slot in the match of a different job
- default configuration bug fixes for the desktop policy, such that it can both start jobs and monitor the keyboard

* Mon Jul 27 2015 Tim Theisen <tim@cs.wisc.edu> - 8.3.7-1
- default configuration settings have been updated to reflect current usage
- the ability to preempt dynamic slots, such that a job may match with a partitionable slot
- the ability to limit the number of jobs per submission and the number of jobs per owner by setting configuration variables

* Tue Jun 23 2015 Tim Theisen <tim@cs.wisc.edu> - 8.3.6-1
- initial Docker universe support
- IPv4/IPv6 mixed mode support

* Mon Apr 20 2015 Tim Theisen <tim@cs.wisc.edu> - 8.3.5-1
- new features that increase the power of job specification in the submit description file
- RPMs for Red Hat Enterprise Linux 6 and 7 are modularized and only distributed via our YUM repository
- The new condor-all RPM requires the other HTCondor RPMs of a typical HTCondor installation

* Tue Apr 07 2015 Tim Theisen <tim@cs.wisc.edu> - 8.2.8-1
- a bug fix to reconnect a TCP session when an HTCondorView collector restarts
- a bug fix to avoid starting too many jobs, only to kill some chosen at random

* Thu Mar 05 2015 Tim Theisen <tim@cs.wisc.edu> - 8.3.4-1
- a bug fix for a problem that can cause jobs to not be matched to resources when the condor_schedd is flocking

* Thu Feb 19 2015 Tim Theisen <tim@cs.wisc.edu> - 8.3.3-1
- the ability to encrypt a job's directory on Linux execute hosts
- enhancements to EC2 grid universe jobs
- a more efficient query protocol, including the ability to query the condor_schedd daemon's autocluster set

* Tue Feb 10 2015 Tim Theisen <tim@cs.wisc.edu> - 8.2.7-1
- sendmail is used by default for sending notifications (CVE-2014-8126)
- corrected input validation, which prevents daemon crashes
- an update, such that grid jobs work within the current Google Compute Engine
- a bug fix to prevent an infinite loop in the python bindings
- a bug fix to prevent infinite recursion when evaluating ClassAd attributes

* Tue Dec 23 2014 Tim Theisen <tim@cs.wisc.edu> - 8.3.2-1
- the next installment of IPv4/IPv6 mixed mode support: a submit node can simultaneously interact with an IPv4 and an IPv6 HTCondor pool
- scalability improvements: a reduced memory foot-print of daemons, a reduced number of TCP connections between submit and execute machines, and an improved responsiveness from a busy condor_schedd to queries

* Tue Dec 16 2014 Tim Theisen <tim@cs.wisc.edu> - 8.2.6-1
- a bug fix to the log rotation of the condor_schedd on Linux platforms
- transfer_input_files now works for directories on Windows platforms
- a correction of the flags passed to the mail program on Linux platforms
- a RHEL 7 platform fix of a directory permission that prevented daemons from starting

* Mon Dec 01 2014 Tim Theisen <tim@cs.wisc.edu> - 8.2.5-1
- an updated RPM installation script that preserves a modified condor_config.local file
- OpenSSL version 1.0.1j for Windows platforms

* Wed Nov 12 2014 Tim Theisen <tim@cs.wisc.edu> - 8.2.4-1
- a bug fix for an 8.2.3 condor_schedd that could not obtain a claim from an 8.0.x condor_startd
- a bug fix for removed jobs that return to the queue
- a workaround for a condor_schedd performance issue when handling a large number of jobs
- a bug fix to prevent the condor_kbdd from crashing on Windows
- a bug fix to correct the reporting of available disk on Windows

* Wed Oct 01 2014 Tim Theisen <tim@cs.wisc.edu> - 8.2.3-1
- support for Ubuntu 14.04 LTS, including support for the standard universe

* Thu Sep 11 2014 Tim Theisen <tim@cs.wisc.edu> - 8.3.1-1
- a variety of changes that reduce memory usage and improve performance
- if cgroups are used to limit memory utilization, HTCondor sets both the memory and swap limits.

* Wed Aug 27 2014 Carl Edquist <edquist@cs.wisc.edu> - 8.2.2-2.3
- Include config file for MASTER_NEW_BINARY_RESTART = PEACEFUL (SOFTWARE-850)

* Tue Aug 26 2014 Carl Edquist <edquist@cs.wisc.edu> - 8.2.2-2.2
- Include peaceful_off patch (SOFTWARE-1307)

* Mon Aug 25 2014 Carl Edquist <edquist@cs.wisc.edu> - 8.2.2-2.1
- Include condor_gt4540_aws patch for #4540

* Fri Aug 22 2014 Carl Edquist <edquist@cs.wisc.edu> - 8.2.2-2
- Strict pass-through with fixes from 8.2.2-1.1

* Thu Aug 21 2014 Carl Edquist <edquist@cs.wisc.edu> - 8.2.2-1.1
- Update to 8.2.2 with build fixes for non-UW builds

* Mon Sep 09 2013  <edquist@cs.wisc.edu> - 8.1.2-0.3
- Include misc unpackaged files from 8.x.x

* Sun Sep 08 2013  <edquist@cs.wisc.edu> - 8.1.2-0.1.unif
- Packaging fixes to work with latest 8.1.2 source from master
- Move condor.spec into git master-unified_rpm-branch
- Apply patches to upstream branch and remove from rpm / spec
- Always build man pages / remove references to include_man
- Always include systemd sources for passthrough rebuilds of source rpms
- Add macros to bundle external source tarballs with the source rpm to support
  offline builds with externals

* Tue Aug 20 2013 Carl Edquist <edquist@cs.wisc.edu> - 7.9.6-8.unif.8
- Remove externals dependency from std-universe subpackage

* Mon Aug 19 2013 Carl Edquist <edquist@cs.wisc.edu> - 7.9.6-8.unif.7
- Merge init script improvements from trunk
- Have std_local_ref depend on senders,receivers instead of stub_gen
- Carve out std universe files into separate subpackage
- Move uw_build-specific non-std-universe files into externals subpackage
- Condor_config changes for #3645
- Use %osg / %std_univ macros to control build type default
- Support PROPER builds of std universe (ie, without UW_BUILD)
- Use make jobserver when building glibc external instead of make -j2
- Move python requirement out of main condor package (#3704)
- Move condor_config.local from /var/lib/condor/ to /etc/condor/

* Fri Jul 05 2013 Carl Edquist <edquist@cs.wisc.edu> - 7.9.6-8.unif.6
- Address build dependency issue seen with -j24

* Fri Jun 21 2013 Carl Edquist <edquist@cs.wisc.edu> - 7.9.6-8.unif.5
- Initial support for UW_BUILD

* Tue Jun 18 2013 Carl Edquist <edquist@cs.wisc.edu> - 7.9.6-8.unif.4
- Remove service restart for upgrades

* Tue Jun 11 2013 Carl Edquist <edquist@cs.wisc.edu> - 7.9.6-8.unif.2
- Add a parallel-setup sub-package for parallel universe configuration,
  namely setting up the host as a dedicated resource

* Mon Jun 10 2013 Brian Lin <blin@cs.wisc.edu> - 7.8.8-2
- Init script improvements

* Fri Jun 07 2013 Carl Edquist <edquist@cs.wisc.edu> - 7.9.6-8.unif.1
- Add in missing features from Fedora rpm
- Reorganize to reduce the diff size between this and the Fedora rpm

* Fri Jun 07 2013 Brian Lin <blin@cs.wisc.edu> - 7.9.6-8
- Remove glexec runtime dependency

* Tue May 28 2013 Brian Lin <blin@cs.wisc.edu> - 7.9.6-7
- Mark /usr/share/osg/sysconfig/condor as non-config file

* Thu May 23 2013 Brian Lin <blin@cs.wisc.edu> - 7.9.6-6
- Rebuild against fixed glite-ce-cream-client-api-c

* Wed May 22 2013 Brian Lin <blin@cs.wisc.edu> - 7.9.6-5
- Enable plumage for x86{,_64}

* Wed May 22 2013 Brian Lin <blin@cs.wisc.edu> - 7.9.6-4
- Enable cgroups for EL6

* Tue May 21 2013 Brian Lin <blin@cs.wisc.edu> - 7.9.6-3
- Building with blahp/cream

* Tue May 21 2013 Brian Lin <blin@cs.wisc.edu> - 7.9.6-2
- Build without blahp/cream

* Tue May 21 2013 Brian Lin <blin@cs.wisc.edu> - 7.9.6-1
- New version

* Wed May 08 2013 Matyas Selmeci <matyas@cs.wisc.edu> - 7.8.8-1
- New version
- Removed condor_glidein -- was removed upstream

* Wed Feb 13 2013 Dave Dykstra <dwd@fnal.gov> - 7.8.6-3
- Renamed /etc/sysconfig/condor-lcmaps-env to /usr/share/osg/sysconfig/condor
  to match the new OSG method for handling daemon environment variables, 
  which keeps non-replaceable settings out of /etc/sysonfig
- Change settings in /usr/share/osg/sysconfig/condor to use the latest variable
  name LLGT_LIFT_PRIVILEGED_PROTECTION instead of LLGT4_NO_CHANGE_USER,
  eliminate obsolete variable LLGT_VOMS_DISABLE_CREDENTIAL_CHECK, and change
  the default debug level from 3 to 2.

* Fri Dec 21 2012 Matyas Selmeci <matyas@cs.wisc.edu> - 7.8.6-2
- Patch to fix default BATCH_GAHP config value (#SOFTWARE-873)

* Thu Oct 25 2012 Matyas Selmeci <matyas@cs.wisc.edu> - 7.8.6-1
- New version

* Mon Oct 22 2012 Matyas Selmeci <matyas@cs.wisc.edu> - 7.8.5-1
- New version

* Wed Sep 19 2012 Matyas Selmeci <matyas@cs.wisc.edu> - 7.8.4-1
- New version

* Fri Sep 07 2012 Matyas Selmeci <matyas@cs.wisc.edu> - 7.8.3-1
- New version

* Mon Aug 27 2012 Matyas Selmeci <matyas@cs.wisc.edu> - 7.8.2-2
- Add patch to fix unnecessary GSI callouts (condor_gt2104_pt2.patch in gittrac #2104)
- Fixed BLClient location

* Tue Aug 14 2012 Matyas Selmeci <matyas@cs.wisc.edu> - 7.8.2-1
- New version

* Mon Jul 30 2012 Matyas Selmeci <matyas@cs.wisc.edu> - 7.8.1-7
- Put cream_gahp into separate subpackage

* Mon Jul 16 2012 Matyas Selmeci <matyas@cs.wisc.edu> - 7.8.1-6
- Remove cream_el6.patch; change proper_cream.diff to work on both el5 and el6
  instead.

* Thu Jul 05 2012 Matyas Selmeci <matyas@cs.wisc.edu> - 7.8.1-5
- Bump to rebuild

* Tue Jun 26 2012 Matyas Selmeci <matyas@cs.wisc.edu> - 7.8.1-4
- Add CREAM

* Tue Jun 19 2012 Matyas Selmeci <matyas@cs.wisc.edu> - 7.8.1-3
- Add Provides lines for classads and classads-devel

* Mon Jun 18 2012 Matyas Selmeci <matyas@cs.wisc.edu> - 7.8.1-2
- Add environment variables for interacting with lcmaps (condor-lcmaps-env)

* Fri Jun 15 2012 Matyas Selmeci <matyas@cs.wisc.edu> - 7.8.1-1
- Version bump

* Wed Jun 13 2012 Matyas Selmeci <matyas@cs.wisc.edu> - 7.8.0-3
- Fix wrong paths for shared libraries

* Wed Jun 13 2012 Matyas Selmeci <matyas@cs.wisc.edu> - 7.8.0-2
- Build blahp

* Thu May 31 2012 Matyas Selmeci <matyas@cs.wisc.edu> - 7.8.0-1
- Version bump
- Updated condor_config.generic.patch
- Removed glexec-patch.diff

* Sun Apr  1 2012 Alain Roy <roy@cs.wisc.edu> - 7.6.6-4
- Backported patch from Condor 7.7 to fix glexec bugs
- Enabled glexec

* Fri Feb 10 2012 Derek Weitzel <dweitzel@cse.unl.edu> - 7.6.6-3
- Adding sticky bit to condor_root_switchboard

* Wed Jan 18 2012 Derek Weitzel <dweitzel@cse.unl.edu> - 7.6.6-2
- Added support for rhel6

* Wed Jan 18 2012 Tim Cartwright <cat@cs.wisc.edu> - 7.6.6-1
- Updated to upstream tagged 7.6.6 release

* Wed Jan 11 2012 Tim Cartwright <cat@cs.wisc.edu> - 7.6.4-1
- Simplified revision number

* Tue Nov 29 2011 Derek Weitzel <dweitzel@cse.unl.edu> - 7.6.4-0.6.2
- Rebasing to 7.6.4

* Fri Oct 28 2011 Matyas Selmeci <matyas@cs.wisc.edu> - 7.6.2-0.6.3
- rebuilt

* Mon Sep 12 2011 Matyas Selmeci <matyas@cs.wisc.edu> - 7.6.2-0.6.2
- Rev bump to rebuild with updated Globus libs

* Thu Aug 11 2011 Derek Weitzel <dweitzel@cse.unl.edu> - 7.6.2-0.5.2
- Updated to upstream official 7.6.2 release

* Thu Aug 04 2011 Derek Weitzel <dweitzel@cse.unl.edu> - 7.6.2-0.5.672537b1git.1
- Made LOCAL_DIR always point to /var/lib/condor rather than TILDE

* Wed Jun  8 2011 <bbockelm@cse.unl.edu> - 7.7.0-0.5
- Start to break build products into conditionals for future EPEL5 support.
- Begun integration of a systemd service file.

* Tue Jun  7 2011 <matt@redhat> - 7.7.0-0.4
- Added tmpfiles.d/condor.conf (BZ711456)

* Tue Jun  7 2011 <matt@redhat> - 7.7.0-0.3
- Fast forward to 7.7.0 pre-release at 1babb324
- Catch libdeltacloud 0.8 update

* Fri May 20 2011 <matt@redhat> - 7.7.0-0.2
- Added GSI support, dependency on Globus

* Fri May 13 2011 <matt@redhat> - 7.7.0-0.1
- Fast forward to 7.7.0 pre-release at 79952d6b
- Introduced ec2_gahp
- 79952d6b brings schema expectations inline with Cumin

* Tue May 10 2011 <matt@redhat> - 7.6.1-0.1
- Upgrade to 7.6.0 release, pre-release of 7.6.1 at 5617a464
- Upstreamed patch: log_lock_run.patch
- Introduced condor-classads to obsolete classads
- Introduced condor-aviary, package of the aviary contrib
- Introduced condor-deltacloud-gahp
- Introduced condor-qmf, package of the mgmt/qmf contrib
- Transitioned from LOCAL_CONFIG_FILE to LOCAL_CONFIG_DIR
- Stopped building against gSOAP,
-  use aviary over birdbath and ec2_gahp (7.7.0) over amazon_gahp

* Tue Feb 08 2011 Fedora Release Engineering <rel-eng@lists.fedoraproject.org> - 7.5.5-2
- Rebuilt for https://fedoraproject.org/wiki/Fedora_15_Mass_Rebuild

* Thu Jan 27 2011 <matt@redhat> - 7.5.5-1
- Rebase to 7.5.5 release
-  configure+imake -> cmake
-  Removed patches:
-   only_dynamic_unstripped.patch
-   gsoap-2.7.16-wsseapi.patch
-   gsoap-2.7.16-dom.patch
-  man pages are now built with source
-  quill is no longer present
-  condor_shared_port added
-  condor_power added
-  condor_credd added
-  classads now built from source

* Thu Jan 13 2011 <matt@redhat> - 7.4.4-1
- Upgrade to 7.4.4 release
- Upstreamed: stdsoap2.h.patch.patch

* Mon Aug 23 2010  <matt@redhat> - 7.4.3-1
- Upgrade to 7.4.3 release
- Upstreamed: dso_link_change

* Fri Jun 11 2010  <matt@redhat> - 7.4.2-2
- Rebuild for classads DSO version change (1:0:0)
- Updated stdsoap2.h.patch.patch for gsoap 2.7.16
- Added gsoap-2.7.16-wsseapi/dom.patch for gsoap 2.7.16

* Wed Apr 21 2010  <matt@redhat> - 7.4.2-1
- Upgrade to 7.4.2 release

* Tue Jan  5 2010  <matt@redhat> - 7.4.1-1
- Upgrade to 7.4.1 release
- Upstreamed: guess_version_from_release_dir, fix_platform_check
- Security update (BZ549577)

* Fri Dec  4 2009  <matt@redhat> - 7.4.0-1
- Upgrade to 7.4.0 release
- Fixed POSTIN error (BZ540439)
- Removed NOTICE.txt source, now provided by upstream
- Removed no_rpmdb_query.patch, applied upstream
- Removed no_basename.patch, applied upstream
- Added only_dynamic_unstripped.patch to reduce build time
- Added guess_version_from_release_dir.patch, for previous
- Added fix_platform_check.patch
- Use new --with-platform, to avoid modification of make_final_tarballs
- Introduced vm-gahp package to hold libvirt deps

* Fri Aug 28 2009  <matt@redhat> - 7.2.4-1
- Upgrade to 7.2.4 release
- Removed gcc44_const.patch, accepted upstream
- New log, lock, run locations (BZ502175)
- Filtered innocuous semanage message

* Fri Aug 21 2009 Tomas Mraz <tmraz@redhat.com> - 7.2.1-3
- rebuilt with new openssl

* Fri Jul 24 2009 Fedora Release Engineering <rel-eng@lists.fedoraproject.org> - 7.2.1-2
- Rebuilt for https://fedoraproject.org/wiki/Fedora_12_Mass_Rebuild

* Wed Feb 25 2009  <matt@redhat> - 7.2.1-1
- Upgraded to 7.2.1 release
- Pruned changes accepted upstream from condor_config.generic.patch
- Removed Requires in favor of automatic dependencies on SONAMEs
- Added no_rmpdb_query.patch to avoid rpm -q during a build

* Tue Feb 24 2009 Fedora Release Engineering <rel-eng@lists.fedoraproject.org> - 7.2.0-5
- Rebuilt for https://fedoraproject.org/wiki/Fedora_11_Mass_Rebuild

* Thu Jan 15 2009 Tomas Mraz <tmraz@redhat.com> - 7.2.0-4
- rebuild with new openssl

* Wed Jan 14 2009  <matt@redhat> - 7.2.0-3
- Fixed regression: initscript was on by default, now off again

* Thu Jan  8 2009  <matt@redhat> - 7.2.0-2
- (Re)added CONDOR_DEVELOPERS=NONE to the default condor_config.local
- Added missing Obsoletes for condor-static (thanks Michael Schwendt)

* Wed Jan  7 2009  <matt@redhat> - 7.2.0-1
- Upgraded to 7.2.0 release
- Removed -static package
- Added Fedora specific buildid
- Enabled KBDD, daemon to monitor X usage on systems with only USB devs
- Updated install process

* Wed Oct  8 2008  <matt@redhat> - 7.0.5-1
- Rebased on 7.0.5, security update

* Wed Aug  6 2008  <mfarrellee@redhat> - 7.0.4-1
- Updated to 7.0.4 source
- Stopped using condor_configure in install step

* Tue Jun 10 2008  <mfarrellee@redhat> - 7.0.2-1
- Updated to 7.0.2 source
- Updated config, specifically HOSTALLOW_WRITE, for Personal Condor setup
- Added condor_config.generic

* Mon Apr  7 2008  <mfarrellee@redhat> - 7.0.0-8
- Modified init script to be off by default, resolves bz441279

* Fri Apr  4 2008  <mfarrellee@redhat> - 7.0.0-7
- Updated to handle changes in gsoap dependency

* Mon Feb 11 2008  <mfarrellee@redhat> - 7.0.0-6
- Added note about how to download the source
- Added generate-tarball.sh script

* Sun Feb 10 2008  <mfarrellee@redhat> - 7.0.0-5
- The gsoap package is compiled with --disable-namespaces, which means
  soap_set_namespaces is required after each soap_init. The
  gsoap_nonamespaces.patch handles this.

* Fri Feb  8 2008  <mfarrellee@redhat> - 7.0.0-4
- Added patch to detect GCC 4.3.0 on F9
- Added patch to detect GLIBC 2.7.90 on F9
- Added BuildRequires: autoconf to allow for regeneration of configure
  script after GCC 4.3.0 detection and GLIBC 2.7.90 patches are
  applied
- Condor + GCC 4.3.0 + -O2 results in an internal compiler error
  (BZ 432090), so -O2 is removed from optflags for the time
  being. Thanks to Mike Bonnet for the suggestion on how to filter
  -O2.

* Tue Jan 22 2008  <mfarrellee@redhat> - 7.0.0-3
- Update to UW's really-final source for Condor 7.0.0 stable series
  release. It is based on the 72173 build with minor changes to the
  configure.ac related to the SRB external version.
- In addition to removing externals from the UW tarball, the NTconfig
  directory was removed because it had not gone through IP audit.

* Tue Jan 22 2008  <mfarrellee@redhat> - 7.0.0-2
- Update to UW's final source for Condor 7.0.0 stable series release

* Thu Jan 10 2008  <mfarrellee@redhat> - 7.0.0-1
- Initial package of Condor's stable series under ASL 2.0
- is_clipped.patch replaced with --without-full-port option to configure
- zlib_is_soft.patch removed, outdated by configure.ac changes
- removed autoconf dependency needed for zlib_is_soft.patch

* Tue Dec  4 2007  <mfarrellee@redhat> - 6.9.5-2
- SELinux was stopping useradd in pre because files specified root as
  the group owner for /var/lib/condor, fixed, much thanks to Phil Knirsch

* Fri Nov 30 2007  <mfarrellee@redhat> - 6.9.5-1
- Fixed release tag
- Added gSOAP support and packaged WSDL files

* Thu Nov 29 2007  <mfarrellee@redhat> - 6.9.5-0.2
- Packaged LSB init script
- Changed pre to not create the condor user's home directory, it is
  now a directory owned by the package

* Thu Nov 29 2007  <mfarrellee@redhat> - 6.9.5-0.1
- Condor 6.9.5 release, the 7.0.0 stable series candidate
- Removed x86_64_no_multilib-200711091700cvs.patch, merged upstream
- Added patch to make zlib a soft requirement, which it should be
- Disabled use of smp_mflags because of make dependency issues
- Explicitly not packaging WSDL files until the SOAP APIs are available

* Tue Nov 20 2007  <mfarrellee@redhat> - 6.9.5-0.3.200711091700cvs
- Rebuild for repo inheritance update: dependencies are now pulled
  from RHEL 5 U1 before RH Application Stack

* Thu Nov 15 2007 <mfarrellee@redhat> - 6.9.5-0.2.200711091700cvs
- Added support for building on x86_64 without multilib packages
- Made the install section more flexible, reduced need for
  make_final_tarballs to be updated

* Fri Nov 9 2007 <mfarrellee@redhat> - 6.9.5-0.1.200711091700cvs
- Working source with new ASL 2.0 license

* Fri Nov 9 2007 <mfarrellee@redhat> - 6.9.5-0.1.200711091330cvs
- Source is now stamped ASL 2.0, as of Nov 9 2007 1:30PM Central
- Changed license to ASL 2.0
- Fixed find in prep to work if no files have bad permissions
- Changed the name of the LICENSE file to match was is now release in
  the source tarball

* Tue Nov 6 2007  <mfarrellee@redhat> - 6.9.5-0.1.rc
- Added m4 dependency not in RHEL 5.1's base
- Changed chmod a-x script to use find as more files appear to have
  improper execute bits set
- Added ?dist to Release:
- condor_privsep became condor_root_switchboard

* Tue Sep 11 2007  <mfarrellee@redhat> - 6.9.5-0.3.20070907cvs
- Instead of releasing libcondorapi.so, which is improperly created
  and poorly versioned, we release libcondorapi.a, which is apparently
  more widely used, in a -static package
- Instead of installing the stripped tarball, the unstripped is now
  installed, which gives a nice debuginfo package
- Found and fixed permissions problems on a number of src files,
  issue raised by rpmlint on the debuginfo package

* Mon Sep 10 2007  <mfarrellee@redhat> - 6.9.5-0.2.20070907cvs
- Updated pre section to create condor's home directory with adduser, and
  removed _var/lib/condor from files section
- Added doc LICENSE.TXT to all files sections
- Shortened lines longer than 80 characters in this spec (except the sed line)
- Changed install section so untar'ing a release can handle fedora7 or fedora8
- Simplified the site.def and config file updates (sed + mv over mv + sed + rm)
- Added a patch (fedora_rawhide_7.91-20070907cvs.patch) to support building on
  a fedora 7.91 (current Rawhide) release
- Moved the examples from /usr/share/doc/condor... into builddir and just
  marked them as documentation
- Added a number of dir directives to force all files to be listed, no implicit
  inclusion

* Fri Sep  7 2007  <mfarrellee@redhat> - 6.9.5-0.1.20070907cvs
- Initial release<|MERGE_RESOLUTION|>--- conflicted
+++ resolved
@@ -1445,7 +1445,12 @@
 /bin/systemctl try-restart condor.service >/dev/null 2>&1 || :
 
 %changelog
-<<<<<<< HEAD
+* Thu Jun 13 2024 Tim Theisen <tim@cs.wisc.edu> - 23.0.12-1
+- Remote condor_history queries now work the same as local queries
+- Improve error handling when submitting to a remote scheduler via ssh
+- Fix bug on Windows where condor_procd may crash when suspending a job
+- Fix Python binding crash when submitting a DAG which has empty lines
+
 * Thu May 16 2024 Tim Theisen <tim@cs.wisc.edu> - 23.7.2-1
 - Warns about deprecated multiple queue statements in a submit file
 - The semantics of 'skip_if_dataflow' have been improved
@@ -1455,13 +1460,6 @@
 - File transfer plugins can now advertise extra attributes
 - DAGMan can rescue and abort if pending jobs are missing from the job queue
 - Fix so 'condor_submit -interactive' works on cgroup v2 execution points
-=======
-* Thu Jun 13 2024 Tim Theisen <tim@cs.wisc.edu> - 23.0.12-1
-- Remote condor_history queries now work the same as local queries
-- Improve error handling when submitting to a remote scheduler via ssh
-- Fix bug on Windows where condor_procd may crash when suspending a job
-- Fix Python binding crash when submitting a DAG which has empty lines
->>>>>>> a06f85df
 
 * Thu May 09 2024 Tim Theisen <tim@cs.wisc.edu> - 23.0.10-1
 - Preliminary support for Ubuntu 22.04 (Noble Numbat)
