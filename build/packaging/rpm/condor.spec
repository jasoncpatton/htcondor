--- conflicted
+++ resolved
@@ -274,15 +274,6 @@
 
 # Require tested Pelican packages
 %if 0%{?rhel} == 7
-<<<<<<< HEAD
-Requires: pelican >= 7.16.1
-%else
-Requires: (pelican >= 7.16.5 or pelican-debug >= 7.16.5)
-%endif
-Requires: pelican-osdf-compat >= 7.16.5
-
-%if 0%{?rhel} != 7
-=======
 Requires: pelican >= 7.17.0
 %else
 Requires: (pelican >= 7.17.0 or pelican-debug >= 7.17.0)
@@ -290,7 +281,6 @@
 Requires: pelican-osdf-compat >= 7.17.0
 
 %if 0%{?rhel} != 7 && ! 0%{?amzn}
->>>>>>> bf043c45
 # Require tested Apptainer
 %if 0%{?suse_version}
 # Unfortunately, Apptainer is lagging behind in openSUSE
@@ -300,21 +290,12 @@
 Requires: apptainer >= 1.3.6
 %endif
 %endif
-<<<<<<< HEAD
 
 %if 0%{?rhel} != 7
 # Ensure that our bash completions work
 Recommends: bash-completion
 %endif
 
-=======
-
-%if 0%{?rhel} != 7
-# Ensure that our bash completions work
-Recommends: bash-completion
-%endif
-
->>>>>>> bf043c45
 #From /usr/share/doc/setup/uidgid (RPM: setup-2.12.2-11)
 #Provides: user(condor) = 64
 #Provides: group(condor) = 64
