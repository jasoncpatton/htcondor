%define condor_version 1.0.0

# On EL7 don't terminate the build because of bad bytecompiling
%if 0%{?rhel} == 7
%define _python_bytecompile_errors_terminate_build 0
%endif

# Don't use changelog date in CondorVersion
%global source_date_epoch_from_changelog 0

# set uw_build to 0 for downstream (Fedora or EPEL)
# UW build includes stuff for testing and tarballs
%define uw_build 0

# Use devtoolset 11 for EL7
%define devtoolset 11
# Use gcc-toolset 13 for EL8 and later
%define gcctoolset 13

Summary: HTCondor: High Throughput Computing
Name: condor
Version: %{condor_version}
%global version_ %(tr . _ <<< %{version})

%if 0%{?suse_version}
%global _libexecdir %{_exec_prefix}/libexec
%if %{suse_version} == 1500
%global dist .leap15
%endif
%endif

# Edit the %condor_release to set the release number
%define condor_release 1
Release: %{condor_release}%{?dist}

License: Apache-2.0
Group: Applications/System
URL: https://htcondor.org/

# Do not check .so files in condor's library directory
%global __provides_exclude_from ^%{_libdir}/%{name}/.*\\.so.*$

# Do not provide libfmt
%global __requires_exclude ^libfmt\\.so.*$

Source0: %{name}-%{condor_version}.tar.gz

Source8: htcondor.pp

# Patch credmon-oauth to use Python 2 on EL7
Patch1: rhel7-python2.patch

BuildRoot: %(mktemp -ud %{_tmppath}/%{name}-%{version}-%{release}-XXXXXX)

BuildRequires: cmake
BuildRequires: pcre2-devel
BuildRequires: openssl-devel
BuildRequires: krb5-devel
%if ! 0%{?amzn}
BuildRequires: libvirt-devel
%endif
BuildRequires: bind-utils
BuildRequires: libX11-devel
BuildRequires: libXScrnSaver-devel
%if 0%{?suse_version}
BuildRequires: openldap2-devel
%else
BuildRequires: openldap-devel
%endif
%if 0%{?rhel} == 7
BuildRequires: cmake3
BuildRequires: python-devel
BuildRequires: python-setuptools
%else
BuildRequires: cmake >= 3.16
%endif
BuildRequires: python3-devel
BuildRequires: python3-setuptools
%if 0%{?rhel} >= 8
BuildRequires: boost-devel
%endif
%if 0%{?suse_version}
BuildRequires: rpm-config-SUSE
%else
BuildRequires: redhat-rpm-config
%endif
BuildRequires: sqlite-devel
BuildRequires: perl(Data::Dumper)

BuildRequires: glibc-static
BuildRequires: gcc-c++
BuildRequires: libuuid-devel
BuildRequires: patch
BuildRequires: pam-devel
%if 0%{?suse_version}
BuildRequires: mozilla-nss-devel
%else
BuildRequires: nss-devel
%endif
BuildRequires: openssl-devel
BuildRequires: libxml2-devel
%if 0%{?suse_version}
BuildRequires: libexpat-devel
%else
BuildRequires: expat-devel
%endif
BuildRequires: perl(Archive::Tar)
BuildRequires: perl(XML::Parser)
BuildRequires: perl(Digest::MD5)
%if 0%{?rhel} >= 8 || 0%{?fedora} || 0%{?suse_version}
BuildRequires: python3-devel
%else
BuildRequires: python-devel
%endif
BuildRequires: libcurl-devel

# Authentication build requirements
%if ! 0%{?amzn}
BuildRequires: voms-devel
%endif
BuildRequires: munge-devel
BuildRequires: scitokens-cpp-devel

%if 0%{?rhel} == 7 && 0%{?devtoolset}
BuildRequires: which
BuildRequires: devtoolset-%{devtoolset}-toolchain
%endif

%if 0%{?rhel} >= 8 && 0%{?gcctoolset}
BuildRequires: which
BuildRequires: gcc-toolset-%{gcctoolset}
%endif

%if  0%{?suse_version}
BuildRequires: gcc11
BuildRequires: gcc11-c++
%endif

%if 0%{?rhel} == 7 && ! 0%{?amzn}
BuildRequires: python36-devel
BuildRequires: boost169-devel
BuildRequires: boost169-static
%endif

%if 0%{?rhel} >= 8
BuildRequires: boost-static
%endif

%if 0%{?rhel} == 7 && ! 0%{?amzn}
BuildRequires: python3-devel
BuildRequires: boost169-python2-devel
BuildRequires: boost169-python3-devel
%else
%if  0%{?suse_version}
BuildRequires: libboost_python-py3-1_75_0-devel
%else
BuildRequires: boost-python3-devel
%endif
%endif
BuildRequires: libuuid-devel
%if 0%{?suse_version}
Requires: libuuid1
%else
Requires: libuuid
%endif

BuildRequires: systemd-devel
%if 0%{?suse_version}
BuildRequires: systemd
%else
BuildRequires: systemd-units
%endif
Requires: systemd

%if 0%{?rhel} == 7
BuildRequires: python36-sphinx python36-sphinx_rtd_theme
%endif

%if 0%{?rhel} >= 8 || 0%{?amzn} || 0%{?fedora}
BuildRequires: python3-sphinx python3-sphinx_rtd_theme
%endif

%if 0%{?suse_version}
BuildRequires: python3-Sphinx python3-sphinx_rtd_theme
%endif

# openssh-server needed for condor_ssh_to_job
Requires: openssh-server

# net-tools needed to provide netstat for condor_who
Requires: net-tools

# Perl modules required for condor_gather_info
Requires: perl(Date::Manip)
Requires: perl(FindBin)

# cryptsetup needed for encrypted LVM execute partitions
Requires: cryptsetup

Requires: /usr/sbin/sendmail

# Useful tools are using the Python bindings
Requires: python3-condor = %{version}-%{release}
# The use the python-requests library in EPEL is based Python 3.6
# However, Amazon Linux 2 has Python 3.7
%if ! 0%{?amzn}
%if 0%{?rhel} == 7
Requires: python36-requests
%else
Requires: python3-requests
%endif
%endif

%if 0%{?rhel} == 7
Requires: python2-condor = %{version}-%{release}
# For some reason OSG VMU tests need python-request
Requires: python-requests
%endif

Requires(post): /sbin/ldconfig
Requires(postun): /sbin/ldconfig

%if 0%{?suse_version}
Requires(pre): shadow
Requires(post): systemd
Requires(preun): systemd
Requires(postun): systemd
%else
Requires(pre): shadow-utils
Requires(post): systemd-units
Requires(preun): systemd-units
Requires(postun): systemd-units
%endif

%if 0%{?rhel} == 7
Requires(post): systemd-sysv
Requires(post): policycoreutils-python
Requires(post): selinux-policy-targeted >= 3.13.1-102
%endif

%if 0%{?rhel} >= 8 || 0%{?fedora} || 0%{?suse_version}
Requires(post): python3-policycoreutils
%if ! 0%{?suse_version}
Requires(post): selinux-policy-targeted
%endif
%endif

# Require libraries that we dlopen
# Ganglia is optional as well as nVidia and cuda libraries
%if ! 0%{?amzn}
%if 0%{?suse_version}
Requires: libvomsapi1
%else
Requires: voms
%endif
%endif
%if 0%{?suse_version}
Requires: krb5
Requires: libcom_err2
Requires: libmunge2
Requires: libopenssl1_1
Requires: libSciTokens0
Requires: libsystemd0
%else
Requires: krb5-libs
Requires: libcom_err
Requires: munge-libs
Requires: openssl-libs
Requires: scitokens-cpp >= 0.6.2
Requires: systemd-libs
%endif
Requires: rsync
Requires: condor-upgrade-checks

# Support OSDF client
%if 0%{?rhel} == 7
Requires: pelican-osdf-compat >= 7.1.4
%else
Recommends: pelican-osdf-compat >= 7.1.4
%endif

%if 0%{?rhel} != 7
# Ensure that our bash completions work
Recommends: bash-completion
%endif

#From /usr/share/doc/setup/uidgid (RPM: setup-2.12.2-11)
#Provides: user(condor) = 64
#Provides: group(condor) = 64

%if 0%{?rhel} == 7
# Standard Universe discontinued as of 8.9.0
Obsoletes: %{name}-std-universe < 8.9.0
Provides: %{name}-std-universe = %{version}-%{release}

# Cream gahp discontinued as of 8.9.9
Obsoletes: %{name}-cream-gahp < 8.9.9
Provides: %{name}-cream-gahp = %{version}-%{release}

# 32-bit shadow discontinued as of 8.9.9
Obsoletes: %{name}-small-shadow < 8.9.9
Provides: %{name}-small-shadow = %{version}-%{release}
%endif

%if 0%{?rhel} <= 8
# external-libs package discontinued as of 8.9.9
Obsoletes: %{name}-external-libs < 8.9.9
Provides: %{name}-external-libs = %{version}-%{release}

# Bosco package discontinued as of 9.5.0
Obsoletes: %{name}-bosco < 9.5.0
Provides: %{name}-bosco = %{version}-%{release}

# Blahp provided by condor-blahp as of 9.5.0
Provides: blahp = %{version}-%{release}
Obsoletes: blahp < 9.5.0
%endif

# externals package discontinued as of 10.8.0
Obsoletes: %{name}-externals < 10.8.0
Provides: %{name}-externals = %{version}-%{release}

# blahp package discontinued as of 10.8.0
Obsoletes: %{name}-blahp < 10.8.0
Provides: %{name}-blahp = %{version}-%{release}

# procd package discontinued as of 10.8.0
Obsoletes: %{name}-procd < 10.8.0
Provides: %{name}-procd = %{version}-%{release}

# all package discontinued as of 10.8.0
Obsoletes: %{name}-all < 10.8.0
Provides: %{name}-all = %{version}-%{release}

# classads package discontinued as of 10.8.0
Obsoletes: %{name}-classads < 10.8.0
Provides: %{name}-classads = %{version}-%{release}

# classads-devel package discontinued as of 10.8.0
Obsoletes: %{name}-classads-devel < 10.8.0
Provides: %{name}-classads-devel = %{version}-%{release}

%if 0%{?suse_version}
%debug_package
%endif

%description
HTCondor is a specialized workload management system for
compute-intensive jobs. Like other full-featured batch systems, HTCondor
provides a job queuing mechanism, scheduling policy, priority scheme,
resource monitoring, and resource management. Users submit their
serial or parallel jobs to HTCondor, HTCondor places them into a queue,
chooses when and where to run the jobs based upon a policy, carefully
monitors their progress, and ultimately informs the user upon
completion.

#######################
%package devel
Summary: Development files for HTCondor
Group: Applications/System

%description devel
Development files for HTCondor

%if %uw_build
#######################
%package tarball
Summary: Files needed to build an HTCondor tarball
Group: Applications/System

%description tarball
Files needed to build an HTCondor tarball

%endif

#######################
%package kbdd
Summary: HTCondor Keyboard Daemon
Group: Applications/System
Requires: %name = %version-%release

%description kbdd
The condor_kbdd monitors logged in X users for activity. It is only
useful on systems where no device (e.g. /dev/*) can be used to
determine console idle time.

#######################
%if ! 0%{?amzn}
%package vm-gahp
Summary: HTCondor's VM Gahp
Group: Applications/System
Requires: %name = %version-%release
Requires: libvirt

%description vm-gahp
The condor_vm-gahp enables the Virtual Machine Universe feature of
HTCondor. The VM Universe uses libvirt to start and control VMs under
HTCondor's Startd.

%endif

#######################
%package test
Summary: HTCondor Self Tests
Group: Applications/System
Requires: %name = %version-%release

%description test
A collection of tests to verify that HTCondor is operating properly.

#######################
%if 0%{?rhel} <= 7 && 0%{?fedora} <= 31
%package -n python2-condor
Summary: Python bindings for HTCondor
Group: Applications/System
Requires: python >= 2.2
Requires: python2-cryptography
Requires: %name = %version-%release
%{?python_provide:%python_provide python2-condor}
%if 0%{?rhel} >= 7
Requires: boost169-python2
%endif
# Remove before F30
Provides: %{name}-python = %{version}-%{release}
Provides: %{name}-python%{?_isa} = %{version}-%{release}
Obsoletes: %{name}-python < %{version}-%{release}

%description -n python2-condor
The python bindings allow one to directly invoke the C++ implementations of
the ClassAd library and HTCondor from python
%endif


%if 0%{?rhel} >= 7 || 0%{?fedora} || 0%{?suse_version}
#######################
%package -n python3-condor
Summary: Python bindings for HTCondor
Group: Applications/System
Requires: %name = %version-%release
%if 0%{?rhel} == 7
Requires: boost169-python3
%else
%if 0%{?suse_version}
Requires: libboost_python-py3-1_75_0
%else
Requires: boost-python3
%endif
%endif
Requires: python3
%if 0%{?rhel} != 7
Requires: python3-cryptography
%endif

%description -n python3-condor
The python bindings allow one to directly invoke the C++ implementations of
the ClassAd library and HTCondor from python
%endif


#######################
%package credmon-local
Summary: Local issuer credmon for HTCondor
Group: Applications/System
Requires: %name = %version-%release
%if 0%{?rhel} == 7
Requires: python2-condor = %{version}-%{release}
Requires: python-six
Requires: python2-cryptography
Requires: python2-scitokens
%else
Requires: python3-condor = %{version}-%{release}
Requires: python3-six
Requires: python3-cryptography
Requires: python3-scitokens
%endif

%description credmon-local
The local issuer credmon allows users to obtain credentials from an
admin-configured private SciToken key on the access point and to use those
credentials securely inside running jobs.


#######################
%package credmon-oauth
Summary: OAuth2 credmon for HTCondor
Group: Applications/System
Requires: %name = %version-%release
Requires: condor-credmon-local = %{version}-%{release}
%if 0%{?rhel} == 7
Requires: python2-requests-oauthlib
Requires: python-flask
Requires: mod_wsgi
%else
Requires: python3-requests-oauthlib
Requires: python3-flask
Requires: python3-mod_wsgi
%endif
Requires: httpd

%description credmon-oauth
The OAuth2 credmon allows users to obtain credentials from configured
OAuth2 endpoints and to use those credentials securely inside running jobs.


#######################
%package credmon-vault
Summary: Vault credmon for HTCondor
Group: Applications/System
Requires: %name = %version-%release
Requires: python3-condor = %{version}-%{release}
Requires: python3-six
%if 0%{?rhel} == 7 && ! 0%{?amzn}
Requires: python36-cryptography
%endif
%if 0%{?rhel} >= 8
Requires: python3-cryptography
%endif
%if %uw_build
# Although htgettoken is only needed on the submit machine and
#  condor-credmon-vault is needed on both the submit and credd machines,
#  htgettoken is small so it doesn't hurt to require it in both places.
Requires: htgettoken >= 1.1
%endif
Conflicts: %name-credmon-local

%description credmon-vault
The Vault credmon allows users to obtain credentials from Vault using
htgettoken and to use those credentials securely inside running jobs.

#######################
%package -n minicondor
Summary: Configuration for a single-node HTCondor
Group: Applications/System
Requires: %name = %version-%release
%if 0%{?rhel} >= 7 || 0%{?fedora} || 0%{?suse_version}
Requires: python3-condor = %version-%release
%endif

%description -n minicondor
This example configuration is good for trying out HTCondor for the first time.
It only configures the IPv4 loopback address, turns on basic security, and
shortens many timers to be more responsive.

#######################
%package ap
Summary: Configuration for an Access Point
Group: Applications/System
Requires: %name = %version-%release
%if 0%{?rhel} >= 7 || 0%{?fedora} || 0%{?suse_version}
Requires: python3-condor = %version-%release
%endif

%description ap
This example configuration is good for installing an Access Point.
After installation, one could join a pool or start an annex.

#######################
%package ep
Summary: Configuration for an Execution Point
Group: Applications/System
Requires: %name = %version-%release
%if 0%{?rhel} >= 7 || 0%{?fedora} || 0%{?suse_version}
Requires: python3-condor = %version-%release
%endif

%description ep
This example configuration is good for installing an Execution Point.
After installation, one could join a pool or start an annex.

#######################
%package annex-ec2
Summary: Configuration and scripts to make an EC2 image annex-compatible
Group: Applications/System
Requires: %name = %version-%release
Requires(post): /sbin/chkconfig
Requires(preun): /sbin/chkconfig

%description annex-ec2
Configures HTCondor to make an EC2 image annex-compatible.  Do NOT install
on a non-EC2 image.

%files annex-ec2
%_libexecdir/condor/condor-annex-ec2
%{_unitdir}/condor-annex-ec2.service
%config(noreplace) %_sysconfdir/condor/config.d/50ec2.config
%config(noreplace) %_sysconfdir/condor/master_shutdown_script.sh

%post annex-ec2
/bin/systemctl enable condor-annex-ec2

%preun annex-ec2
if [ $1 == 0 ]; then
    /bin/systemctl disable condor-annex-ec2
fi

#######################
%package upgrade-checks
Summary: Script to check for manual interventions needed to upgrade
Group: Applications/System
Requires: pcre2-tools

%description upgrade-checks
Examines the current HTCondor installation and recommends changes to ensure
a smooth upgrade to a subsequent HTCondor version.

%files upgrade-checks
%_bindir/condor_upgrade_check

%pre
getent group condor >/dev/null || groupadd -r condor
getent passwd condor >/dev/null || \
  useradd -r -g condor -d %_var/lib/condor -s /sbin/nologin \
    -c "Owner of HTCondor Daemons" condor
exit 0


%prep
# For release tarballs
%setup -q -n %{name}-%{condor_version}

# Patch credmon-oauth to use Python 2 on EL7
%if 0%{?rhel} == 7
%patch1 -p1
%endif

# fix errant execute permissions
find src -perm /a+x -type f -name "*.[Cch]" -exec chmod a-x {} \;


%build

%if 0%{?suse_version}
export CC=/usr/bin/gcc-11
export CXX=/usr/bin/g++-11
%endif

%if 0%{?rhel} == 7 && 0%{?devtoolset}
. /opt/rh/devtoolset-%{devtoolset}/enable
export CC=$(which cc)
export CXX=$(which c++)
%endif

%if 0%{?rhel} >= 8 && 0%{?gcctoolset}
. /opt/rh/gcc-toolset-%{gcctoolset}/enable
export CC=$(which cc)
export CXX=$(which c++)
%endif

# build man files
%if 0%{?amzn}
# if this environment variable is set, sphinx-build cannot import markupsafe
env -u RPM_BUILD_ROOT make -C docs man
%else
%if 0%{?rhel} == 7
make -C docs SPHINXBUILD=sphinx-build-3.6 man
%else
make -C docs man
%endif
%endif

%if %uw_build
%define condor_build_id UW_development
%define condor_git_sha -1
%endif

# Any changes here should be synchronized with
# ../debian/rules 

%if 0%{?suse_version}
%cmake \
%else
%cmake3 \
%endif
%if %uw_build
       -DBUILDID:STRING=%condor_build_id \
       -DPLATFORM:STRING=${NMI_PLATFORM:-unknown} \
%if "%{condor_git_sha}" != "-1"
       -DCONDOR_GIT_SHA:STRING=%condor_git_sha \
%endif
       -DBUILD_TESTING:BOOL=TRUE \
%else
       -DBUILD_TESTING:BOOL=FALSE \
%endif
%if 0%{?suse_version}
       -DCMAKE_SHARED_LINKER_FLAGS="%{?build_ldflags} -Wl,--as-needed -Wl,-z,now" \
%endif
%if 0%{?rhel} == 7 || 0%{?rhel} == 8
       -DPython3_EXECUTABLE=%__python3 \
%endif
       -DCMAKE_SKIP_RPATH:BOOL=TRUE \
       -DPACKAGEID:STRING=%{version}-%{condor_release} \
       -DCONDOR_PACKAGE_BUILD:BOOL=TRUE \
       -DCONDOR_RPMBUILD:BOOL=TRUE \
%if 0%{?amzn}
       -DWITH_VOMS:BOOL=FALSE \
       -DWITH_LIBVIRT:BOOL=FALSE \
%endif
       -DCMAKE_INSTALL_PREFIX:PATH=/

%if 0%{?amzn}
cd amazon-linux-build
%else
%if 0%{?rhel} == 9 || 0%{?fedora}
cd redhat-linux-build
%endif
%endif
make %{?_smp_mflags}
%if %uw_build
make %{?_smp_mflags} tests
%endif

%install
%if 0%{?amzn}
cd amazon-linux-build
%else
%if 0%{?rhel} == 9 || 0%{?fedora}
cd redhat-linux-build
%endif
%endif
# installation happens into a temporary location, this function is
# useful in moving files into their final locations
function populate {
  _dest="$1"; shift; _src="$*"
  mkdir -p "%{buildroot}/$_dest"
  mv $_src "%{buildroot}/$_dest"
}

rm -rf %{buildroot}
echo ---------------------------- makefile ---------------------------------
%if 0%{?suse_version}
cd build
%endif
make install DESTDIR=%{buildroot}

%if %uw_build
make tests-tar-pkg
# tarball of tests
%if 0%{?amzn}
cp -p %{_builddir}/%{name}-%{version}/amazon-linux-build/condor_tests-*.tar.gz %{buildroot}/%{_libdir}/condor/condor_tests-%{version}.tar.gz
%else
%if 0%{?rhel} == 9 || 0%{?fedora}
cp -p %{_builddir}/%{name}-%{version}/redhat-linux-build/condor_tests-*.tar.gz %{buildroot}/%{_libdir}/condor/condor_tests-%{version}.tar.gz
%else
%if 0%{?suse_version}
cp -p %{_builddir}/%{name}-%{version}/build/condor_tests-*.tar.gz %{buildroot}/%{_libdir}/condor/condor_tests-%{version}.tar.gz
%else
cp -p %{_builddir}/%{name}-%{version}/condor_tests-*.tar.gz %{buildroot}/%{_libdir}/condor/condor_tests-%{version}.tar.gz
%endif
%endif
%endif
%endif

# Drop in a symbolic link for backward compatibility
ln -s ../..%{_libdir}/condor/condor_ssh_to_job_sshd_config_template %{buildroot}/%_sysconfdir/condor/condor_ssh_to_job_sshd_config_template

%if %uw_build
%if 0%{?rhel} == 7 && ! 0%{?amzn}
# Drop in a link for backward compatibility for small shadow
ln -s condor_shadow %{buildroot}/%{_sbindir}/condor_shadow_s
%endif
%endif

populate /usr/share/doc/condor-%{version}/examples %{buildroot}/usr/share/doc/condor-%{version}/etc/examples/*

mkdir -p %{buildroot}/%{_sysconfdir}/condor
# the default condor_config file is not architecture aware and thus
# sets the LIB directory to always be /usr/lib, we want to do better
# than that. this is, so far, the best place to do this
# specialization. we strip the "lib" or "lib64" part from _libdir and
# stick it in the LIB variable in the config.
LIB=$(echo %{?_libdir} | sed -e 's:/usr/\(.*\):\1:')
if [ "$LIB" = "%_libdir" ]; then
  echo "_libdir does not contain /usr, sed expression needs attention"
  exit 1
fi

# Install the basic configuration, a Personal HTCondor config. Allows for
# yum install condor + service condor start and go.
mkdir -p -m0755 %{buildroot}/%{_sysconfdir}/condor/config.d
mkdir -p -m0700 %{buildroot}/%{_sysconfdir}/condor/passwords.d
mkdir -p -m0700 %{buildroot}/%{_sysconfdir}/condor/tokens.d

populate %_sysconfdir/condor/config.d %{buildroot}/usr/share/doc/condor-%{version}/examples/00-security
populate %_sysconfdir/condor/config.d %{buildroot}/usr/share/doc/condor-%{version}/examples/00-minicondor
populate %_sysconfdir/condor/config.d %{buildroot}/usr/share/doc/condor-%{version}/examples/00-access-point
populate %_sysconfdir/condor/config.d %{buildroot}/usr/share/doc/condor-%{version}/examples/00-execution-point
populate %_sysconfdir/condor/config.d %{buildroot}/usr/share/doc/condor-%{version}/examples/00-kbdd
populate %_sysconfdir/condor/config.d %{buildroot}/usr/share/doc/condor-%{version}/examples/50ec2.config

# Install a second config.d directory under /usr/share, used for the
# convenience of software built on top of Condor such as GlideinWMS.
mkdir -p -m0755 %{buildroot}/usr/share/condor/config.d

mkdir -p -m0755 %{buildroot}/%{_var}/log/condor
# Note we use %{_var}/lib instead of %{_sharedstatedir} for RHEL5 compatibility
mkdir -p -m0755 %{buildroot}/%{_var}/lib/condor/spool
mkdir -p -m0755 %{buildroot}/%{_var}/lib/condor/execute
mkdir -p -m0755 %{buildroot}/%{_var}/lib/condor/krb_credentials
mkdir -p -m2770 %{buildroot}/%{_var}/lib/condor/oauth_credentials


# not packaging configure/install scripts
%if ! %uw_build
rm -f %{buildroot}%{_bindir}/make-ap-from-tarball
rm -f %{buildroot}%{_bindir}/make-personal-from-tarball
rm -f %{buildroot}%{_sbindir}/condor_configure
rm -f %{buildroot}%{_sbindir}/condor_install
rm -f %{buildroot}/%{_mandir}/man1/condor_configure.1
rm -f %{buildroot}/%{_mandir}/man1/condor_install.1
%endif

mkdir -p %{buildroot}/%{_var}/www/wsgi-scripts/condor_credmon_oauth
mv %{buildroot}/%{_libexecdir}/condor/condor_credmon_oauth.wsgi %{buildroot}/%{_var}/www/wsgi-scripts/condor_credmon_oauth/condor_credmon_oauth.wsgi

# Move oauth credmon config files out of examples and into config.d
mv %{buildroot}/usr/share/doc/condor-%{version}/examples/condor_credmon_oauth/config/condor/40-oauth-credmon.conf %{buildroot}/%{_sysconfdir}/condor/config.d/40-oauth-credmon.conf
mv %{buildroot}/usr/share/doc/condor-%{version}/examples/condor_credmon_oauth/config/condor/40-oauth-tokens.conf %{buildroot}/%{_sysconfdir}/condor/config.d/40-oauth-tokens.conf
mv %{buildroot}/usr/share/doc/condor-%{version}/examples/condor_credmon_oauth/README.credentials %{buildroot}/%{_var}/lib/condor/oauth_credentials/README.credentials

# Move vault credmon config file out of examples and into config.d
mv %{buildroot}/usr/share/doc/condor-%{version}/examples/condor_credmon_oauth/config/condor/40-vault-credmon.conf %{buildroot}/%{_sysconfdir}/condor/config.d/40-vault-credmon.conf

###
# Backwards compatibility on EL7 with the previous versions and configs of scitokens-credmon
%if 0%{?rhel} == 7
ln -s ../..%{_sbindir}/condor_credmon_oauth          %{buildroot}/%{_bindir}/condor_credmon_oauth
ln -s ../..%{_sbindir}/scitokens_credential_producer %{buildroot}/%{_bindir}/scitokens_credential_producer
mkdir -p %{buildroot}/%{_var}/www/wsgi-scripts/scitokens-credmon
ln -s ../../../..%{_var}/www/wsgi-scripts/condor_credmon_oauth/condor_credmon_oauth.wsgi %{buildroot}/%{_var}/www/wsgi-scripts/scitokens-credmon/scitokens-credmon.wsgi
%endif
###

# install tmpfiles.d/condor.conf
mkdir -p %{buildroot}%{_tmpfilesdir}
install -m 0644 %{buildroot}/usr/share/doc/condor-%{version}/examples/condor-tmpfiles.conf %{buildroot}%{_tmpfilesdir}/%{name}.conf

install -Dp -m0755 %{buildroot}/usr/share/doc/condor-%{version}/examples/condor-annex-ec2 %{buildroot}%{_libexecdir}/condor/condor-annex-ec2

mkdir -p %{buildroot}%{_unitdir}
install -m 0644 %{buildroot}/usr/share/doc/condor-%{version}/examples/condor-annex-ec2.service %{buildroot}%{_unitdir}/condor-annex-ec2.service
install -m 0644 %{buildroot}/usr/share/doc/condor-%{version}/examples/condor.service %{buildroot}%{_unitdir}/condor.service
# Disabled until HTCondor security fixed.
# install -m 0644 %{buildroot}/usr/share/doc/condor-%{version}/examples/condor.socket %{buildroot}%{_unitdir}/condor.socket

%if 0%{?rhel} >= 7
mkdir -p %{buildroot}%{_datadir}/condor/
cp %{SOURCE8} %{buildroot}%{_datadir}/condor/
%endif

# Install perl modules

#Fixups for packaged build, should have been done by cmake

mkdir -p %{buildroot}/usr/share/condor
mv %{buildroot}/usr/lib64/condor/Chirp.jar %{buildroot}/usr/share/condor
mv %{buildroot}/usr/lib64/condor/CondorJava*.class %{buildroot}/usr/share/condor
mv %{buildroot}/usr/lib64/condor/libchirp_client.so %{buildroot}/usr/lib64
mv %{buildroot}/usr/lib64/condor/libcondor_utils_*.so %{buildroot}/usr/lib64
%if 0%{?rhel} == 7
mv %{buildroot}/usr/lib64/condor/libpyclassad2*.so %{buildroot}/usr/lib64
%endif
mv %{buildroot}/usr/lib64/condor/libpyclassad3*.so %{buildroot}/usr/lib64

rm -rf %{buildroot}/usr/share/doc/condor-%{version}/LICENSE
rm -rf %{buildroot}/usr/share/doc/condor-%{version}/NOTICE.txt
rm -rf %{buildroot}/usr/share/doc/condor-%{version}/README

# we must place the config examples in builddir so %doc can find them
mv %{buildroot}/usr/share/doc/condor-%{version}/examples %_builddir/%name-%condor_version

# Fix up blahp installation
%if 0%{?rhel} == 7
# Don't rely on Python 3 on EL7 (not installed by default)
sed -i 's;/usr/bin/python3;/usr/bin/python2;' %{buildroot}%{_libexecdir}/blahp/*status.py
%endif
# Move batch system customization files to /etc, with symlinks in the
# original location. Admins will need to edit these.
install -m 0755 -d -p %{buildroot}%{_sysconfdir}/blahp
for batch_system in condor kubernetes lsf nqs pbs sge slurm; do
    mv %{buildroot}%{_libexecdir}/blahp/${batch_system}_local_submit_attributes.sh %{buildroot}%{_sysconfdir}/blahp
    ln -s ../../../etc/blahp/${batch_system}_local_submit_attributes.sh \
        %{buildroot}%{_libexecdir}/blahp/${batch_system}_local_submit_attributes.sh
done

# htcondor/dags only works with Python3
rm -rf %{buildroot}/usr/lib64/python2.7/site-packages/htcondor/dags

# htcondor/personal.py only works with Python3
rm -f %{buildroot}/usr/lib64/python2.7/site-packages/htcondor/personal.py

# New fangled stuff does not work with Python2
rm -rf %{buildroot}/usr/lib64/python2.7/site-packages/classad2
rm -rf %{buildroot}/usr/lib64/python2.7/site-packages/classad3
rm -rf %{buildroot}/usr/lib64/python2.7/site-packages/htcondor2

# classad3 shouldn't be distributed yet
rm -rf %{buildroot}/usr/lib*/python%{python3_version}/site-packages/classad3

%clean
rm -rf %{buildroot}


%check
# This currently takes hours and can kill your machine...
#cd condor_tests
#make check-seralized

#################
%files
%defattr(-,root,root,-)
%doc LICENSE NOTICE.txt examples
%dir %_sysconfdir/condor/
%config %_sysconfdir/condor/condor_config
%{_tmpfilesdir}/%{name}.conf
%{_unitdir}/condor.service
# Disabled until HTCondor security fixed.
# % {_unitdir}/condor.socket
%dir %_datadir/condor/
%_datadir/condor/Chirp.jar
%_datadir/condor/CondorJavaInfo.class
%_datadir/condor/CondorJavaWrapper.class
%if 0%{?rhel} >= 7
%_datadir/condor/htcondor.pp
%endif
%dir %_sysconfdir/condor/passwords.d/
%dir %_sysconfdir/condor/tokens.d/
%dir %_sysconfdir/condor/config.d/
%config(noreplace) %{_sysconfdir}/condor/config.d/00-security
%dir /usr/share/condor/config.d/
%_libdir/condor/condor_ssh_to_job_sshd_config_template
%_sysconfdir/condor/condor_ssh_to_job_sshd_config_template
%_sysconfdir/bash_completion.d/condor
%_libdir/libchirp_client.so
%_libdir/libcondor_utils_%{version_}.so
%_libdir/condor/libfmt.so
%_libdir/condor/libfmt.so.10
%_libdir/condor/libfmt.so.10.1.0

%_libdir/condor/libgetpwnam.so
%dir %_libexecdir/condor/
%_libexecdir/condor/cleanup_locally_mounted_checkpoint
%_libexecdir/condor/linux_kernel_tuning
%_libexecdir/condor/accountant_log_fixer
%_libexecdir/condor/condor_chirp
%_libexecdir/condor/condor_ssh
%_libexecdir/condor/sshd.sh
%_libexecdir/condor/get_orted_cmd.sh
%_libexecdir/condor/orted_launcher.sh
%_libexecdir/condor/set_batchtok_cmd
%_libexecdir/condor/cred_producer_krb
%_libexecdir/condor/condor_job_router
%_libexecdir/condor/condor_pid_ns_init
%_libexecdir/condor/condor_urlfetch
%_libexecdir/condor/htcondor_docker_test
%ifarch aarch64 ppc64le x86_64
%_libexecdir/condor/exit_37.sif
%endif
%dir %_libexecdir/condor/singularity_test_sandbox/
%dir %_libexecdir/condor/singularity_test_sandbox/dev/
%dir %_libexecdir/condor/singularity_test_sandbox/proc/
%_libexecdir/condor/singularity_test_sandbox/exit_37
%_libexecdir/condor/condor_limits_wrapper.sh
%_libexecdir/condor/condor_rooster
%_libexecdir/condor/condor_schedd.init
%_libexecdir/condor/condor_ssh_to_job_shell_setup
%_libexecdir/condor/condor_ssh_to_job_sshd_setup
%_libexecdir/condor/condor_power_state
%_libexecdir/condor/condor_kflops
%_libexecdir/condor/condor_mips
%_libexecdir/condor/data_plugin
%_libexecdir/condor/box_plugin.py
%_libexecdir/condor/gdrive_plugin.py
%_libexecdir/condor/common-cloud-attributes-google.py
%_libexecdir/condor/common-cloud-attributes-aws.py
%_libexecdir/condor/common-cloud-attributes-aws.sh
%_libexecdir/condor/onedrive_plugin.py
# TODO: get rid of these
# Not sure where these are getting built
%if 0%{?rhel} <= 7 && ! 0%{?fedora} && ! 0%{?suse_version}
%_libexecdir/condor/box_plugin.pyc
%_libexecdir/condor/box_plugin.pyo
%_libexecdir/condor/gdrive_plugin.pyc
%_libexecdir/condor/gdrive_plugin.pyo
%_libexecdir/condor/onedrive_plugin.pyc
%_libexecdir/condor/onedrive_plugin.pyo
%_libexecdir/condor/adstash/__init__.pyc
%_libexecdir/condor/adstash/__init__.pyo
%_libexecdir/condor/adstash/ad_sources/__init__.pyc
%_libexecdir/condor/adstash/ad_sources/__init__.pyo
%_libexecdir/condor/adstash/ad_sources/registry.pyc
%_libexecdir/condor/adstash/ad_sources/registry.pyo
%_libexecdir/condor/adstash/interfaces/__init__.pyc
%_libexecdir/condor/adstash/interfaces/__init__.pyo
%_libexecdir/condor/adstash/interfaces/generic.pyc
%_libexecdir/condor/adstash/interfaces/generic.pyo
%_libexecdir/condor/adstash/interfaces/null.pyc
%_libexecdir/condor/adstash/interfaces/null.pyo
%_libexecdir/condor/adstash/interfaces/registry.pyc
%_libexecdir/condor/adstash/interfaces/registry.pyo
%_libexecdir/condor/adstash/interfaces/opensearch.pyc
%_libexecdir/condor/adstash/interfaces/opensearch.pyo
%endif
%_libexecdir/condor/curl_plugin
%_libexecdir/condor/condor_shared_port
%_libexecdir/condor/condor_defrag
%_libexecdir/condor/interactive.sub
%_libexecdir/condor/condor_gangliad
%_libexecdir/condor/ce-audit.so
%_libexecdir/condor/adstash/__init__.py
%_libexecdir/condor/adstash/adstash.py
%_libexecdir/condor/adstash/config.py
%_libexecdir/condor/adstash/convert.py
%_libexecdir/condor/adstash/utils.py
%_libexecdir/condor/adstash/ad_sources/__init__.py
%_libexecdir/condor/adstash/ad_sources/ad_file.py
%_libexecdir/condor/adstash/ad_sources/generic.py
%_libexecdir/condor/adstash/ad_sources/registry.py
%_libexecdir/condor/adstash/ad_sources/schedd_history.py
%_libexecdir/condor/adstash/ad_sources/startd_history.py
%_libexecdir/condor/adstash/ad_sources/schedd_job_epoch_history.py
%_libexecdir/condor/adstash/ad_sources/schedd_transfer_epoch_history.py
%_libexecdir/condor/adstash/interfaces/__init__.py
%_libexecdir/condor/adstash/interfaces/elasticsearch.py
%_libexecdir/condor/adstash/interfaces/opensearch.py
%_libexecdir/condor/adstash/interfaces/generic.py
%_libexecdir/condor/adstash/interfaces/json_file.py
%_libexecdir/condor/adstash/interfaces/null.py
%_libexecdir/condor/adstash/interfaces/registry.py
%_libexecdir/condor/annex
%_mandir/man1/condor_advertise.1.gz
%_mandir/man1/condor_annex.1.gz
%_mandir/man1/condor_check_password.1.gz
%_mandir/man1/condor_check_userlogs.1.gz
%_mandir/man1/condor_chirp.1.gz
%_mandir/man1/condor_config_val.1.gz
%_mandir/man1/condor_dagman.1.gz
%_mandir/man1/condor_fetchlog.1.gz
%_mandir/man1/condor_findhost.1.gz
%_mandir/man1/condor_gpu_discovery.1.gz
%_mandir/man1/condor_history.1.gz
%_mandir/man1/condor_hold.1.gz
%_mandir/man1/condor_job_router_info.1.gz
%_mandir/man1/condor_master.1.gz
%_mandir/man1/condor_off.1.gz
%_mandir/man1/condor_on.1.gz
%_mandir/man1/condor_pool_job_report.1.gz
%_mandir/man1/condor_preen.1.gz
%_mandir/man1/condor_prio.1.gz
%_mandir/man1/condor_q.1.gz
%_mandir/man1/condor_qsub.1.gz
%_mandir/man1/condor_qedit.1.gz
%_mandir/man1/condor_reconfig.1.gz
%_mandir/man1/condor_release.1.gz
%_mandir/man1/condor_remote_cluster.1.gz
%_mandir/man1/condor_reschedule.1.gz
%_mandir/man1/condor_restart.1.gz
%_mandir/man1/condor_rm.1.gz
%_mandir/man1/condor_run.1.gz
%_mandir/man1/condor_set_shutdown.1.gz
%_mandir/man1/condor_ssh_start.1.gz
%_mandir/man1/condor_sos.1.gz
%_mandir/man1/condor_ssl_fingerprint.1.gz
%_mandir/man1/condor_stats.1.gz
%_mandir/man1/condor_status.1.gz
%_mandir/man1/condor_store_cred.1.gz
%_mandir/man1/condor_submit.1.gz
%_mandir/man1/condor_submit_dag.1.gz
%_mandir/man1/condor_test_token.1.gz
%_mandir/man1/condor_token_create.1.gz
%_mandir/man1/condor_token_fetch.1.gz
%_mandir/man1/condor_token_list.1.gz
%_mandir/man1/condor_token_request.1.gz
%_mandir/man1/condor_token_request_approve.1.gz
%_mandir/man1/condor_token_request_auto_approve.1.gz
%_mandir/man1/condor_token_request_list.1.gz
%_mandir/man1/condor_top.1.gz
%_mandir/man1/condor_transfer_data.1.gz
%_mandir/man1/condor_transform_ads.1.gz
%_mandir/man1/condor_update_machine_ad.1.gz
%_mandir/man1/condor_updates_stats.1.gz
%_mandir/man1/condor_upgrade_check.1.gz
%_mandir/man1/condor_urlfetch.1.gz
%_mandir/man1/condor_userlog.1.gz
%_mandir/man1/condor_userprio.1.gz
%_mandir/man1/condor_vacate.1.gz
%_mandir/man1/condor_vacate_job.1.gz
%_mandir/man1/condor_version.1.gz
%_mandir/man1/condor_wait.1.gz
%_mandir/man1/condor_router_history.1.gz
%_mandir/man1/condor_continue.1.gz
%_mandir/man1/condor_suspend.1.gz
%_mandir/man1/condor_router_q.1.gz
%_mandir/man1/condor_ssh_to_job.1.gz
%_mandir/man1/condor_power.1.gz
%_mandir/man1/condor_gather_info.1.gz
%_mandir/man1/condor_router_rm.1.gz
%_mandir/man1/condor_drain.1.gz
%_mandir/man1/condor_ping.1.gz
%_mandir/man1/condor_rmdir.1.gz
%_mandir/man1/condor_tail.1.gz
%_mandir/man1/condor_who.1.gz
%_mandir/man1/condor_now.1.gz
%_mandir/man1/classad_eval.1.gz
%_mandir/man1/classads.1.gz
%_mandir/man1/condor_adstash.1.gz
%_mandir/man1/condor_evicted_files.1.gz
%_mandir/man1/condor_watch_q.1.gz
%_mandir/man1/get_htcondor.1.gz
%_mandir/man1/htcondor.1.gz
# bin/condor is a link for checkpoint, reschedule, vacate
%_bindir/condor_submit_dag
%_bindir/condor_who
%_bindir/condor_now
%_bindir/condor_prio
%_bindir/condor_transfer_data
%_bindir/condor_check_userlogs
%_bindir/condor_q
%_libexecdir/condor/condor_transferer
%_bindir/condor_docker_enter
%_bindir/condor_qedit
%_bindir/condor_qusers
%_bindir/condor_userlog
%_bindir/condor_release
%_bindir/condor_userlog_job_counter
%_bindir/condor_config_val
%_bindir/condor_reschedule
%_bindir/condor_userprio
%_bindir/condor_check_password
%_bindir/condor_check_config
%_bindir/condor_dagman
%_bindir/condor_rm
%_bindir/condor_vacate
%_bindir/condor_run
%_bindir/condor_router_history
%_bindir/condor_router_q
%_bindir/condor_router_rm
%_bindir/condor_vacate_job
%_bindir/condor_findhost
%_bindir/condor_stats
%_bindir/condor_version
%_bindir/condor_history
%_bindir/condor_status
%_bindir/condor_wait
%_bindir/condor_hold
%_bindir/condor_submit
%_bindir/condor_ssh_to_job
%_bindir/condor_power
%_bindir/condor_gather_info
%_bindir/condor_continue
%_bindir/condor_ssl_fingerprint
%_bindir/condor_suspend
%_bindir/condor_test_match
%_bindir/condor_token_create
%_bindir/condor_token_fetch
%_bindir/condor_token_request
%_bindir/condor_token_request_approve
%_bindir/condor_token_request_auto_approve
%_bindir/condor_token_request_list
%_bindir/condor_token_list
%_bindir/condor_scitoken_exchange
%_bindir/condor_drain
%_bindir/condor_ping
%_bindir/condor_tail
%_bindir/condor_qsub
%_bindir/condor_pool_job_report
%_bindir/condor_job_router_info
%_bindir/condor_transform_ads
%_bindir/condor_update_machine_ad
%_bindir/condor_annex
%_bindir/condor_nsenter
%_bindir/condor_evicted_files
%_bindir/condor_adstash
%_bindir/condor_remote_cluster
%_bindir/bosco_cluster
%_bindir/condor_ssh_start
%_bindir/condor_test_token
%_bindir/condor_manifest
# sbin/condor is a link for master_off, off, on, reconfig,
# reconfig_schedd, restart
%_sbindir/condor_advertise
%_sbindir/condor_aklog
%_sbindir/condor_credmon_krb
%_sbindir/condor_c-gahp
%_sbindir/condor_c-gahp_worker_thread
%_sbindir/condor_collector
%_sbindir/condor_credd
%_sbindir/condor_fetchlog
%_sbindir/condor_ft-gahp
%_sbindir/condor_had
%_sbindir/condor_master
%_sbindir/condor_negotiator
%_sbindir/condor_off
%_sbindir/condor_on
%_sbindir/condor_preen
%_sbindir/condor_reconfig
%_sbindir/condor_replication
%_sbindir/condor_restart
%_sbindir/condor_schedd
%_sbindir/condor_set_shutdown
%_sbindir/condor_shadow
%if %uw_build
%if 0%{?rhel} == 7 && ! 0%{?amzn}
%{_sbindir}/condor_shadow_s
%endif
%endif
%_sbindir/condor_sos
%_sbindir/condor_startd
%_sbindir/condor_starter
%_sbindir/condor_store_cred
%_sbindir/condor_testwritelog
%_sbindir/condor_updates_stats
%_sbindir/ec2_gahp
%_sbindir/condor_gridmanager
%_sbindir/remote_gahp
%_sbindir/rvgahp_client
%_sbindir/rvgahp_proxy
%_sbindir/rvgahp_server
%_sbindir/AzureGAHPServer
%_sbindir/gce_gahp
%_sbindir/arc_gahp
%_libexecdir/condor/condor_gpu_discovery
%_libexecdir/condor/condor_gpu_utilization
%config(noreplace) %_sysconfdir/condor/ganglia.d/00_default_metrics
%defattr(-,condor,condor,-)
%dir %_var/lib/condor/
%dir %_var/lib/condor/execute/
%dir %_var/lib/condor/spool/
%dir %_var/log/condor/
%defattr(-,root,condor,-)
%dir %_var/lib/condor/oauth_credentials
%defattr(-,root,root,-)
%dir %_var/lib/condor/krb_credentials

###### blahp files #######
%config %_sysconfdir/blah.config
%config %_sysconfdir/blparser.conf
%dir %_sysconfdir/blahp/
%config %_sysconfdir/blahp/condor_local_submit_attributes.sh
%config %_sysconfdir/blahp/kubernetes_local_submit_attributes.sh
%config %_sysconfdir/blahp/lsf_local_submit_attributes.sh
%config %_sysconfdir/blahp/nqs_local_submit_attributes.sh
%config %_sysconfdir/blahp/pbs_local_submit_attributes.sh
%config %_sysconfdir/blahp/sge_local_submit_attributes.sh
%config %_sysconfdir/blahp/slurm_local_submit_attributes.sh
%_bindir/blahpd
%_sbindir/blah_check_config
%_sbindir/blahpd_daemon
%dir %_libexecdir/blahp
%_libexecdir/blahp/*

####### procd files #######
%_sbindir/condor_procd
%_sbindir/gidd_alloc
%_sbindir/procd_ctl
%_mandir/man1/procd_ctl.1.gz
%_mandir/man1/gidd_alloc.1.gz
%_mandir/man1/condor_procd.1.gz

####### classads files #######
%defattr(-,root,root,-)
%_libdir/libclassad.so.*

#################
%files devel
%{_includedir}/condor/chirp_client.h
%{_includedir}/condor/condor_event.h
%{_includedir}/condor/file_lock.h
%{_includedir}/condor/read_user_log.h
%{_libdir}/condor/libchirp_client.a
%{_libdir}/libclassad.a

####### classads-devel files #######
%defattr(-,root,root,-)
%_bindir/classad_functional_tester
%_bindir/classad_version
%_libdir/libclassad.so
%dir %_includedir/classad/
%_includedir/classad/attrrefs.h
%_includedir/classad/cclassad.h
%_includedir/classad/classad_distribution.h
%_includedir/classad/classadErrno.h
%_includedir/classad/classad.h
%_includedir/classad/classadCache.h
%_includedir/classad/classad_containers.h
%_includedir/classad/classad_flat_map.h
%_includedir/classad/collectionBase.h
%_includedir/classad/collection.h
%_includedir/classad/common.h
%_includedir/classad/debug.h
%_includedir/classad/exprList.h
%_includedir/classad/exprTree.h
%_includedir/classad/flat_set.h
%_includedir/classad/fnCall.h
%_includedir/classad/indexfile.h
%_includedir/classad/jsonSink.h
%_includedir/classad/jsonSource.h
%_includedir/classad/lexer.h
%_includedir/classad/lexerSource.h
%_includedir/classad/literals.h
%_includedir/classad/matchClassad.h
%_includedir/classad/natural_cmp.h
%_includedir/classad/operators.h
%_includedir/classad/query.h
%_includedir/classad/sink.h
%_includedir/classad/source.h
%_includedir/classad/transaction.h
%_includedir/classad/util.h
%_includedir/classad/value.h
%_includedir/classad/view.h
%_includedir/classad/xmlLexer.h
%_includedir/classad/xmlSink.h
%_includedir/classad/xmlSource.h

%if %uw_build
#################
%files tarball
%{_bindir}/make-ap-from-tarball
%{_bindir}/make-personal-from-tarball
%{_sbindir}/condor_configure
%{_sbindir}/condor_install
%{_mandir}/man1/condor_configure.1.gz
%{_mandir}/man1/condor_install.1.gz
%endif

#################
%files kbdd
%defattr(-,root,root,-)
%config(noreplace) %_sysconfdir/condor/config.d/00-kbdd
%_sbindir/condor_kbdd

#################
%if ! 0%{?amzn}
%files vm-gahp
%defattr(-,root,root,-)
%_sbindir/condor_vm-gahp
%_libexecdir/condor/libvirt_simple_script.awk

%endif
#################
%files test
%defattr(-,root,root,-)
%_libexecdir/condor/condor_sinful
%_libexecdir/condor/condor_testingd
%_libexecdir/condor/test_user_mapping
%if %uw_build
%_libdir/condor/condor_tests-%{version}.tar.gz
%endif

%if 0%{?rhel} <= 7 && 0%{?fedora} <= 31 && ! 0%{?suse_version}
%files -n python2-condor
%defattr(-,root,root,-)
%_bindir/condor_top
%_bindir/classad_eval
%_bindir/condor_watch_q
%_libdir/libpyclassad2*.so
%_libexecdir/condor/libclassad_python_user.so
%{python_sitearch}/classad/
%{python_sitearch}/htcondor/
%{python_sitearch}/htcondor-*.egg-info/
%endif

%if 0%{?rhel} >= 7 || 0%{?fedora} || 0%{?suse_version}
%files -n python3-condor
%defattr(-,root,root,-)
%_bindir/condor_top
%_bindir/condor_diagnostics
%_bindir/classad_eval
%_bindir/condor_watch_q
%_bindir/htcondor
%_libdir/libpyclassad3*.so
%_libexecdir/condor/libclassad_python_user.cpython-3*.so
%_libexecdir/condor/libclassad_python3_user.so
/usr/lib64/python%{python3_version}/site-packages/classad/
/usr/lib64/python%{python3_version}/site-packages/htcondor/
/usr/lib64/python%{python3_version}/site-packages/htcondor-*.egg-info/
/usr/lib64/python%{python3_version}/site-packages/htcondor_cli/
/usr/lib64/python%{python3_version}/site-packages/classad2/
/usr/lib64/python%{python3_version}/site-packages/htcondor2/
%endif

%files credmon-local
%doc examples/condor_credmon_oauth
%_sbindir/condor_credmon_oauth
%_sbindir/scitokens_credential_producer
%_libexecdir/condor/credmon
%_var/lib/condor/oauth_credentials/README.credentials
%config(noreplace) %_sysconfdir/condor/config.d/40-oauth-credmon.conf
%ghost %_var/lib/condor/oauth_credentials/CREDMON_COMPLETE
%ghost %_var/lib/condor/oauth_credentials/pid
%if 0%{?rhel} == 7
###
# Backwards compatibility with the previous versions and configs of scitokens-credmon
%_bindir/condor_credmon_oauth
%_bindir/scitokens_credential_producer
###
%endif

%files credmon-oauth
%_var/www/wsgi-scripts/condor_credmon_oauth
%config(noreplace) %_sysconfdir/condor/config.d/40-oauth-tokens.conf
%ghost %_var/lib/condor/oauth_credentials/wsgi_session_key
%if 0%{?rhel} == 7
###
# Backwards compatibility with the previous versions and configs of scitokens-credmon
%_var/www/wsgi-scripts/scitokens-credmon
###
%endif

%files credmon-vault
%doc examples/condor_credmon_oauth
%_sbindir/condor_credmon_vault
%_bindir/condor_vault_storer
%_libexecdir/condor/credmon
%config(noreplace) %_sysconfdir/condor/config.d/40-vault-credmon.conf
%ghost %_var/lib/condor/oauth_credentials/CREDMON_COMPLETE
%ghost %_var/lib/condor/oauth_credentials/pid

%files -n minicondor
%config(noreplace) %_sysconfdir/condor/config.d/00-minicondor

%files ap
%config(noreplace) %_sysconfdir/condor/config.d/00-access-point

%files ep
%config(noreplace) %_sysconfdir/condor/config.d/00-execution-point

%post
/sbin/ldconfig
# Remove obsolete security configuration
rm -f /etc/condor/config.d/00-htcondor-9.0.config
%if 0%{?fedora}
test -x /usr/sbin/selinuxenabled && /usr/sbin/selinuxenabled
if [ $? = 0 ]; then
   restorecon -R -v /var/lock/condor
   setsebool -P condor_domain_can_network_connect 1
   setsebool -P daemons_enable_cluster_mode 1
   semanage port -a -t condor_port_t -p tcp 12345
   # the number of extraneous SELinux warnings on f17 is very high
fi
%endif
%if 0%{?rhel} >= 7
test -x /usr/sbin/selinuxenabled && /usr/sbin/selinuxenabled
if [ $? = 0 ]; then
   /usr/sbin/semodule -i /usr/share/condor/htcondor.pp
%if 0%{?rhel} < 9
   /usr/sbin/setsebool -P condor_domain_can_network_connect 1
%endif
   /usr/sbin/setsebool -P daemons_enable_cluster_mode 1
fi
%endif
if [ $1 -eq 1 ] ; then
    # Initial installation 
    /bin/systemctl daemon-reload >/dev/null 2>&1 || :
fi

%preun
if [ $1 -eq 0 ] ; then
    # Package removal, not upgrade
    /bin/systemctl --no-reload disable condor.service > /dev/null 2>&1 || :
    /bin/systemctl stop condor.service > /dev/null 2>&1 || :
fi

%postun
/sbin/ldconfig
/bin/systemctl daemon-reload >/dev/null 2>&1 || :
# Note we don't try to restart - HTCondor will automatically notice the
# binary has changed and do graceful or peaceful restart, based on its
# configuration

%triggerun -- condor < 7.7.0-0.5

/usr/bin/systemd-sysv-convert --save condor >/dev/null 2>&1 ||:

/sbin/chkconfig --del condor >/dev/null 2>&1 || :
/bin/systemctl try-restart condor.service >/dev/null 2>&1 || :

%changelog
<<<<<<< HEAD
* Thu Oct 31 2024 Tim Theisen <tim@cs.wisc.edu> - 24.0.1-1
- Improved tracking and enforcement of disk usage by using LVM
- Enhancements to the htcondor CLI tool
- cgroup v2 support for tracking and enforcement of CPU and memory usage
- Leverage cgroups to hide GPUs not allocated to the job
- DAGMan can now produce job credentials when using direct submit
- New submit commands to aid in matching specific GPU requirements
- New implementation of the Python bindings, htcondor2 and classad2
- Improved default security configuration
- Significant reduction in memory and CPU usage on the Central Manager
- Support for GPUs using AMD's HIP 6 library
- Fix bugs when -divide or -repeat was used in GPU detection
- Proper error message and hold when Docker emits multi-line error message
- Fix issue where an unresponsive libvirtd blocked an EP from starting up

=======
* Tue Nov 19 2024 Tim Theisen <tim@cs.wisc.edu> - 23.10.18-1
- Fix issue where an unresponsive libvirtd blocked an EP from starting up

* Tue Nov 19 2024 Tim Theisen <tim@cs.wisc.edu> - 23.0.18-1
- Proper error message and hold when Docker emits multi-line error message
- The htcondor CLI now works on Windows

>>>>>>> 65fc1bda
* Wed Oct 30 2024 Tim Theisen <tim@cs.wisc.edu> - 23.10.2-1
- Fix for output file transfer errors obscuring input file transfer errors

* Thu Oct 24 2024 Tim Theisen <tim@cs.wisc.edu> - 23.0.17-1
- Bug fix for PID namespaces and condor_ssh_to_job on EL9
- Augment condor_upgrade_check to find unit suffixes in ClassAd expressions

* Thu Oct 10 2024 Tim Theisen <tim@cs.wisc.edu> - 23.0.16-1
- Backport all cgroup v2 fixes and enhancements from the 23.10.1 release

* Thu Oct 03 2024 Tim Theisen <tim@cs.wisc.edu> - 23.10.1-1
- Improvements to disk usage enforcement when using LVM
  - Can encrypt job sandboxes when using LVM
  - More precise tracking of disk usage when using LVM
  - Reduced disk usage tracking overhead
- Improvements tracking CPU and memory usage with cgroup v2 (on EL9)
  - Don't count kernel cache pages against job's memory usage
  - Avoid rare inclusion of previous job's CPU and peak memory usage
- HTCondor now re-checks DNS before re-connecting to a collector
- HTCondor now writes out per job epoch history
- HTCondor can encrypt network connections without requiring authentication
- htcondor CLI can now show status for local server, AP, and CM
- htcondor CLI can now display OAUTH2 credentials
- Uses job's sandbox to convert image format for Singularity/Apptainer
- Bug fix to not lose GPUs in Docker job on systemd reconfig
- Bug fix for PID namespaces and condor_ssh_to_job on EL9

* Mon Sep 30 2024 Tim Theisen <tim@cs.wisc.edu> - 23.0.15-1
- Fix bug where Docker universe jobs reported zero memory usage on EL9
- Fix bug where Docker universe images would not be removed from EP cache
- Fix bug where condor_watch_q could crash
- Fix bug that could cause the file transfer hold reason to be truncated
- Fix bug where a Windows job with a bad executable would not go on hold

* Thu Aug 08 2024 Tim Theisen <tim@cs.wisc.edu> - 23.9.6-1
- Add config knob to not have cgroups count kernel memory for jobs on EL9
- Remove support for numeric unit suffixes (k,M,G) in ClassAd expressions
- In submit files, request_disk & request_memory still accept unit suffixes
- Hide GPUs not allocated to the job on cgroup v2 systems such as EL9
- DAGMan can now produce credentials when using direct submission
- Singularity jobs have a contained home directory when file transfer is on
- Avoid using IPv6 link local addresses when resolving hostname to IP addr
- New 'htcondor credential' command to aid in debugging

* Thu Aug 08 2024 Tim Theisen <tim@cs.wisc.edu> - 23.0.14-1
- Docker and Container jobs run on EPs that match AP's CPU architecture
- Fixed premature cleanup of credentials by the condor_credd
- Fixed bug where a malformed SciToken could cause a condor_schedd crash
- Fixed crash in condor_annex script
- Fixed daemon crash after IDTOKEN request is approved by the collector

* Thu Jun 27 2024 Tim Theisen <tim@cs.wisc.edu> - 23.8.1-1
- Add new condor-ap package to facilitate Access Point installation
- HTCondor Docker images are now based on Alma Linux 9
- HTCondor Docker images are now available for the arm64 CPU architecture
- The user can now choose which submit method DAGMan will use
- Can add custom attributes to the User ClassAd with condor_qusers -edit
- Add use-projection option to condor_gangliad to reduce memory footprint
- Fix bug where interactive submit does not work on cgroup v2 systems (EL9)

* Thu Jun 13 2024 Tim Theisen <tim@cs.wisc.edu> - 23.0.12-1
- Remote condor_history queries now work the same as local queries
- Improve error handling when submitting to a remote scheduler via ssh
- Fix bug on Windows where condor_procd may crash when suspending a job
- Fix Python binding crash when submitting a DAG which has empty lines

* Thu May 16 2024 Tim Theisen <tim@cs.wisc.edu> - 23.7.2-1
- Warns about deprecated multiple queue statements in a submit file
- The semantics of 'skip_if_dataflow' have been improved
- Removing large DAGs is now non-blocking, preserving schedd performance
- Periodic policy expressions are now checked during input file transfer
- Local universe jobs can now specify a container image
- File transfer plugins can now advertise extra attributes
- DAGMan can rescue and abort if pending jobs are missing from the job queue
- Fix so 'condor_submit -interactive' works on cgroup v2 execution points

* Thu May 09 2024 Tim Theisen <tim@cs.wisc.edu> - 23.0.10-1
- Preliminary support for Ubuntu 22.04 (Noble Numbat)
- Warns about deprecated multiple queue statements in a submit file
- Fix bug where plugins could not signify to retry a file transfer
- The condor_upgrade_check script checks for proper token file permissions
- Fix bug where the condor_upgrade_check script crashes on older platforms
- The bundled version of apptainer was moved to libexec in the tarball

* Tue Apr 16 2024 Tim Theisen <tim@cs.wisc.edu> - 23.6.2-1
- Fix bug where file transfer plugin error was not in hold reason code

* Mon Apr 15 2024 Tim Theisen <tim@cs.wisc.edu> - 23.6.1-1
- Add the ability to force vanilla universe jobs to run in a container
- Add the ability to override the entrypoint for a Docker image
- condor_q -better-analyze includes units for memory and disk quantities

* Thu Apr 11 2024 Tim Theisen <tim@cs.wisc.edu> - 23.0.8-1
- Fix bug where ssh-agent processes were leaked with grid universe jobs
- Fix DAGMan crash when a provisioner node was given a parent
- Fix bug that prevented use of "ftp:" URLs in file transfer
- Fix bug where jobs that matched an offline slot never start

* Mon Mar 25 2024 Tim Theisen <tim@cs.wisc.edu> - 23.5.3-1
- HTCondor tarballs now contain Pelican 7.6.2

* Thu Mar 14 2024 Tim Theisen <tim@cs.wisc.edu> - 23.5.2-1
- Old ClassAd based syntax is disabled by default for the job router
- Can efficiently manage/enforce disk space using LVM partitions
- GPU discovery is enabled on all Execution Points by default
- Prevents accessing unallocated GPUs using cgroup v1 enforcement
- New condor_submit commands for constraining GPU properties
- Add ability to transfer EP's starter log back to the Access Point
- Can use VOMS attributes when mapping identities of SSL connections
- The CondorVersion string contains the source git SHA

* Thu Mar 14 2024 Tim Theisen <tim@cs.wisc.edu> - 23.0.6-1
- Fix DAGMan where descendants of removed retry-able jobs are marked futile
- Ensure the condor_test_token works correctly when invoked as root
- Fix bug where empty multi-line values could cause a crash
- condor_qusers returns proper exit code for errors in formatting options
- Fix crash in job router when a job transform is missing an argument

* Thu Feb 08 2024 Tim Theisen <tim@cs.wisc.edu> - 23.4.0-1
- condor_submit warns about unit-less request_disk and request_memory
- Separate condor-credmon-local RPM package provides local SciTokens issuer
- Fix bug where NEGOTIATOR_SLOT_CONSTRAINT was ignored since version 23.3.0
- The htcondor command line tool can process multiple event logs at once
- Prevent Docker daemon from keeping a duplicate copy of the job's stdout

* Thu Feb 08 2024 Tim Theisen <tim@cs.wisc.edu> - 23.0.4-1
- NVIDIA_VISIBLE_DEVICES environment variable lists full uuid of slot GPUs
- Fix problem where some container jobs would see GPUs not assigned to them
- Restore condor keyboard monitoring that was broken since HTCondor 23.0.0
- In condor_adstash, the search engine timeouts now apply to all operations
- Ensure the prerequisite perl modules are installed for condor_gather_info

* Tue Jan 23 2024 Tim Theisen <tim@cs.wisc.edu> - 23.3.1-1
- HTCondor tarballs now contain Pelican 7.4.0

* Thu Jan 04 2024 Tim Theisen <tim@cs.wisc.edu> - 23.3.0-1
- Restore limited support for Enterprise Linux 7 systems
- Additional assistance converting old syntax job routes to new syntax
- Able to capture output to debug DAGMan PRE and POST scripts
- Execution Points advertise when jobs are running with cgroup enforcement

* Thu Jan 04 2024 Tim Theisen <tim@cs.wisc.edu> - 23.0.3-1
- Preliminary support for openSUSE LEAP 15
- All non-zero exit values from file transfer plugins are now errors
- Fix crash in Python bindings when job submission fails
- Chirp uses a 5120 byte buffer and errors out for bigger messages
- condor_adstash now recognizes GPU usage values as floating point numbers

* Wed Nov 29 2023 Tim Theisen <tim@cs.wisc.edu> - 23.2.0-1
- Add 'periodic_vacate' submit command to restart jobs that are stuck
- EPs now advertises whether the execute directory is on rotational storage
- Add two log events for the time a job was running and occupied a slot
- Files written by HTCondor are now written in binary mode on Windows
- HTCondor now uses the Pelican Platform for OSDF file transfers

* Mon Nov 20 2023 Tim Theisen <tim@cs.wisc.edu> - 23.0.2-1
- Fix bug where OIDC login information was missing when submitting jobs
- Improved sandbox and ssh-agent clean up for batch grid universe jobs
- Fix bug where daemons with a private network address couldn't communicate
- Fix cgroup v2 memory enforcement for custom configurations
- Add DISABLE_SWAP_FOR_JOB support on cgroup v2 systems
- Fix log rotation for OAuth and Vault credmon daemons

* Thu Nov 16 2023 Tim Theisen <tim@cs.wisc.edu> - 9.0.20-1
- Other authentication methods are tried if mapping fails using SSL

* Tue Oct 31 2023 Tim Theisen <tim@cs.wisc.edu> - 23.1.0-1
- Enhanced filtering with 'condor_watch_q'
- Can specify alternate ssh port with 'condor_remote_cluster'
- Performance improvement for the 'condor_schedd' and other daemons
- Jobs running on cgroup v2 systems can subdivide their cgroup
- The curl plugin can now find CA certificates via an environment variable

* Tue Oct 31 2023 Tim Theisen <tim@cs.wisc.edu> - 23.0.1-1
- Fix 10.6.0 bug that broke PID namespaces
- Fix bug where execution times for ARC CE jobs were 60 times too large
- Fix bug where a failed 'Service' node would crash DAGMan
- Condor-C and Job Router jobs now get resources provisioned updates

* Fri Sep 29 2023 Tim Theisen <tim@cs.wisc.edu> - 23.0.0-1
- Absent slot configuration, execution points will use a partitionable slot
- Linux cgroups enforce maximum memory utilization by default
- Can now define DAGMan save points to be able to rerun DAGs from there
- Much better control over environment variables when using DAGMan
- Administrators can enable and disable job submission for a specific user
- Can set a minimum number of CPUs allocated to a user
- condor_status -gpus shows nodes with GPUs and the GPU properties
- condor_status -compact shows a row for each slot type
- Container images may now be transferred via a file transfer plugin
- Support for Enterprise Linux 9, Amazon Linux 2023, and Debian 12
- Can write job information in AP history file for every execution attempt
- Can run defrag daemons with different policies on distinct sets of nodes
- Add condor_test_token tool to generate a short lived SciToken for testing
- The job’s executable is no longer renamed to ‘condor_exec.exe’

* Thu Sep 28 2023 Tim Theisen <tim@cs.wisc.edu> - 10.9.0-1
- The condor_upgrade_check script now provides guidance on updating to 23.0
- The htchirp Python binding now properly locates the chirp configuration
- Fix bug that prevented deletion of HTCondor passwords on Windows

* Thu Sep 28 2023 Tim Theisen <tim@cs.wisc.edu> - 10.0.9-1
- The condor_upgrade_check script now provides guidance on updating to 23.0
- The htchirp Python binding now properly locates the chirp configuration
- Fix bug that prevented deletion of HTCondor passwords on Windows

* Thu Sep 14 2023 Tim Theisen <tim@cs.wisc.edu> - 10.8.0-1
- Fold the classads, blahp, and procd RPMs into the main condor RPM
- Align the Debian packages and package names with the RPM packaging
- On Linux, the default configuration enforces memory limits with cgroups
- condor_status -gpus shows nodes with GPUs and the GPU properties
- condor_status -compact shows a row for each slot type
- New ENV command controls which environment variables are present in DAGMan

* Thu Sep 14 2023 Tim Theisen <tim@cs.wisc.edu> - 10.0.8-1
- Avoid kernel panic on some Enterprise Linux 8 systems
- Fix bug where early termination of service nodes could crash DAGMan
- Limit email about long file transfer queue to once daily
- Various fixes to condor_adstash

* Wed Aug 09 2023 Tim Theisen <tim@cs.wisc.edu> - 10.7.1-1
- Fix performance problem detecting futile nodes in a large and bushy DAG

* Mon Jul 31 2023 Tim Theisen <tim@cs.wisc.edu> - 10.7.0-1
- Support for Debian 12 (Bookworm)
- Can run defrag daemons with different policies on distinct sets of nodes
- Added want_io_proxy submit command
- Apptainer is now included in the HTCondor tarballs
- Fix 10.5.0 bug where reported CPU time is very low when using cgroups v1
- Fix 10.5.0 bug where .job.ad and .machine.ad were missing for local jobs

* Tue Jul 25 2023 Tim Theisen <tim@cs.wisc.edu> - 10.0.7-1
- Fixed bug where held condor cron jobs would never run when released
- Improved daemon IDTOKENS logging to make useful messages more prominent
- Remove limit on certificate chain length in SSL authentication
- condor_config_val -summary now works with a remote configuration query
- Prints detailed message when condor_remote_cluster fails to fetch a URL
- Improvements to condor_preen

* Fri Jun 30 2023 Tim Theisen <tim@cs.wisc.edu> - 9.0.19-1
- Remove limit on certificate chain length in SSL authentication

* Thu Jun 29 2023 Tim Theisen <tim@cs.wisc.edu> - 10.6.0-1
- Administrators can enable and disable job submission for a specific user
- Work around memory leak in libcurl on EL7 when using the ARC-CE GAHP
- Container images may now be transferred via a file transfer plugin
- Add ClassAd stringlist subset match function
- Add submit file macro '$(JobId)' which expands to full ID of the job
- The job's executable is no longer renamed to 'condor_exec.exe'

* Thu Jun 22 2023 Tim Theisen <tim@cs.wisc.edu> - 10.0.6-1
- In SSL Authentication, use the identity instead of the X.509 proxy subject
- Can use environment variable to locate the client's SSL X.509 credential
- ClassAd aggregate functions now tolerate undefined values
- Fix Python binding bug where accounting ads were omitted from the result
- The Python bindings now properly report the HTCondor version
- remote_initial_dir works when submitting a grid batch job remotely via ssh
- Add a ClassAd stringlist subset match function

* Thu Jun 22 2023 Tim Theisen <tim@cs.wisc.edu> - 9.0.18-1
- Can configure clients to present an X.509 proxy during SSL authentication
- Provides script to assist updating from HTCondor version 9 to version 10

* Fri Jun 09 2023 Tim Theisen <tim@cs.wisc.edu> - 10.0.5-1
- Rename upgrade9to10checks.py script to condor_upgrade_check
- Fix spurious warning from condor_upgrade_check about regexes with spaces

* Tue Jun 06 2023 Tim Theisen <tim@cs.wisc.edu> - 10.5.1-1
- Fix issue with grid batch jobs interacting with older Slurm versions

* Mon Jun 05 2023 Tim Theisen <tim@cs.wisc.edu> - 10.5.0-1
- Can now define DAGMan save points to be able to rerun DAGs from there
- Expand default list of environment variables passed to the DAGMan manager
- Administrators can prevent users using "getenv = true" in submit files
- Improved throughput when submitting a large number of ARC-CE jobs
- Execute events contain the slot name, sandbox path, resource quantities
- Can add attributes of the execution point to be recorded in the user log
- Enhanced condor_transform_ads tool to ease offline job transform testing
- Fixed a bug where memory limits over 2 GiB might not be correctly enforced

* Tue May 30 2023 Tim Theisen <tim@cs.wisc.edu> - 10.0.4-1
- Provides script to assist updating from HTCondor version 9 to version 10
- Fixes a bug where rarely an output file would not be transferred back
- Fixes counting of submitted jobs, so MAX_JOBS_SUBMITTED works correctly
- Fixes SSL Authentication failure when PRIVATE_NETWORK_NAME was set
- Fixes rare crash when SSL or SCITOKENS authentication was attempted
- Can allow client to present an X.509 proxy during SSL authentication
- Fixes issue where a users jobs were ignored by the HTCondor-CE on restart
- Fixes issues where some events that HTCondor-CE depends on were missing

* Tue May 30 2023 Tim Theisen <tim@cs.wisc.edu> - 9.0.17-3
- Improved upgrade9to10checks.py script

* Tue May 09 2023 Tim Theisen <tim@cs.wisc.edu> - 9.0.17-2
- Add upgrade9to10checks.py script

* Tue May 09 2023 Tim Theisen <tim@cs.wisc.edu> - 10.4.3-1
- Fix bug than could cause the collector audit plugin to crash

* Tue May 02 2023 Tim Theisen <tim@cs.wisc.edu> - 10.4.2-1
- Fix bug where remote submission of batch grid universe jobs fail
- Fix bug where HTCondor-CE fails to handle jobs after HTCondor restarts

* Wed Apr 12 2023 Tim Theisen <tim@cs.wisc.edu> - 10.4.1-1
- Preliminary support for Ubuntu 20.04 (Focal Fossa) on PowerPC (ppc64el)

* Thu Apr 06 2023 Tim Theisen <tim@cs.wisc.edu> - 10.4.0-1
- DAGMan no longer carries the entire environment into the DAGMan job
- Allows EGI CheckIn tokens to be used the with SciTokens authentication

* Thu Apr 06 2023 Tim Theisen <tim@cs.wisc.edu> - 10.0.3-1
- GPU metrics continues to be reported after the startd is reconfigured
- Fixed issue where GPU metrics could be wildly over-reported
- Fixed issue that kept jobs from running when installed on Debian or Ubuntu
- Fixed DAGMan problem when retrying a proc failure in a multi-proc node

* Tue Mar 07 2023 Tim Theisen <tim@cs.wisc.edu> - 10.3.1-1
- Execution points now advertise if an sshd is available for ssh to job

* Mon Mar 06 2023 Tim Theisen <tim@cs.wisc.edu> - 10.3.0-1
- Now evicts OOM killed jobs when they are under their requested memory
- HTCondor glideins can now use cgroups if one has been prepared
- Can write job information in an AP history file for each execution attempt
- Can now specify a lifetime for condor_gangliad metrics
- The condor_schedd now advertises a count of unmaterialized jobs

* Thu Mar 02 2023 John Knoeller <johnkn@cs.wisc.edu> - 10.0.2-1
- HTCondor can optionally create intermediate directories for output files
- Improved condor_schedd scalability when a user runs more than 1,000 jobs
- Fix issue where condor_ssh_to_job fails if the user is not in /etc/passwd
- The Python Schedd.query() now returns the ServerTime attribute for Fifemon
- VM Universe jobs pass through the host CPU model to support newer kernels
- HTCondor Python wheel is now available for Python 3.11
- Fix issue that prevented HTCondor installation on Ubuntu 18.04

* Tue Feb 28 2023 Tim Theisen <tim@cs.wisc.edu> - 10.2.5-1
- Fix counting of unmaterialized jobs in the condor_schedd

* Fri Feb 24 2023 Tim Theisen <tim@cs.wisc.edu> - 10.2.4-1
- Improve counting of unmaterialized jobs in the condor_schedd

* Tue Feb 21 2023 Tim Theisen <tim@cs.wisc.edu> - 10.2.3-1
- Add a count of unmaterialized jobs to condor_schedd statistics

* Tue Feb 07 2023 Tim Theisen <tim@cs.wisc.edu> - 10.2.2-1
- Fixed bugs with configuration knob SINGULARITY_USE_PID_NAMESPACES

* Tue Jan 24 2023 Tim Theisen <tim@cs.wisc.edu> - 10.2.1-1
- Improved condor_schedd scalability when a user runs more than 1,000 jobs
- Fix issue where condor_ssh_to_job fails if the user is not in /etc/passwd
- The Python Schedd.query() now returns the ServerTime attribute
- Fixed issue that prevented HTCondor installation on Ubuntu 18.04

* Thu Jan 05 2023 Tim Theisen <tim@cs.wisc.edu> - 10.2.0-1
- Preliminary support for Enterprise Linux 9
- Preliminary support for cgroups v2
- Can now set minimum floor for number of CPUs that a submitter gets
- Improved validity testing of Singularity/Apptainer runtinme
- Improvements to jobs hooks, including new PREPARE_JOB_BEFORE_TRANSFER hook
- OpenCL jobs now work inside Singularity, if OpenCL drivers are on the host

* Thu Jan 05 2023 Tim Theisen <tim@cs.wisc.edu> - 10.0.1-1
- Add Ubuntu 22.04 (Jammy Jellyfish) support
- Add file transfer plugin that supports stash:// and osdf:// URLs
- Fix bug where cgroup memory limits were not enforced on Debian and Ubuntu
- Fix bug where forcibly removing DAG jobs could crash the condor_schedd
- Fix bug where Docker repository images cannot be run under Singularity
- Fix issue where blahp scripts were missing on Debian and Ubuntu platforms
- Fix bug where curl file transfer plugins would fail on Enterprise Linux 8

* Tue Nov 22 2022 Tim Theisen <tim@cs.wisc.edu> - 10.1.3-1
- Improvements to jobs hooks, including new PREPARE_JOB_BEFORE_TRANSFER hook

* Tue Nov 15 2022 Tim Theisen <tim@cs.wisc.edu> - 10.1.2-1
- OpenCL jobs now work inside Singularity, if OpenCL drivers are on the host

* Thu Nov 10 2022 Tim Theisen <tim@cs.wisc.edu> - 10.1.1-1
- Improvements to job hooks and the ability to save stderr from a job hook
- Fix bug where Apptainer only systems couldn't run with Docker style images

* Thu Nov 10 2022 Tim Theisen <tim@cs.wisc.edu> - 10.1.0-1
- Release HTCondor 10.0.0 bug fixes into 10.1.0

* Thu Nov 10 2022 Tim Theisen <tim@cs.wisc.edu> - 10.0.0-1
- Users can prevent runaway jobs by specifying an allowed duration
- Able to extend submit commands and create job submit templates
- Initial implementation of htcondor <noun> <verb> command line interface
- Initial implementation of Job Sets in the htcondor CLI tool
- Add Container Universe
- Support for heterogeneous GPUs
- Improved File transfer error reporting
- GSI Authentication method has been removed
- HTCondor now utilizes ARC-CE's REST interface
- Support for ARM and PowerPC for Enterprise Linux 8
- For IDTOKENS, signing key not required on every execution point
- Trust on first use ability for SSL connections
- Improvements against replay attacks

* Wed Oct 05 2022 Tim Theisen <tim@cs.wisc.edu> - 9.12.0-1
- Provide a mechanism to bootstrap secure authentication within a pool
- Add the ability to define submit templates
- Administrators can now extend the help offered by condor_submit
- Add DAGMan ClassAd attributes to record more information about jobs
- On Linux, advertise the x86_64 micro-architecture in a slot attribute
- Added -drain option to condor_off and condor_restart
- Administrators can now set the shared memory size for Docker jobs
- Multiple improvements to condor_adstash
- HAD daemons now use SHA-256 checksums by default

* Thu Sep 29 2022 Tim Theisen <tim@cs.wisc.edu> - 9.0.17-1
- Fix file descriptor leak when schedd fails to launch scheduler jobs
- Fix failure to forward batch grid universe job's refreshed X.509 proxy
- Fix DAGMan failure when the DONE keyword appeared in the JOB line
- Fix HTCondor's handling of extremely large UIDs on Linux
- Fix bug where OAUTH tokens lose their scope and audience upon refresh
- Support for Apptainer in addition to Singularity

* Tue Sep 13 2022 Tim Theisen <tim@cs.wisc.edu> - 9.11.2-1
- In 9.11.0, STARTD_NOCLAIM_SHUTDOWN restarted instead. Now, it shuts down.

* Tue Sep 06 2022 Tim Theisen <tim@cs.wisc.edu> - 9.11.1-1
- File transfer errors are identified as occurring during input or output

* Thu Aug 25 2022 Tim Theisen <tim@cs.wisc.edu> - 9.11.0-1
- Modified GPU attributes to support the new 'require_gpus' submit command
- Add (PREEMPT|HOLD)_IF_DISK_EXCEEDED configuration templates
- ADVERTISE authorization levels now also provide READ authorization
- Periodic release expressions no longer apply to manually held jobs
- If a #! interpreter doesn't exist, a proper hold and log message appears
- Can now set the Singularity target directory with 'container_target_dir'
- If SciToken and X.509 available, uses SciToken for arc job authentication

* Tue Aug 16 2022 Tim Theisen <tim@cs.wisc.edu> - 9.0.16-1
- Singularity now mounts /tmp and /var/tmp under the scratch directory
- Fix bug where Singularity jobs go on hold at the first checkpoint
- Fix bug where gridmanager deletes the X.509 proxy file instead of the copy
- Fix file descriptor leak when using SciTokens for authentication

* Thu Jul 21 2022 Tim Theisen <tim@cs.wisc.edu> - 9.0.15-1
- Report resources provisioned by the Slurm batch scheduler when available

* Mon Jul 18 2022 Tim Theisen <tim@cs.wisc.edu> - 9.10.1-1
- ActivationSetupDuration is now correct for jobs that checkpoint

* Thu Jul 14 2022 Tim Theisen <tim@cs.wisc.edu> - 9.10.0-1
- With collector administrator access, can manage all HTCondor pool daemons
- SciTokens can now be used for authentication with ARC CE servers
- Preliminary support for ARM and POWER RC on AlmaLinux 8
- Prevent negative values when using huge files with a file transfer plugin

* Tue Jul 12 2022 Tim Theisen <tim@cs.wisc.edu> - 9.0.14-1
- SciToken mapping failures are now recorded in the daemon logs
- Fix bug that stopped file transfers when output and error are the same
- Ensure that the Python bindings version matches the installed HTCondor
- $(OPSYSANDVER) now expand properly in job transforms
- Fix bug where context managed Python htcondor.SecMan sessions would crash
- Fix bug where remote CPU times would rarely be set to zero

* Tue Jun 14 2022 Tim Theisen <tim@cs.wisc.edu> - 9.9.1-1
- Fix bug where jobs would not match when using a child collector

* Tue May 31 2022 Tim Theisen <tim@cs.wisc.edu> - 9.9.0-1
- A new authentication method for remote HTCondor administration
- Several changes to improve the security of connections
- Fix issue where DAGMan direct submission failed when using Kerberos
- The submission method is now recorded in the job ClassAd
- Singularity jobs can now pull from Docker style repositories
- The OWNER authorization level has been folded into the ADMINISTRATOR level

* Thu May 26 2022 Tim Theisen <tim@cs.wisc.edu> - 9.0.13-1
- Schedd and startd cron jobs can now log output upon non-zero exit
- condor_config_val now produces correct syntax for multi-line values
- The condor_run tool now reports submit errors and warnings to the terminal
- Fix issue where Kerberos authentication would fail within DAGMan
- Fix HTCondor startup failure with certain complex network configurations

* Mon Apr 25 2022 Tim Theisen <tim@cs.wisc.edu> - 9.8.1-1
- Fix HTCondor startup failure with certain complex network configurations

* Thu Apr 21 2022 Tim Theisen <tim@cs.wisc.edu> - 9.8.0-1
- Support for Heterogeneous GPUs, some configuration required
- Allow HTCondor to utilize grid sites requiring two-factor authentication
- Technology preview: bring your own resources from (some) NSF HPC clusters

* Tue Apr 19 2022 Tim Theisen <tim@cs.wisc.edu> - 9.0.12-1
- Fix bug in parallel universe that could cause the schedd to crash
- Fix rare crash where a daemon tries to use a discarded security session

* Tue Apr 05 2022 Tim Theisen <tim@cs.wisc.edu> - 9.7.1-1
- Fix recent bug where jobs may go on hold without a hold reason or code

* Tue Mar 15 2022 Tim Theisen <tim@cs.wisc.edu> - 9.7.0-1
- Support environment variables, other application elements in ARC REST jobs
- Container universe supports Singularity jobs with hard-coded command
- DAGMan submits jobs directly (does not shell out to condor_submit)
- Meaningful error message and sub-code for file transfer failures
- Add file transfer statistics for file transfer plugins
- Add named list policy knobs for SYSTEM_PERIODIC_ policies

* Tue Mar 15 2022 Tim Theisen <tim@cs.wisc.edu> - 9.0.11-1
- The Job Router can now create an IDTOKEN for use by the job
- Fix bug where a self-checkpointing job may erroneously be held
- Fix bug where the Job Router could erroneously substitute a default value
- Fix bug where a file transfer error may identify the wrong file
- Fix bug where condor_ssh_to_job may fail to connect

* Tue Mar 15 2022 Tim Theisen <tim@cs.wisc.edu> - 8.8.17-1
- Fixed a memory leak in the Job Router

* Tue Mar 15 2022 Tim Theisen <tim@cs.wisc.edu> - 9.6.0-1
- Fixes for security issues
- https://htcondor.org/security/vulnerabilities/HTCONDOR-2022-0001.html
- https://htcondor.org/security/vulnerabilities/HTCONDOR-2022-0002.html
- https://htcondor.org/security/vulnerabilities/HTCONDOR-2022-0003.html

* Tue Mar 15 2022 Tim Theisen <tim@cs.wisc.edu> - 9.0.10-1
- Fixes for security issues
- https://htcondor.org/security/vulnerabilities/HTCONDOR-2022-0001.html
- https://htcondor.org/security/vulnerabilities/HTCONDOR-2022-0002.html
- https://htcondor.org/security/vulnerabilities/HTCONDOR-2022-0003.html

* Tue Mar 15 2022 Tim Theisen <tim@cs.wisc.edu> - 8.8.16-1
- Fix for security issue
- https://htcondor.org/security/vulnerabilities/HTCONDOR-2022-0003.html

* Tue Feb 08 2022 Tim Theisen <tim@cs.wisc.edu> - 9.5.4-1
- The access point more robustly detects execution points that disappear
- The condor_procd will now function if /proc is mounted with hidepid=2

* Tue Feb 01 2022 Tim Theisen <tim@cs.wisc.edu> - 9.5.3-1
- Fix daemon crash where one of multiple collectors is not in DNS
- Fix bug where initial schedd registration was rarely delayed by an hour
- Can set CCB_TIMEOUT and choose to not start up if CCB address unavailable

* Tue Jan 25 2022 Tim Theisen <tim@cs.wisc.edu> - 9.5.2-1
- Fix bug where job may not go on hold when exceeding allowed_job_duration
- Fix bug where the condor_shadow could run indefinitely
- Fix bug where condor_ssh_to_job may fail to connect
- Fix bug where a file transfer error may identify the wrong file

* Tue Jan 18 2022 Tim Theisen <tim@cs.wisc.edu> - 9.5.1-1
- Fix bug where a self-checkpointing job may erroneously be held

* Thu Jan 13 2022 Tim Theisen <tim@cs.wisc.edu> - 9.5.0-1
- Initial implementation of Container Universe
- HTCondor will automatically detect container type and where it can run
- The blahp is no longer separate, it is now an integral part of HTCondor
- Docker Universe jobs can now self-checkpoint
- Added Debian 11 (bullseye) as a supported platform
- Since CentOS 8 has reached end of life, we build and test on Rocky Linux 8

* Thu Jan 13 2022 Tim Theisen <tim@cs.wisc.edu> - 9.0.9-1
- Added Debian 11 (bullseye) as a supported platform
- Since CentOS 8 has reached end of life, we build and test on Rocky Linux 8
- The OAUTH credmon is now packaged for Enterprise Linux 8

* Tue Dec 21 2021 Tim Theisen <tim@cs.wisc.edu> - 9.4.1-1
- Add the ability to track slot activation metrics
- Fix bug where a file transfer plugin failure code may not be reported

* Thu Dec 02 2021 Tim Theisen <tim@cs.wisc.edu> - 9.4.0-1
- Initial implementation of Job Sets in the htcondor CLI tool
- The access point administrator can add keywords to the submit language
- Add submit commands that limit job run time
- Fix bug where self check-pointing jobs may be erroneously held

* Thu Dec 02 2021 Tim Theisen <tim@cs.wisc.edu> - 9.0.8-1
- Fix bug where huge values of ImageSize and others would end up negative
- Fix bug in how MAX_JOBS_PER_OWNER applied to late materialization jobs
- Fix bug where the schedd could choose a slot with insufficient disk space
- Fix crash in ClassAd substr() function when the offset is out of range
- Fix bug in Kerberos code that can crash on macOS and could leak memory
- Fix bug where a job is ignored for 20 minutes if the startd claim fails

* Tue Nov 30 2021 Tim Theisen <tim@cs.wisc.edu> - 9.3.2-1
- Add allowed_execute_duration condor_submit command to cap job run time
- Fix bug where self check-pointing jobs may be erroneously held

* Tue Nov 09 2021 Tim Theisen <tim@cs.wisc.edu> - 9.3.1-1
- Add allowed_job_duration condor_submit command to cap job run time

* Wed Nov 03 2021 Tim Theisen <tim@cs.wisc.edu> - 9.3.0-1
- Discontinue support for Globus GSI
- Discontinue support for grid type 'nordugrid', use 'arc' instead
- MacOS version strings now include the major version number (10 or 11)
- File transfer plugin sample code to aid in developing new plugins
- Add generic knob to set the slot user for all slots

* Tue Nov 02 2021 Tim Theisen <tim@cs.wisc.edu> - 9.0.7-1
- Fix bug where condor_gpu_discovery could crash with older CUDA libraries
- Fix bug where condor_watch_q would fail on machines with older kernels
- condor_watch_q no longer has a limit on the number of job event log files
- Fix bug where a startd could crash claiming a slot with p-slot preemption
- Fix bug where a job start would not be recorded when a shadow reconnects

* Thu Sep 23 2021 Tim Theisen <tim@cs.wisc.edu> - 9.2.0-1
- Add SERVICE node that runs alongside the DAG for the duration of the DAG
- Fix problem where proxy delegation to older HTCondor versions failed
- Jobs are now re-run if the execute directory unexpectedly disappears
- HTCondor counts the number of files transfered at the submit node
- Fix a bug that caused jobs to fail when using newer Singularity versions

* Thu Sep 23 2021 Tim Theisen <tim@cs.wisc.edu> - 9.0.6-1
- CUDA_VISIBLE_DEVICES can now contain GPU-<uuid> formatted values
- Fixed a bug that caused jobs to fail when using newer Singularity versions
- Fixed a bug in the Windows MSI installer for the latest Windows 10 version
- Fixed bugs relating to the transfer of standard out and error logs
- MacOS 11.x now reports as 10.16.x (which is better than reporting x.0)

* Thu Aug 19 2021 Tim Theisen <tim@cs.wisc.edu> - 9.1.3-1
- Globus GSI is no longer needed for X.509 proxy delegation
- Globus GSI authentication is disabled by default
- The job ad now contains a history of job holds and hold reasons
- If a user job policy expression evaluates to undefined, it is ignored

* Wed Aug 18 2021 Tim Theisen <tim@cs.wisc.edu> - 9.0.5-1
- Other authentication methods are tried if mapping fails using SciTokens
- Fix rare crashes from successful condor_submit, which caused DAGMan issues
- Fix bug where ExitCode attribute would be suppressed when OnExitHold fired
- condor_who now suppresses spurious warnings coming from netstat
- The online manual now has detailed instructions for installing on MacOS
- Fix bug where misconfigured MIG devices confused condor_gpu_discovery
- The transfer_checkpoint_file list may now include input files

* Thu Jul 29 2021 Tim Theisen <tim@cs.wisc.edu> - 9.1.2-1
- Fixes for security issues
- https://htcondor.org/security/vulnerabilities/HTCONDOR-2021-0003.html
- https://htcondor.org/security/vulnerabilities/HTCONDOR-2021-0004.html

* Thu Jul 29 2021 Tim Theisen <tim@cs.wisc.edu> - 9.0.4-1
- Fixes for security issues
- https://htcondor.org/security/vulnerabilities/HTCONDOR-2021-0003.html
- https://htcondor.org/security/vulnerabilities/HTCONDOR-2021-0004.html

* Thu Jul 29 2021 Tim Theisen <tim@cs.wisc.edu> - 8.8.15-1
- Fix for security issue
- https://htcondor.org/security/vulnerabilities/HTCONDOR-2021-0003.html

* Tue Jul 27 2021 Tim Theisen <tim@cs.wisc.edu> - 9.1.1-1
- Fixes for security issues
- https://htcondor.org/security/vulnerabilities/HTCONDOR-2021-0003.html
- https://htcondor.org/security/vulnerabilities/HTCONDOR-2021-0004.html

* Tue Jul 27 2021 Tim Theisen <tim@cs.wisc.edu> - 9.0.3-1
- Fixes for security issues
- https://htcondor.org/security/vulnerabilities/HTCONDOR-2021-0003.html
- https://htcondor.org/security/vulnerabilities/HTCONDOR-2021-0004.html

* Tue Jul 27 2021 Tim Theisen <tim@cs.wisc.edu> - 8.8.14-1
- Fix for security issue
- https://htcondor.org/security/vulnerabilities/HTCONDOR-2021-0003.html

* Thu Jul 08 2021 Tim Theisen <tim@cs.wisc.edu> - 9.0.2-1
- HTCondor can be set up to use only FIPS 140-2 approved security functions
- If the Singularity test fails, the job goes idle rather than getting held
- Can divide GPU memory, when making multiple GPU entries for a single GPU
- Startd and Schedd cron job maximum line length increased to 64k bytes
- Added first class submit keywords for SciTokens
- Fixed MUNGE authentication
- Fixed Windows installer to work when the install location isn't C:\Condor

* Thu May 20 2021 Tim Theisen <tim@cs.wisc.edu> - 9.1.0-1
- Support for submitting to ARC-CE via the REST interface
- DAGMan can put failed jobs on hold (user can correct problems and release)
- Can run gdb and ptrace within Docker containers
- A small Docker test job is run on the execute node to verify functionality
- The number of instructions executed is reported in the job Ad on Linux

* Mon May 17 2021 Tim Theisen <tim@cs.wisc.edu> - 9.0.1-1
- Fix problem where X.509 proxy refresh kills job when using AES encryption
- Fix problem when jobs require a different machine after a failure
- Fix problem where a job matched a machine it can't use, delaying job start
- Fix exit code and retry checking when a job exits because of a signal
- Fix a memory leak in the job router when a job is removed via job policy
- Fixed the back-end support for the 'bosco_cluster --add' command
- An updated Windows installer that supports IDTOKEN authentication

* Wed Apr 14 2021 Tim Theisen <tim@cs.wisc.edu> - 9.0.0-1
- Absent any configuration, HTCondor denies authorization to all users
- AES encryption is used for all communication and file transfers by default
- New IDTOKEN authentication method enables fine-grained authorization
- IDTOKEN authentication method is designed to replace GSI
- Improved support for GPUs, including machines with multiple GPUs
- New condor_watch_q tool that efficiently provides live job status updates
- Many improvements to the Python bindings
- New Python bindings for DAGMan and chirp
- Improved file transfer plugins supporting uploads and authentication
- File transfer times are now recorded in the job log
- Added support for jobs that need to acquire and use OAUTH tokens
- Many memory footprint and performance improvements in DAGMan
- Submitter ceilings can limit the number of jobs per user in a pool

* Tue Mar 30 2021 Tim Theisen <tim@cs.wisc.edu> - 8.9.13-1
- Host based security is no longer the default security model
- Hardware accelerated integrity and AES encryption used by default
- Normally, AES encryption is used for all communication and file transfers
- Fallback to Triple-DES or Blowfish when interoperating with older versions
- Simplified and automated new HTCondor installations
- HTCondor now detects instances of multi-instance GPUs
- Fixed memory leaks (collector updates in 8.9 could leak a few MB per day)
- Many other enhancements and bug fixes, see version history for details

* Thu Mar 25 2021 Tim Theisen <tim@cs.wisc.edu> - 8.9.12-1
- Withdrawn due to compatibility issues with prior releases

* Tue Mar 23 2021 Tim Theisen <tim@cs.wisc.edu> - 8.8.13-1
- condor_ssh_to_job now maps CR and NL to work with editors like nano
- Improved the performance of data transfer in condor_ssh_to_job
- HA replication now accepts SHA-2 checksums to prepare for MD5 removal
- Submission to NorduGrid ARC CE works with newer ARC CE versions
- Fixed condor_annex crashes on platforms with newer compilers
- Fixed "use feature: GPUsMonitor" to locate the monitor binary on Windows
- Fixed a bug that prevented using the '@' character in an event log path

* Wed Jan 27 2021 Tim Theisen <tim@cs.wisc.edu> - 8.9.11-1
- This release of HTCondor fixes security-related bugs described at
- https://htcondor.org/security/vulnerabilities/HTCONDOR-2021-0001.html
- https://htcondor.org/security/vulnerabilities/HTCONDOR-2021-0002.html

* Tue Nov 24 2020 Tim Theisen <tim@cs.wisc.edu> - 8.9.10-1
- Fix bug where negotiator stopped making matches when group quotas are used
- Support OAuth, SciTokens, and Kerberos credentials in local universe jobs
- The Python schedd.submit method now takes a Submit object
- DAGMan can now optionally run a script when a job goes on hold
- DAGMan now provides a method for inline jobs to share submit descriptions
- Can now add arbitrary tags to condor annex instances
- Runs the "singularity test" before running the a singularity job

* Mon Nov 23 2020 Tim Theisen <tim@cs.wisc.edu> - 8.8.12-1
- Added a family of version comparison functions to ClassAds
- Increased default Globus proxy key length to meet current NIST guidance

* Mon Oct 26 2020 Tim Theisen <tim@cs.wisc.edu> - 8.9.9-1
- The RPM packages requires globus, munge, scitokens, and voms from EPEL
- Improved cgroup memory policy settings that set both hard and soft limit
- Cgroup memory usage reporting no longer includes the kernel buffer cache
- Numerous Python binding improvements, see version history
- Can create a manifest of files on the execute node at job start and finish
- Added provisioner nodes to DAGMan, allowing users to provision resources
- DAGMan can now produce .dot graphs without running the workflow

* Wed Oct 21 2020 Tim Theisen <tim@cs.wisc.edu> - 8.8.11-1
- HTCondor now properly tracks usage over vanilla universe checkpoints
- New ClassAd equality and inequality operators in the Python bindings
- Fixed a bug where removing in-use routes could crash the job router
- Fixed a bug where condor_chirp would abort after success on Windows
- Fixed a bug where using MACHINE_RESOURCE_NAMES could crash the startd
- Improved condor c-gahp to prioritize commands over file transfers
- Fixed a rare crash in the schedd when running many local universe jobs
- With GSI, avoid unnecessary reverse DNS lookup when HOST_ALIAS is set
- Fix a bug that could cause grid universe jobs to fail upon proxy refresh

* Thu Aug 06 2020 Tim Theisen <tim@cs.wisc.edu> - 8.9.8-1
- Added htcondor.dags and htcondor.htchirp to the HTCondor Python bindings
- New condor_watch_q tool that efficiently provides live job status updates
- Added support for marking a GPU offline while other jobs continue
- The condor_master command does not return until it is fully started
- Deprecated several Python interfaces in the Python bindings

* Thu Aug 06 2020 Tim Theisen <tim@cs.wisc.edu> - 8.8.10-1
- condor_qedit can no longer be used to disrupt the condor_schedd
- Fixed a bug where the SHARED_PORT_PORT configuration setting was ignored
- Ubuntu 20.04 and Amazon Linux 2 are now supported
- In MacOSX, HTCondor now requires LibreSSL, available since MacOSX 10.13

* Wed May 20 2020 Tim Theisen <tim@cs.wisc.edu> - 8.9.7-1
- Multiple enhancements in the file transfer code
- Support for more regions in s3:// URLs
- Much more flexible job router language
- Jobs may now specify cuda_version to match equally-capable GPUs
- TOKENS are now called IDTOKENS to differentiate from SCITOKENS
- Added the ability to blacklist TOKENS via an expression
- Can simultaneously handle Kerberos and OAUTH credentials
- The getenv submit command now supports a blacklist and whitelist
- The startd supports a remote history query similar to the schedd
- condor_q -submitters now works with accounting groups
- Fixed a bug reading service account credentials for Google Compute Engine

* Thu May 07 2020 Tim Theisen <tim@cs.wisc.edu> - 8.8.9-1
- Proper tracking of maximum memory used by Docker universe jobs
- Fixed preempting a GPU slot for a GPU job when all GPUs are in use
- Fixed a Python crash when queue_item_data iterator raises an exception
- Fixed a bug where slot attribute overrides were ignored
- Calculates accounting group quota correctly when more than 1 CPU requested
- Updated HTCondor Annex to accommodate API change for AWS Spot Fleet
- Fixed a problem where HTCondor would not start on AWS Fargate
- Fixed where the collector could wait forever for a partial message
- Fixed streaming output to large files (>2Gb) when using the 32-bit shadow

* Mon Apr 06 2020 Tim Theisen <tim@cs.wisc.edu> - 8.9.6-1
- Fixes addressing CVE-2019-18823
- https://htcondor.org/security/vulnerabilities/HTCONDOR-2020-0001.html
- https://htcondor.org/security/vulnerabilities/HTCONDOR-2020-0002.html
- https://htcondor.org/security/vulnerabilities/HTCONDOR-2020-0003.html
- https://htcondor.org/security/vulnerabilities/HTCONDOR-2020-0004.html

* Mon Apr 06 2020 Tim Theisen <tim@cs.wisc.edu> - 8.8.8-1
- Fixes addressing CVE-2019-18823
- https://htcondor.org/security/vulnerabilities/HTCONDOR-2020-0001.html
- https://htcondor.org/security/vulnerabilities/HTCONDOR-2020-0002.html
- https://htcondor.org/security/vulnerabilities/HTCONDOR-2020-0003.html
- https://htcondor.org/security/vulnerabilities/HTCONDOR-2020-0004.html

* Thu Jan 02 2020 Tim Theisen <tim@cs.wisc.edu> - 8.9.5-1
- Added a new mode that skips jobs whose outputs are newer than their inputs
- Added command line tool to help debug ClassAd expressions
- Added port forwarding to Docker containers
- You may now change some DAGMan throttles while the DAG is running
- Added support for session tokens for pre-signed S3 URLs
- Improved the speed of the negotiator when custom resources are defined
- Fixed interactive submission of Docker jobs
- Fixed a bug where jobs wouldn't be killed when getting an OOM notification

* Thu Dec 26 2019 Tim Theisen <tim@cs.wisc.edu> - 8.8.7-1
- Updated condor_annex to work with upcoming AWS Lambda function changes
- Added the ability to specify the order that job routes are applied
- Fixed a bug that could cause remote condor submits to fail
- Fixed condor_wait to work when the job event log is on AFS
- Fixed RPM packaging to be able to install condor-all on CentOS 8
- Period ('.') is allowed again in DAGMan node names

* Tue Nov 19 2019 Tim Theisen <tim@cs.wisc.edu> - 8.9.4-1
- Amazon S3 file transfers using pre-signed URLs
- Further reductions in DAGMan memory usage
- Added -idle option to condor_q to display information about idle jobs
- Support for SciTokens authentication
- A tool, condor_evicted_files, to examine the SPOOL of an idle job

* Wed Nov 13 2019 Tim Theisen <tim@cs.wisc.edu> - 8.8.6-1
- Initial support for CentOS 8
- Fixed a memory leak in SSL authentication
- Fixed a bug where "condor_submit -spool" would only submit the first job
- Reduced encrypted file transfer CPU usage by a factor of six
- "condor_config_val -summary" displays changes from a default configuration
- Improved the ClassAd documentation, added many functions that were omitted

* Tue Sep 17 2019 Tim Theisen <tim@cs.wisc.edu> - 8.9.3-1
- TOKEN and SSL authentication methods are now enabled by default
- The job and global event logs use ISO 8601 formatted dates by default
- Added Google Drive multifile transfer plugin
- Added upload capability to Box multifile transfer plugin
- Added Python bindings to submit a DAG
- Python 'JobEventLog' can be pickled to facilitate intermittent readers
- 2x matchmaking speed for partitionable slots with simple START expressions
- Improved the performance of the condor_schedd under heavy load
- Reduced the memory footprint of condor_dagman
- Initial implementation to record the circumstances of a job's termination

* Thu Sep 05 2019 Tim Theisen <tim@cs.wisc.edu> - 8.8.5-1
- Fixed two performance problems on Windows
- Fixed Java universe on Debian and Ubuntu systems
- Added two knobs to improve performance on large scale pools
- Fixed a bug where requesting zero GPUs would require a machine with GPUs
- HTCondor can now recognize nVidia Volta and Turing GPUs

* Tue Jul 09 2019 Tim Theisen <tim@cs.wisc.edu> - 8.8.4-1
- Python 3 bindings - see version history for details (requires EPEL on EL7)
- Can configure DAGMan to dramatically reduce memory usage on some DAGs
- Improved scalability when using the python bindings to qedit jobs
- Fixed infrequent schedd crashes when removing scheduler universe jobs
- The condor_master creates run and lock directories when systemd doesn't
- The condor daemon obituary email now contains the last 200 lines of log

* Tue Jun 04 2019 Tim Theisen <tim@cs.wisc.edu> - 8.9.2-1
- The HTTP/HTTPS file transfer plugin will timeout and retry transfers
- A new multi-file box.com file transfer plugin to download files
- The manual has been moved to Read the Docs
- Configuration options for job-log time-stamps (UTC, ISO 8601, sub-second)
- Several improvements to SSL authentication
- New TOKEN authentication method enables fine-grained authorization control

* Wed May 22 2019 Tim Theisen <tim@cs.wisc.edu> - 8.8.3-1
- Fixed a bug where jobs were killed instead of peacefully shutting down
- Fixed a bug where a restarted schedd wouldn't connect to its running jobs
- Improved file transfer performance when sending multiple files
- Fix a bug that prevented interactive submit from working with Singularity
- Orphaned Docker containers are now cleaned up on execute nodes
- Restored a deprecated Python interface that is used to read the event log

* Wed Apr 17 2019 Tim Theisen <tim@cs.wisc.edu> - 8.9.1-1
- An efficient curl plugin that supports uploads and authentication tokens
- HTCondor automatically supports GPU jobs in Docker and Singularity
- File transfer times are now recorded in the user job log and the job ad

* Thu Apr 11 2019 Tim Theisen <tim@cs.wisc.edu> - 8.8.2-1
- Fixed problems with condor_ssh_to_job and Singularity jobs
- Fixed a problem that could cause condor_annex to crash
- Fixed a problem where the job queue would very rarely be corrupted
- condor_userprio can report concurrency limits again
- Fixed the GPU discovery and monitoring code to map GPUs in the same way
- Made the CHIRP_DELAYED_UPDATE_PREFIX configuration knob work again
- Fixed restarting HTCondor from the Service Control Manager on Windows
- Fixed a problem where local universe jobs could not use condor_submit
- Restored a deprecated Python interface that is used to read the event log
- Fixed a problem where condor_shadow reuse could confuse DAGMan

* Thu Feb 28 2019 Tim Theisen <tim@cs.wisc.edu> - 8.9.0-1
- Absent any configuration, HTCondor denies authorization to all users
- All HTCondor daemons under a condor_master share a security session
- Scheduler Universe jobs are prioritized by job priority

* Tue Feb 19 2019 Tim Theisen <tim@cs.wisc.edu> - 8.8.1-1
- Fixed excessive CPU consumption with GPU monitoring
- GPU monitoring is off by default; enable with "use feature: GPUsMonitor"
- HTCondor now works with the new CUDA version 10 libraries
- Fixed a bug where sometimes jobs would not start on a Windows execute node
- Fixed a bug that could cause DAGman to go into an infinite loop on exit
- The JobRouter doesn't forward the USER attribute between two UID Domains
- Made Collector.locateAll() more efficient in the Python bindings
- Improved efficiency of the negotiation code in the condor_schedd

* Thu Jan 03 2019 Tim Theisen <tim@cs.wisc.edu> - 8.8.0-1
- Automatically add AWS resources to your pool using HTCondor Annex
- The Python bindings now include submit functionality
- Added the ability to run a job immediately by replacing a running job
- A new minicondor package makes single node installations easy
- HTCondor now tracks and reports GPU utilization
- Several performance enhancements in the collector
- The grid universe can create and manage VM instances in Microsoft Azure
- The MUNGE security method is now supported on all Linux platforms

* Wed Oct 31 2018 Tim Theisen <tim@cs.wisc.edu> - 8.7.10-1
- Can now interactively submit Docker jobs
- The administrator can now add arguments to the Singularity command line
- The MUNGE security method is now supported on all Linux platforms
- The grid universe can create and manage VM instances in Microsoft Azure
- Added a single-node package to facilitate using a personal HTCondor

* Wed Oct 31 2018 Tim Theisen <tim@cs.wisc.edu> - 8.6.13-1
- Made the Python 'in' operator case-insensitive for ClassAd attributes
- Python bindings are now built for the Debian and Ubuntu platforms
- Fixed a memory leak in the Python bindings
- Fixed a bug where absolute paths failed for output/error files on Windows
- Fixed a bug using Condor-C to run Condor-C jobs
- Fixed a bug where Singularity could not be used if Docker was not present

* Wed Aug 01 2018 Tim Theisen <tim@cs.wisc.edu> - 8.7.9-1
- Support for Debian 9, Ubuntu 16, and Ubuntu 18
- Improved Python bindings to support the full range of submit functionality
- Allows VMs to shutdown when the job is being gracefully evicted
- Can now specify a host name alias (CNAME) for NETWORK_HOSTNAME
- Added the ability to run a job immediately by replacing a running job

* Wed Aug 01 2018 Tim Theisen <tim@cs.wisc.edu> - 8.6.12-1
- Support for Debian 9, Ubuntu 16, and Ubuntu 18
- Fixed a memory leak that occurred when SSL authentication fails
- Fixed a bug where invalid transform REQUIREMENTS caused a Job to match
- Fixed a bug to allow a queue super user to edit protected attributes
- Fixed a problem setting the job environment in the Singularity container
- Fixed several other minor problems

* Tue May 22 2018 Tim Theisen <tim@cs.wisc.edu> - 8.7.8-2
- Reinstate man pages
- Drop centos from dist tag in 32-bit Enterprise Linux 7 RPMs

* Thu May 10 2018 Tim Theisen <tim@cs.wisc.edu> - 8.7.8-1
- The condor annex can easily use multiple regions simultaneously
- HTCondor now uses CUDA_VISIBLE_DEVICES to tell which GPU devices to manage
- HTCondor now reports GPU memory utilization

* Thu May 10 2018 Tim Theisen <tim@cs.wisc.edu> - 8.6.11-1
- Can now do an interactive submit of a Singularity job
- Shared port daemon is more resilient when starved for TCP ports
- The Windows installer configures the environment for the Python bindings
- Fixed several other minor problems

* Tue Mar 13 2018 Tim Theisen <tim@cs.wisc.edu> - 8.7.7-1
- condor_ssh_to_job now works with Docker Universe jobs
- A 32-bit condor_shadow is available for Enterprise Linux 7 systems
- Tracks and reports custom resources, e.g. GPUs, in the job ad and user log
- condor_q -unmatchable reports jobs that will not match any slots
- Several updates to the parallel universe
- Spaces are now allowed in input, output, and error paths in submit files
- In DAG files, spaces are now allowed in submit file paths

* Tue Mar 13 2018 Tim Theisen <tim@cs.wisc.edu> - 8.6.10-1
- Fixed a problem where condor_preen would crash on an active submit node
- Improved systemd configuration to clean up processes if the master crashes
- Fixed several other minor problems

* Thu Jan 04 2018 Tim Theisen <tim@cs.wisc.edu> - 8.7.6-1
- Machines won't enter "Owner" state unless using the Desktop policy
- One can use SCHEDD and JOB instead of MY and TARGET in SUBMIT_REQUIREMENTS
- HTCondor now reports all submit warnings, not just the first one
- The HTCondor Python bindings in pip are now built from the release branch

* Thu Jan 04 2018 Tim Theisen <tim@cs.wisc.edu> - 8.6.9-1
- Fixed a bug where some Accounting Groups could get too much surplus quota
- Fixed a Python binding bug where some queries could corrupt memory
- Fixed a problem where preen could block the schedd for a long time
- Fixed a bug in Windows where the job sandbox would not be cleaned up
- Fixed problems with the interaction between the master and systemd
- Fixed a bug where MAX_JOBS_SUBMITTED could be permanently reduced
- Fixed problems with very large disk requests

* Tue Nov 14 2017 Tim Theisen <tim@cs.wisc.edu> - 8.7.5-1
- Fixed an issue validating VOMS proxies

* Tue Nov 14 2017 Tim Theisen <tim@cs.wisc.edu> - 8.6.8-1
- Fixed an issue validating VOMS proxies

* Tue Oct 31 2017 Tim Theisen <tim@cs.wisc.edu> - 8.7.4-1
- Improvements to DAGMan including support for late job materialization
- Updates to condor_annex including improved status reporting
- When submitting jobs, HTCondor can now warn about job requirements
- Fixed a bug where remote CPU time was not recorded in the history
- Improved support for OpenMPI jobs
- The high availability daemon now works with IPV6 and shared_port
- The HTCondor Python bindings are now available for Python 2 and 3 in pip

* Tue Oct 31 2017 Tim Theisen <tim@cs.wisc.edu> - 8.6.7-1
- Fixed a bug where memory limits might not be updated in cgroups
- Add SELinux type enforcement rules to allow condor_ssh_to_job to work
- Updated systemd configuration to shutdown HTCondor in an orderly fashion
- The curl_plugin utility can now do HTTPS transfers
- Specifying environment variables now works with the Python Submit class

* Tue Sep 12 2017 Tim Theisen <tim@cs.wisc.edu> - 8.7.3-1
- Further updates to the late job materialization technology preview
- An improved condor_top tool
- Enhanced the AUTO setting for ENABLE_IPV{4,6} to be more selective
- Fixed several small memory leaks

* Tue Sep 12 2017 Tim Theisen <tim@cs.wisc.edu> - 8.6.6-1
- HTCondor daemons no longer crash on reconfig if syslog is used for logging
- HTCondor daemons now reliably leave a core file when killed by a signal
- Negotiator won't match jobs to machines with incompatible IPv{4,6} network
- On Ubuntu, send systemd alive messages to prevent HTCondor restarts
- Fixed a problem parsing old ClassAd string escapes in the python bindings
- Properly parse CPU time used from Slurm grid universe jobs
- Claims are released when parallel univ jobs are removed while claiming
- Starter won't get stuck when a job is removed with JOB_EXIT_HOOK defined
- To reduce audit logging, added cgroup rules to SELinux profile

* Mon Aug 07 2017 Tim Theisen <tim@cs.wisc.edu> - 8.6.5-2
- Update SELinux profile for Red Hat 7.4

* Tue Aug 01 2017 Tim Theisen <tim@cs.wisc.edu> - 8.6.5-1
- Fixed a memory leak that would cause the HTCondor collector to slowly grow
- Prevent the condor_starter from hanging when using cgroups on Debian
- Fixed several issues that occur when IPv6 is in use
- Support for using an ImDisk RAM drive on Windows as the execute directory
- Fixed a bug where condor_rm rarely removed another one of the user's jobs
- Fixed a bug with parallel universe jobs starting on partitionable slots

* Thu Jul 13 2017 Tim Theisen <tim@cs.wisc.edu> - 8.4.12-1
- Can configure the condor_startd to compute free disk space once

* Thu Jun 22 2017 Tim Theisen <tim@cs.wisc.edu> - 8.7.2-1
- Improved condor_schedd performance by turning off file checks by default
- condor_annex -status finds VM instances that have not joined the pool
- Able to update an annex's lease without adding new instances
- condor_annex now keeps a command log
- condor_q produces an expanded multi-line summary
- Automatically retry and/or resume http file transfers when appropriate
- Reduced load on the condor_collector by optimizing queries
- A python based condor_top tool

* Thu Jun 22 2017 Tim Theisen <tim@cs.wisc.edu> - 8.6.4-1
- Python bindings are now available on MacOSX
- Fixed a bug where PASSWORD authentication could fail to exchange keys
- Pslot preemption now properly handles custom resources, such as GPUs
- condor_submit now checks X.509 proxy expiration

* Tue May 09 2017 Tim Theisen <tim@cs.wisc.edu> - 8.6.3-1
- Fixed a bug where using an X.509 proxy might corrupt the job queue log
- Fixed a memory leak in the Python bindings

* Mon Apr 24 2017 Tim Theisen <tim@cs.wisc.edu> - 8.7.1-1
- Several performance enhancements in the collector
- Further refinement and initial documentation of the HTCondor Annex
- Enable chirp for Docker jobs
- Job Router uses first match rather than round-robin matching
- The schedd tracks jobs counts by status for each owner
- Technology preview of late job materialization in the schedd

* Mon Apr 24 2017 Tim Theisen <tim@cs.wisc.edu> - 8.6.2-1
- New metaknobs for mapping users to groups
- Now case-insensitive with Windows user names when storing credentials
- Signal handling in the OpenMPI script
- Report RemoteSysCpu for Docker jobs
- Allow SUBMIT_REQUIREMENT to refer to X509 secure attributes
- Linux kernel tuning script takes into account the machine's role

* Thu Mar 02 2017 Tim Theisen <tim@cs.wisc.edu> - 8.7.0-1
- Performance improvements in collector's ingestion of ClassAds
- Added collector attributes to report query times and forks
- Removed extra white space around parentheses when unparsing ClassAds
- Technology preview of the HTCondor Annex

* Thu Mar 02 2017 Tim Theisen <tim@cs.wisc.edu> - 8.6.1-1
- condor_q works in situations where user authentication is not configured
- Updates to work with Docker version 1.13
- Fix several problems with the Job Router
- Update scripts to support current versions of Open MPI and MPICH2
- Fixed a bug that could corrupt the job queue log when the disk is full

* Thu Jan 26 2017 Tim Theisen <tim@cs.wisc.edu> - 8.6.0-1
- condor_q shows shows only the current user's jobs by default
- condor_q summarizes related jobs (batches) on a single line by default
- Users can define their own job batch name at job submission time
- Immutable/protected job attributes make SUBMIT_REQUIREMENTS more useful
- The shared port daemon is enabled by default
- Jobs run in cgroups by default
- HTCondor can now use IPv6 addresses (Prefers IPv4 when both present)
- DAGMan: Able to easily define SCRIPT, VARs, etc., for all nodes in a DAG
- DAGMan: Revamped priority implementation
- DAGMan: New splice connection feature
- New slurm grid type in the grid universe for submitting to Slurm
- Numerous improvements to Docker support
- Several enhancements in the python bindings

* Mon Jan 23 2017 Tim Theisen <tim@cs.wisc.edu> - 8.4.11-1
- Fixed a bug which delayed startd access to stard cron job results
- Fixed a bug in pslot preemption that could delay jobs starting
- Fixed a bug in job cleanup at job lease expiration if using glexec
- Fixed a bug in locating ganglia shared libraries on Debian and Ubuntu

* Tue Dec 13 2016 Tim Theisen <tim@cs.wisc.edu> - 8.5.8-1
- The starter puts all jobs in a cgroup by default
- Added condor_submit commands that support job retries
- condor_qedit defaults to the current user's jobs
- Ability to add SCRIPTS, VARS, etc. to all nodes in a DAG using one command
- Able to conditionally add Docker volumes for certain jobs
- Initial support for Singularity containers
- A 64-bit Windows release

* Tue Dec 13 2016 Tim Theisen <tim@cs.wisc.edu> - 8.4.10-1
- Updated SELinux profile for Enterprise Linux
- Fixed a performance problem in the schedd when RequestCpus was an expression
- Preserve permissions when transferring sub-directories of the job's sandbox
- Fixed HOLD_IF_CPUS_EXCEEDED and LIMIT_JOB_RUNTIMES metaknobs
- Fixed a bug in handling REMOVE_SIGNIFICANT_ATTRIBUTES

* Thu Sep 29 2016 Tim Theisen <tim@cs.wisc.edu> - 8.5.7-1
- The schedd can perform job ClassAd transformations
- Specifying dependencies between DAGMan splices is much more flexible
- The second argument of the ClassAd ? : operator may be omitted
- Many usability improvements in condor_q and condor_status
- condor_q and condor_status can produce JSON, XML, and new ClassAd output
- To prepare for a 64-bit Windows release, HTCondor identifies itself as X86
- Automatically detect Daemon Core daemons and pass localname to them

* Thu Sep 29 2016 Tim Theisen <tim@cs.wisc.edu> - 8.4.9-1
- The condor_startd removes orphaned Docker containers on restart
- Job Router and HTCondor-C job job submission prompts schedd reschedule
- Fixed bugs in the Job Router's hooks
- Improved systemd integration on Enterprise Linux 7
- Upped default number of Chirp attributes to 100, and made it configurable
- Fixed a bug where variables starting with STARTD. or STARTER. were ignored

* Tue Aug 02 2016 Tim Theisen <tim@cs.wisc.edu> - 8.5.6-1
- The -batch output for condor_q is now the default
- Python bindings for job submission and machine draining
- Numerous Docker usability changes
- New options to limit condor_history results to jobs since last invocation
- Shared port daemon can be used with high availability and replication
- ClassAds can be written out in JSON format
- More flexible ordering of DAGMan commands
- Efficient PBS and SLURM job monitoring
- Simplified leases for grid universe jobs

* Tue Jul 05 2016 Tim Theisen <tim@cs.wisc.edu> - 8.4.8-1
- Fixed a memory leak triggered by the python htcondor.Schedd().query() call
- Fixed a bug that could cause Bosco file transfers to fail
- Fixed a bug that could cause the schedd to crash when using schedd cron jobs
- condor_schedd now rejects jobs when owner has no account on the machine
- Fixed a new bug in 8.4.7 where remote condor_history failed without -limit
- Fixed bugs triggered by the reconfiguration of the high-availability daemon
- Fixed a bug where condor_master could hang when using shared port on Windows 
- Fixed a bug with the -xml option on condor_q and condor_status

* Mon Jun 06 2016 Tim Theisen <tim@cs.wisc.edu> - 8.5.5-1
- Improvements for scalability of EC2 grid universe jobs
- Docker Universe jobs advertises remote user and system CPU time
- Improved systemd support
- The master can now run an administrator defined script at shutdown
- DAGMan includes better support for the batch name feature

* Mon Jun 06 2016 Tim Theisen <tim@cs.wisc.edu> - 8.4.7-1
- fixed a bug that could cause the schedd to become unresponsive
- fixed a bug where the Docker Universe would not set the group ID
- Docker Universe jobs now drop all Linux capabilities by default
- fixed a bug where subsystem specific configuration parameters were ignored
- fixed bugs with history file processing on the Windows platform

* Mon May 02 2016 Tim Theisen <tim@cs.wisc.edu> - 8.5.4-1
- Fixed a bug that delays schedd response when significant attributes change
- Fixed a bug where the group ID was not set in Docker universe jobs
- Limit update rate of various attributes to not overload the collector
- To make job router configuration easier, added implicit "target" scoping
- To make BOSCO work, the blahp does not generate limited proxies by default
- condor_status can now display utilization per machine rather than per slot
- Improve performance of condor_history and other tools

* Thu Apr 21 2016 Tim Theisen <tim@cs.wisc.edu> - 8.4.6-1
- fixed a bug that could cause a job to fail to start in a dynamic slot
- fixed a negotiator memory leak when using partitionable slot preemption
- fixed a bug that caused supplemental groups to be wrong during file transfer
- properly identify the Windows 10 platform
- fixed a typographic error in the LIMIT_JOB_RUNTIMES policy
- fixed a bug where maximum length IPv6 addresses were not parsed

* Thu Mar 24 2016 Tim Theisen <tim@cs.wisc.edu> - 8.5.3-1
- Use IPv6 (and IPv4) interfaces if they are detected
- Prefer IPv4 addresses when both are available
- Count Idle and Running jobs in Submitter Ads for Local and Scheduler universes
- Can submit jobs to SLURM with the new "slurm" type in the Grid universe
- HTCondor is built and linked with Globus 6.0

* Tue Mar 22 2016 Tim Theisen <tim@cs.wisc.edu> - 8.4.5-1
- fixed a bug that would cause the condor_schedd to send no flocked jobs
- fixed a bug that caused a 60 second delay using tools when DNS lookup failed
- prevent using accounting groups with embedded spaces that crash the negotiator
- fixed a bug that could cause use of ports outside the port range on Windows
- fixed a bug that could prevent dynamic slot reuse when using many slots
- fixed a bug that prevented correct utilization reports from the job router
- tune kernel when using cgroups to avoid OOM killing of jobs doing heavy I/O

* Thu Feb 18 2016 Tim Theisen <tim@cs.wisc.edu> - 8.5.2-1
- condor_q now defaults to showing only the current user's jobs
- condor_q -batch produces a single line report for a batch of jobs
- Docker Universe jobs now report and update memory and network usage
- immutable and protected job attributes
- improved performance when querying a HTCondor daemon's location
- Added the ability to set ClassAd attributes within the DAG file
- DAGMan now provides event timestamps in dagman.out

* Tue Feb 02 2016 Tim Theisen <tim@cs.wisc.edu> - 8.4.4-1
- fixed a bug that could cause the collector to crash when DNS lookup fails
- fixed a bug that caused Condor-C jobs with short lease durations to fail
- fixed bugs that affected EC2 grid universe jobs
- fixed a bug that prevented startup if a prior version shared port file exists
- fixed a bug that could cause the condor_shadow to hang on Windows

* Fri Jan 08 2016 Tim Theisen <tim@cs.wisc.edu> - 8.5.1-2
- optimized binaries

* Fri Jan 08 2016 Tim Theisen <tim@cs.wisc.edu> - 8.4.3-2
- optimized binaries

* Mon Dec 21 2015 Tim Theisen <tim@cs.wisc.edu> - 8.5.1-1
- the shared port daemon is enabled by default
- the condor_startd now records the peak memory usage instead of recent
- the condor_startd advertises CPU submodel and cache size
- authorizations are automatically setup when "Match Password" is enabled
- added a schedd-constraint option to condor_q

* Wed Dec 16 2015 Tim Theisen <tim@cs.wisc.edu> - 8.4.3-1
- fixed the processing of the -append option in the condor_submit command
- fixed a bug to run more that 100 dynamic slots on a single execute node
- fixed bugs that would delay daemon startup when using shared port on Windows
- fixed a bug where the cgroup VM limit would not be set for sizes over 2 GiB
- fixed a bug to use the ec2_iam_profile_name for Amazon EC2 Spot instances

* Tue Nov 17 2015 Tim Theisen <tim@cs.wisc.edu> - 8.4.2-1
- a bug fix to prevent the condor_schedd from crashing
- a bug fix to honor TCP_FORWARDING_HOST
- Standard Universe works properly in RPM installations of HTCondor
- the RPM packages no longer claim to provide Globus libraries
- bug fixes to DAGMan's "maximum idle jobs" throttle

* Tue Oct 27 2015 Tim Theisen <tim@cs.wisc.edu> - 8.4.1-1
- four new policy metaknobs to make configuration easier
- a bug fix to prevent condor daemons from crashing on reconfiguration
- an option natural sorting option on condor_status
- support of admin to mount certain directories into Docker containers

* Thu Oct 22 2015 Tim Theisen <tim@cs.wisc.edu> - 8.2.10-1
- an updated RPM to work with SELinux on EL7 platforms
- fixes to the condor_kbdd authentication to the X server
- a fix to allow the condor_kbdd to work with shared port enabled
- avoid crashes when using more than 1024 file descriptors on EL7
- fixed a memory leak in the ClassAd split() function
- condor_vacate will error out rather than ignore conflicting arguments
- a bug fix to the JobRouter to properly process the queue on restart
- a bug fix to prevent sending spurious data on a SOAP file transfer
- a bug fix to always present jobs in order in condor_history

* Mon Oct 12 2015 Tim Theisen <tim@cs.wisc.edu> - 8.5.0-1
- multiple enhancements to the python bindings
- the condor_schedd no longer changes the ownership of spooled job files
- spooled job files are visible to only the user account by default
- the condor_startd records when jobs are evicted by preemption or draining

* Mon Sep 14 2015 Tim Theisen <tim@cs.wisc.edu> - 8.4.0-1
- a Docker Universe to run a Docker container as an HTCondor job
- the submit file can queue a job for each file found
- the submit file can contain macros
- a dry-run option to condor_submit to test the submit file without any actions
- HTCondor pools can use IPv4 and IPv6 simultaneously
- execute directories can be encrypted upon user or administrator request
- Vanilla Universe jobs can utilize periodic application-level checkpoints
- the administrator can establish job requirements
- numerous scalability changes

* Thu Aug 27 2015 Tim Theisen <tim@cs.wisc.edu> - 8.3.8-1
- a script to tune Linux kernel parameters for better scalability
- support for python bindings on Windows platforms
- a mechanism to remove Docker images from the local machine

* Thu Aug 13 2015 Tim Theisen <tim@cs.wisc.edu> - 8.2.9-1
- a mechanism for the preemption of dynamic slots, such that the partitionable slot may use the dynamic slot in the match of a different job
- default configuration bug fixes for the desktop policy, such that it can both start jobs and monitor the keyboard

* Mon Jul 27 2015 Tim Theisen <tim@cs.wisc.edu> - 8.3.7-1
- default configuration settings have been updated to reflect current usage
- the ability to preempt dynamic slots, such that a job may match with a partitionable slot
- the ability to limit the number of jobs per submission and the number of jobs per owner by setting configuration variables

* Tue Jun 23 2015 Tim Theisen <tim@cs.wisc.edu> - 8.3.6-1
- initial Docker universe support
- IPv4/IPv6 mixed mode support

* Mon Apr 20 2015 Tim Theisen <tim@cs.wisc.edu> - 8.3.5-1
- new features that increase the power of job specification in the submit description file
- RPMs for Red Hat Enterprise Linux 6 and 7 are modularized and only distributed via our YUM repository
- The new condor-all RPM requires the other HTCondor RPMs of a typical HTCondor installation

* Tue Apr 07 2015 Tim Theisen <tim@cs.wisc.edu> - 8.2.8-1
- a bug fix to reconnect a TCP session when an HTCondorView collector restarts
- a bug fix to avoid starting too many jobs, only to kill some chosen at random

* Thu Mar 05 2015 Tim Theisen <tim@cs.wisc.edu> - 8.3.4-1
- a bug fix for a problem that can cause jobs to not be matched to resources when the condor_schedd is flocking

* Thu Feb 19 2015 Tim Theisen <tim@cs.wisc.edu> - 8.3.3-1
- the ability to encrypt a job's directory on Linux execute hosts
- enhancements to EC2 grid universe jobs
- a more efficient query protocol, including the ability to query the condor_schedd daemon's autocluster set

* Tue Feb 10 2015 Tim Theisen <tim@cs.wisc.edu> - 8.2.7-1
- sendmail is used by default for sending notifications (CVE-2014-8126)
- corrected input validation, which prevents daemon crashes
- an update, such that grid jobs work within the current Google Compute Engine
- a bug fix to prevent an infinite loop in the python bindings
- a bug fix to prevent infinite recursion when evaluating ClassAd attributes

* Tue Dec 23 2014 Tim Theisen <tim@cs.wisc.edu> - 8.3.2-1
- the next installment of IPv4/IPv6 mixed mode support: a submit node can simultaneously interact with an IPv4 and an IPv6 HTCondor pool
- scalability improvements: a reduced memory foot-print of daemons, a reduced number of TCP connections between submit and execute machines, and an improved responsiveness from a busy condor_schedd to queries

* Tue Dec 16 2014 Tim Theisen <tim@cs.wisc.edu> - 8.2.6-1
- a bug fix to the log rotation of the condor_schedd on Linux platforms
- transfer_input_files now works for directories on Windows platforms
- a correction of the flags passed to the mail program on Linux platforms
- a RHEL 7 platform fix of a directory permission that prevented daemons from starting

* Mon Dec 01 2014 Tim Theisen <tim@cs.wisc.edu> - 8.2.5-1
- an updated RPM installation script that preserves a modified condor_config.local file
- OpenSSL version 1.0.1j for Windows platforms

* Wed Nov 12 2014 Tim Theisen <tim@cs.wisc.edu> - 8.2.4-1
- a bug fix for an 8.2.3 condor_schedd that could not obtain a claim from an 8.0.x condor_startd
- a bug fix for removed jobs that return to the queue
- a workaround for a condor_schedd performance issue when handling a large number of jobs
- a bug fix to prevent the condor_kbdd from crashing on Windows
- a bug fix to correct the reporting of available disk on Windows

* Wed Oct 01 2014 Tim Theisen <tim@cs.wisc.edu> - 8.2.3-1
- support for Ubuntu 14.04 LTS, including support for the standard universe

* Thu Sep 11 2014 Tim Theisen <tim@cs.wisc.edu> - 8.3.1-1
- a variety of changes that reduce memory usage and improve performance
- if cgroups are used to limit memory utilization, HTCondor sets both the memory and swap limits.

* Wed Aug 27 2014 Carl Edquist <edquist@cs.wisc.edu> - 8.2.2-2.3
- Include config file for MASTER_NEW_BINARY_RESTART = PEACEFUL (SOFTWARE-850)

* Tue Aug 26 2014 Carl Edquist <edquist@cs.wisc.edu> - 8.2.2-2.2
- Include peaceful_off patch (SOFTWARE-1307)

* Mon Aug 25 2014 Carl Edquist <edquist@cs.wisc.edu> - 8.2.2-2.1
- Include condor_gt4540_aws patch for #4540

* Fri Aug 22 2014 Carl Edquist <edquist@cs.wisc.edu> - 8.2.2-2
- Strict pass-through with fixes from 8.2.2-1.1

* Thu Aug 21 2014 Carl Edquist <edquist@cs.wisc.edu> - 8.2.2-1.1
- Update to 8.2.2 with build fixes for non-UW builds

* Mon Sep 09 2013  <edquist@cs.wisc.edu> - 8.1.2-0.3
- Include misc unpackaged files from 8.x.x

* Sun Sep 08 2013  <edquist@cs.wisc.edu> - 8.1.2-0.1.unif
- Packaging fixes to work with latest 8.1.2 source from master
- Move condor.spec into git master-unified_rpm-branch
- Apply patches to upstream branch and remove from rpm / spec
- Always build man pages / remove references to include_man
- Always include systemd sources for passthrough rebuilds of source rpms
- Add macros to bundle external source tarballs with the source rpm to support
  offline builds with externals

* Tue Aug 20 2013 Carl Edquist <edquist@cs.wisc.edu> - 7.9.6-8.unif.8
- Remove externals dependency from std-universe subpackage

* Mon Aug 19 2013 Carl Edquist <edquist@cs.wisc.edu> - 7.9.6-8.unif.7
- Merge init script improvements from trunk
- Have std_local_ref depend on senders,receivers instead of stub_gen
- Carve out std universe files into separate subpackage
- Move uw_build-specific non-std-universe files into externals subpackage
- Condor_config changes for #3645
- Use %osg / %std_univ macros to control build type default
- Support PROPER builds of std universe (ie, without UW_BUILD)
- Use make jobserver when building glibc external instead of make -j2
- Move python requirement out of main condor package (#3704)
- Move condor_config.local from /var/lib/condor/ to /etc/condor/

* Fri Jul 05 2013 Carl Edquist <edquist@cs.wisc.edu> - 7.9.6-8.unif.6
- Address build dependency issue seen with -j24

* Fri Jun 21 2013 Carl Edquist <edquist@cs.wisc.edu> - 7.9.6-8.unif.5
- Initial support for UW_BUILD

* Tue Jun 18 2013 Carl Edquist <edquist@cs.wisc.edu> - 7.9.6-8.unif.4
- Remove service restart for upgrades

* Tue Jun 11 2013 Carl Edquist <edquist@cs.wisc.edu> - 7.9.6-8.unif.2
- Add a parallel-setup sub-package for parallel universe configuration,
  namely setting up the host as a dedicated resource

* Mon Jun 10 2013 Brian Lin <blin@cs.wisc.edu> - 7.8.8-2
- Init script improvements

* Fri Jun 07 2013 Carl Edquist <edquist@cs.wisc.edu> - 7.9.6-8.unif.1
- Add in missing features from Fedora rpm
- Reorganize to reduce the diff size between this and the Fedora rpm

* Fri Jun 07 2013 Brian Lin <blin@cs.wisc.edu> - 7.9.6-8
- Remove glexec runtime dependency

* Tue May 28 2013 Brian Lin <blin@cs.wisc.edu> - 7.9.6-7
- Mark /usr/share/osg/sysconfig/condor as non-config file

* Thu May 23 2013 Brian Lin <blin@cs.wisc.edu> - 7.9.6-6
- Rebuild against fixed glite-ce-cream-client-api-c

* Wed May 22 2013 Brian Lin <blin@cs.wisc.edu> - 7.9.6-5
- Enable plumage for x86{,_64}

* Wed May 22 2013 Brian Lin <blin@cs.wisc.edu> - 7.9.6-4
- Enable cgroups for EL6

* Tue May 21 2013 Brian Lin <blin@cs.wisc.edu> - 7.9.6-3
- Building with blahp/cream

* Tue May 21 2013 Brian Lin <blin@cs.wisc.edu> - 7.9.6-2
- Build without blahp/cream

* Tue May 21 2013 Brian Lin <blin@cs.wisc.edu> - 7.9.6-1
- New version

* Wed May 08 2013 Matyas Selmeci <matyas@cs.wisc.edu> - 7.8.8-1
- New version
- Removed condor_glidein -- was removed upstream

* Wed Feb 13 2013 Dave Dykstra <dwd@fnal.gov> - 7.8.6-3
- Renamed /etc/sysconfig/condor-lcmaps-env to /usr/share/osg/sysconfig/condor
  to match the new OSG method for handling daemon environment variables, 
  which keeps non-replaceable settings out of /etc/sysonfig
- Change settings in /usr/share/osg/sysconfig/condor to use the latest variable
  name LLGT_LIFT_PRIVILEGED_PROTECTION instead of LLGT4_NO_CHANGE_USER,
  eliminate obsolete variable LLGT_VOMS_DISABLE_CREDENTIAL_CHECK, and change
  the default debug level from 3 to 2.

* Fri Dec 21 2012 Matyas Selmeci <matyas@cs.wisc.edu> - 7.8.6-2
- Patch to fix default BATCH_GAHP config value (#SOFTWARE-873)

* Thu Oct 25 2012 Matyas Selmeci <matyas@cs.wisc.edu> - 7.8.6-1
- New version

* Mon Oct 22 2012 Matyas Selmeci <matyas@cs.wisc.edu> - 7.8.5-1
- New version

* Wed Sep 19 2012 Matyas Selmeci <matyas@cs.wisc.edu> - 7.8.4-1
- New version

* Fri Sep 07 2012 Matyas Selmeci <matyas@cs.wisc.edu> - 7.8.3-1
- New version

* Mon Aug 27 2012 Matyas Selmeci <matyas@cs.wisc.edu> - 7.8.2-2
- Add patch to fix unnecessary GSI callouts (condor_gt2104_pt2.patch in gittrac #2104)
- Fixed BLClient location

* Tue Aug 14 2012 Matyas Selmeci <matyas@cs.wisc.edu> - 7.8.2-1
- New version

* Mon Jul 30 2012 Matyas Selmeci <matyas@cs.wisc.edu> - 7.8.1-7
- Put cream_gahp into separate subpackage

* Mon Jul 16 2012 Matyas Selmeci <matyas@cs.wisc.edu> - 7.8.1-6
- Remove cream_el6.patch; change proper_cream.diff to work on both el5 and el6
  instead.

* Thu Jul 05 2012 Matyas Selmeci <matyas@cs.wisc.edu> - 7.8.1-5
- Bump to rebuild

* Tue Jun 26 2012 Matyas Selmeci <matyas@cs.wisc.edu> - 7.8.1-4
- Add CREAM

* Tue Jun 19 2012 Matyas Selmeci <matyas@cs.wisc.edu> - 7.8.1-3
- Add Provides lines for classads and classads-devel

* Mon Jun 18 2012 Matyas Selmeci <matyas@cs.wisc.edu> - 7.8.1-2
- Add environment variables for interacting with lcmaps (condor-lcmaps-env)

* Fri Jun 15 2012 Matyas Selmeci <matyas@cs.wisc.edu> - 7.8.1-1
- Version bump

* Wed Jun 13 2012 Matyas Selmeci <matyas@cs.wisc.edu> - 7.8.0-3
- Fix wrong paths for shared libraries

* Wed Jun 13 2012 Matyas Selmeci <matyas@cs.wisc.edu> - 7.8.0-2
- Build blahp

* Thu May 31 2012 Matyas Selmeci <matyas@cs.wisc.edu> - 7.8.0-1
- Version bump
- Updated condor_config.generic.patch
- Removed glexec-patch.diff

* Sun Apr  1 2012 Alain Roy <roy@cs.wisc.edu> - 7.6.6-4
- Backported patch from Condor 7.7 to fix glexec bugs
- Enabled glexec

* Fri Feb 10 2012 Derek Weitzel <dweitzel@cse.unl.edu> - 7.6.6-3
- Adding sticky bit to condor_root_switchboard

* Wed Jan 18 2012 Derek Weitzel <dweitzel@cse.unl.edu> - 7.6.6-2
- Added support for rhel6

* Wed Jan 18 2012 Tim Cartwright <cat@cs.wisc.edu> - 7.6.6-1
- Updated to upstream tagged 7.6.6 release

* Wed Jan 11 2012 Tim Cartwright <cat@cs.wisc.edu> - 7.6.4-1
- Simplified revision number

* Tue Nov 29 2011 Derek Weitzel <dweitzel@cse.unl.edu> - 7.6.4-0.6.2
- Rebasing to 7.6.4

* Fri Oct 28 2011 Matyas Selmeci <matyas@cs.wisc.edu> - 7.6.2-0.6.3
- rebuilt

* Mon Sep 12 2011 Matyas Selmeci <matyas@cs.wisc.edu> - 7.6.2-0.6.2
- Rev bump to rebuild with updated Globus libs

* Thu Aug 11 2011 Derek Weitzel <dweitzel@cse.unl.edu> - 7.6.2-0.5.2
- Updated to upstream official 7.6.2 release

* Thu Aug 04 2011 Derek Weitzel <dweitzel@cse.unl.edu> - 7.6.2-0.5.672537b1git.1
- Made LOCAL_DIR always point to /var/lib/condor rather than TILDE

* Wed Jun  8 2011 <bbockelm@cse.unl.edu> - 7.7.0-0.5
- Start to break build products into conditionals for future EPEL5 support.
- Begun integration of a systemd service file.

* Tue Jun  7 2011 <matt@redhat> - 7.7.0-0.4
- Added tmpfiles.d/condor.conf (BZ711456)

* Tue Jun  7 2011 <matt@redhat> - 7.7.0-0.3
- Fast forward to 7.7.0 pre-release at 1babb324
- Catch libdeltacloud 0.8 update

* Fri May 20 2011 <matt@redhat> - 7.7.0-0.2
- Added GSI support, dependency on Globus

* Fri May 13 2011 <matt@redhat> - 7.7.0-0.1
- Fast forward to 7.7.0 pre-release at 79952d6b
- Introduced ec2_gahp
- 79952d6b brings schema expectations inline with Cumin

* Tue May 10 2011 <matt@redhat> - 7.6.1-0.1
- Upgrade to 7.6.0 release, pre-release of 7.6.1 at 5617a464
- Upstreamed patch: log_lock_run.patch
- Introduced condor-classads to obsolete classads
- Introduced condor-aviary, package of the aviary contrib
- Introduced condor-deltacloud-gahp
- Introduced condor-qmf, package of the mgmt/qmf contrib
- Transitioned from LOCAL_CONFIG_FILE to LOCAL_CONFIG_DIR
- Stopped building against gSOAP,
-  use aviary over birdbath and ec2_gahp (7.7.0) over amazon_gahp

* Tue Feb 08 2011 Fedora Release Engineering <rel-eng@lists.fedoraproject.org> - 7.5.5-2
- Rebuilt for https://fedoraproject.org/wiki/Fedora_15_Mass_Rebuild

* Thu Jan 27 2011 <matt@redhat> - 7.5.5-1
- Rebase to 7.5.5 release
-  configure+imake -> cmake
-  Removed patches:
-   only_dynamic_unstripped.patch
-   gsoap-2.7.16-wsseapi.patch
-   gsoap-2.7.16-dom.patch
-  man pages are now built with source
-  quill is no longer present
-  condor_shared_port added
-  condor_power added
-  condor_credd added
-  classads now built from source

* Thu Jan 13 2011 <matt@redhat> - 7.4.4-1
- Upgrade to 7.4.4 release
- Upstreamed: stdsoap2.h.patch.patch

* Mon Aug 23 2010  <matt@redhat> - 7.4.3-1
- Upgrade to 7.4.3 release
- Upstreamed: dso_link_change

* Fri Jun 11 2010  <matt@redhat> - 7.4.2-2
- Rebuild for classads DSO version change (1:0:0)
- Updated stdsoap2.h.patch.patch for gsoap 2.7.16
- Added gsoap-2.7.16-wsseapi/dom.patch for gsoap 2.7.16

* Wed Apr 21 2010  <matt@redhat> - 7.4.2-1
- Upgrade to 7.4.2 release

* Tue Jan  5 2010  <matt@redhat> - 7.4.1-1
- Upgrade to 7.4.1 release
- Upstreamed: guess_version_from_release_dir, fix_platform_check
- Security update (BZ549577)

* Fri Dec  4 2009  <matt@redhat> - 7.4.0-1
- Upgrade to 7.4.0 release
- Fixed POSTIN error (BZ540439)
- Removed NOTICE.txt source, now provided by upstream
- Removed no_rpmdb_query.patch, applied upstream
- Removed no_basename.patch, applied upstream
- Added only_dynamic_unstripped.patch to reduce build time
- Added guess_version_from_release_dir.patch, for previous
- Added fix_platform_check.patch
- Use new --with-platform, to avoid modification of make_final_tarballs
- Introduced vm-gahp package to hold libvirt deps

* Fri Aug 28 2009  <matt@redhat> - 7.2.4-1
- Upgrade to 7.2.4 release
- Removed gcc44_const.patch, accepted upstream
- New log, lock, run locations (BZ502175)
- Filtered innocuous semanage message

* Fri Aug 21 2009 Tomas Mraz <tmraz@redhat.com> - 7.2.1-3
- rebuilt with new openssl

* Fri Jul 24 2009 Fedora Release Engineering <rel-eng@lists.fedoraproject.org> - 7.2.1-2
- Rebuilt for https://fedoraproject.org/wiki/Fedora_12_Mass_Rebuild

* Wed Feb 25 2009  <matt@redhat> - 7.2.1-1
- Upgraded to 7.2.1 release
- Pruned changes accepted upstream from condor_config.generic.patch
- Removed Requires in favor of automatic dependencies on SONAMEs
- Added no_rmpdb_query.patch to avoid rpm -q during a build

* Tue Feb 24 2009 Fedora Release Engineering <rel-eng@lists.fedoraproject.org> - 7.2.0-5
- Rebuilt for https://fedoraproject.org/wiki/Fedora_11_Mass_Rebuild

* Thu Jan 15 2009 Tomas Mraz <tmraz@redhat.com> - 7.2.0-4
- rebuild with new openssl

* Wed Jan 14 2009  <matt@redhat> - 7.2.0-3
- Fixed regression: initscript was on by default, now off again

* Thu Jan  8 2009  <matt@redhat> - 7.2.0-2
- (Re)added CONDOR_DEVELOPERS=NONE to the default condor_config.local
- Added missing Obsoletes for condor-static (thanks Michael Schwendt)

* Wed Jan  7 2009  <matt@redhat> - 7.2.0-1
- Upgraded to 7.2.0 release
- Removed -static package
- Added Fedora specific buildid
- Enabled KBDD, daemon to monitor X usage on systems with only USB devs
- Updated install process

* Wed Oct  8 2008  <matt@redhat> - 7.0.5-1
- Rebased on 7.0.5, security update

* Wed Aug  6 2008  <mfarrellee@redhat> - 7.0.4-1
- Updated to 7.0.4 source
- Stopped using condor_configure in install step

* Tue Jun 10 2008  <mfarrellee@redhat> - 7.0.2-1
- Updated to 7.0.2 source
- Updated config, specifically HOSTALLOW_WRITE, for Personal Condor setup
- Added condor_config.generic

* Mon Apr  7 2008  <mfarrellee@redhat> - 7.0.0-8
- Modified init script to be off by default, resolves bz441279

* Fri Apr  4 2008  <mfarrellee@redhat> - 7.0.0-7
- Updated to handle changes in gsoap dependency

* Mon Feb 11 2008  <mfarrellee@redhat> - 7.0.0-6
- Added note about how to download the source
- Added generate-tarball.sh script

* Sun Feb 10 2008  <mfarrellee@redhat> - 7.0.0-5
- The gsoap package is compiled with --disable-namespaces, which means
  soap_set_namespaces is required after each soap_init. The
  gsoap_nonamespaces.patch handles this.

* Fri Feb  8 2008  <mfarrellee@redhat> - 7.0.0-4
- Added patch to detect GCC 4.3.0 on F9
- Added patch to detect GLIBC 2.7.90 on F9
- Added BuildRequires: autoconf to allow for regeneration of configure
  script after GCC 4.3.0 detection and GLIBC 2.7.90 patches are
  applied
- Condor + GCC 4.3.0 + -O2 results in an internal compiler error
  (BZ 432090), so -O2 is removed from optflags for the time
  being. Thanks to Mike Bonnet for the suggestion on how to filter
  -O2.

* Tue Jan 22 2008  <mfarrellee@redhat> - 7.0.0-3
- Update to UW's really-final source for Condor 7.0.0 stable series
  release. It is based on the 72173 build with minor changes to the
  configure.ac related to the SRB external version.
- In addition to removing externals from the UW tarball, the NTconfig
  directory was removed because it had not gone through IP audit.

* Tue Jan 22 2008  <mfarrellee@redhat> - 7.0.0-2
- Update to UW's final source for Condor 7.0.0 stable series release

* Thu Jan 10 2008  <mfarrellee@redhat> - 7.0.0-1
- Initial package of Condor's stable series under ASL 2.0
- is_clipped.patch replaced with --without-full-port option to configure
- zlib_is_soft.patch removed, outdated by configure.ac changes
- removed autoconf dependency needed for zlib_is_soft.patch

* Tue Dec  4 2007  <mfarrellee@redhat> - 6.9.5-2
- SELinux was stopping useradd in pre because files specified root as
  the group owner for /var/lib/condor, fixed, much thanks to Phil Knirsch

* Fri Nov 30 2007  <mfarrellee@redhat> - 6.9.5-1
- Fixed release tag
- Added gSOAP support and packaged WSDL files

* Thu Nov 29 2007  <mfarrellee@redhat> - 6.9.5-0.2
- Packaged LSB init script
- Changed pre to not create the condor user's home directory, it is
  now a directory owned by the package

* Thu Nov 29 2007  <mfarrellee@redhat> - 6.9.5-0.1
- Condor 6.9.5 release, the 7.0.0 stable series candidate
- Removed x86_64_no_multilib-200711091700cvs.patch, merged upstream
- Added patch to make zlib a soft requirement, which it should be
- Disabled use of smp_mflags because of make dependency issues
- Explicitly not packaging WSDL files until the SOAP APIs are available

* Tue Nov 20 2007  <mfarrellee@redhat> - 6.9.5-0.3.200711091700cvs
- Rebuild for repo inheritance update: dependencies are now pulled
  from RHEL 5 U1 before RH Application Stack

* Thu Nov 15 2007 <mfarrellee@redhat> - 6.9.5-0.2.200711091700cvs
- Added support for building on x86_64 without multilib packages
- Made the install section more flexible, reduced need for
  make_final_tarballs to be updated

* Fri Nov 9 2007 <mfarrellee@redhat> - 6.9.5-0.1.200711091700cvs
- Working source with new ASL 2.0 license

* Fri Nov 9 2007 <mfarrellee@redhat> - 6.9.5-0.1.200711091330cvs
- Source is now stamped ASL 2.0, as of Nov 9 2007 1:30PM Central
- Changed license to ASL 2.0
- Fixed find in prep to work if no files have bad permissions
- Changed the name of the LICENSE file to match was is now release in
  the source tarball

* Tue Nov 6 2007  <mfarrellee@redhat> - 6.9.5-0.1.rc
- Added m4 dependency not in RHEL 5.1's base
- Changed chmod a-x script to use find as more files appear to have
  improper execute bits set
- Added ?dist to Release:
- condor_privsep became condor_root_switchboard

* Tue Sep 11 2007  <mfarrellee@redhat> - 6.9.5-0.3.20070907cvs
- Instead of releasing libcondorapi.so, which is improperly created
  and poorly versioned, we release libcondorapi.a, which is apparently
  more widely used, in a -static package
- Instead of installing the stripped tarball, the unstripped is now
  installed, which gives a nice debuginfo package
- Found and fixed permissions problems on a number of src files,
  issue raised by rpmlint on the debuginfo package

* Mon Sep 10 2007  <mfarrellee@redhat> - 6.9.5-0.2.20070907cvs
- Updated pre section to create condor's home directory with adduser, and
  removed _var/lib/condor from files section
- Added doc LICENSE.TXT to all files sections
- Shortened lines longer than 80 characters in this spec (except the sed line)
- Changed install section so untar'ing a release can handle fedora7 or fedora8
- Simplified the site.def and config file updates (sed + mv over mv + sed + rm)
- Added a patch (fedora_rawhide_7.91-20070907cvs.patch) to support building on
  a fedora 7.91 (current Rawhide) release
- Moved the examples from /usr/share/doc/condor... into builddir and just
  marked them as documentation
- Added a number of dir directives to force all files to be listed, no implicit
  inclusion

* Fri Sep  7 2007  <mfarrellee@redhat> - 6.9.5-0.1.20070907cvs
- Initial release<|MERGE_RESOLUTION|>--- conflicted
+++ resolved
@@ -1475,7 +1475,13 @@
 /bin/systemctl try-restart condor.service >/dev/null 2>&1 || :
 
 %changelog
-<<<<<<< HEAD
+* Tue Nov 19 2024 Tim Theisen <tim@cs.wisc.edu> - 23.10.18-1
+- Fix issue where an unresponsive libvirtd blocked an EP from starting up
+
+* Tue Nov 19 2024 Tim Theisen <tim@cs.wisc.edu> - 23.0.18-1
+- Proper error message and hold when Docker emits multi-line error message
+- The htcondor CLI now works on Windows
+
 * Thu Oct 31 2024 Tim Theisen <tim@cs.wisc.edu> - 24.0.1-1
 - Improved tracking and enforcement of disk usage by using LVM
 - Enhancements to the htcondor CLI tool
@@ -1491,15 +1497,6 @@
 - Proper error message and hold when Docker emits multi-line error message
 - Fix issue where an unresponsive libvirtd blocked an EP from starting up
 
-=======
-* Tue Nov 19 2024 Tim Theisen <tim@cs.wisc.edu> - 23.10.18-1
-- Fix issue where an unresponsive libvirtd blocked an EP from starting up
-
-* Tue Nov 19 2024 Tim Theisen <tim@cs.wisc.edu> - 23.0.18-1
-- Proper error message and hold when Docker emits multi-line error message
-- The htcondor CLI now works on Windows
-
->>>>>>> 65fc1bda
 * Wed Oct 30 2024 Tim Theisen <tim@cs.wisc.edu> - 23.10.2-1
 - Fix for output file transfer errors obscuring input file transfer errors
 
