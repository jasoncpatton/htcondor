--- conflicted
+++ resolved
@@ -272,11 +272,9 @@
 Requires: rsync
 Requires: condor-upgrade-checks
 
-<<<<<<< HEAD
-# Dependencies on HTCondor tested packages (Apptainer and Pelican)
-=======
-# Support OSDF client
+# Require tested Pelican packages
 %if 0%{?suse_version}
+# Hold back pelican on openSUSE until version 7.16.1 is released
 Requires: pelican >= 7.14.1
 Requires: pelican-osdf-compat >= 7.14.1
 %else
@@ -285,23 +283,12 @@
 %endif
 
 # Require tested Apptainer
->>>>>>> 32753a39
-%if 0%{?rhel} != 7
 %if 0%{?suse_version}
-# Require tested Apptainer
 # Unfortunately, Apptainer is lagging behind in openSUSE
 Requires: apptainer >= 1.3.6
-# Require tested Pelican packages
-# Unfortunately, Pelican 7.15.0+ is not installable on openSUSE Leap 15
-Requires: pelican >= 7.14.1
 %else
-# Require tested Apptainer
 # Hold back apptainer until version 1.4.1 is released
 Requires: apptainer >= 1.3.6
-# Require tested Pelican packages
-Requires: pelican >= 7.15.1
-Requires: pelican-osdf-compat >= 7.15.1
-%endif
 %endif
 
 %if 0%{?rhel} != 7
