--- conflicted
+++ resolved
@@ -1495,10 +1495,8 @@
 /bin/systemctl try-restart condor.service >/dev/null 2>&1 || :
 
 %changelog
-<<<<<<< HEAD
-* Thu Jun 26 2025 Tim Theisen <tim@cs.wisc.edu> - 23.0.9-1
-- In htcondor2, empty configuration keys are now treated as non-existent
-=======
+* Thu Jun 24 2025 Tim Theisen <tim@cs.wisc.edu> - 24.0.10-1
+
 * Thu Jul 24 2025 Tim Theisen <tim@cs.wisc.edu> - 23.10.27-1
 - Fix bug where the vacate reason was not propagated back to the user
 - HTCondor tarballs now contain Pelican 7.17.2
@@ -1507,7 +1505,9 @@
 - Fix bug where condor_ssh_to_job failed when EP scratch path is too long
 - Fix incorrect time reported by htcondor status for long running jobs
 - Fix bug where .job.ad, .machine.ad files were missing when LVM is in use
->>>>>>> 47dbf892
+
+* Thu Jun 26 2025 Tim Theisen <tim@cs.wisc.edu> - 24.0.9-1
+- In htcondor2, empty configuration keys are now treated as non-existent
 
 * Thu Jun 26 2025 Tim Theisen <tim@cs.wisc.edu> - 23.10.26-1
 - Fix memory leak in the condor_schedd when using late materialization
@@ -1519,7 +1519,7 @@
 - DAGMan better handles being unable to write to a full filesystem
 - 'kill_sig' submit commands are now ignored on the Windows platform
 
-* Thu Jun 12 2025 Tim Theisen <tim@cs.wisc.edu> - 23.0.8-1
+* Thu Jun 12 2025 Tim Theisen <tim@cs.wisc.edu> - 24.0.8-1
 - Fix 24.0.7 bug where cgroup v1 out-of-memory was not properly handled
 - HTCondor tarballs now contain Pelican 7.16.5 and Apptainer 1.4.1
   - Pelican 7.16.5 now includes end-to-end integrity checks for clients
