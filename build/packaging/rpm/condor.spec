%define condor_version 1.0.0

# On EL7 don't terminate the build because of bad bytecompiling
%if 0%{?rhel} == 7
%define _python_bytecompile_errors_terminate_build 0
%endif

# Don't use changelog date in CondorVersion
%global source_date_epoch_from_changelog 0

# set uw_build to 0 for downstream (Fedora or EPEL)
# UW build includes stuff for testing and tarballs
%define uw_build 0

# Use devtoolset 11 for EL7
%define devtoolset 11
# Use gcc-toolset 13 for EL8 and later
%define gcctoolset 13

Summary: HTCondor: High Throughput Computing
Name: condor
Version: %{condor_version}
%global version_ %(tr . _ <<< %{version})

%if 0%{?suse_version}
%global _libexecdir %{_exec_prefix}/libexec
%if %{suse_version} == 1500
%global dist .leap15
%endif
%endif

# Edit the %condor_release to set the release number
%define condor_release 1
Release: %{condor_release}%{?dist}

License: Apache-2.0
Group: Applications/System
URL: https://htcondor.org/

# Do not check .so files in condor's library directory
%global __provides_exclude_from ^%{_libdir}/%{name}/.*\\.so.*$

# Do not provide libfmt
%global __requires_exclude ^libfmt\\.so.*$

Source0: %{name}-%{condor_version}.tar.gz

Source8: htcondor.pp

# Patch credmon-oauth to use Python 2 on EL7
Patch1: rhel7-python2.patch

BuildRoot: %(mktemp -ud %{_tmppath}/%{name}-%{version}-%{release}-XXXXXX)

BuildRequires: cmake
BuildRequires: pcre2-devel
BuildRequires: openssl-devel
BuildRequires: krb5-devel
%if ! 0%{?amzn}
BuildRequires: libvirt-devel
%endif
BuildRequires: bind-utils
BuildRequires: libX11-devel
BuildRequires: libXScrnSaver-devel
%if 0%{?suse_version}
BuildRequires: openldap2-devel
%else
BuildRequires: openldap-devel
%endif
%if 0%{?rhel} == 7
BuildRequires: cmake3
BuildRequires: python-devel
BuildRequires: python-setuptools
%else
BuildRequires: cmake >= 3.16
%endif
BuildRequires: python3-devel
BuildRequires: python3-setuptools
%if 0%{?rhel} >= 8
BuildRequires: boost-devel
%endif
%if 0%{?suse_version}
BuildRequires: rpm-config-SUSE
%else
BuildRequires: redhat-rpm-config
%endif
BuildRequires: sqlite-devel
BuildRequires: perl(Data::Dumper)

BuildRequires: glibc-static
BuildRequires: gcc-c++
BuildRequires: libuuid-devel
BuildRequires: patch
BuildRequires: pam-devel
%if 0%{?suse_version}
BuildRequires: mozilla-nss-devel
%else
BuildRequires: nss-devel
%endif
BuildRequires: openssl-devel
BuildRequires: libxml2-devel
%if 0%{?suse_version}
BuildRequires: libexpat-devel
%else
BuildRequires: expat-devel
%endif
BuildRequires: perl(Archive::Tar)
BuildRequires: perl(XML::Parser)
BuildRequires: perl(Digest::MD5)
%if 0%{?rhel} >= 8 || 0%{?fedora} || 0%{?suse_version}
BuildRequires: python3-devel
%else
BuildRequires: python-devel
%endif
BuildRequires: libcurl-devel

# Authentication build requirements
%if ! 0%{?amzn}
BuildRequires: voms-devel
%endif
BuildRequires: munge-devel
BuildRequires: scitokens-cpp-devel

%if 0%{?rhel} == 7 && 0%{?devtoolset}
BuildRequires: which
BuildRequires: devtoolset-%{devtoolset}-toolchain
%endif

%if 0%{?rhel} >= 8 && 0%{?gcctoolset}
BuildRequires: which
BuildRequires: gcc-toolset-%{gcctoolset}
%endif

%if  0%{?suse_version}
BuildRequires: gcc11
BuildRequires: gcc11-c++
%endif

%if 0%{?rhel} == 7 && ! 0%{?amzn}
BuildRequires: python36-devel
BuildRequires: boost169-devel
BuildRequires: boost169-static
%endif

%if 0%{?rhel} >= 8
BuildRequires: boost-static
%endif

%if 0%{?rhel} == 7 && ! 0%{?amzn}
BuildRequires: python3-devel
BuildRequires: boost169-python2-devel
BuildRequires: boost169-python3-devel
%else
%if  0%{?suse_version}
BuildRequires: libboost_python-py3-1_75_0-devel
%else
BuildRequires: boost-python3-devel
%endif
%endif
BuildRequires: libuuid-devel
%if 0%{?suse_version}
Requires: libuuid1
%else
Requires: libuuid
%endif

BuildRequires: systemd-devel
%if 0%{?suse_version}
BuildRequires: systemd
%else
BuildRequires: systemd-units
%endif
Requires: systemd

%if 0%{?rhel} == 7
BuildRequires: python36-sphinx python36-sphinx_rtd_theme
%endif

%if 0%{?rhel} >= 8 || 0%{?amzn} || 0%{?fedora}
BuildRequires: python3-sphinx python3-sphinx_rtd_theme
%endif

%if 0%{?suse_version}
BuildRequires: python3-Sphinx python3-sphinx_rtd_theme
%endif

# openssh-server needed for condor_ssh_to_job
Requires: openssh-server

# net-tools needed to provide netstat for condor_who
Requires: net-tools

# Perl modules required for condor_gather_info
Requires: perl(Date::Manip)
Requires: perl(FindBin)

# cryptsetup needed for encrypted LVM execute partitions
Requires: cryptsetup

Requires: /usr/sbin/sendmail

# Useful tools are using the Python bindings
Requires: python3-condor = %{version}-%{release}
# The use the python-requests library in EPEL is based Python 3.6
# However, Amazon Linux 2 has Python 3.7
%if ! 0%{?amzn}
%if 0%{?rhel} == 7
Requires: python36-requests
%else
Requires: python3-requests
%endif
%endif

%if 0%{?rhel} == 7
Requires: python2-condor = %{version}-%{release}
# For some reason OSG VMU tests need python-request
Requires: python-requests
%endif

Requires(post): /sbin/ldconfig
Requires(postun): /sbin/ldconfig

%if 0%{?suse_version}
Requires(pre): shadow
Requires(post): systemd
Requires(preun): systemd
Requires(postun): systemd
%else
Requires(pre): shadow-utils
Requires(post): systemd-units
Requires(preun): systemd-units
Requires(postun): systemd-units
%endif

%if 0%{?rhel} == 7
Requires(post): systemd-sysv
Requires(post): policycoreutils-python
Requires(post): selinux-policy-targeted >= 3.13.1-102
%endif

%if 0%{?rhel} >= 8 || 0%{?fedora} || 0%{?suse_version}
Requires(post): python3-policycoreutils
%if ! 0%{?suse_version}
Requires(post): selinux-policy-targeted
%endif
%endif

# Require libraries that we dlopen
# Ganglia is optional as well as nVidia and cuda libraries
%if ! 0%{?amzn}
%if 0%{?suse_version}
Requires: libvomsapi1
%else
Requires: voms
%endif
%endif
%if 0%{?suse_version}
Requires: krb5
Requires: libcom_err2
Requires: libmunge2
Requires: libopenssl1_1
Requires: libSciTokens0
Requires: libsystemd0
%else
Requires: krb5-libs
Requires: libcom_err
Requires: munge-libs
Requires: openssl-libs
Requires: scitokens-cpp >= 0.6.2
Requires: systemd-libs
%endif
Requires: rsync
Requires: condor-upgrade-checks

# Support OSDF client
%if 0%{?rhel} == 7
Requires: pelican-osdf-compat >= 7.1.4
%else
Recommends: pelican-osdf-compat >= 7.1.4
%endif

%if 0%{?rhel} != 7
# Ensure that our bash completions work
Recommends: bash-completion
%endif

#From /usr/share/doc/setup/uidgid (RPM: setup-2.12.2-11)
#Provides: user(condor) = 64
#Provides: group(condor) = 64

%if 0%{?rhel} == 7
# Standard Universe discontinued as of 8.9.0
Obsoletes: %{name}-std-universe < 8.9.0
Provides: %{name}-std-universe = %{version}-%{release}

# Cream gahp discontinued as of 8.9.9
Obsoletes: %{name}-cream-gahp < 8.9.9
Provides: %{name}-cream-gahp = %{version}-%{release}

# 32-bit shadow discontinued as of 8.9.9
Obsoletes: %{name}-small-shadow < 8.9.9
Provides: %{name}-small-shadow = %{version}-%{release}
%endif

%if 0%{?rhel} <= 8
# external-libs package discontinued as of 8.9.9
Obsoletes: %{name}-external-libs < 8.9.9
Provides: %{name}-external-libs = %{version}-%{release}

# Bosco package discontinued as of 9.5.0
Obsoletes: %{name}-bosco < 9.5.0
Provides: %{name}-bosco = %{version}-%{release}

# Blahp provided by condor-blahp as of 9.5.0
Provides: blahp = %{version}-%{release}
Obsoletes: blahp < 9.5.0
%endif

# externals package discontinued as of 10.8.0
Obsoletes: %{name}-externals < 10.8.0
Provides: %{name}-externals = %{version}-%{release}

# blahp package discontinued as of 10.8.0
Obsoletes: %{name}-blahp < 10.8.0
Provides: %{name}-blahp = %{version}-%{release}

# procd package discontinued as of 10.8.0
Obsoletes: %{name}-procd < 10.8.0
Provides: %{name}-procd = %{version}-%{release}

# all package discontinued as of 10.8.0
Obsoletes: %{name}-all < 10.8.0
Provides: %{name}-all = %{version}-%{release}

# classads package discontinued as of 10.8.0
Obsoletes: %{name}-classads < 10.8.0
Provides: %{name}-classads = %{version}-%{release}

# classads-devel package discontinued as of 10.8.0
Obsoletes: %{name}-classads-devel < 10.8.0
Provides: %{name}-classads-devel = %{version}-%{release}

%if 0%{?suse_version}
%debug_package
%endif

%description
HTCondor is a specialized workload management system for
compute-intensive jobs. Like other full-featured batch systems, HTCondor
provides a job queuing mechanism, scheduling policy, priority scheme,
resource monitoring, and resource management. Users submit their
serial or parallel jobs to HTCondor, HTCondor places them into a queue,
chooses when and where to run the jobs based upon a policy, carefully
monitors their progress, and ultimately informs the user upon
completion.

#######################
%package devel
Summary: Development files for HTCondor
Group: Applications/System

%description devel
Development files for HTCondor

%if %uw_build
#######################
%package tarball
Summary: Files needed to build an HTCondor tarball
Group: Applications/System

%description tarball
Files needed to build an HTCondor tarball

%endif

#######################
%package kbdd
Summary: HTCondor Keyboard Daemon
Group: Applications/System
Requires: %name = %version-%release

%description kbdd
The condor_kbdd monitors logged in X users for activity. It is only
useful on systems where no device (e.g. /dev/*) can be used to
determine console idle time.

#######################
%if ! 0%{?amzn}
%package vm-gahp
Summary: HTCondor's VM Gahp
Group: Applications/System
Requires: %name = %version-%release
Requires: libvirt

%description vm-gahp
The condor_vm-gahp enables the Virtual Machine Universe feature of
HTCondor. The VM Universe uses libvirt to start and control VMs under
HTCondor's Startd.

%endif

#######################
%package test
Summary: HTCondor Self Tests
Group: Applications/System
Requires: %name = %version-%release

%description test
A collection of tests to verify that HTCondor is operating properly.

#######################
%if 0%{?rhel} <= 7 && 0%{?fedora} <= 31
%package -n python2-condor
Summary: Python bindings for HTCondor
Group: Applications/System
Requires: python >= 2.2
Requires: python2-cryptography
Requires: %name = %version-%release
%{?python_provide:%python_provide python2-condor}
%if 0%{?rhel} >= 7
Requires: boost169-python2
%endif
# Remove before F30
Provides: %{name}-python = %{version}-%{release}
Provides: %{name}-python%{?_isa} = %{version}-%{release}
Obsoletes: %{name}-python < %{version}-%{release}

%description -n python2-condor
The python bindings allow one to directly invoke the C++ implementations of
the ClassAd library and HTCondor from python
%endif


%if 0%{?rhel} >= 7 || 0%{?fedora} || 0%{?suse_version}
#######################
%package -n python3-condor
Summary: Python bindings for HTCondor
Group: Applications/System
Requires: %name = %version-%release
%if 0%{?rhel} == 7
Requires: boost169-python3
%else
%if 0%{?suse_version}
Requires: libboost_python-py3-1_75_0
%else
Requires: boost-python3
%endif
%endif
Requires: python3
%if 0%{?rhel} != 7
Requires: python3-cryptography
%endif

%description -n python3-condor
The python bindings allow one to directly invoke the C++ implementations of
the ClassAd library and HTCondor from python
%endif


#######################
%package credmon-local
Summary: Local issuer credmon for HTCondor
Group: Applications/System
Requires: %name = %version-%release
%if 0%{?rhel} == 7
Requires: python2-condor = %{version}-%{release}
Requires: python-six
Requires: python2-cryptography
Requires: python2-scitokens
%else
Requires: python3-condor = %{version}-%{release}
Requires: python3-six
Requires: python3-cryptography
Requires: python3-scitokens
%endif

%description credmon-local
The local issuer credmon allows users to obtain credentials from an
admin-configured private SciToken key on the access point and to use those
credentials securely inside running jobs.


#######################
%package credmon-oauth
Summary: OAuth2 credmon for HTCondor
Group: Applications/System
Requires: %name = %version-%release
Requires: condor-credmon-local = %{version}-%{release}
%if 0%{?rhel} == 7
Requires: python2-requests-oauthlib
Requires: python-flask
Requires: mod_wsgi
%else
Requires: python3-requests-oauthlib
Requires: python3-flask
Requires: python3-mod_wsgi
%endif
Requires: httpd

%description credmon-oauth
The OAuth2 credmon allows users to obtain credentials from configured
OAuth2 endpoints and to use those credentials securely inside running jobs.


#######################
%package credmon-vault
Summary: Vault credmon for HTCondor
Group: Applications/System
Requires: %name = %version-%release
Requires: python3-condor = %{version}-%{release}
Requires: python3-six
%if 0%{?rhel} == 7 && ! 0%{?amzn}
Requires: python36-cryptography
%endif
%if 0%{?rhel} >= 8
Requires: python3-cryptography
%endif
%if %uw_build
# Although htgettoken is only needed on the submit machine and
#  condor-credmon-vault is needed on both the submit and credd machines,
#  htgettoken is small so it doesn't hurt to require it in both places.
Requires: htgettoken >= 1.1
%endif
Conflicts: %name-credmon-local

%description credmon-vault
The Vault credmon allows users to obtain credentials from Vault using
htgettoken and to use those credentials securely inside running jobs.

#######################
%package -n minicondor
Summary: Configuration for a single-node HTCondor
Group: Applications/System
Requires: %name = %version-%release
%if 0%{?rhel} >= 7 || 0%{?fedora} || 0%{?suse_version}
Requires: python3-condor = %version-%release
%endif

%description -n minicondor
This example configuration is good for trying out HTCondor for the first time.
It only configures the IPv4 loopback address, turns on basic security, and
shortens many timers to be more responsive.

#######################
%package ap
Summary: Configuration for an Access Point
Group: Applications/System
Requires: %name = %version-%release
%if 0%{?rhel} >= 7 || 0%{?fedora} || 0%{?suse_version}
Requires: python3-condor = %version-%release
%endif

%description ap
This example configuration is good for installing an Access Point.
After installation, one could join a pool or start an annex.

#######################
%package ep
Summary: Configuration for an Execution Point
Group: Applications/System
Requires: %name = %version-%release
%if 0%{?rhel} >= 7 || 0%{?fedora} || 0%{?suse_version}
Requires: python3-condor = %version-%release
%endif

%description ep
This example configuration is good for installing an Execution Point.
After installation, one could join a pool or start an annex.

#######################
%package annex-ec2
Summary: Configuration and scripts to make an EC2 image annex-compatible
Group: Applications/System
Requires: %name = %version-%release
Requires(post): /sbin/chkconfig
Requires(preun): /sbin/chkconfig

%description annex-ec2
Configures HTCondor to make an EC2 image annex-compatible.  Do NOT install
on a non-EC2 image.

%files annex-ec2
%_libexecdir/condor/condor-annex-ec2
%{_unitdir}/condor-annex-ec2.service
%config(noreplace) %_sysconfdir/condor/config.d/50ec2.config
%config(noreplace) %_sysconfdir/condor/master_shutdown_script.sh

%post annex-ec2
/bin/systemctl enable condor-annex-ec2

%preun annex-ec2
if [ $1 == 0 ]; then
    /bin/systemctl disable condor-annex-ec2
fi

#######################
%package upgrade-checks
Summary: Script to check for manual interventions needed to upgrade
Group: Applications/System
Requires: pcre2-tools

%description upgrade-checks
Examines the current HTCondor installation and recommends changes to ensure
a smooth upgrade to a subsequent HTCondor version.

%files upgrade-checks
%_bindir/condor_upgrade_check

%pre
getent group condor >/dev/null || groupadd -r condor
getent passwd condor >/dev/null || \
  useradd -r -g condor -d %_var/lib/condor -s /sbin/nologin \
    -c "Owner of HTCondor Daemons" condor
exit 0


%prep
# For release tarballs
%setup -q -n %{name}-%{condor_version}

# Patch credmon-oauth to use Python 2 on EL7
%if 0%{?rhel} == 7
%patch1 -p1
%endif

# fix errant execute permissions
find src -perm /a+x -type f -name "*.[Cch]" -exec chmod a-x {} \;


%build

%if 0%{?suse_version}
export CC=/usr/bin/gcc-11
export CXX=/usr/bin/g++-11
%endif

%if 0%{?rhel} == 7 && 0%{?devtoolset}
. /opt/rh/devtoolset-%{devtoolset}/enable
export CC=$(which cc)
export CXX=$(which c++)
%endif

%if 0%{?rhel} >= 8 && 0%{?gcctoolset}
. /opt/rh/gcc-toolset-%{gcctoolset}/enable
export CC=$(which cc)
export CXX=$(which c++)
%endif

# build man files
%if 0%{?amzn}
# if this environment variable is set, sphinx-build cannot import markupsafe
env -u RPM_BUILD_ROOT make -C docs man
%else
%if 0%{?rhel} == 7
make -C docs SPHINXBUILD=sphinx-build-3.6 man
%else
make -C docs man
%endif
%endif

%if %uw_build
%define condor_build_id UW_development
%define condor_git_sha -1
%endif

# Any changes here should be synchronized with
# ../debian/rules 

%if 0%{?suse_version}
%cmake \
%else
%cmake3 \
%endif
%if %uw_build
       -DBUILDID:STRING=%condor_build_id \
       -DPLATFORM:STRING=${NMI_PLATFORM:-unknown} \
%if "%{condor_git_sha}" != "-1"
       -DCONDOR_GIT_SHA:STRING=%condor_git_sha \
%endif
       -DBUILD_TESTING:BOOL=TRUE \
%else
       -DBUILD_TESTING:BOOL=FALSE \
%endif
%if 0%{?suse_version}
       -DCMAKE_SHARED_LINKER_FLAGS="%{?build_ldflags} -Wl,--as-needed -Wl,-z,now" \
%endif
%if 0%{?rhel} == 7 || 0%{?rhel} == 8
       -DPython3_EXECUTABLE=%__python3 \
%endif
       -DCMAKE_SKIP_RPATH:BOOL=TRUE \
       -DPACKAGEID:STRING=%{version}-%{condor_release} \
       -DCONDOR_PACKAGE_BUILD:BOOL=TRUE \
       -DCONDOR_RPMBUILD:BOOL=TRUE \
%if 0%{?amzn}
       -DWITH_VOMS:BOOL=FALSE \
       -DWITH_LIBVIRT:BOOL=FALSE \
%endif
       -DCMAKE_INSTALL_PREFIX:PATH=/

%if 0%{?amzn}
cd amazon-linux-build
%else
%if 0%{?rhel} == 9 || 0%{?fedora}
cd redhat-linux-build
%endif
%endif
make %{?_smp_mflags}
%if %uw_build
make %{?_smp_mflags} tests
%endif

%install
%if 0%{?amzn}
cd amazon-linux-build
%else
%if 0%{?rhel} == 9 || 0%{?fedora}
cd redhat-linux-build
%endif
%endif
# installation happens into a temporary location, this function is
# useful in moving files into their final locations
function populate {
  _dest="$1"; shift; _src="$*"
  mkdir -p "%{buildroot}/$_dest"
  mv $_src "%{buildroot}/$_dest"
}

rm -rf %{buildroot}
echo ---------------------------- makefile ---------------------------------
%if 0%{?suse_version}
cd build
%endif
make install DESTDIR=%{buildroot}

%if %uw_build
make tests-tar-pkg
# tarball of tests
%if 0%{?amzn}
cp -p %{_builddir}/%{name}-%{version}/amazon-linux-build/condor_tests-*.tar.gz %{buildroot}/%{_libdir}/condor/condor_tests-%{version}.tar.gz
%else
%if 0%{?rhel} == 9 || 0%{?fedora}
cp -p %{_builddir}/%{name}-%{version}/redhat-linux-build/condor_tests-*.tar.gz %{buildroot}/%{_libdir}/condor/condor_tests-%{version}.tar.gz
%else
%if 0%{?suse_version}
cp -p %{_builddir}/%{name}-%{version}/build/condor_tests-*.tar.gz %{buildroot}/%{_libdir}/condor/condor_tests-%{version}.tar.gz
%else
cp -p %{_builddir}/%{name}-%{version}/condor_tests-*.tar.gz %{buildroot}/%{_libdir}/condor/condor_tests-%{version}.tar.gz
%endif
%endif
%endif
%endif

# Drop in a symbolic link for backward compatibility
ln -s ../..%{_libdir}/condor/condor_ssh_to_job_sshd_config_template %{buildroot}/%_sysconfdir/condor/condor_ssh_to_job_sshd_config_template

%if %uw_build
%if 0%{?rhel} == 7 && ! 0%{?amzn}
# Drop in a link for backward compatibility for small shadow
ln -s condor_shadow %{buildroot}/%{_sbindir}/condor_shadow_s
%endif
%endif

populate /usr/share/doc/condor-%{version}/examples %{buildroot}/usr/share/doc/condor-%{version}/etc/examples/*

mkdir -p %{buildroot}/%{_sysconfdir}/condor
# the default condor_config file is not architecture aware and thus
# sets the LIB directory to always be /usr/lib, we want to do better
# than that. this is, so far, the best place to do this
# specialization. we strip the "lib" or "lib64" part from _libdir and
# stick it in the LIB variable in the config.
LIB=$(echo %{?_libdir} | sed -e 's:/usr/\(.*\):\1:')
if [ "$LIB" = "%_libdir" ]; then
  echo "_libdir does not contain /usr, sed expression needs attention"
  exit 1
fi

# Install the basic configuration, a Personal HTCondor config. Allows for
# yum install condor + service condor start and go.
mkdir -p -m0755 %{buildroot}/%{_sysconfdir}/condor/config.d
mkdir -p -m0700 %{buildroot}/%{_sysconfdir}/condor/passwords.d
mkdir -p -m0700 %{buildroot}/%{_sysconfdir}/condor/tokens.d

populate %_sysconfdir/condor/config.d %{buildroot}/usr/share/doc/condor-%{version}/examples/00-security
populate %_sysconfdir/condor/config.d %{buildroot}/usr/share/doc/condor-%{version}/examples/00-minicondor
populate %_sysconfdir/condor/config.d %{buildroot}/usr/share/doc/condor-%{version}/examples/00-access-point
populate %_sysconfdir/condor/config.d %{buildroot}/usr/share/doc/condor-%{version}/examples/00-execution-point
populate %_sysconfdir/condor/config.d %{buildroot}/usr/share/doc/condor-%{version}/examples/00-kbdd
populate %_sysconfdir/condor/config.d %{buildroot}/usr/share/doc/condor-%{version}/examples/50ec2.config

# Install a second config.d directory under /usr/share, used for the
# convenience of software built on top of Condor such as GlideinWMS.
mkdir -p -m0755 %{buildroot}/usr/share/condor/config.d

mkdir -p -m0755 %{buildroot}/%{_var}/log/condor
# Note we use %{_var}/lib instead of %{_sharedstatedir} for RHEL5 compatibility
mkdir -p -m0755 %{buildroot}/%{_var}/lib/condor/spool
mkdir -p -m0755 %{buildroot}/%{_var}/lib/condor/execute
mkdir -p -m0755 %{buildroot}/%{_var}/lib/condor/krb_credentials
mkdir -p -m2770 %{buildroot}/%{_var}/lib/condor/oauth_credentials


# not packaging configure/install scripts
%if ! %uw_build
rm -f %{buildroot}%{_bindir}/make-ap-from-tarball
rm -f %{buildroot}%{_bindir}/make-personal-from-tarball
rm -f %{buildroot}%{_sbindir}/condor_configure
rm -f %{buildroot}%{_sbindir}/condor_install
rm -f %{buildroot}/%{_mandir}/man1/condor_configure.1
rm -f %{buildroot}/%{_mandir}/man1/condor_install.1
%endif

mkdir -p %{buildroot}/%{_var}/www/wsgi-scripts/condor_credmon_oauth
mv %{buildroot}/%{_libexecdir}/condor/condor_credmon_oauth.wsgi %{buildroot}/%{_var}/www/wsgi-scripts/condor_credmon_oauth/condor_credmon_oauth.wsgi

# Move oauth credmon config files out of examples and into config.d
mv %{buildroot}/usr/share/doc/condor-%{version}/examples/condor_credmon_oauth/config/condor/40-oauth-credmon.conf %{buildroot}/%{_sysconfdir}/condor/config.d/40-oauth-credmon.conf
mv %{buildroot}/usr/share/doc/condor-%{version}/examples/condor_credmon_oauth/config/condor/40-oauth-tokens.conf %{buildroot}/%{_sysconfdir}/condor/config.d/40-oauth-tokens.conf
mv %{buildroot}/usr/share/doc/condor-%{version}/examples/condor_credmon_oauth/README.credentials %{buildroot}/%{_var}/lib/condor/oauth_credentials/README.credentials

# Move vault credmon config file out of examples and into config.d
mv %{buildroot}/usr/share/doc/condor-%{version}/examples/condor_credmon_oauth/config/condor/40-vault-credmon.conf %{buildroot}/%{_sysconfdir}/condor/config.d/40-vault-credmon.conf

###
# Backwards compatibility on EL7 with the previous versions and configs of scitokens-credmon
%if 0%{?rhel} == 7
ln -s ../..%{_sbindir}/condor_credmon_oauth          %{buildroot}/%{_bindir}/condor_credmon_oauth
ln -s ../..%{_sbindir}/scitokens_credential_producer %{buildroot}/%{_bindir}/scitokens_credential_producer
mkdir -p %{buildroot}/%{_var}/www/wsgi-scripts/scitokens-credmon
ln -s ../../../..%{_var}/www/wsgi-scripts/condor_credmon_oauth/condor_credmon_oauth.wsgi %{buildroot}/%{_var}/www/wsgi-scripts/scitokens-credmon/scitokens-credmon.wsgi
%endif
###

# install tmpfiles.d/condor.conf
mkdir -p %{buildroot}%{_tmpfilesdir}
install -m 0644 %{buildroot}/usr/share/doc/condor-%{version}/examples/condor-tmpfiles.conf %{buildroot}%{_tmpfilesdir}/%{name}.conf

install -Dp -m0755 %{buildroot}/usr/share/doc/condor-%{version}/examples/condor-annex-ec2 %{buildroot}%{_libexecdir}/condor/condor-annex-ec2

mkdir -p %{buildroot}%{_unitdir}
install -m 0644 %{buildroot}/usr/share/doc/condor-%{version}/examples/condor-annex-ec2.service %{buildroot}%{_unitdir}/condor-annex-ec2.service
install -m 0644 %{buildroot}/usr/share/doc/condor-%{version}/examples/condor.service %{buildroot}%{_unitdir}/condor.service
# Disabled until HTCondor security fixed.
# install -m 0644 %{buildroot}/usr/share/doc/condor-%{version}/examples/condor.socket %{buildroot}%{_unitdir}/condor.socket

%if 0%{?rhel} >= 7
mkdir -p %{buildroot}%{_datadir}/condor/
cp %{SOURCE8} %{buildroot}%{_datadir}/condor/
%endif

# Install perl modules

#Fixups for packaged build, should have been done by cmake

mkdir -p %{buildroot}/usr/share/condor
mv %{buildroot}/usr/lib64/condor/Chirp.jar %{buildroot}/usr/share/condor
mv %{buildroot}/usr/lib64/condor/CondorJava*.class %{buildroot}/usr/share/condor
mv %{buildroot}/usr/lib64/condor/libchirp_client.so %{buildroot}/usr/lib64
mv %{buildroot}/usr/lib64/condor/libcondor_utils_*.so %{buildroot}/usr/lib64
%if 0%{?rhel} == 7
mv %{buildroot}/usr/lib64/condor/libpyclassad2*.so %{buildroot}/usr/lib64
%endif
mv %{buildroot}/usr/lib64/condor/libpyclassad3*.so %{buildroot}/usr/lib64

rm -rf %{buildroot}/usr/share/doc/condor-%{version}/LICENSE
rm -rf %{buildroot}/usr/share/doc/condor-%{version}/NOTICE.txt
rm -rf %{buildroot}/usr/share/doc/condor-%{version}/README

# we must place the config examples in builddir so %doc can find them
mv %{buildroot}/usr/share/doc/condor-%{version}/examples %_builddir/%name-%condor_version

# Fix up blahp installation
%if 0%{?rhel} == 7
# Don't rely on Python 3 on EL7 (not installed by default)
sed -i 's;/usr/bin/python3;/usr/bin/python2;' %{buildroot}%{_libexecdir}/blahp/*status.py
%endif
# Move batch system customization files to /etc, with symlinks in the
# original location. Admins will need to edit these.
install -m 0755 -d -p %{buildroot}%{_sysconfdir}/blahp
for batch_system in condor kubernetes lsf nqs pbs sge slurm; do
    mv %{buildroot}%{_libexecdir}/blahp/${batch_system}_local_submit_attributes.sh %{buildroot}%{_sysconfdir}/blahp
    ln -s ../../../etc/blahp/${batch_system}_local_submit_attributes.sh \
        %{buildroot}%{_libexecdir}/blahp/${batch_system}_local_submit_attributes.sh
done

# condor_adstash no longer supported on EL7
%if 0%{?rhel} == 7
rm -rf %{buildroot}/%_libexecdir/condor/adstash
%endif

# htcondor/dags only works with Python3
rm -rf %{buildroot}/usr/lib64/python2.7/site-packages/htcondor/dags

# htcondor/personal.py only works with Python3
rm -f %{buildroot}/usr/lib64/python2.7/site-packages/htcondor/personal.py

# New fangled stuff does not work with Python2
rm -rf %{buildroot}/usr/lib64/python2.7/site-packages/classad2
rm -rf %{buildroot}/usr/lib64/python2.7/site-packages/classad3
rm -rf %{buildroot}/usr/lib64/python2.7/site-packages/htcondor2

# classad3 shouldn't be distributed yet
rm -rf %{buildroot}/usr/lib*/python%{python3_version}/site-packages/classad3

%clean
rm -rf %{buildroot}


%check
# This currently takes hours and can kill your machine...
#cd condor_tests
#make check-seralized

#################
%files
%defattr(-,root,root,-)
%doc LICENSE NOTICE.txt examples
%dir %_sysconfdir/condor/
%config %_sysconfdir/condor/condor_config
%{_tmpfilesdir}/%{name}.conf
%{_unitdir}/condor.service
# Disabled until HTCondor security fixed.
# % {_unitdir}/condor.socket
%dir %_datadir/condor/
%_datadir/condor/Chirp.jar
%_datadir/condor/CondorJavaInfo.class
%_datadir/condor/CondorJavaWrapper.class
%if 0%{?rhel} >= 7
%_datadir/condor/htcondor.pp
%endif
%dir %_sysconfdir/condor/passwords.d/
%dir %_sysconfdir/condor/tokens.d/
%dir %_sysconfdir/condor/config.d/
%config(noreplace) %{_sysconfdir}/condor/config.d/00-security
%dir /usr/share/condor/config.d/
%_libdir/condor/condor_ssh_to_job_sshd_config_template
%_sysconfdir/condor/condor_ssh_to_job_sshd_config_template
%_sysconfdir/bash_completion.d/condor
%_libdir/libchirp_client.so
%_libdir/libcondor_utils_%{version_}.so
%_libdir/condor/libfmt.so
%_libdir/condor/libfmt.so.10
%_libdir/condor/libfmt.so.10.1.0

%_libdir/condor/libgetpwnam.so
%dir %_libexecdir/condor/
%_libexecdir/condor/cleanup_locally_mounted_checkpoint
%_libexecdir/condor/linux_kernel_tuning
%_libexecdir/condor/accountant_log_fixer
%_libexecdir/condor/condor_chirp
%_libexecdir/condor/condor_ssh
%_libexecdir/condor/sshd.sh
%_libexecdir/condor/get_orted_cmd.sh
%_libexecdir/condor/orted_launcher.sh
%_libexecdir/condor/set_batchtok_cmd
%_libexecdir/condor/cred_producer_krb
%_libexecdir/condor/condor_job_router
%_libexecdir/condor/condor_pid_ns_init
%_libexecdir/condor/condor_urlfetch
%_libexecdir/condor/htcondor_docker_test
%ifarch aarch64 ppc64le x86_64
%_libexecdir/condor/exit_37.sif
%endif
%dir %_libexecdir/condor/singularity_test_sandbox/
%dir %_libexecdir/condor/singularity_test_sandbox/dev/
%dir %_libexecdir/condor/singularity_test_sandbox/proc/
%_libexecdir/condor/singularity_test_sandbox/exit_37
%_libexecdir/condor/condor_limits_wrapper.sh
%_libexecdir/condor/condor_rooster
%_libexecdir/condor/condor_schedd.init
%_libexecdir/condor/condor_ssh_to_job_shell_setup
%_libexecdir/condor/condor_ssh_to_job_sshd_setup
%_libexecdir/condor/condor_power_state
%_libexecdir/condor/condor_kflops
%_libexecdir/condor/condor_mips
%_libexecdir/condor/data_plugin
%_libexecdir/condor/box_plugin.py
%_libexecdir/condor/gdrive_plugin.py
%_libexecdir/condor/common-cloud-attributes-google.py
%_libexecdir/condor/common-cloud-attributes-aws.py
%_libexecdir/condor/common-cloud-attributes-aws.sh
%_libexecdir/condor/onedrive_plugin.py
# TODO: get rid of these
# Not sure where these are getting built
%if 0%{?rhel} <= 7 && ! 0%{?fedora} && ! 0%{?suse_version}
%_libexecdir/condor/box_plugin.pyc
%_libexecdir/condor/box_plugin.pyo
%_libexecdir/condor/gdrive_plugin.pyc
%_libexecdir/condor/gdrive_plugin.pyo
%_libexecdir/condor/onedrive_plugin.pyc
%_libexecdir/condor/onedrive_plugin.pyo
%endif
%_libexecdir/condor/curl_plugin
%_libexecdir/condor/condor_shared_port
%_libexecdir/condor/condor_defrag
%_libexecdir/condor/interactive.sub
%_libexecdir/condor/condor_gangliad
%_libexecdir/condor/ce-audit.so
%if ! ( 0%{?rhel} == 7 )
%_libexecdir/condor/adstash/__init__.py
%_libexecdir/condor/adstash/adstash.py
%_libexecdir/condor/adstash/config.py
%_libexecdir/condor/adstash/convert.py
%_libexecdir/condor/adstash/utils.py
%_libexecdir/condor/adstash/ad_sources/__init__.py
%_libexecdir/condor/adstash/ad_sources/ad_file.py
%_libexecdir/condor/adstash/ad_sources/generic.py
%_libexecdir/condor/adstash/ad_sources/registry.py
%_libexecdir/condor/adstash/ad_sources/schedd_history.py
%_libexecdir/condor/adstash/ad_sources/startd_history.py
%_libexecdir/condor/adstash/ad_sources/schedd_job_epoch_history.py
%_libexecdir/condor/adstash/ad_sources/schedd_transfer_epoch_history.py
%_libexecdir/condor/adstash/interfaces/__init__.py
%_libexecdir/condor/adstash/interfaces/elasticsearch.py
%_libexecdir/condor/adstash/interfaces/opensearch.py
%_libexecdir/condor/adstash/interfaces/generic.py
%_libexecdir/condor/adstash/interfaces/json_file.py
%_libexecdir/condor/adstash/interfaces/null.py
%_libexecdir/condor/adstash/interfaces/registry.py
%endif
%_libexecdir/condor/annex
%_mandir/man1/condor_advertise.1.gz
%_mandir/man1/condor_annex.1.gz
%_mandir/man1/condor_check_password.1.gz
%_mandir/man1/condor_check_userlogs.1.gz
%_mandir/man1/condor_chirp.1.gz
%_mandir/man1/condor_config_val.1.gz
%_mandir/man1/condor_dagman.1.gz
%_mandir/man1/condor_fetchlog.1.gz
%_mandir/man1/condor_findhost.1.gz
%_mandir/man1/condor_gpu_discovery.1.gz
%_mandir/man1/condor_history.1.gz
%_mandir/man1/condor_hold.1.gz
%_mandir/man1/condor_job_router_info.1.gz
%_mandir/man1/condor_master.1.gz
%_mandir/man1/condor_off.1.gz
%_mandir/man1/condor_on.1.gz
%_mandir/man1/condor_pool_job_report.1.gz
%_mandir/man1/condor_preen.1.gz
%_mandir/man1/condor_prio.1.gz
%_mandir/man1/condor_q.1.gz
%_mandir/man1/condor_qsub.1.gz
%_mandir/man1/condor_qedit.1.gz
%_mandir/man1/condor_reconfig.1.gz
%_mandir/man1/condor_release.1.gz
%_mandir/man1/condor_remote_cluster.1.gz
%_mandir/man1/condor_reschedule.1.gz
%_mandir/man1/condor_restart.1.gz
%_mandir/man1/condor_rm.1.gz
%_mandir/man1/condor_run.1.gz
%_mandir/man1/condor_set_shutdown.1.gz
%_mandir/man1/condor_ssh_start.1.gz
%_mandir/man1/condor_sos.1.gz
%_mandir/man1/condor_ssl_fingerprint.1.gz
%_mandir/man1/condor_stats.1.gz
%_mandir/man1/condor_status.1.gz
%_mandir/man1/condor_store_cred.1.gz
%_mandir/man1/condor_submit.1.gz
%_mandir/man1/condor_submit_dag.1.gz
%_mandir/man1/condor_test_token.1.gz
%_mandir/man1/condor_token_create.1.gz
%_mandir/man1/condor_token_fetch.1.gz
%_mandir/man1/condor_token_list.1.gz
%_mandir/man1/condor_token_request.1.gz
%_mandir/man1/condor_token_request_approve.1.gz
%_mandir/man1/condor_token_request_auto_approve.1.gz
%_mandir/man1/condor_token_request_list.1.gz
%_mandir/man1/condor_top.1.gz
%_mandir/man1/condor_transfer_data.1.gz
%_mandir/man1/condor_transform_ads.1.gz
%_mandir/man1/condor_update_machine_ad.1.gz
%_mandir/man1/condor_updates_stats.1.gz
%_mandir/man1/condor_upgrade_check.1.gz
%_mandir/man1/condor_urlfetch.1.gz
%_mandir/man1/condor_userlog.1.gz
%_mandir/man1/condor_userprio.1.gz
%_mandir/man1/condor_vacate.1.gz
%_mandir/man1/condor_vacate_job.1.gz
%_mandir/man1/condor_version.1.gz
%_mandir/man1/condor_wait.1.gz
%_mandir/man1/condor_router_history.1.gz
%_mandir/man1/condor_continue.1.gz
%_mandir/man1/condor_suspend.1.gz
%_mandir/man1/condor_router_q.1.gz
%_mandir/man1/condor_ssh_to_job.1.gz
%_mandir/man1/condor_power.1.gz
%_mandir/man1/condor_gather_info.1.gz
%_mandir/man1/condor_router_rm.1.gz
%_mandir/man1/condor_drain.1.gz
%_mandir/man1/condor_ping.1.gz
%_mandir/man1/condor_rmdir.1.gz
%_mandir/man1/condor_tail.1.gz
%_mandir/man1/condor_who.1.gz
%_mandir/man1/condor_now.1.gz
%_mandir/man1/classad_eval.1.gz
%_mandir/man1/classads.1.gz
%_mandir/man1/condor_adstash.1.gz
%_mandir/man1/condor_evicted_files.1.gz
%_mandir/man1/condor_watch_q.1.gz
%_mandir/man1/get_htcondor.1.gz
%_mandir/man1/htcondor.1.gz
# bin/condor is a link for checkpoint, reschedule, vacate
%_bindir/condor_submit_dag
%_bindir/condor_who
%_bindir/condor_now
%_bindir/condor_prio
%_bindir/condor_transfer_data
%_bindir/condor_check_userlogs
%_bindir/condor_q
%_libexecdir/condor/condor_transferer
%_bindir/condor_docker_enter
%_bindir/condor_qedit
%_bindir/condor_qusers
%_bindir/condor_userlog
%_bindir/condor_release
%_bindir/condor_userlog_job_counter
%_bindir/condor_config_val
%_bindir/condor_reschedule
%_bindir/condor_userprio
%_bindir/condor_check_password
%_bindir/condor_check_config
%_bindir/condor_dagman
%_bindir/condor_rm
%_bindir/condor_vacate
%_bindir/condor_run
%_bindir/condor_router_history
%_bindir/condor_router_q
%_bindir/condor_router_rm
%_bindir/condor_vacate_job
%_bindir/condor_findhost
%_bindir/condor_stats
%_bindir/condor_version
%_bindir/condor_history
%_bindir/condor_status
%_bindir/condor_wait
%_bindir/condor_hold
%_bindir/condor_submit
%_bindir/condor_ssh_to_job
%_bindir/condor_power
%_bindir/condor_gather_info
%_bindir/condor_continue
%_bindir/condor_ssl_fingerprint
%_bindir/condor_suspend
%_bindir/condor_test_match
%_bindir/condor_token_create
%_bindir/condor_token_fetch
%_bindir/condor_token_request
%_bindir/condor_token_request_approve
%_bindir/condor_token_request_auto_approve
%_bindir/condor_token_request_list
%_bindir/condor_token_list
%_bindir/condor_scitoken_exchange
%_bindir/condor_drain
%_bindir/condor_ping
%_bindir/condor_tail
%_bindir/condor_qsub
%_bindir/condor_pool_job_report
%_bindir/condor_job_router_info
%_bindir/condor_transform_ads
%_bindir/condor_update_machine_ad
%_bindir/condor_annex
%_bindir/condor_nsenter
%_bindir/condor_evicted_files
%_bindir/condor_adstash
%_bindir/condor_remote_cluster
%_bindir/bosco_cluster
%_bindir/condor_ssh_start
%_bindir/condor_test_token
%_bindir/condor_manifest
# sbin/condor is a link for master_off, off, on, reconfig,
# reconfig_schedd, restart
%_sbindir/condor_advertise
%_sbindir/condor_aklog
%_sbindir/condor_credmon_krb
%_sbindir/condor_c-gahp
%_sbindir/condor_c-gahp_worker_thread
%_sbindir/condor_collector
%_sbindir/condor_credd
%_sbindir/condor_fetchlog
%_sbindir/condor_ft-gahp
%_sbindir/condor_had
%_sbindir/condor_master
%_sbindir/condor_negotiator
%_sbindir/condor_off
%_sbindir/condor_on
%_sbindir/condor_preen
%_sbindir/condor_reconfig
%_sbindir/condor_replication
%_sbindir/condor_restart
%_sbindir/condor_schedd
%_sbindir/condor_set_shutdown
%_sbindir/condor_shadow
%if %uw_build
%if 0%{?rhel} == 7 && ! 0%{?amzn}
%{_sbindir}/condor_shadow_s
%endif
%endif
%_sbindir/condor_sos
%_sbindir/condor_startd
%_sbindir/condor_starter
%_sbindir/condor_store_cred
%_sbindir/condor_testwritelog
%_sbindir/condor_updates_stats
%_sbindir/ec2_gahp
%_sbindir/condor_gridmanager
%_sbindir/remote_gahp
%_sbindir/rvgahp_client
%_sbindir/rvgahp_proxy
%_sbindir/rvgahp_server
%_sbindir/AzureGAHPServer
%_sbindir/gce_gahp
%_sbindir/arc_gahp
%_libexecdir/condor/condor_gpu_discovery
%_libexecdir/condor/condor_gpu_utilization
%config(noreplace) %_sysconfdir/condor/ganglia.d/00_default_metrics
%defattr(-,condor,condor,-)
%dir %_var/lib/condor/
%dir %_var/lib/condor/execute/
%dir %_var/lib/condor/spool/
%dir %_var/log/condor/
%defattr(-,root,condor,-)
%dir %_var/lib/condor/oauth_credentials
%defattr(-,root,root,-)
%dir %_var/lib/condor/krb_credentials

###### blahp files #######
%config %_sysconfdir/blah.config
%config %_sysconfdir/blparser.conf
%dir %_sysconfdir/blahp/
%config %_sysconfdir/blahp/condor_local_submit_attributes.sh
%config %_sysconfdir/blahp/kubernetes_local_submit_attributes.sh
%config %_sysconfdir/blahp/lsf_local_submit_attributes.sh
%config %_sysconfdir/blahp/nqs_local_submit_attributes.sh
%config %_sysconfdir/blahp/pbs_local_submit_attributes.sh
%config %_sysconfdir/blahp/sge_local_submit_attributes.sh
%config %_sysconfdir/blahp/slurm_local_submit_attributes.sh
%_bindir/blahpd
%_sbindir/blah_check_config
%_sbindir/blahpd_daemon
%dir %_libexecdir/blahp
%_libexecdir/blahp/*

####### procd files #######
%_sbindir/condor_procd
%_sbindir/gidd_alloc
%_sbindir/procd_ctl
%_mandir/man1/procd_ctl.1.gz
%_mandir/man1/gidd_alloc.1.gz
%_mandir/man1/condor_procd.1.gz

####### classads files #######
%defattr(-,root,root,-)
%_libdir/libclassad.so.*

#################
%files devel
%{_includedir}/condor/chirp_client.h
%{_includedir}/condor/condor_event.h
%{_includedir}/condor/file_lock.h
%{_includedir}/condor/read_user_log.h
%{_libdir}/condor/libchirp_client.a
%{_libdir}/libclassad.a

####### classads-devel files #######
%defattr(-,root,root,-)
%_bindir/classad_functional_tester
%_bindir/classad_version
%_libdir/libclassad.so
%dir %_includedir/classad/
%_includedir/classad/attrrefs.h
%_includedir/classad/cclassad.h
%_includedir/classad/classad_distribution.h
%_includedir/classad/classadErrno.h
%_includedir/classad/classad.h
%_includedir/classad/classadCache.h
%_includedir/classad/classad_containers.h
%_includedir/classad/classad_flat_map.h
%_includedir/classad/collectionBase.h
%_includedir/classad/collection.h
%_includedir/classad/common.h
%_includedir/classad/debug.h
%_includedir/classad/exprList.h
%_includedir/classad/exprTree.h
%_includedir/classad/flat_set.h
%_includedir/classad/fnCall.h
%_includedir/classad/indexfile.h
%_includedir/classad/jsonSink.h
%_includedir/classad/jsonSource.h
%_includedir/classad/lexer.h
%_includedir/classad/lexerSource.h
%_includedir/classad/literals.h
%_includedir/classad/matchClassad.h
%_includedir/classad/natural_cmp.h
%_includedir/classad/operators.h
%_includedir/classad/query.h
%_includedir/classad/sink.h
%_includedir/classad/source.h
%_includedir/classad/transaction.h
%_includedir/classad/util.h
%_includedir/classad/value.h
%_includedir/classad/view.h
%_includedir/classad/xmlLexer.h
%_includedir/classad/xmlSink.h
%_includedir/classad/xmlSource.h

%if %uw_build
#################
%files tarball
%{_bindir}/make-ap-from-tarball
%{_bindir}/make-personal-from-tarball
%{_sbindir}/condor_configure
%{_sbindir}/condor_install
%{_mandir}/man1/condor_configure.1.gz
%{_mandir}/man1/condor_install.1.gz
%endif

#################
%files kbdd
%defattr(-,root,root,-)
%config(noreplace) %_sysconfdir/condor/config.d/00-kbdd
%_sbindir/condor_kbdd

#################
%if ! 0%{?amzn}
%files vm-gahp
%defattr(-,root,root,-)
%_sbindir/condor_vm-gahp
%_libexecdir/condor/libvirt_simple_script.awk

%endif
#################
%files test
%defattr(-,root,root,-)
%_libexecdir/condor/condor_sinful
%_libexecdir/condor/condor_testingd
%_libexecdir/condor/test_user_mapping
%if %uw_build
%_libdir/condor/condor_tests-%{version}.tar.gz
%endif

%if 0%{?rhel} <= 7 && 0%{?fedora} <= 31 && ! 0%{?suse_version}
%files -n python2-condor
%defattr(-,root,root,-)
%_bindir/condor_top
%_bindir/classad_eval
%_bindir/condor_watch_q
%_libdir/libpyclassad2*.so
%_libexecdir/condor/libclassad_python_user.so
%{python_sitearch}/classad/
%{python_sitearch}/htcondor/
%{python_sitearch}/htcondor-*.egg-info/
%endif

%if 0%{?rhel} >= 7 || 0%{?fedora} || 0%{?suse_version}
%files -n python3-condor
%defattr(-,root,root,-)
%_bindir/condor_top
%_bindir/condor_diagnostics
%_bindir/classad_eval
%_bindir/condor_watch_q
%_bindir/htcondor
%_libdir/libpyclassad3*.so
%_libexecdir/condor/libclassad_python_user.cpython-3*.so
%_libexecdir/condor/libclassad_python3_user.so
/usr/lib64/python%{python3_version}/site-packages/classad/
/usr/lib64/python%{python3_version}/site-packages/htcondor/
/usr/lib64/python%{python3_version}/site-packages/htcondor-*.egg-info/
/usr/lib64/python%{python3_version}/site-packages/htcondor_cli/
/usr/lib64/python%{python3_version}/site-packages/classad2/
/usr/lib64/python%{python3_version}/site-packages/htcondor2/
%endif

%files credmon-local
%doc examples/condor_credmon_oauth
%_sbindir/condor_credmon_oauth
%_sbindir/scitokens_credential_producer
%_libexecdir/condor/credmon
%_var/lib/condor/oauth_credentials/README.credentials
%config(noreplace) %_sysconfdir/condor/config.d/40-oauth-credmon.conf
%ghost %_var/lib/condor/oauth_credentials/CREDMON_COMPLETE
%ghost %_var/lib/condor/oauth_credentials/pid
%if 0%{?rhel} == 7
###
# Backwards compatibility with the previous versions and configs of scitokens-credmon
%_bindir/condor_credmon_oauth
%_bindir/scitokens_credential_producer
###
%endif

%files credmon-oauth
%_var/www/wsgi-scripts/condor_credmon_oauth
%config(noreplace) %_sysconfdir/condor/config.d/40-oauth-tokens.conf
%ghost %_var/lib/condor/oauth_credentials/wsgi_session_key
%if 0%{?rhel} == 7
###
# Backwards compatibility with the previous versions and configs of scitokens-credmon
%_var/www/wsgi-scripts/scitokens-credmon
###
%endif

%files credmon-vault
%doc examples/condor_credmon_oauth
%_sbindir/condor_credmon_vault
%_bindir/condor_vault_storer
%_libexecdir/condor/credmon
%config(noreplace) %_sysconfdir/condor/config.d/40-vault-credmon.conf
%ghost %_var/lib/condor/oauth_credentials/CREDMON_COMPLETE
%ghost %_var/lib/condor/oauth_credentials/pid

%files -n minicondor
%config(noreplace) %_sysconfdir/condor/config.d/00-minicondor

%files ap
%config(noreplace) %_sysconfdir/condor/config.d/00-access-point

%files ep
%config(noreplace) %_sysconfdir/condor/config.d/00-execution-point

%post
/sbin/ldconfig
# Remove obsolete security configuration
rm -f /etc/condor/config.d/00-htcondor-9.0.config
%if 0%{?fedora}
test -x /usr/sbin/selinuxenabled && /usr/sbin/selinuxenabled
if [ $? = 0 ]; then
   restorecon -R -v /var/lock/condor
   setsebool -P condor_domain_can_network_connect 1
   setsebool -P daemons_enable_cluster_mode 1
   semanage port -a -t condor_port_t -p tcp 12345
   # the number of extraneous SELinux warnings on f17 is very high
fi
%endif
%if 0%{?rhel} >= 7
test -x /usr/sbin/selinuxenabled && /usr/sbin/selinuxenabled
if [ $? = 0 ]; then
   /usr/sbin/semodule -i /usr/share/condor/htcondor.pp
%if 0%{?rhel} < 9
   /usr/sbin/setsebool -P condor_domain_can_network_connect 1
%endif
   /usr/sbin/setsebool -P daemons_enable_cluster_mode 1
fi
%endif
if [ $1 -eq 1 ] ; then
    # Initial installation 
    /bin/systemctl daemon-reload >/dev/null 2>&1 || :
fi

%preun
if [ $1 -eq 0 ] ; then
    # Package removal, not upgrade
    /bin/systemctl --no-reload disable condor.service > /dev/null 2>&1 || :
    /bin/systemctl stop condor.service > /dev/null 2>&1 || :
fi

%postun
/sbin/ldconfig
/bin/systemctl daemon-reload >/dev/null 2>&1 || :
# Note we don't try to restart - HTCondor will automatically notice the
# binary has changed and do graceful or peaceful restart, based on its
# configuration

%triggerun -- condor < 7.7.0-0.5

/usr/bin/systemd-sysv-convert --save condor >/dev/null 2>&1 ||:

/sbin/chkconfig --del condor >/dev/null 2>&1 || :
/bin/systemctl try-restart condor.service >/dev/null 2>&1 || :

%changelog
<<<<<<< HEAD
* Tue Feb 04 2025 Tim Theisen <tim@cs.wisc.edu> - 23.10.20-1
- Fix bug where STARTD_ENFORCE_DISK_LIMITS would excessively save metadata
- Fix bug where container_service_names did not work
- Fix rare startd crash when collector queries time out and DNS is slow
=======
* Thu Feb 27 2025 Tim Theisen <tim@cs.wisc.edu> - 23.0.21-1
- Fix memory leak caused by periodic evaluation of bad ClassAd expressions
- Fixes for bugs affecting grid jobs
>>>>>>> 61d1b0f8

* Tue Feb 04 2025 Tim Theisen <tim@cs.wisc.edu> - 23.0.20-1
- condor_upgrade_check tests for PASSWORD authentication identity change

* Mon Jan 06 2025 Tim Theisen <tim@cs.wisc.edu> - 23.10.19-1
- Fix bug where jobs would match but not start when using KeyboardIdle
- Fix bug when trying to avoid IPv6 link local addresses

* Mon Jan 06 2025 Tim Theisen <tim@cs.wisc.edu> - 23.0.19-1
- Numerous updates in memory tracking with cgroups
  - Fix bug in reporting peak memory
  - Made cgroup v1 and v2 memory tracking consistent with each other
  - Fix bug where cgroup v1 usage included disk cache pages
  - Fix bug where cgroup v1 jobs killed by OOM were not held
  - Polls cgroups for memory usage more often
  - Can configure to always hold jobs killed by OOM
- Make condor_adstash work with OpenSearch Python Client v2.x
- Avoid OAUTH credmon errors by only signaling it when necessary
- Restore case insensitivity to 'condor_status -subsystem'
- Fix rare condor_schedd crash when a $$() macro could not be expanded

* Tue Nov 19 2024 Tim Theisen <tim@cs.wisc.edu> - 23.10.18-1
- Fix issue where an unresponsive libvirtd blocked an EP from starting up

* Tue Nov 19 2024 Tim Theisen <tim@cs.wisc.edu> - 23.0.18-1
- Proper error message and hold when Docker emits multi-line error message
- The htcondor CLI now works on Windows

* Wed Oct 30 2024 Tim Theisen <tim@cs.wisc.edu> - 23.10.2-1
- Fix for output file transfer errors obscuring input file transfer errors

* Thu Oct 24 2024 Tim Theisen <tim@cs.wisc.edu> - 23.0.17-1
- Bug fix for PID namespaces and condor_ssh_to_job on EL9
- Augment condor_upgrade_check to find unit suffixes in ClassAd expressions

* Thu Oct 10 2024 Tim Theisen <tim@cs.wisc.edu> - 23.0.16-1
- Backport all cgroup v2 fixes and enhancements from the 23.10.1 release

* Thu Oct 03 2024 Tim Theisen <tim@cs.wisc.edu> - 23.10.1-1
- Improvements to disk usage enforcement when using LVM
  - Can encrypt job sandboxes when using LVM
  - More precise tracking of disk usage when using LVM
  - Reduced disk usage tracking overhead
- Improvements tracking CPU and memory usage with cgroup v2 (on EL9)
  - Don't count kernel cache pages against job's memory usage
  - Avoid rare inclusion of previous job's CPU and peak memory usage
- HTCondor now re-checks DNS before re-connecting to a collector
- HTCondor now writes out per job epoch history
- HTCondor can encrypt network connections without requiring authentication
- htcondor CLI can now show status for local server, AP, and CM
- htcondor CLI can now display OAUTH2 credentials
- Uses job's sandbox to convert image format for Singularity/Apptainer
- Bug fix to not lose GPUs in Docker job on systemd reconfig
- Bug fix for PID namespaces and condor_ssh_to_job on EL9

* Mon Sep 30 2024 Tim Theisen <tim@cs.wisc.edu> - 23.0.15-1
- Fix bug where Docker universe jobs reported zero memory usage on EL9
- Fix bug where Docker universe images would not be removed from EP cache
- Fix bug where condor_watch_q could crash
- Fix bug that could cause the file transfer hold reason to be truncated
- Fix bug where a Windows job with a bad executable would not go on hold

* Thu Aug 08 2024 Tim Theisen <tim@cs.wisc.edu> - 23.9.6-1
- Add config knob to not have cgroups count kernel memory for jobs on EL9
- Remove support for numeric unit suffixes (k,M,G) in ClassAd expressions
- In submit files, request_disk & request_memory still accept unit suffixes
- Hide GPUs not allocated to the job on cgroup v2 systems such as EL9
- DAGMan can now produce credentials when using direct submission
- Singularity jobs have a contained home directory when file transfer is on
- Avoid using IPv6 link local addresses when resolving hostname to IP addr
- New 'htcondor credential' command to aid in debugging

* Thu Aug 08 2024 Tim Theisen <tim@cs.wisc.edu> - 23.0.14-1
- Docker and Container jobs run on EPs that match AP's CPU architecture
- Fixed premature cleanup of credentials by the condor_credd
- Fixed bug where a malformed SciToken could cause a condor_schedd crash
- Fixed crash in condor_annex script
- Fixed daemon crash after IDTOKEN request is approved by the collector

* Thu Jun 27 2024 Tim Theisen <tim@cs.wisc.edu> - 23.8.1-1
- Add new condor-ap package to facilitate Access Point installation
- HTCondor Docker images are now based on Alma Linux 9
- HTCondor Docker images are now available for the arm64 CPU architecture
- The user can now choose which submit method DAGMan will use
- Can add custom attributes to the User ClassAd with condor_qusers -edit
- Add use-projection option to condor_gangliad to reduce memory footprint
- Fix bug where interactive submit does not work on cgroup v2 systems (EL9)

* Thu Jun 13 2024 Tim Theisen <tim@cs.wisc.edu> - 23.0.12-1
- Remote condor_history queries now work the same as local queries
- Improve error handling when submitting to a remote scheduler via ssh
- Fix bug on Windows where condor_procd may crash when suspending a job
- Fix Python binding crash when submitting a DAG which has empty lines

* Thu May 16 2024 Tim Theisen <tim@cs.wisc.edu> - 23.7.2-1
- Warns about deprecated multiple queue statements in a submit file
- The semantics of 'skip_if_dataflow' have been improved
- Removing large DAGs is now non-blocking, preserving schedd performance
- Periodic policy expressions are now checked during input file transfer
- Local universe jobs can now specify a container image
- File transfer plugins can now advertise extra attributes
- DAGMan can rescue and abort if pending jobs are missing from the job queue
- Fix so 'condor_submit -interactive' works on cgroup v2 execution points

* Thu May 09 2024 Tim Theisen <tim@cs.wisc.edu> - 23.0.10-1
- Preliminary support for Ubuntu 22.04 (Noble Numbat)
- Warns about deprecated multiple queue statements in a submit file
- Fix bug where plugins could not signify to retry a file transfer
- The condor_upgrade_check script checks for proper token file permissions
- Fix bug where the condor_upgrade_check script crashes on older platforms
- The bundled version of apptainer was moved to libexec in the tarball

* Tue Apr 16 2024 Tim Theisen <tim@cs.wisc.edu> - 23.6.2-1
- Fix bug where file transfer plugin error was not in hold reason code

* Mon Apr 15 2024 Tim Theisen <tim@cs.wisc.edu> - 23.6.1-1
- Add the ability to force vanilla universe jobs to run in a container
- Add the ability to override the entrypoint for a Docker image
- condor_q -better-analyze includes units for memory and disk quantities

* Thu Apr 11 2024 Tim Theisen <tim@cs.wisc.edu> - 23.0.8-1
- Fix bug where ssh-agent processes were leaked with grid universe jobs
- Fix DAGMan crash when a provisioner node was given a parent
- Fix bug that prevented use of "ftp:" URLs in file transfer
- Fix bug where jobs that matched an offline slot never start

* Mon Mar 25 2024 Tim Theisen <tim@cs.wisc.edu> - 23.5.3-1
- HTCondor tarballs now contain Pelican 7.6.2

* Thu Mar 14 2024 Tim Theisen <tim@cs.wisc.edu> - 23.5.2-1
- Old ClassAd based syntax is disabled by default for the job router
- Can efficiently manage/enforce disk space using LVM partitions
- GPU discovery is enabled on all Execution Points by default
- Prevents accessing unallocated GPUs using cgroup v1 enforcement
- New condor_submit commands for constraining GPU properties
- Add ability to transfer EP's starter log back to the Access Point
- Can use VOMS attributes when mapping identities of SSL connections
- The CondorVersion string contains the source git SHA

* Thu Mar 14 2024 Tim Theisen <tim@cs.wisc.edu> - 23.0.6-1
- Fix DAGMan where descendants of removed retry-able jobs are marked futile
- Ensure the condor_test_token works correctly when invoked as root
- Fix bug where empty multi-line values could cause a crash
- condor_qusers returns proper exit code for errors in formatting options
- Fix crash in job router when a job transform is missing an argument

* Thu Feb 08 2024 Tim Theisen <tim@cs.wisc.edu> - 23.4.0-1
- condor_submit warns about unit-less request_disk and request_memory
- Separate condor-credmon-local RPM package provides local SciTokens issuer
- Fix bug where NEGOTIATOR_SLOT_CONSTRAINT was ignored since version 23.3.0
- The htcondor command line tool can process multiple event logs at once
- Prevent Docker daemon from keeping a duplicate copy of the job's stdout

* Thu Feb 08 2024 Tim Theisen <tim@cs.wisc.edu> - 23.0.4-1
- NVIDIA_VISIBLE_DEVICES environment variable lists full uuid of slot GPUs
- Fix problem where some container jobs would see GPUs not assigned to them
- Restore condor keyboard monitoring that was broken since HTCondor 23.0.0
- In condor_adstash, the search engine timeouts now apply to all operations
- Ensure the prerequisite perl modules are installed for condor_gather_info

* Tue Jan 23 2024 Tim Theisen <tim@cs.wisc.edu> - 23.3.1-1
- HTCondor tarballs now contain Pelican 7.4.0

* Thu Jan 04 2024 Tim Theisen <tim@cs.wisc.edu> - 23.3.0-1
- Restore limited support for Enterprise Linux 7 systems
- Additional assistance converting old syntax job routes to new syntax
- Able to capture output to debug DAGMan PRE and POST scripts
- Execution Points advertise when jobs are running with cgroup enforcement

* Thu Jan 04 2024 Tim Theisen <tim@cs.wisc.edu> - 23.0.3-1
- Preliminary support for openSUSE LEAP 15
- All non-zero exit values from file transfer plugins are now errors
- Fix crash in Python bindings when job submission fails
- Chirp uses a 5120 byte buffer and errors out for bigger messages
- condor_adstash now recognizes GPU usage values as floating point numbers

* Wed Nov 29 2023 Tim Theisen <tim@cs.wisc.edu> - 23.2.0-1
- Add 'periodic_vacate' submit command to restart jobs that are stuck
- EPs now advertises whether the execute directory is on rotational storage
- Add two log events for the time a job was running and occupied a slot
- Files written by HTCondor are now written in binary mode on Windows
- HTCondor now uses the Pelican Platform for OSDF file transfers

* Mon Nov 20 2023 Tim Theisen <tim@cs.wisc.edu> - 23.0.2-1
- Fix bug where OIDC login information was missing when submitting jobs
- Improved sandbox and ssh-agent clean up for batch grid universe jobs
- Fix bug where daemons with a private network address couldn't communicate
- Fix cgroup v2 memory enforcement for custom configurations
- Add DISABLE_SWAP_FOR_JOB support on cgroup v2 systems
- Fix log rotation for OAuth and Vault credmon daemons

* Thu Nov 16 2023 Tim Theisen <tim@cs.wisc.edu> - 9.0.20-1
- Other authentication methods are tried if mapping fails using SSL

* Tue Oct 31 2023 Tim Theisen <tim@cs.wisc.edu> - 23.1.0-1
- Enhanced filtering with 'condor_watch_q'
- Can specify alternate ssh port with 'condor_remote_cluster'
- Performance improvement for the 'condor_schedd' and other daemons
- Jobs running on cgroup v2 systems can subdivide their cgroup
- The curl plugin can now find CA certificates via an environment variable

* Tue Oct 31 2023 Tim Theisen <tim@cs.wisc.edu> - 23.0.1-1
- Fix 10.6.0 bug that broke PID namespaces
- Fix bug where execution times for ARC CE jobs were 60 times too large
- Fix bug where a failed 'Service' node would crash DAGMan
- Condor-C and Job Router jobs now get resources provisioned updates

* Fri Sep 29 2023 Tim Theisen <tim@cs.wisc.edu> - 23.0.0-1
- Absent slot configuration, execution points will use a partitionable slot
- Linux cgroups enforce maximum memory utilization by default
- Can now define DAGMan save points to be able to rerun DAGs from there
- Much better control over environment variables when using DAGMan
- Administrators can enable and disable job submission for a specific user
- Can set a minimum number of CPUs allocated to a user
- condor_status -gpus shows nodes with GPUs and the GPU properties
- condor_status -compact shows a row for each slot type
- Container images may now be transferred via a file transfer plugin
- Support for Enterprise Linux 9, Amazon Linux 2023, and Debian 12
- Can write job information in AP history file for every execution attempt
- Can run defrag daemons with different policies on distinct sets of nodes
- Add condor_test_token tool to generate a short lived SciToken for testing
- The job’s executable is no longer renamed to ‘condor_exec.exe’

* Thu Sep 28 2023 Tim Theisen <tim@cs.wisc.edu> - 10.9.0-1
- The condor_upgrade_check script now provides guidance on updating to 23.0
- The htchirp Python binding now properly locates the chirp configuration
- Fix bug that prevented deletion of HTCondor passwords on Windows

* Thu Sep 28 2023 Tim Theisen <tim@cs.wisc.edu> - 10.0.9-1
- The condor_upgrade_check script now provides guidance on updating to 23.0
- The htchirp Python binding now properly locates the chirp configuration
- Fix bug that prevented deletion of HTCondor passwords on Windows

* Thu Sep 14 2023 Tim Theisen <tim@cs.wisc.edu> - 10.8.0-1
- Fold the classads, blahp, and procd RPMs into the main condor RPM
- Align the Debian packages and package names with the RPM packaging
- On Linux, the default configuration enforces memory limits with cgroups
- condor_status -gpus shows nodes with GPUs and the GPU properties
- condor_status -compact shows a row for each slot type
- New ENV command controls which environment variables are present in DAGMan

* Thu Sep 14 2023 Tim Theisen <tim@cs.wisc.edu> - 10.0.8-1
- Avoid kernel panic on some Enterprise Linux 8 systems
- Fix bug where early termination of service nodes could crash DAGMan
- Limit email about long file transfer queue to once daily
- Various fixes to condor_adstash

* Wed Aug 09 2023 Tim Theisen <tim@cs.wisc.edu> - 10.7.1-1
- Fix performance problem detecting futile nodes in a large and bushy DAG

* Mon Jul 31 2023 Tim Theisen <tim@cs.wisc.edu> - 10.7.0-1
- Support for Debian 12 (Bookworm)
- Can run defrag daemons with different policies on distinct sets of nodes
- Added want_io_proxy submit command
- Apptainer is now included in the HTCondor tarballs
- Fix 10.5.0 bug where reported CPU time is very low when using cgroups v1
- Fix 10.5.0 bug where .job.ad and .machine.ad were missing for local jobs

* Tue Jul 25 2023 Tim Theisen <tim@cs.wisc.edu> - 10.0.7-1
- Fixed bug where held condor cron jobs would never run when released
- Improved daemon IDTOKENS logging to make useful messages more prominent
- Remove limit on certificate chain length in SSL authentication
- condor_config_val -summary now works with a remote configuration query
- Prints detailed message when condor_remote_cluster fails to fetch a URL
- Improvements to condor_preen

* Fri Jun 30 2023 Tim Theisen <tim@cs.wisc.edu> - 9.0.19-1
- Remove limit on certificate chain length in SSL authentication

* Thu Jun 29 2023 Tim Theisen <tim@cs.wisc.edu> - 10.6.0-1
- Administrators can enable and disable job submission for a specific user
- Work around memory leak in libcurl on EL7 when using the ARC-CE GAHP
- Container images may now be transferred via a file transfer plugin
- Add ClassAd stringlist subset match function
- Add submit file macro '$(JobId)' which expands to full ID of the job
- The job's executable is no longer renamed to 'condor_exec.exe'

* Thu Jun 22 2023 Tim Theisen <tim@cs.wisc.edu> - 10.0.6-1
- In SSL Authentication, use the identity instead of the X.509 proxy subject
- Can use environment variable to locate the client's SSL X.509 credential
- ClassAd aggregate functions now tolerate undefined values
- Fix Python binding bug where accounting ads were omitted from the result
- The Python bindings now properly report the HTCondor version
- remote_initial_dir works when submitting a grid batch job remotely via ssh
- Add a ClassAd stringlist subset match function

* Thu Jun 22 2023 Tim Theisen <tim@cs.wisc.edu> - 9.0.18-1
- Can configure clients to present an X.509 proxy during SSL authentication
- Provides script to assist updating from HTCondor version 9 to version 10

* Fri Jun 09 2023 Tim Theisen <tim@cs.wisc.edu> - 10.0.5-1
- Rename upgrade9to10checks.py script to condor_upgrade_check
- Fix spurious warning from condor_upgrade_check about regexes with spaces

* Tue Jun 06 2023 Tim Theisen <tim@cs.wisc.edu> - 10.5.1-1
- Fix issue with grid batch jobs interacting with older Slurm versions

* Mon Jun 05 2023 Tim Theisen <tim@cs.wisc.edu> - 10.5.0-1
- Can now define DAGMan save points to be able to rerun DAGs from there
- Expand default list of environment variables passed to the DAGMan manager
- Administrators can prevent users using "getenv = true" in submit files
- Improved throughput when submitting a large number of ARC-CE jobs
- Execute events contain the slot name, sandbox path, resource quantities
- Can add attributes of the execution point to be recorded in the user log
- Enhanced condor_transform_ads tool to ease offline job transform testing
- Fixed a bug where memory limits over 2 GiB might not be correctly enforced

* Tue May 30 2023 Tim Theisen <tim@cs.wisc.edu> - 10.0.4-1
- Provides script to assist updating from HTCondor version 9 to version 10
- Fixes a bug where rarely an output file would not be transferred back
- Fixes counting of submitted jobs, so MAX_JOBS_SUBMITTED works correctly
- Fixes SSL Authentication failure when PRIVATE_NETWORK_NAME was set
- Fixes rare crash when SSL or SCITOKENS authentication was attempted
- Can allow client to present an X.509 proxy during SSL authentication
- Fixes issue where a users jobs were ignored by the HTCondor-CE on restart
- Fixes issues where some events that HTCondor-CE depends on were missing

* Tue May 30 2023 Tim Theisen <tim@cs.wisc.edu> - 9.0.17-3
- Improved upgrade9to10checks.py script

* Tue May 09 2023 Tim Theisen <tim@cs.wisc.edu> - 9.0.17-2
- Add upgrade9to10checks.py script

* Tue May 09 2023 Tim Theisen <tim@cs.wisc.edu> - 10.4.3-1
- Fix bug than could cause the collector audit plugin to crash

* Tue May 02 2023 Tim Theisen <tim@cs.wisc.edu> - 10.4.2-1
- Fix bug where remote submission of batch grid universe jobs fail
- Fix bug where HTCondor-CE fails to handle jobs after HTCondor restarts

* Wed Apr 12 2023 Tim Theisen <tim@cs.wisc.edu> - 10.4.1-1
- Preliminary support for Ubuntu 20.04 (Focal Fossa) on PowerPC (ppc64el)

* Thu Apr 06 2023 Tim Theisen <tim@cs.wisc.edu> - 10.4.0-1
- DAGMan no longer carries the entire environment into the DAGMan job
- Allows EGI CheckIn tokens to be used the with SciTokens authentication

* Thu Apr 06 2023 Tim Theisen <tim@cs.wisc.edu> - 10.0.3-1
- GPU metrics continues to be reported after the startd is reconfigured
- Fixed issue where GPU metrics could be wildly over-reported
- Fixed issue that kept jobs from running when installed on Debian or Ubuntu
- Fixed DAGMan problem when retrying a proc failure in a multi-proc node

* Tue Mar 07 2023 Tim Theisen <tim@cs.wisc.edu> - 10.3.1-1
- Execution points now advertise if an sshd is available for ssh to job

* Mon Mar 06 2023 Tim Theisen <tim@cs.wisc.edu> - 10.3.0-1
- Now evicts OOM killed jobs when they are under their requested memory
- HTCondor glideins can now use cgroups if one has been prepared
- Can write job information in an AP history file for each execution attempt
- Can now specify a lifetime for condor_gangliad metrics
- The condor_schedd now advertises a count of unmaterialized jobs

* Thu Mar 02 2023 John Knoeller <johnkn@cs.wisc.edu> - 10.0.2-1
- HTCondor can optionally create intermediate directories for output files
- Improved condor_schedd scalability when a user runs more than 1,000 jobs
- Fix issue where condor_ssh_to_job fails if the user is not in /etc/passwd
- The Python Schedd.query() now returns the ServerTime attribute for Fifemon
- VM Universe jobs pass through the host CPU model to support newer kernels
- HTCondor Python wheel is now available for Python 3.11
- Fix issue that prevented HTCondor installation on Ubuntu 18.04

* Tue Feb 28 2023 Tim Theisen <tim@cs.wisc.edu> - 10.2.5-1
- Fix counting of unmaterialized jobs in the condor_schedd

* Fri Feb 24 2023 Tim Theisen <tim@cs.wisc.edu> - 10.2.4-1
- Improve counting of unmaterialized jobs in the condor_schedd

* Tue Feb 21 2023 Tim Theisen <tim@cs.wisc.edu> - 10.2.3-1
- Add a count of unmaterialized jobs to condor_schedd statistics

* Tue Feb 07 2023 Tim Theisen <tim@cs.wisc.edu> - 10.2.2-1
- Fixed bugs with configuration knob SINGULARITY_USE_PID_NAMESPACES

* Tue Jan 24 2023 Tim Theisen <tim@cs.wisc.edu> - 10.2.1-1
- Improved condor_schedd scalability when a user runs more than 1,000 jobs
- Fix issue where condor_ssh_to_job fails if the user is not in /etc/passwd
- The Python Schedd.query() now returns the ServerTime attribute
- Fixed issue that prevented HTCondor installation on Ubuntu 18.04

* Thu Jan 05 2023 Tim Theisen <tim@cs.wisc.edu> - 10.2.0-1
- Preliminary support for Enterprise Linux 9
- Preliminary support for cgroups v2
- Can now set minimum floor for number of CPUs that a submitter gets
- Improved validity testing of Singularity/Apptainer runtinme
- Improvements to jobs hooks, including new PREPARE_JOB_BEFORE_TRANSFER hook
- OpenCL jobs now work inside Singularity, if OpenCL drivers are on the host

* Thu Jan 05 2023 Tim Theisen <tim@cs.wisc.edu> - 10.0.1-1
- Add Ubuntu 22.04 (Jammy Jellyfish) support
- Add file transfer plugin that supports stash:// and osdf:// URLs
- Fix bug where cgroup memory limits were not enforced on Debian and Ubuntu
- Fix bug where forcibly removing DAG jobs could crash the condor_schedd
- Fix bug where Docker repository images cannot be run under Singularity
- Fix issue where blahp scripts were missing on Debian and Ubuntu platforms
- Fix bug where curl file transfer plugins would fail on Enterprise Linux 8

* Tue Nov 22 2022 Tim Theisen <tim@cs.wisc.edu> - 10.1.3-1
- Improvements to jobs hooks, including new PREPARE_JOB_BEFORE_TRANSFER hook

* Tue Nov 15 2022 Tim Theisen <tim@cs.wisc.edu> - 10.1.2-1
- OpenCL jobs now work inside Singularity, if OpenCL drivers are on the host

* Thu Nov 10 2022 Tim Theisen <tim@cs.wisc.edu> - 10.1.1-1
- Improvements to job hooks and the ability to save stderr from a job hook
- Fix bug where Apptainer only systems couldn't run with Docker style images

* Thu Nov 10 2022 Tim Theisen <tim@cs.wisc.edu> - 10.1.0-1
- Release HTCondor 10.0.0 bug fixes into 10.1.0

* Thu Nov 10 2022 Tim Theisen <tim@cs.wisc.edu> - 10.0.0-1
- Users can prevent runaway jobs by specifying an allowed duration
- Able to extend submit commands and create job submit templates
- Initial implementation of htcondor <noun> <verb> command line interface
- Initial implementation of Job Sets in the htcondor CLI tool
- Add Container Universe
- Support for heterogeneous GPUs
- Improved File transfer error reporting
- GSI Authentication method has been removed
- HTCondor now utilizes ARC-CE's REST interface
- Support for ARM and PowerPC for Enterprise Linux 8
- For IDTOKENS, signing key not required on every execution point
- Trust on first use ability for SSL connections
- Improvements against replay attacks

* Wed Oct 05 2022 Tim Theisen <tim@cs.wisc.edu> - 9.12.0-1
- Provide a mechanism to bootstrap secure authentication within a pool
- Add the ability to define submit templates
- Administrators can now extend the help offered by condor_submit
- Add DAGMan ClassAd attributes to record more information about jobs
- On Linux, advertise the x86_64 micro-architecture in a slot attribute
- Added -drain option to condor_off and condor_restart
- Administrators can now set the shared memory size for Docker jobs
- Multiple improvements to condor_adstash
- HAD daemons now use SHA-256 checksums by default

* Thu Sep 29 2022 Tim Theisen <tim@cs.wisc.edu> - 9.0.17-1
- Fix file descriptor leak when schedd fails to launch scheduler jobs
- Fix failure to forward batch grid universe job's refreshed X.509 proxy
- Fix DAGMan failure when the DONE keyword appeared in the JOB line
- Fix HTCondor's handling of extremely large UIDs on Linux
- Fix bug where OAUTH tokens lose their scope and audience upon refresh
- Support for Apptainer in addition to Singularity

* Tue Sep 13 2022 Tim Theisen <tim@cs.wisc.edu> - 9.11.2-1
- In 9.11.0, STARTD_NOCLAIM_SHUTDOWN restarted instead. Now, it shuts down.

* Tue Sep 06 2022 Tim Theisen <tim@cs.wisc.edu> - 9.11.1-1
- File transfer errors are identified as occurring during input or output

* Thu Aug 25 2022 Tim Theisen <tim@cs.wisc.edu> - 9.11.0-1
- Modified GPU attributes to support the new 'require_gpus' submit command
- Add (PREEMPT|HOLD)_IF_DISK_EXCEEDED configuration templates
- ADVERTISE authorization levels now also provide READ authorization
- Periodic release expressions no longer apply to manually held jobs
- If a #! interpreter doesn't exist, a proper hold and log message appears
- Can now set the Singularity target directory with 'container_target_dir'
- If SciToken and X.509 available, uses SciToken for arc job authentication

* Tue Aug 16 2022 Tim Theisen <tim@cs.wisc.edu> - 9.0.16-1
- Singularity now mounts /tmp and /var/tmp under the scratch directory
- Fix bug where Singularity jobs go on hold at the first checkpoint
- Fix bug where gridmanager deletes the X.509 proxy file instead of the copy
- Fix file descriptor leak when using SciTokens for authentication

* Thu Jul 21 2022 Tim Theisen <tim@cs.wisc.edu> - 9.0.15-1
- Report resources provisioned by the Slurm batch scheduler when available

* Mon Jul 18 2022 Tim Theisen <tim@cs.wisc.edu> - 9.10.1-1
- ActivationSetupDuration is now correct for jobs that checkpoint

* Thu Jul 14 2022 Tim Theisen <tim@cs.wisc.edu> - 9.10.0-1
- With collector administrator access, can manage all HTCondor pool daemons
- SciTokens can now be used for authentication with ARC CE servers
- Preliminary support for ARM and POWER RC on AlmaLinux 8
- Prevent negative values when using huge files with a file transfer plugin

* Tue Jul 12 2022 Tim Theisen <tim@cs.wisc.edu> - 9.0.14-1
- SciToken mapping failures are now recorded in the daemon logs
- Fix bug that stopped file transfers when output and error are the same
- Ensure that the Python bindings version matches the installed HTCondor
- $(OPSYSANDVER) now expand properly in job transforms
- Fix bug where context managed Python htcondor.SecMan sessions would crash
- Fix bug where remote CPU times would rarely be set to zero

* Tue Jun 14 2022 Tim Theisen <tim@cs.wisc.edu> - 9.9.1-1
- Fix bug where jobs would not match when using a child collector

* Tue May 31 2022 Tim Theisen <tim@cs.wisc.edu> - 9.9.0-1
- A new authentication method for remote HTCondor administration
- Several changes to improve the security of connections
- Fix issue where DAGMan direct submission failed when using Kerberos
- The submission method is now recorded in the job ClassAd
- Singularity jobs can now pull from Docker style repositories
- The OWNER authorization level has been folded into the ADMINISTRATOR level

* Thu May 26 2022 Tim Theisen <tim@cs.wisc.edu> - 9.0.13-1
- Schedd and startd cron jobs can now log output upon non-zero exit
- condor_config_val now produces correct syntax for multi-line values
- The condor_run tool now reports submit errors and warnings to the terminal
- Fix issue where Kerberos authentication would fail within DAGMan
- Fix HTCondor startup failure with certain complex network configurations

* Mon Apr 25 2022 Tim Theisen <tim@cs.wisc.edu> - 9.8.1-1
- Fix HTCondor startup failure with certain complex network configurations

* Thu Apr 21 2022 Tim Theisen <tim@cs.wisc.edu> - 9.8.0-1
- Support for Heterogeneous GPUs, some configuration required
- Allow HTCondor to utilize grid sites requiring two-factor authentication
- Technology preview: bring your own resources from (some) NSF HPC clusters

* Tue Apr 19 2022 Tim Theisen <tim@cs.wisc.edu> - 9.0.12-1
- Fix bug in parallel universe that could cause the schedd to crash
- Fix rare crash where a daemon tries to use a discarded security session

* Tue Apr 05 2022 Tim Theisen <tim@cs.wisc.edu> - 9.7.1-1
- Fix recent bug where jobs may go on hold without a hold reason or code

* Tue Mar 15 2022 Tim Theisen <tim@cs.wisc.edu> - 9.7.0-1
- Support environment variables, other application elements in ARC REST jobs
- Container universe supports Singularity jobs with hard-coded command
- DAGMan submits jobs directly (does not shell out to condor_submit)
- Meaningful error message and sub-code for file transfer failures
- Add file transfer statistics for file transfer plugins
- Add named list policy knobs for SYSTEM_PERIODIC_ policies

* Tue Mar 15 2022 Tim Theisen <tim@cs.wisc.edu> - 9.0.11-1
- The Job Router can now create an IDTOKEN for use by the job
- Fix bug where a self-checkpointing job may erroneously be held
- Fix bug where the Job Router could erroneously substitute a default value
- Fix bug where a file transfer error may identify the wrong file
- Fix bug where condor_ssh_to_job may fail to connect

* Tue Mar 15 2022 Tim Theisen <tim@cs.wisc.edu> - 8.8.17-1
- Fixed a memory leak in the Job Router

* Tue Mar 15 2022 Tim Theisen <tim@cs.wisc.edu> - 9.6.0-1
- Fixes for security issues
- https://htcondor.org/security/vulnerabilities/HTCONDOR-2022-0001.html
- https://htcondor.org/security/vulnerabilities/HTCONDOR-2022-0002.html
- https://htcondor.org/security/vulnerabilities/HTCONDOR-2022-0003.html

* Tue Mar 15 2022 Tim Theisen <tim@cs.wisc.edu> - 9.0.10-1
- Fixes for security issues
- https://htcondor.org/security/vulnerabilities/HTCONDOR-2022-0001.html
- https://htcondor.org/security/vulnerabilities/HTCONDOR-2022-0002.html
- https://htcondor.org/security/vulnerabilities/HTCONDOR-2022-0003.html

* Tue Mar 15 2022 Tim Theisen <tim@cs.wisc.edu> - 8.8.16-1
- Fix for security issue
- https://htcondor.org/security/vulnerabilities/HTCONDOR-2022-0003.html

* Tue Feb 08 2022 Tim Theisen <tim@cs.wisc.edu> - 9.5.4-1
- The access point more robustly detects execution points that disappear
- The condor_procd will now function if /proc is mounted with hidepid=2

* Tue Feb 01 2022 Tim Theisen <tim@cs.wisc.edu> - 9.5.3-1
- Fix daemon crash where one of multiple collectors is not in DNS
- Fix bug where initial schedd registration was rarely delayed by an hour
- Can set CCB_TIMEOUT and choose to not start up if CCB address unavailable

* Tue Jan 25 2022 Tim Theisen <tim@cs.wisc.edu> - 9.5.2-1
- Fix bug where job may not go on hold when exceeding allowed_job_duration
- Fix bug where the condor_shadow could run indefinitely
- Fix bug where condor_ssh_to_job may fail to connect
- Fix bug where a file transfer error may identify the wrong file

* Tue Jan 18 2022 Tim Theisen <tim@cs.wisc.edu> - 9.5.1-1
- Fix bug where a self-checkpointing job may erroneously be held

* Thu Jan 13 2022 Tim Theisen <tim@cs.wisc.edu> - 9.5.0-1
- Initial implementation of Container Universe
- HTCondor will automatically detect container type and where it can run
- The blahp is no longer separate, it is now an integral part of HTCondor
- Docker Universe jobs can now self-checkpoint
- Added Debian 11 (bullseye) as a supported platform
- Since CentOS 8 has reached end of life, we build and test on Rocky Linux 8

* Thu Jan 13 2022 Tim Theisen <tim@cs.wisc.edu> - 9.0.9-1
- Added Debian 11 (bullseye) as a supported platform
- Since CentOS 8 has reached end of life, we build and test on Rocky Linux 8
- The OAUTH credmon is now packaged for Enterprise Linux 8

* Tue Dec 21 2021 Tim Theisen <tim@cs.wisc.edu> - 9.4.1-1
- Add the ability to track slot activation metrics
- Fix bug where a file transfer plugin failure code may not be reported

* Thu Dec 02 2021 Tim Theisen <tim@cs.wisc.edu> - 9.4.0-1
- Initial implementation of Job Sets in the htcondor CLI tool
- The access point administrator can add keywords to the submit language
- Add submit commands that limit job run time
- Fix bug where self check-pointing jobs may be erroneously held

* Thu Dec 02 2021 Tim Theisen <tim@cs.wisc.edu> - 9.0.8-1
- Fix bug where huge values of ImageSize and others would end up negative
- Fix bug in how MAX_JOBS_PER_OWNER applied to late materialization jobs
- Fix bug where the schedd could choose a slot with insufficient disk space
- Fix crash in ClassAd substr() function when the offset is out of range
- Fix bug in Kerberos code that can crash on macOS and could leak memory
- Fix bug where a job is ignored for 20 minutes if the startd claim fails

* Tue Nov 30 2021 Tim Theisen <tim@cs.wisc.edu> - 9.3.2-1
- Add allowed_execute_duration condor_submit command to cap job run time
- Fix bug where self check-pointing jobs may be erroneously held

* Tue Nov 09 2021 Tim Theisen <tim@cs.wisc.edu> - 9.3.1-1
- Add allowed_job_duration condor_submit command to cap job run time

* Wed Nov 03 2021 Tim Theisen <tim@cs.wisc.edu> - 9.3.0-1
- Discontinue support for Globus GSI
- Discontinue support for grid type 'nordugrid', use 'arc' instead
- MacOS version strings now include the major version number (10 or 11)
- File transfer plugin sample code to aid in developing new plugins
- Add generic knob to set the slot user for all slots

* Tue Nov 02 2021 Tim Theisen <tim@cs.wisc.edu> - 9.0.7-1
- Fix bug where condor_gpu_discovery could crash with older CUDA libraries
- Fix bug where condor_watch_q would fail on machines with older kernels
- condor_watch_q no longer has a limit on the number of job event log files
- Fix bug where a startd could crash claiming a slot with p-slot preemption
- Fix bug where a job start would not be recorded when a shadow reconnects

* Thu Sep 23 2021 Tim Theisen <tim@cs.wisc.edu> - 9.2.0-1
- Add SERVICE node that runs alongside the DAG for the duration of the DAG
- Fix problem where proxy delegation to older HTCondor versions failed
- Jobs are now re-run if the execute directory unexpectedly disappears
- HTCondor counts the number of files transfered at the submit node
- Fix a bug that caused jobs to fail when using newer Singularity versions

* Thu Sep 23 2021 Tim Theisen <tim@cs.wisc.edu> - 9.0.6-1
- CUDA_VISIBLE_DEVICES can now contain GPU-<uuid> formatted values
- Fixed a bug that caused jobs to fail when using newer Singularity versions
- Fixed a bug in the Windows MSI installer for the latest Windows 10 version
- Fixed bugs relating to the transfer of standard out and error logs
- MacOS 11.x now reports as 10.16.x (which is better than reporting x.0)

* Thu Aug 19 2021 Tim Theisen <tim@cs.wisc.edu> - 9.1.3-1
- Globus GSI is no longer needed for X.509 proxy delegation
- Globus GSI authentication is disabled by default
- The job ad now contains a history of job holds and hold reasons
- If a user job policy expression evaluates to undefined, it is ignored

* Wed Aug 18 2021 Tim Theisen <tim@cs.wisc.edu> - 9.0.5-1
- Other authentication methods are tried if mapping fails using SciTokens
- Fix rare crashes from successful condor_submit, which caused DAGMan issues
- Fix bug where ExitCode attribute would be suppressed when OnExitHold fired
- condor_who now suppresses spurious warnings coming from netstat
- The online manual now has detailed instructions for installing on MacOS
- Fix bug where misconfigured MIG devices confused condor_gpu_discovery
- The transfer_checkpoint_file list may now include input files

* Thu Jul 29 2021 Tim Theisen <tim@cs.wisc.edu> - 9.1.2-1
- Fixes for security issues
- https://htcondor.org/security/vulnerabilities/HTCONDOR-2021-0003.html
- https://htcondor.org/security/vulnerabilities/HTCONDOR-2021-0004.html

* Thu Jul 29 2021 Tim Theisen <tim@cs.wisc.edu> - 9.0.4-1
- Fixes for security issues
- https://htcondor.org/security/vulnerabilities/HTCONDOR-2021-0003.html
- https://htcondor.org/security/vulnerabilities/HTCONDOR-2021-0004.html

* Thu Jul 29 2021 Tim Theisen <tim@cs.wisc.edu> - 8.8.15-1
- Fix for security issue
- https://htcondor.org/security/vulnerabilities/HTCONDOR-2021-0003.html

* Tue Jul 27 2021 Tim Theisen <tim@cs.wisc.edu> - 9.1.1-1
- Fixes for security issues
- https://htcondor.org/security/vulnerabilities/HTCONDOR-2021-0003.html
- https://htcondor.org/security/vulnerabilities/HTCONDOR-2021-0004.html

* Tue Jul 27 2021 Tim Theisen <tim@cs.wisc.edu> - 9.0.3-1
- Fixes for security issues
- https://htcondor.org/security/vulnerabilities/HTCONDOR-2021-0003.html
- https://htcondor.org/security/vulnerabilities/HTCONDOR-2021-0004.html

* Tue Jul 27 2021 Tim Theisen <tim@cs.wisc.edu> - 8.8.14-1
- Fix for security issue
- https://htcondor.org/security/vulnerabilities/HTCONDOR-2021-0003.html

* Thu Jul 08 2021 Tim Theisen <tim@cs.wisc.edu> - 9.0.2-1
- HTCondor can be set up to use only FIPS 140-2 approved security functions
- If the Singularity test fails, the job goes idle rather than getting held
- Can divide GPU memory, when making multiple GPU entries for a single GPU
- Startd and Schedd cron job maximum line length increased to 64k bytes
- Added first class submit keywords for SciTokens
- Fixed MUNGE authentication
- Fixed Windows installer to work when the install location isn't C:\Condor

* Thu May 20 2021 Tim Theisen <tim@cs.wisc.edu> - 9.1.0-1
- Support for submitting to ARC-CE via the REST interface
- DAGMan can put failed jobs on hold (user can correct problems and release)
- Can run gdb and ptrace within Docker containers
- A small Docker test job is run on the execute node to verify functionality
- The number of instructions executed is reported in the job Ad on Linux

* Mon May 17 2021 Tim Theisen <tim@cs.wisc.edu> - 9.0.1-1
- Fix problem where X.509 proxy refresh kills job when using AES encryption
- Fix problem when jobs require a different machine after a failure
- Fix problem where a job matched a machine it can't use, delaying job start
- Fix exit code and retry checking when a job exits because of a signal
- Fix a memory leak in the job router when a job is removed via job policy
- Fixed the back-end support for the 'bosco_cluster --add' command
- An updated Windows installer that supports IDTOKEN authentication

* Wed Apr 14 2021 Tim Theisen <tim@cs.wisc.edu> - 9.0.0-1
- Absent any configuration, HTCondor denies authorization to all users
- AES encryption is used for all communication and file transfers by default
- New IDTOKEN authentication method enables fine-grained authorization
- IDTOKEN authentication method is designed to replace GSI
- Improved support for GPUs, including machines with multiple GPUs
- New condor_watch_q tool that efficiently provides live job status updates
- Many improvements to the Python bindings
- New Python bindings for DAGMan and chirp
- Improved file transfer plugins supporting uploads and authentication
- File transfer times are now recorded in the job log
- Added support for jobs that need to acquire and use OAUTH tokens
- Many memory footprint and performance improvements in DAGMan
- Submitter ceilings can limit the number of jobs per user in a pool

* Tue Mar 30 2021 Tim Theisen <tim@cs.wisc.edu> - 8.9.13-1
- Host based security is no longer the default security model
- Hardware accelerated integrity and AES encryption used by default
- Normally, AES encryption is used for all communication and file transfers
- Fallback to Triple-DES or Blowfish when interoperating with older versions
- Simplified and automated new HTCondor installations
- HTCondor now detects instances of multi-instance GPUs
- Fixed memory leaks (collector updates in 8.9 could leak a few MB per day)
- Many other enhancements and bug fixes, see version history for details

* Thu Mar 25 2021 Tim Theisen <tim@cs.wisc.edu> - 8.9.12-1
- Withdrawn due to compatibility issues with prior releases

* Tue Mar 23 2021 Tim Theisen <tim@cs.wisc.edu> - 8.8.13-1
- condor_ssh_to_job now maps CR and NL to work with editors like nano
- Improved the performance of data transfer in condor_ssh_to_job
- HA replication now accepts SHA-2 checksums to prepare for MD5 removal
- Submission to NorduGrid ARC CE works with newer ARC CE versions
- Fixed condor_annex crashes on platforms with newer compilers
- Fixed "use feature: GPUsMonitor" to locate the monitor binary on Windows
- Fixed a bug that prevented using the '@' character in an event log path

* Wed Jan 27 2021 Tim Theisen <tim@cs.wisc.edu> - 8.9.11-1
- This release of HTCondor fixes security-related bugs described at
- https://htcondor.org/security/vulnerabilities/HTCONDOR-2021-0001.html
- https://htcondor.org/security/vulnerabilities/HTCONDOR-2021-0002.html

* Tue Nov 24 2020 Tim Theisen <tim@cs.wisc.edu> - 8.9.10-1
- Fix bug where negotiator stopped making matches when group quotas are used
- Support OAuth, SciTokens, and Kerberos credentials in local universe jobs
- The Python schedd.submit method now takes a Submit object
- DAGMan can now optionally run a script when a job goes on hold
- DAGMan now provides a method for inline jobs to share submit descriptions
- Can now add arbitrary tags to condor annex instances
- Runs the "singularity test" before running the a singularity job

* Mon Nov 23 2020 Tim Theisen <tim@cs.wisc.edu> - 8.8.12-1
- Added a family of version comparison functions to ClassAds
- Increased default Globus proxy key length to meet current NIST guidance

* Mon Oct 26 2020 Tim Theisen <tim@cs.wisc.edu> - 8.9.9-1
- The RPM packages requires globus, munge, scitokens, and voms from EPEL
- Improved cgroup memory policy settings that set both hard and soft limit
- Cgroup memory usage reporting no longer includes the kernel buffer cache
- Numerous Python binding improvements, see version history
- Can create a manifest of files on the execute node at job start and finish
- Added provisioner nodes to DAGMan, allowing users to provision resources
- DAGMan can now produce .dot graphs without running the workflow

* Wed Oct 21 2020 Tim Theisen <tim@cs.wisc.edu> - 8.8.11-1
- HTCondor now properly tracks usage over vanilla universe checkpoints
- New ClassAd equality and inequality operators in the Python bindings
- Fixed a bug where removing in-use routes could crash the job router
- Fixed a bug where condor_chirp would abort after success on Windows
- Fixed a bug where using MACHINE_RESOURCE_NAMES could crash the startd
- Improved condor c-gahp to prioritize commands over file transfers
- Fixed a rare crash in the schedd when running many local universe jobs
- With GSI, avoid unnecessary reverse DNS lookup when HOST_ALIAS is set
- Fix a bug that could cause grid universe jobs to fail upon proxy refresh

* Thu Aug 06 2020 Tim Theisen <tim@cs.wisc.edu> - 8.9.8-1
- Added htcondor.dags and htcondor.htchirp to the HTCondor Python bindings
- New condor_watch_q tool that efficiently provides live job status updates
- Added support for marking a GPU offline while other jobs continue
- The condor_master command does not return until it is fully started
- Deprecated several Python interfaces in the Python bindings

* Thu Aug 06 2020 Tim Theisen <tim@cs.wisc.edu> - 8.8.10-1
- condor_qedit can no longer be used to disrupt the condor_schedd
- Fixed a bug where the SHARED_PORT_PORT configuration setting was ignored
- Ubuntu 20.04 and Amazon Linux 2 are now supported
- In MacOSX, HTCondor now requires LibreSSL, available since MacOSX 10.13

* Wed May 20 2020 Tim Theisen <tim@cs.wisc.edu> - 8.9.7-1
- Multiple enhancements in the file transfer code
- Support for more regions in s3:// URLs
- Much more flexible job router language
- Jobs may now specify cuda_version to match equally-capable GPUs
- TOKENS are now called IDTOKENS to differentiate from SCITOKENS
- Added the ability to blacklist TOKENS via an expression
- Can simultaneously handle Kerberos and OAUTH credentials
- The getenv submit command now supports a blacklist and whitelist
- The startd supports a remote history query similar to the schedd
- condor_q -submitters now works with accounting groups
- Fixed a bug reading service account credentials for Google Compute Engine

* Thu May 07 2020 Tim Theisen <tim@cs.wisc.edu> - 8.8.9-1
- Proper tracking of maximum memory used by Docker universe jobs
- Fixed preempting a GPU slot for a GPU job when all GPUs are in use
- Fixed a Python crash when queue_item_data iterator raises an exception
- Fixed a bug where slot attribute overrides were ignored
- Calculates accounting group quota correctly when more than 1 CPU requested
- Updated HTCondor Annex to accommodate API change for AWS Spot Fleet
- Fixed a problem where HTCondor would not start on AWS Fargate
- Fixed where the collector could wait forever for a partial message
- Fixed streaming output to large files (>2Gb) when using the 32-bit shadow

* Mon Apr 06 2020 Tim Theisen <tim@cs.wisc.edu> - 8.9.6-1
- Fixes addressing CVE-2019-18823
- https://htcondor.org/security/vulnerabilities/HTCONDOR-2020-0001.html
- https://htcondor.org/security/vulnerabilities/HTCONDOR-2020-0002.html
- https://htcondor.org/security/vulnerabilities/HTCONDOR-2020-0003.html
- https://htcondor.org/security/vulnerabilities/HTCONDOR-2020-0004.html

* Mon Apr 06 2020 Tim Theisen <tim@cs.wisc.edu> - 8.8.8-1
- Fixes addressing CVE-2019-18823
- https://htcondor.org/security/vulnerabilities/HTCONDOR-2020-0001.html
- https://htcondor.org/security/vulnerabilities/HTCONDOR-2020-0002.html
- https://htcondor.org/security/vulnerabilities/HTCONDOR-2020-0003.html
- https://htcondor.org/security/vulnerabilities/HTCONDOR-2020-0004.html

* Thu Jan 02 2020 Tim Theisen <tim@cs.wisc.edu> - 8.9.5-1
- Added a new mode that skips jobs whose outputs are newer than their inputs
- Added command line tool to help debug ClassAd expressions
- Added port forwarding to Docker containers
- You may now change some DAGMan throttles while the DAG is running
- Added support for session tokens for pre-signed S3 URLs
- Improved the speed of the negotiator when custom resources are defined
- Fixed interactive submission of Docker jobs
- Fixed a bug where jobs wouldn't be killed when getting an OOM notification

* Thu Dec 26 2019 Tim Theisen <tim@cs.wisc.edu> - 8.8.7-1
- Updated condor_annex to work with upcoming AWS Lambda function changes
- Added the ability to specify the order that job routes are applied
- Fixed a bug that could cause remote condor submits to fail
- Fixed condor_wait to work when the job event log is on AFS
- Fixed RPM packaging to be able to install condor-all on CentOS 8
- Period ('.') is allowed again in DAGMan node names

* Tue Nov 19 2019 Tim Theisen <tim@cs.wisc.edu> - 8.9.4-1
- Amazon S3 file transfers using pre-signed URLs
- Further reductions in DAGMan memory usage
- Added -idle option to condor_q to display information about idle jobs
- Support for SciTokens authentication
- A tool, condor_evicted_files, to examine the SPOOL of an idle job

* Wed Nov 13 2019 Tim Theisen <tim@cs.wisc.edu> - 8.8.6-1
- Initial support for CentOS 8
- Fixed a memory leak in SSL authentication
- Fixed a bug where "condor_submit -spool" would only submit the first job
- Reduced encrypted file transfer CPU usage by a factor of six
- "condor_config_val -summary" displays changes from a default configuration
- Improved the ClassAd documentation, added many functions that were omitted

* Tue Sep 17 2019 Tim Theisen <tim@cs.wisc.edu> - 8.9.3-1
- TOKEN and SSL authentication methods are now enabled by default
- The job and global event logs use ISO 8601 formatted dates by default
- Added Google Drive multifile transfer plugin
- Added upload capability to Box multifile transfer plugin
- Added Python bindings to submit a DAG
- Python 'JobEventLog' can be pickled to facilitate intermittent readers
- 2x matchmaking speed for partitionable slots with simple START expressions
- Improved the performance of the condor_schedd under heavy load
- Reduced the memory footprint of condor_dagman
- Initial implementation to record the circumstances of a job's termination

* Thu Sep 05 2019 Tim Theisen <tim@cs.wisc.edu> - 8.8.5-1
- Fixed two performance problems on Windows
- Fixed Java universe on Debian and Ubuntu systems
- Added two knobs to improve performance on large scale pools
- Fixed a bug where requesting zero GPUs would require a machine with GPUs
- HTCondor can now recognize nVidia Volta and Turing GPUs

* Tue Jul 09 2019 Tim Theisen <tim@cs.wisc.edu> - 8.8.4-1
- Python 3 bindings - see version history for details (requires EPEL on EL7)
- Can configure DAGMan to dramatically reduce memory usage on some DAGs
- Improved scalability when using the python bindings to qedit jobs
- Fixed infrequent schedd crashes when removing scheduler universe jobs
- The condor_master creates run and lock directories when systemd doesn't
- The condor daemon obituary email now contains the last 200 lines of log

* Tue Jun 04 2019 Tim Theisen <tim@cs.wisc.edu> - 8.9.2-1
- The HTTP/HTTPS file transfer plugin will timeout and retry transfers
- A new multi-file box.com file transfer plugin to download files
- The manual has been moved to Read the Docs
- Configuration options for job-log time-stamps (UTC, ISO 8601, sub-second)
- Several improvements to SSL authentication
- New TOKEN authentication method enables fine-grained authorization control

* Wed May 22 2019 Tim Theisen <tim@cs.wisc.edu> - 8.8.3-1
- Fixed a bug where jobs were killed instead of peacefully shutting down
- Fixed a bug where a restarted schedd wouldn't connect to its running jobs
- Improved file transfer performance when sending multiple files
- Fix a bug that prevented interactive submit from working with Singularity
- Orphaned Docker containers are now cleaned up on execute nodes
- Restored a deprecated Python interface that is used to read the event log

* Wed Apr 17 2019 Tim Theisen <tim@cs.wisc.edu> - 8.9.1-1
- An efficient curl plugin that supports uploads and authentication tokens
- HTCondor automatically supports GPU jobs in Docker and Singularity
- File transfer times are now recorded in the user job log and the job ad

* Thu Apr 11 2019 Tim Theisen <tim@cs.wisc.edu> - 8.8.2-1
- Fixed problems with condor_ssh_to_job and Singularity jobs
- Fixed a problem that could cause condor_annex to crash
- Fixed a problem where the job queue would very rarely be corrupted
- condor_userprio can report concurrency limits again
- Fixed the GPU discovery and monitoring code to map GPUs in the same way
- Made the CHIRP_DELAYED_UPDATE_PREFIX configuration knob work again
- Fixed restarting HTCondor from the Service Control Manager on Windows
- Fixed a problem where local universe jobs could not use condor_submit
- Restored a deprecated Python interface that is used to read the event log
- Fixed a problem where condor_shadow reuse could confuse DAGMan

* Thu Feb 28 2019 Tim Theisen <tim@cs.wisc.edu> - 8.9.0-1
- Absent any configuration, HTCondor denies authorization to all users
- All HTCondor daemons under a condor_master share a security session
- Scheduler Universe jobs are prioritized by job priority

* Tue Feb 19 2019 Tim Theisen <tim@cs.wisc.edu> - 8.8.1-1
- Fixed excessive CPU consumption with GPU monitoring
- GPU monitoring is off by default; enable with "use feature: GPUsMonitor"
- HTCondor now works with the new CUDA version 10 libraries
- Fixed a bug where sometimes jobs would not start on a Windows execute node
- Fixed a bug that could cause DAGman to go into an infinite loop on exit
- The JobRouter doesn't forward the USER attribute between two UID Domains
- Made Collector.locateAll() more efficient in the Python bindings
- Improved efficiency of the negotiation code in the condor_schedd

* Thu Jan 03 2019 Tim Theisen <tim@cs.wisc.edu> - 8.8.0-1
- Automatically add AWS resources to your pool using HTCondor Annex
- The Python bindings now include submit functionality
- Added the ability to run a job immediately by replacing a running job
- A new minicondor package makes single node installations easy
- HTCondor now tracks and reports GPU utilization
- Several performance enhancements in the collector
- The grid universe can create and manage VM instances in Microsoft Azure
- The MUNGE security method is now supported on all Linux platforms

* Wed Oct 31 2018 Tim Theisen <tim@cs.wisc.edu> - 8.7.10-1
- Can now interactively submit Docker jobs
- The administrator can now add arguments to the Singularity command line
- The MUNGE security method is now supported on all Linux platforms
- The grid universe can create and manage VM instances in Microsoft Azure
- Added a single-node package to facilitate using a personal HTCondor

* Wed Oct 31 2018 Tim Theisen <tim@cs.wisc.edu> - 8.6.13-1
- Made the Python 'in' operator case-insensitive for ClassAd attributes
- Python bindings are now built for the Debian and Ubuntu platforms
- Fixed a memory leak in the Python bindings
- Fixed a bug where absolute paths failed for output/error files on Windows
- Fixed a bug using Condor-C to run Condor-C jobs
- Fixed a bug where Singularity could not be used if Docker was not present

* Wed Aug 01 2018 Tim Theisen <tim@cs.wisc.edu> - 8.7.9-1
- Support for Debian 9, Ubuntu 16, and Ubuntu 18
- Improved Python bindings to support the full range of submit functionality
- Allows VMs to shutdown when the job is being gracefully evicted
- Can now specify a host name alias (CNAME) for NETWORK_HOSTNAME
- Added the ability to run a job immediately by replacing a running job

* Wed Aug 01 2018 Tim Theisen <tim@cs.wisc.edu> - 8.6.12-1
- Support for Debian 9, Ubuntu 16, and Ubuntu 18
- Fixed a memory leak that occurred when SSL authentication fails
- Fixed a bug where invalid transform REQUIREMENTS caused a Job to match
- Fixed a bug to allow a queue super user to edit protected attributes
- Fixed a problem setting the job environment in the Singularity container
- Fixed several other minor problems

* Tue May 22 2018 Tim Theisen <tim@cs.wisc.edu> - 8.7.8-2
- Reinstate man pages
- Drop centos from dist tag in 32-bit Enterprise Linux 7 RPMs

* Thu May 10 2018 Tim Theisen <tim@cs.wisc.edu> - 8.7.8-1
- The condor annex can easily use multiple regions simultaneously
- HTCondor now uses CUDA_VISIBLE_DEVICES to tell which GPU devices to manage
- HTCondor now reports GPU memory utilization

* Thu May 10 2018 Tim Theisen <tim@cs.wisc.edu> - 8.6.11-1
- Can now do an interactive submit of a Singularity job
- Shared port daemon is more resilient when starved for TCP ports
- The Windows installer configures the environment for the Python bindings
- Fixed several other minor problems

* Tue Mar 13 2018 Tim Theisen <tim@cs.wisc.edu> - 8.7.7-1
- condor_ssh_to_job now works with Docker Universe jobs
- A 32-bit condor_shadow is available for Enterprise Linux 7 systems
- Tracks and reports custom resources, e.g. GPUs, in the job ad and user log
- condor_q -unmatchable reports jobs that will not match any slots
- Several updates to the parallel universe
- Spaces are now allowed in input, output, and error paths in submit files
- In DAG files, spaces are now allowed in submit file paths

* Tue Mar 13 2018 Tim Theisen <tim@cs.wisc.edu> - 8.6.10-1
- Fixed a problem where condor_preen would crash on an active submit node
- Improved systemd configuration to clean up processes if the master crashes
- Fixed several other minor problems

* Thu Jan 04 2018 Tim Theisen <tim@cs.wisc.edu> - 8.7.6-1
- Machines won't enter "Owner" state unless using the Desktop policy
- One can use SCHEDD and JOB instead of MY and TARGET in SUBMIT_REQUIREMENTS
- HTCondor now reports all submit warnings, not just the first one
- The HTCondor Python bindings in pip are now built from the release branch

* Thu Jan 04 2018 Tim Theisen <tim@cs.wisc.edu> - 8.6.9-1
- Fixed a bug where some Accounting Groups could get too much surplus quota
- Fixed a Python binding bug where some queries could corrupt memory
- Fixed a problem where preen could block the schedd for a long time
- Fixed a bug in Windows where the job sandbox would not be cleaned up
- Fixed problems with the interaction between the master and systemd
- Fixed a bug where MAX_JOBS_SUBMITTED could be permanently reduced
- Fixed problems with very large disk requests

* Tue Nov 14 2017 Tim Theisen <tim@cs.wisc.edu> - 8.7.5-1
- Fixed an issue validating VOMS proxies

* Tue Nov 14 2017 Tim Theisen <tim@cs.wisc.edu> - 8.6.8-1
- Fixed an issue validating VOMS proxies

* Tue Oct 31 2017 Tim Theisen <tim@cs.wisc.edu> - 8.7.4-1
- Improvements to DAGMan including support for late job materialization
- Updates to condor_annex including improved status reporting
- When submitting jobs, HTCondor can now warn about job requirements
- Fixed a bug where remote CPU time was not recorded in the history
- Improved support for OpenMPI jobs
- The high availability daemon now works with IPV6 and shared_port
- The HTCondor Python bindings are now available for Python 2 and 3 in pip

* Tue Oct 31 2017 Tim Theisen <tim@cs.wisc.edu> - 8.6.7-1
- Fixed a bug where memory limits might not be updated in cgroups
- Add SELinux type enforcement rules to allow condor_ssh_to_job to work
- Updated systemd configuration to shutdown HTCondor in an orderly fashion
- The curl_plugin utility can now do HTTPS transfers
- Specifying environment variables now works with the Python Submit class

* Tue Sep 12 2017 Tim Theisen <tim@cs.wisc.edu> - 8.7.3-1
- Further updates to the late job materialization technology preview
- An improved condor_top tool
- Enhanced the AUTO setting for ENABLE_IPV{4,6} to be more selective
- Fixed several small memory leaks

* Tue Sep 12 2017 Tim Theisen <tim@cs.wisc.edu> - 8.6.6-1
- HTCondor daemons no longer crash on reconfig if syslog is used for logging
- HTCondor daemons now reliably leave a core file when killed by a signal
- Negotiator won't match jobs to machines with incompatible IPv{4,6} network
- On Ubuntu, send systemd alive messages to prevent HTCondor restarts
- Fixed a problem parsing old ClassAd string escapes in the python bindings
- Properly parse CPU time used from Slurm grid universe jobs
- Claims are released when parallel univ jobs are removed while claiming
- Starter won't get stuck when a job is removed with JOB_EXIT_HOOK defined
- To reduce audit logging, added cgroup rules to SELinux profile

* Mon Aug 07 2017 Tim Theisen <tim@cs.wisc.edu> - 8.6.5-2
- Update SELinux profile for Red Hat 7.4

* Tue Aug 01 2017 Tim Theisen <tim@cs.wisc.edu> - 8.6.5-1
- Fixed a memory leak that would cause the HTCondor collector to slowly grow
- Prevent the condor_starter from hanging when using cgroups on Debian
- Fixed several issues that occur when IPv6 is in use
- Support for using an ImDisk RAM drive on Windows as the execute directory
- Fixed a bug where condor_rm rarely removed another one of the user's jobs
- Fixed a bug with parallel universe jobs starting on partitionable slots

* Thu Jul 13 2017 Tim Theisen <tim@cs.wisc.edu> - 8.4.12-1
- Can configure the condor_startd to compute free disk space once

* Thu Jun 22 2017 Tim Theisen <tim@cs.wisc.edu> - 8.7.2-1
- Improved condor_schedd performance by turning off file checks by default
- condor_annex -status finds VM instances that have not joined the pool
- Able to update an annex's lease without adding new instances
- condor_annex now keeps a command log
- condor_q produces an expanded multi-line summary
- Automatically retry and/or resume http file transfers when appropriate
- Reduced load on the condor_collector by optimizing queries
- A python based condor_top tool

* Thu Jun 22 2017 Tim Theisen <tim@cs.wisc.edu> - 8.6.4-1
- Python bindings are now available on MacOSX
- Fixed a bug where PASSWORD authentication could fail to exchange keys
- Pslot preemption now properly handles custom resources, such as GPUs
- condor_submit now checks X.509 proxy expiration

* Tue May 09 2017 Tim Theisen <tim@cs.wisc.edu> - 8.6.3-1
- Fixed a bug where using an X.509 proxy might corrupt the job queue log
- Fixed a memory leak in the Python bindings

* Mon Apr 24 2017 Tim Theisen <tim@cs.wisc.edu> - 8.7.1-1
- Several performance enhancements in the collector
- Further refinement and initial documentation of the HTCondor Annex
- Enable chirp for Docker jobs
- Job Router uses first match rather than round-robin matching
- The schedd tracks jobs counts by status for each owner
- Technology preview of late job materialization in the schedd

* Mon Apr 24 2017 Tim Theisen <tim@cs.wisc.edu> - 8.6.2-1
- New metaknobs for mapping users to groups
- Now case-insensitive with Windows user names when storing credentials
- Signal handling in the OpenMPI script
- Report RemoteSysCpu for Docker jobs
- Allow SUBMIT_REQUIREMENT to refer to X509 secure attributes
- Linux kernel tuning script takes into account the machine's role

* Thu Mar 02 2017 Tim Theisen <tim@cs.wisc.edu> - 8.7.0-1
- Performance improvements in collector's ingestion of ClassAds
- Added collector attributes to report query times and forks
- Removed extra white space around parentheses when unparsing ClassAds
- Technology preview of the HTCondor Annex

* Thu Mar 02 2017 Tim Theisen <tim@cs.wisc.edu> - 8.6.1-1
- condor_q works in situations where user authentication is not configured
- Updates to work with Docker version 1.13
- Fix several problems with the Job Router
- Update scripts to support current versions of Open MPI and MPICH2
- Fixed a bug that could corrupt the job queue log when the disk is full

* Thu Jan 26 2017 Tim Theisen <tim@cs.wisc.edu> - 8.6.0-1
- condor_q shows shows only the current user's jobs by default
- condor_q summarizes related jobs (batches) on a single line by default
- Users can define their own job batch name at job submission time
- Immutable/protected job attributes make SUBMIT_REQUIREMENTS more useful
- The shared port daemon is enabled by default
- Jobs run in cgroups by default
- HTCondor can now use IPv6 addresses (Prefers IPv4 when both present)
- DAGMan: Able to easily define SCRIPT, VARs, etc., for all nodes in a DAG
- DAGMan: Revamped priority implementation
- DAGMan: New splice connection feature
- New slurm grid type in the grid universe for submitting to Slurm
- Numerous improvements to Docker support
- Several enhancements in the python bindings

* Mon Jan 23 2017 Tim Theisen <tim@cs.wisc.edu> - 8.4.11-1
- Fixed a bug which delayed startd access to stard cron job results
- Fixed a bug in pslot preemption that could delay jobs starting
- Fixed a bug in job cleanup at job lease expiration if using glexec
- Fixed a bug in locating ganglia shared libraries on Debian and Ubuntu

* Tue Dec 13 2016 Tim Theisen <tim@cs.wisc.edu> - 8.5.8-1
- The starter puts all jobs in a cgroup by default
- Added condor_submit commands that support job retries
- condor_qedit defaults to the current user's jobs
- Ability to add SCRIPTS, VARS, etc. to all nodes in a DAG using one command
- Able to conditionally add Docker volumes for certain jobs
- Initial support for Singularity containers
- A 64-bit Windows release

* Tue Dec 13 2016 Tim Theisen <tim@cs.wisc.edu> - 8.4.10-1
- Updated SELinux profile for Enterprise Linux
- Fixed a performance problem in the schedd when RequestCpus was an expression
- Preserve permissions when transferring sub-directories of the job's sandbox
- Fixed HOLD_IF_CPUS_EXCEEDED and LIMIT_JOB_RUNTIMES metaknobs
- Fixed a bug in handling REMOVE_SIGNIFICANT_ATTRIBUTES

* Thu Sep 29 2016 Tim Theisen <tim@cs.wisc.edu> - 8.5.7-1
- The schedd can perform job ClassAd transformations
- Specifying dependencies between DAGMan splices is much more flexible
- The second argument of the ClassAd ? : operator may be omitted
- Many usability improvements in condor_q and condor_status
- condor_q and condor_status can produce JSON, XML, and new ClassAd output
- To prepare for a 64-bit Windows release, HTCondor identifies itself as X86
- Automatically detect Daemon Core daemons and pass localname to them

* Thu Sep 29 2016 Tim Theisen <tim@cs.wisc.edu> - 8.4.9-1
- The condor_startd removes orphaned Docker containers on restart
- Job Router and HTCondor-C job job submission prompts schedd reschedule
- Fixed bugs in the Job Router's hooks
- Improved systemd integration on Enterprise Linux 7
- Upped default number of Chirp attributes to 100, and made it configurable
- Fixed a bug where variables starting with STARTD. or STARTER. were ignored

* Tue Aug 02 2016 Tim Theisen <tim@cs.wisc.edu> - 8.5.6-1
- The -batch output for condor_q is now the default
- Python bindings for job submission and machine draining
- Numerous Docker usability changes
- New options to limit condor_history results to jobs since last invocation
- Shared port daemon can be used with high availability and replication
- ClassAds can be written out in JSON format
- More flexible ordering of DAGMan commands
- Efficient PBS and SLURM job monitoring
- Simplified leases for grid universe jobs

* Tue Jul 05 2016 Tim Theisen <tim@cs.wisc.edu> - 8.4.8-1
- Fixed a memory leak triggered by the python htcondor.Schedd().query() call
- Fixed a bug that could cause Bosco file transfers to fail
- Fixed a bug that could cause the schedd to crash when using schedd cron jobs
- condor_schedd now rejects jobs when owner has no account on the machine
- Fixed a new bug in 8.4.7 where remote condor_history failed without -limit
- Fixed bugs triggered by the reconfiguration of the high-availability daemon
- Fixed a bug where condor_master could hang when using shared port on Windows 
- Fixed a bug with the -xml option on condor_q and condor_status

* Mon Jun 06 2016 Tim Theisen <tim@cs.wisc.edu> - 8.5.5-1
- Improvements for scalability of EC2 grid universe jobs
- Docker Universe jobs advertises remote user and system CPU time
- Improved systemd support
- The master can now run an administrator defined script at shutdown
- DAGMan includes better support for the batch name feature

* Mon Jun 06 2016 Tim Theisen <tim@cs.wisc.edu> - 8.4.7-1
- fixed a bug that could cause the schedd to become unresponsive
- fixed a bug where the Docker Universe would not set the group ID
- Docker Universe jobs now drop all Linux capabilities by default
- fixed a bug where subsystem specific configuration parameters were ignored
- fixed bugs with history file processing on the Windows platform

* Mon May 02 2016 Tim Theisen <tim@cs.wisc.edu> - 8.5.4-1
- Fixed a bug that delays schedd response when significant attributes change
- Fixed a bug where the group ID was not set in Docker universe jobs
- Limit update rate of various attributes to not overload the collector
- To make job router configuration easier, added implicit "target" scoping
- To make BOSCO work, the blahp does not generate limited proxies by default
- condor_status can now display utilization per machine rather than per slot
- Improve performance of condor_history and other tools

* Thu Apr 21 2016 Tim Theisen <tim@cs.wisc.edu> - 8.4.6-1
- fixed a bug that could cause a job to fail to start in a dynamic slot
- fixed a negotiator memory leak when using partitionable slot preemption
- fixed a bug that caused supplemental groups to be wrong during file transfer
- properly identify the Windows 10 platform
- fixed a typographic error in the LIMIT_JOB_RUNTIMES policy
- fixed a bug where maximum length IPv6 addresses were not parsed

* Thu Mar 24 2016 Tim Theisen <tim@cs.wisc.edu> - 8.5.3-1
- Use IPv6 (and IPv4) interfaces if they are detected
- Prefer IPv4 addresses when both are available
- Count Idle and Running jobs in Submitter Ads for Local and Scheduler universes
- Can submit jobs to SLURM with the new "slurm" type in the Grid universe
- HTCondor is built and linked with Globus 6.0

* Tue Mar 22 2016 Tim Theisen <tim@cs.wisc.edu> - 8.4.5-1
- fixed a bug that would cause the condor_schedd to send no flocked jobs
- fixed a bug that caused a 60 second delay using tools when DNS lookup failed
- prevent using accounting groups with embedded spaces that crash the negotiator
- fixed a bug that could cause use of ports outside the port range on Windows
- fixed a bug that could prevent dynamic slot reuse when using many slots
- fixed a bug that prevented correct utilization reports from the job router
- tune kernel when using cgroups to avoid OOM killing of jobs doing heavy I/O

* Thu Feb 18 2016 Tim Theisen <tim@cs.wisc.edu> - 8.5.2-1
- condor_q now defaults to showing only the current user's jobs
- condor_q -batch produces a single line report for a batch of jobs
- Docker Universe jobs now report and update memory and network usage
- immutable and protected job attributes
- improved performance when querying a HTCondor daemon's location
- Added the ability to set ClassAd attributes within the DAG file
- DAGMan now provides event timestamps in dagman.out

* Tue Feb 02 2016 Tim Theisen <tim@cs.wisc.edu> - 8.4.4-1
- fixed a bug that could cause the collector to crash when DNS lookup fails
- fixed a bug that caused Condor-C jobs with short lease durations to fail
- fixed bugs that affected EC2 grid universe jobs
- fixed a bug that prevented startup if a prior version shared port file exists
- fixed a bug that could cause the condor_shadow to hang on Windows

* Fri Jan 08 2016 Tim Theisen <tim@cs.wisc.edu> - 8.5.1-2
- optimized binaries

* Fri Jan 08 2016 Tim Theisen <tim@cs.wisc.edu> - 8.4.3-2
- optimized binaries

* Mon Dec 21 2015 Tim Theisen <tim@cs.wisc.edu> - 8.5.1-1
- the shared port daemon is enabled by default
- the condor_startd now records the peak memory usage instead of recent
- the condor_startd advertises CPU submodel and cache size
- authorizations are automatically setup when "Match Password" is enabled
- added a schedd-constraint option to condor_q

* Wed Dec 16 2015 Tim Theisen <tim@cs.wisc.edu> - 8.4.3-1
- fixed the processing of the -append option in the condor_submit command
- fixed a bug to run more that 100 dynamic slots on a single execute node
- fixed bugs that would delay daemon startup when using shared port on Windows
- fixed a bug where the cgroup VM limit would not be set for sizes over 2 GiB
- fixed a bug to use the ec2_iam_profile_name for Amazon EC2 Spot instances

* Tue Nov 17 2015 Tim Theisen <tim@cs.wisc.edu> - 8.4.2-1
- a bug fix to prevent the condor_schedd from crashing
- a bug fix to honor TCP_FORWARDING_HOST
- Standard Universe works properly in RPM installations of HTCondor
- the RPM packages no longer claim to provide Globus libraries
- bug fixes to DAGMan's "maximum idle jobs" throttle

* Tue Oct 27 2015 Tim Theisen <tim@cs.wisc.edu> - 8.4.1-1
- four new policy metaknobs to make configuration easier
- a bug fix to prevent condor daemons from crashing on reconfiguration
- an option natural sorting option on condor_status
- support of admin to mount certain directories into Docker containers

* Thu Oct 22 2015 Tim Theisen <tim@cs.wisc.edu> - 8.2.10-1
- an updated RPM to work with SELinux on EL7 platforms
- fixes to the condor_kbdd authentication to the X server
- a fix to allow the condor_kbdd to work with shared port enabled
- avoid crashes when using more than 1024 file descriptors on EL7
- fixed a memory leak in the ClassAd split() function
- condor_vacate will error out rather than ignore conflicting arguments
- a bug fix to the JobRouter to properly process the queue on restart
- a bug fix to prevent sending spurious data on a SOAP file transfer
- a bug fix to always present jobs in order in condor_history

* Mon Oct 12 2015 Tim Theisen <tim@cs.wisc.edu> - 8.5.0-1
- multiple enhancements to the python bindings
- the condor_schedd no longer changes the ownership of spooled job files
- spooled job files are visible to only the user account by default
- the condor_startd records when jobs are evicted by preemption or draining

* Mon Sep 14 2015 Tim Theisen <tim@cs.wisc.edu> - 8.4.0-1
- a Docker Universe to run a Docker container as an HTCondor job
- the submit file can queue a job for each file found
- the submit file can contain macros
- a dry-run option to condor_submit to test the submit file without any actions
- HTCondor pools can use IPv4 and IPv6 simultaneously
- execute directories can be encrypted upon user or administrator request
- Vanilla Universe jobs can utilize periodic application-level checkpoints
- the administrator can establish job requirements
- numerous scalability changes

* Thu Aug 27 2015 Tim Theisen <tim@cs.wisc.edu> - 8.3.8-1
- a script to tune Linux kernel parameters for better scalability
- support for python bindings on Windows platforms
- a mechanism to remove Docker images from the local machine

* Thu Aug 13 2015 Tim Theisen <tim@cs.wisc.edu> - 8.2.9-1
- a mechanism for the preemption of dynamic slots, such that the partitionable slot may use the dynamic slot in the match of a different job
- default configuration bug fixes for the desktop policy, such that it can both start jobs and monitor the keyboard

* Mon Jul 27 2015 Tim Theisen <tim@cs.wisc.edu> - 8.3.7-1
- default configuration settings have been updated to reflect current usage
- the ability to preempt dynamic slots, such that a job may match with a partitionable slot
- the ability to limit the number of jobs per submission and the number of jobs per owner by setting configuration variables

* Tue Jun 23 2015 Tim Theisen <tim@cs.wisc.edu> - 8.3.6-1
- initial Docker universe support
- IPv4/IPv6 mixed mode support

* Mon Apr 20 2015 Tim Theisen <tim@cs.wisc.edu> - 8.3.5-1
- new features that increase the power of job specification in the submit description file
- RPMs for Red Hat Enterprise Linux 6 and 7 are modularized and only distributed via our YUM repository
- The new condor-all RPM requires the other HTCondor RPMs of a typical HTCondor installation

* Tue Apr 07 2015 Tim Theisen <tim@cs.wisc.edu> - 8.2.8-1
- a bug fix to reconnect a TCP session when an HTCondorView collector restarts
- a bug fix to avoid starting too many jobs, only to kill some chosen at random

* Thu Mar 05 2015 Tim Theisen <tim@cs.wisc.edu> - 8.3.4-1
- a bug fix for a problem that can cause jobs to not be matched to resources when the condor_schedd is flocking

* Thu Feb 19 2015 Tim Theisen <tim@cs.wisc.edu> - 8.3.3-1
- the ability to encrypt a job's directory on Linux execute hosts
- enhancements to EC2 grid universe jobs
- a more efficient query protocol, including the ability to query the condor_schedd daemon's autocluster set

* Tue Feb 10 2015 Tim Theisen <tim@cs.wisc.edu> - 8.2.7-1
- sendmail is used by default for sending notifications (CVE-2014-8126)
- corrected input validation, which prevents daemon crashes
- an update, such that grid jobs work within the current Google Compute Engine
- a bug fix to prevent an infinite loop in the python bindings
- a bug fix to prevent infinite recursion when evaluating ClassAd attributes

* Tue Dec 23 2014 Tim Theisen <tim@cs.wisc.edu> - 8.3.2-1
- the next installment of IPv4/IPv6 mixed mode support: a submit node can simultaneously interact with an IPv4 and an IPv6 HTCondor pool
- scalability improvements: a reduced memory foot-print of daemons, a reduced number of TCP connections between submit and execute machines, and an improved responsiveness from a busy condor_schedd to queries

* Tue Dec 16 2014 Tim Theisen <tim@cs.wisc.edu> - 8.2.6-1
- a bug fix to the log rotation of the condor_schedd on Linux platforms
- transfer_input_files now works for directories on Windows platforms
- a correction of the flags passed to the mail program on Linux platforms
- a RHEL 7 platform fix of a directory permission that prevented daemons from starting

* Mon Dec 01 2014 Tim Theisen <tim@cs.wisc.edu> - 8.2.5-1
- an updated RPM installation script that preserves a modified condor_config.local file
- OpenSSL version 1.0.1j for Windows platforms

* Wed Nov 12 2014 Tim Theisen <tim@cs.wisc.edu> - 8.2.4-1
- a bug fix for an 8.2.3 condor_schedd that could not obtain a claim from an 8.0.x condor_startd
- a bug fix for removed jobs that return to the queue
- a workaround for a condor_schedd performance issue when handling a large number of jobs
- a bug fix to prevent the condor_kbdd from crashing on Windows
- a bug fix to correct the reporting of available disk on Windows

* Wed Oct 01 2014 Tim Theisen <tim@cs.wisc.edu> - 8.2.3-1
- support for Ubuntu 14.04 LTS, including support for the standard universe

* Thu Sep 11 2014 Tim Theisen <tim@cs.wisc.edu> - 8.3.1-1
- a variety of changes that reduce memory usage and improve performance
- if cgroups are used to limit memory utilization, HTCondor sets both the memory and swap limits.

* Wed Aug 27 2014 Carl Edquist <edquist@cs.wisc.edu> - 8.2.2-2.3
- Include config file for MASTER_NEW_BINARY_RESTART = PEACEFUL (SOFTWARE-850)

* Tue Aug 26 2014 Carl Edquist <edquist@cs.wisc.edu> - 8.2.2-2.2
- Include peaceful_off patch (SOFTWARE-1307)

* Mon Aug 25 2014 Carl Edquist <edquist@cs.wisc.edu> - 8.2.2-2.1
- Include condor_gt4540_aws patch for #4540

* Fri Aug 22 2014 Carl Edquist <edquist@cs.wisc.edu> - 8.2.2-2
- Strict pass-through with fixes from 8.2.2-1.1

* Thu Aug 21 2014 Carl Edquist <edquist@cs.wisc.edu> - 8.2.2-1.1
- Update to 8.2.2 with build fixes for non-UW builds

* Mon Sep 09 2013  <edquist@cs.wisc.edu> - 8.1.2-0.3
- Include misc unpackaged files from 8.x.x

* Sun Sep 08 2013  <edquist@cs.wisc.edu> - 8.1.2-0.1.unif
- Packaging fixes to work with latest 8.1.2 source from master
- Move condor.spec into git master-unified_rpm-branch
- Apply patches to upstream branch and remove from rpm / spec
- Always build man pages / remove references to include_man
- Always include systemd sources for passthrough rebuilds of source rpms
- Add macros to bundle external source tarballs with the source rpm to support
  offline builds with externals

* Tue Aug 20 2013 Carl Edquist <edquist@cs.wisc.edu> - 7.9.6-8.unif.8
- Remove externals dependency from std-universe subpackage

* Mon Aug 19 2013 Carl Edquist <edquist@cs.wisc.edu> - 7.9.6-8.unif.7
- Merge init script improvements from trunk
- Have std_local_ref depend on senders,receivers instead of stub_gen
- Carve out std universe files into separate subpackage
- Move uw_build-specific non-std-universe files into externals subpackage
- Condor_config changes for #3645
- Use %osg / %std_univ macros to control build type default
- Support PROPER builds of std universe (ie, without UW_BUILD)
- Use make jobserver when building glibc external instead of make -j2
- Move python requirement out of main condor package (#3704)
- Move condor_config.local from /var/lib/condor/ to /etc/condor/

* Fri Jul 05 2013 Carl Edquist <edquist@cs.wisc.edu> - 7.9.6-8.unif.6
- Address build dependency issue seen with -j24

* Fri Jun 21 2013 Carl Edquist <edquist@cs.wisc.edu> - 7.9.6-8.unif.5
- Initial support for UW_BUILD

* Tue Jun 18 2013 Carl Edquist <edquist@cs.wisc.edu> - 7.9.6-8.unif.4
- Remove service restart for upgrades

* Tue Jun 11 2013 Carl Edquist <edquist@cs.wisc.edu> - 7.9.6-8.unif.2
- Add a parallel-setup sub-package for parallel universe configuration,
  namely setting up the host as a dedicated resource

* Mon Jun 10 2013 Brian Lin <blin@cs.wisc.edu> - 7.8.8-2
- Init script improvements

* Fri Jun 07 2013 Carl Edquist <edquist@cs.wisc.edu> - 7.9.6-8.unif.1
- Add in missing features from Fedora rpm
- Reorganize to reduce the diff size between this and the Fedora rpm

* Fri Jun 07 2013 Brian Lin <blin@cs.wisc.edu> - 7.9.6-8
- Remove glexec runtime dependency

* Tue May 28 2013 Brian Lin <blin@cs.wisc.edu> - 7.9.6-7
- Mark /usr/share/osg/sysconfig/condor as non-config file

* Thu May 23 2013 Brian Lin <blin@cs.wisc.edu> - 7.9.6-6
- Rebuild against fixed glite-ce-cream-client-api-c

* Wed May 22 2013 Brian Lin <blin@cs.wisc.edu> - 7.9.6-5
- Enable plumage for x86{,_64}

* Wed May 22 2013 Brian Lin <blin@cs.wisc.edu> - 7.9.6-4
- Enable cgroups for EL6

* Tue May 21 2013 Brian Lin <blin@cs.wisc.edu> - 7.9.6-3
- Building with blahp/cream

* Tue May 21 2013 Brian Lin <blin@cs.wisc.edu> - 7.9.6-2
- Build without blahp/cream

* Tue May 21 2013 Brian Lin <blin@cs.wisc.edu> - 7.9.6-1
- New version

* Wed May 08 2013 Matyas Selmeci <matyas@cs.wisc.edu> - 7.8.8-1
- New version
- Removed condor_glidein -- was removed upstream

* Wed Feb 13 2013 Dave Dykstra <dwd@fnal.gov> - 7.8.6-3
- Renamed /etc/sysconfig/condor-lcmaps-env to /usr/share/osg/sysconfig/condor
  to match the new OSG method for handling daemon environment variables, 
  which keeps non-replaceable settings out of /etc/sysonfig
- Change settings in /usr/share/osg/sysconfig/condor to use the latest variable
  name LLGT_LIFT_PRIVILEGED_PROTECTION instead of LLGT4_NO_CHANGE_USER,
  eliminate obsolete variable LLGT_VOMS_DISABLE_CREDENTIAL_CHECK, and change
  the default debug level from 3 to 2.

* Fri Dec 21 2012 Matyas Selmeci <matyas@cs.wisc.edu> - 7.8.6-2
- Patch to fix default BATCH_GAHP config value (#SOFTWARE-873)

* Thu Oct 25 2012 Matyas Selmeci <matyas@cs.wisc.edu> - 7.8.6-1
- New version

* Mon Oct 22 2012 Matyas Selmeci <matyas@cs.wisc.edu> - 7.8.5-1
- New version

* Wed Sep 19 2012 Matyas Selmeci <matyas@cs.wisc.edu> - 7.8.4-1
- New version

* Fri Sep 07 2012 Matyas Selmeci <matyas@cs.wisc.edu> - 7.8.3-1
- New version

* Mon Aug 27 2012 Matyas Selmeci <matyas@cs.wisc.edu> - 7.8.2-2
- Add patch to fix unnecessary GSI callouts (condor_gt2104_pt2.patch in gittrac #2104)
- Fixed BLClient location

* Tue Aug 14 2012 Matyas Selmeci <matyas@cs.wisc.edu> - 7.8.2-1
- New version

* Mon Jul 30 2012 Matyas Selmeci <matyas@cs.wisc.edu> - 7.8.1-7
- Put cream_gahp into separate subpackage

* Mon Jul 16 2012 Matyas Selmeci <matyas@cs.wisc.edu> - 7.8.1-6
- Remove cream_el6.patch; change proper_cream.diff to work on both el5 and el6
  instead.

* Thu Jul 05 2012 Matyas Selmeci <matyas@cs.wisc.edu> - 7.8.1-5
- Bump to rebuild

* Tue Jun 26 2012 Matyas Selmeci <matyas@cs.wisc.edu> - 7.8.1-4
- Add CREAM

* Tue Jun 19 2012 Matyas Selmeci <matyas@cs.wisc.edu> - 7.8.1-3
- Add Provides lines for classads and classads-devel

* Mon Jun 18 2012 Matyas Selmeci <matyas@cs.wisc.edu> - 7.8.1-2
- Add environment variables for interacting with lcmaps (condor-lcmaps-env)

* Fri Jun 15 2012 Matyas Selmeci <matyas@cs.wisc.edu> - 7.8.1-1
- Version bump

* Wed Jun 13 2012 Matyas Selmeci <matyas@cs.wisc.edu> - 7.8.0-3
- Fix wrong paths for shared libraries

* Wed Jun 13 2012 Matyas Selmeci <matyas@cs.wisc.edu> - 7.8.0-2
- Build blahp

* Thu May 31 2012 Matyas Selmeci <matyas@cs.wisc.edu> - 7.8.0-1
- Version bump
- Updated condor_config.generic.patch
- Removed glexec-patch.diff

* Sun Apr  1 2012 Alain Roy <roy@cs.wisc.edu> - 7.6.6-4
- Backported patch from Condor 7.7 to fix glexec bugs
- Enabled glexec

* Fri Feb 10 2012 Derek Weitzel <dweitzel@cse.unl.edu> - 7.6.6-3
- Adding sticky bit to condor_root_switchboard

* Wed Jan 18 2012 Derek Weitzel <dweitzel@cse.unl.edu> - 7.6.6-2
- Added support for rhel6

* Wed Jan 18 2012 Tim Cartwright <cat@cs.wisc.edu> - 7.6.6-1
- Updated to upstream tagged 7.6.6 release

* Wed Jan 11 2012 Tim Cartwright <cat@cs.wisc.edu> - 7.6.4-1
- Simplified revision number

* Tue Nov 29 2011 Derek Weitzel <dweitzel@cse.unl.edu> - 7.6.4-0.6.2
- Rebasing to 7.6.4

* Fri Oct 28 2011 Matyas Selmeci <matyas@cs.wisc.edu> - 7.6.2-0.6.3
- rebuilt

* Mon Sep 12 2011 Matyas Selmeci <matyas@cs.wisc.edu> - 7.6.2-0.6.2
- Rev bump to rebuild with updated Globus libs

* Thu Aug 11 2011 Derek Weitzel <dweitzel@cse.unl.edu> - 7.6.2-0.5.2
- Updated to upstream official 7.6.2 release

* Thu Aug 04 2011 Derek Weitzel <dweitzel@cse.unl.edu> - 7.6.2-0.5.672537b1git.1
- Made LOCAL_DIR always point to /var/lib/condor rather than TILDE

* Wed Jun  8 2011 <bbockelm@cse.unl.edu> - 7.7.0-0.5
- Start to break build products into conditionals for future EPEL5 support.
- Begun integration of a systemd service file.

* Tue Jun  7 2011 <matt@redhat> - 7.7.0-0.4
- Added tmpfiles.d/condor.conf (BZ711456)

* Tue Jun  7 2011 <matt@redhat> - 7.7.0-0.3
- Fast forward to 7.7.0 pre-release at 1babb324
- Catch libdeltacloud 0.8 update

* Fri May 20 2011 <matt@redhat> - 7.7.0-0.2
- Added GSI support, dependency on Globus

* Fri May 13 2011 <matt@redhat> - 7.7.0-0.1
- Fast forward to 7.7.0 pre-release at 79952d6b
- Introduced ec2_gahp
- 79952d6b brings schema expectations inline with Cumin

* Tue May 10 2011 <matt@redhat> - 7.6.1-0.1
- Upgrade to 7.6.0 release, pre-release of 7.6.1 at 5617a464
- Upstreamed patch: log_lock_run.patch
- Introduced condor-classads to obsolete classads
- Introduced condor-aviary, package of the aviary contrib
- Introduced condor-deltacloud-gahp
- Introduced condor-qmf, package of the mgmt/qmf contrib
- Transitioned from LOCAL_CONFIG_FILE to LOCAL_CONFIG_DIR
- Stopped building against gSOAP,
-  use aviary over birdbath and ec2_gahp (7.7.0) over amazon_gahp

* Tue Feb 08 2011 Fedora Release Engineering <rel-eng@lists.fedoraproject.org> - 7.5.5-2
- Rebuilt for https://fedoraproject.org/wiki/Fedora_15_Mass_Rebuild

* Thu Jan 27 2011 <matt@redhat> - 7.5.5-1
- Rebase to 7.5.5 release
-  configure+imake -> cmake
-  Removed patches:
-   only_dynamic_unstripped.patch
-   gsoap-2.7.16-wsseapi.patch
-   gsoap-2.7.16-dom.patch
-  man pages are now built with source
-  quill is no longer present
-  condor_shared_port added
-  condor_power added
-  condor_credd added
-  classads now built from source

* Thu Jan 13 2011 <matt@redhat> - 7.4.4-1
- Upgrade to 7.4.4 release
- Upstreamed: stdsoap2.h.patch.patch

* Mon Aug 23 2010  <matt@redhat> - 7.4.3-1
- Upgrade to 7.4.3 release
- Upstreamed: dso_link_change

* Fri Jun 11 2010  <matt@redhat> - 7.4.2-2
- Rebuild for classads DSO version change (1:0:0)
- Updated stdsoap2.h.patch.patch for gsoap 2.7.16
- Added gsoap-2.7.16-wsseapi/dom.patch for gsoap 2.7.16

* Wed Apr 21 2010  <matt@redhat> - 7.4.2-1
- Upgrade to 7.4.2 release

* Tue Jan  5 2010  <matt@redhat> - 7.4.1-1
- Upgrade to 7.4.1 release
- Upstreamed: guess_version_from_release_dir, fix_platform_check
- Security update (BZ549577)

* Fri Dec  4 2009  <matt@redhat> - 7.4.0-1
- Upgrade to 7.4.0 release
- Fixed POSTIN error (BZ540439)
- Removed NOTICE.txt source, now provided by upstream
- Removed no_rpmdb_query.patch, applied upstream
- Removed no_basename.patch, applied upstream
- Added only_dynamic_unstripped.patch to reduce build time
- Added guess_version_from_release_dir.patch, for previous
- Added fix_platform_check.patch
- Use new --with-platform, to avoid modification of make_final_tarballs
- Introduced vm-gahp package to hold libvirt deps

* Fri Aug 28 2009  <matt@redhat> - 7.2.4-1
- Upgrade to 7.2.4 release
- Removed gcc44_const.patch, accepted upstream
- New log, lock, run locations (BZ502175)
- Filtered innocuous semanage message

* Fri Aug 21 2009 Tomas Mraz <tmraz@redhat.com> - 7.2.1-3
- rebuilt with new openssl

* Fri Jul 24 2009 Fedora Release Engineering <rel-eng@lists.fedoraproject.org> - 7.2.1-2
- Rebuilt for https://fedoraproject.org/wiki/Fedora_12_Mass_Rebuild

* Wed Feb 25 2009  <matt@redhat> - 7.2.1-1
- Upgraded to 7.2.1 release
- Pruned changes accepted upstream from condor_config.generic.patch
- Removed Requires in favor of automatic dependencies on SONAMEs
- Added no_rmpdb_query.patch to avoid rpm -q during a build

* Tue Feb 24 2009 Fedora Release Engineering <rel-eng@lists.fedoraproject.org> - 7.2.0-5
- Rebuilt for https://fedoraproject.org/wiki/Fedora_11_Mass_Rebuild

* Thu Jan 15 2009 Tomas Mraz <tmraz@redhat.com> - 7.2.0-4
- rebuild with new openssl

* Wed Jan 14 2009  <matt@redhat> - 7.2.0-3
- Fixed regression: initscript was on by default, now off again

* Thu Jan  8 2009  <matt@redhat> - 7.2.0-2
- (Re)added CONDOR_DEVELOPERS=NONE to the default condor_config.local
- Added missing Obsoletes for condor-static (thanks Michael Schwendt)

* Wed Jan  7 2009  <matt@redhat> - 7.2.0-1
- Upgraded to 7.2.0 release
- Removed -static package
- Added Fedora specific buildid
- Enabled KBDD, daemon to monitor X usage on systems with only USB devs
- Updated install process

* Wed Oct  8 2008  <matt@redhat> - 7.0.5-1
- Rebased on 7.0.5, security update

* Wed Aug  6 2008  <mfarrellee@redhat> - 7.0.4-1
- Updated to 7.0.4 source
- Stopped using condor_configure in install step

* Tue Jun 10 2008  <mfarrellee@redhat> - 7.0.2-1
- Updated to 7.0.2 source
- Updated config, specifically HOSTALLOW_WRITE, for Personal Condor setup
- Added condor_config.generic

* Mon Apr  7 2008  <mfarrellee@redhat> - 7.0.0-8
- Modified init script to be off by default, resolves bz441279

* Fri Apr  4 2008  <mfarrellee@redhat> - 7.0.0-7
- Updated to handle changes in gsoap dependency

* Mon Feb 11 2008  <mfarrellee@redhat> - 7.0.0-6
- Added note about how to download the source
- Added generate-tarball.sh script

* Sun Feb 10 2008  <mfarrellee@redhat> - 7.0.0-5
- The gsoap package is compiled with --disable-namespaces, which means
  soap_set_namespaces is required after each soap_init. The
  gsoap_nonamespaces.patch handles this.

* Fri Feb  8 2008  <mfarrellee@redhat> - 7.0.0-4
- Added patch to detect GCC 4.3.0 on F9
- Added patch to detect GLIBC 2.7.90 on F9
- Added BuildRequires: autoconf to allow for regeneration of configure
  script after GCC 4.3.0 detection and GLIBC 2.7.90 patches are
  applied
- Condor + GCC 4.3.0 + -O2 results in an internal compiler error
  (BZ 432090), so -O2 is removed from optflags for the time
  being. Thanks to Mike Bonnet for the suggestion on how to filter
  -O2.

* Tue Jan 22 2008  <mfarrellee@redhat> - 7.0.0-3
- Update to UW's really-final source for Condor 7.0.0 stable series
  release. It is based on the 72173 build with minor changes to the
  configure.ac related to the SRB external version.
- In addition to removing externals from the UW tarball, the NTconfig
  directory was removed because it had not gone through IP audit.

* Tue Jan 22 2008  <mfarrellee@redhat> - 7.0.0-2
- Update to UW's final source for Condor 7.0.0 stable series release

* Thu Jan 10 2008  <mfarrellee@redhat> - 7.0.0-1
- Initial package of Condor's stable series under ASL 2.0
- is_clipped.patch replaced with --without-full-port option to configure
- zlib_is_soft.patch removed, outdated by configure.ac changes
- removed autoconf dependency needed for zlib_is_soft.patch

* Tue Dec  4 2007  <mfarrellee@redhat> - 6.9.5-2
- SELinux was stopping useradd in pre because files specified root as
  the group owner for /var/lib/condor, fixed, much thanks to Phil Knirsch

* Fri Nov 30 2007  <mfarrellee@redhat> - 6.9.5-1
- Fixed release tag
- Added gSOAP support and packaged WSDL files

* Thu Nov 29 2007  <mfarrellee@redhat> - 6.9.5-0.2
- Packaged LSB init script
- Changed pre to not create the condor user's home directory, it is
  now a directory owned by the package

* Thu Nov 29 2007  <mfarrellee@redhat> - 6.9.5-0.1
- Condor 6.9.5 release, the 7.0.0 stable series candidate
- Removed x86_64_no_multilib-200711091700cvs.patch, merged upstream
- Added patch to make zlib a soft requirement, which it should be
- Disabled use of smp_mflags because of make dependency issues
- Explicitly not packaging WSDL files until the SOAP APIs are available

* Tue Nov 20 2007  <mfarrellee@redhat> - 6.9.5-0.3.200711091700cvs
- Rebuild for repo inheritance update: dependencies are now pulled
  from RHEL 5 U1 before RH Application Stack

* Thu Nov 15 2007 <mfarrellee@redhat> - 6.9.5-0.2.200711091700cvs
- Added support for building on x86_64 without multilib packages
- Made the install section more flexible, reduced need for
  make_final_tarballs to be updated

* Fri Nov 9 2007 <mfarrellee@redhat> - 6.9.5-0.1.200711091700cvs
- Working source with new ASL 2.0 license

* Fri Nov 9 2007 <mfarrellee@redhat> - 6.9.5-0.1.200711091330cvs
- Source is now stamped ASL 2.0, as of Nov 9 2007 1:30PM Central
- Changed license to ASL 2.0
- Fixed find in prep to work if no files have bad permissions
- Changed the name of the LICENSE file to match was is now release in
  the source tarball

* Tue Nov 6 2007  <mfarrellee@redhat> - 6.9.5-0.1.rc
- Added m4 dependency not in RHEL 5.1's base
- Changed chmod a-x script to use find as more files appear to have
  improper execute bits set
- Added ?dist to Release:
- condor_privsep became condor_root_switchboard

* Tue Sep 11 2007  <mfarrellee@redhat> - 6.9.5-0.3.20070907cvs
- Instead of releasing libcondorapi.so, which is improperly created
  and poorly versioned, we release libcondorapi.a, which is apparently
  more widely used, in a -static package
- Instead of installing the stripped tarball, the unstripped is now
  installed, which gives a nice debuginfo package
- Found and fixed permissions problems on a number of src files,
  issue raised by rpmlint on the debuginfo package

* Mon Sep 10 2007  <mfarrellee@redhat> - 6.9.5-0.2.20070907cvs
- Updated pre section to create condor's home directory with adduser, and
  removed _var/lib/condor from files section
- Added doc LICENSE.TXT to all files sections
- Shortened lines longer than 80 characters in this spec (except the sed line)
- Changed install section so untar'ing a release can handle fedora7 or fedora8
- Simplified the site.def and config file updates (sed + mv over mv + sed + rm)
- Added a patch (fedora_rawhide_7.91-20070907cvs.patch) to support building on
  a fedora 7.91 (current Rawhide) release
- Moved the examples from /usr/share/doc/condor... into builddir and just
  marked them as documentation
- Added a number of dir directives to force all files to be listed, no implicit
  inclusion

* Fri Sep  7 2007  <mfarrellee@redhat> - 6.9.5-0.1.20070907cvs
- Initial release<|MERGE_RESOLUTION|>--- conflicted
+++ resolved
@@ -1466,16 +1466,14 @@
 /bin/systemctl try-restart condor.service >/dev/null 2>&1 || :
 
 %changelog
-<<<<<<< HEAD
+* Thu Feb 27 2025 Tim Theisen <tim@cs.wisc.edu> - 23.0.21-1
+- Fix memory leak caused by periodic evaluation of bad ClassAd expressions
+- Fixes for bugs affecting grid jobs
+
 * Tue Feb 04 2025 Tim Theisen <tim@cs.wisc.edu> - 23.10.20-1
 - Fix bug where STARTD_ENFORCE_DISK_LIMITS would excessively save metadata
 - Fix bug where container_service_names did not work
 - Fix rare startd crash when collector queries time out and DNS is slow
-=======
-* Thu Feb 27 2025 Tim Theisen <tim@cs.wisc.edu> - 23.0.21-1
-- Fix memory leak caused by periodic evaluation of bad ClassAd expressions
-- Fixes for bugs affecting grid jobs
->>>>>>> 61d1b0f8
 
 * Tue Feb 04 2025 Tim Theisen <tim@cs.wisc.edu> - 23.0.20-1
 - condor_upgrade_check tests for PASSWORD authentication identity change
