%define tarball_version 8.1.3

# On EL7 don't terminate the build because of bad bytecompiling
%if 0%{?rhel} == 7
%define _python_bytecompile_errors_terminate_build 0
%endif

# Don't use changelog date in CondorVersion
%global source_date_epoch_from_changelog 0

# optionally define any of these, here or externally
# % define fedora   16
# % define osg      0
# % define uw_build 1
# % define devtoolset 0

%define python 0

# default to uw_build if neither osg nor fedora is enabled
%if %undefined uw_build
%if 0%{?osg} || 0%{?hcc}
%define uw_build 0
%else
%define uw_build 1
%endif
%endif

# Use devtoolset 11 for EL7
%define devtoolset 11
# Use gcc-toolset 12 for EL8
%define gcctoolset 12

%if %uw_build
%define debug 1
%endif

%if 0%{?fedora}
%define blahp 0
%else
%define blahp 1
%endif

%if 0%{?hcc}
%define blahp 0
%endif

%define python 1

# Temporarily turn parallel_setup off
%define parallel_setup 0

# These flags are meant for developers; it allows one to build HTCondor
# based upon a git-derived tarball, instead of an upstream release tarball
%define git_build 1
# If building with git tarball, Fedora requests us to record the rev.  Use:
# git log -1 --pretty=format:'%h'
%define git_rev f9e8f64

Summary: HTCondor: High Throughput Computing
Name: condor
Version: %{tarball_version}
%global version_ %(tr . _ <<< %{version})

# Only edit the %condor_base_release to bump the rev number
%define condor_git_base_release 0.1
%define condor_base_release 1
%if %git_build
        %define condor_release %condor_git_base_release.%{git_rev}.git
%else
        %define condor_release %condor_base_release
%endif
Release: %{condor_release}%{?dist}

License: ASL 2.0
Group: Applications/System
URL: https://www.cs.wisc.edu/htcondor/

# This allows developers to test the RPM with a non-release, git tarball
%if %git_build

# git clone http://condor-git.cs.wisc.edu/repos/condor.git
# cd condor
# git archive master | gzip -7 > ~/rpmbuild/SOURCES/condor.tar.gz
Source0: condor.tar.gz

%else

# The upstream HTCondor source tarball contains some source that cannot
# be shipped as well as extraneous copies of packages the source
# depends on. Additionally, the upstream HTCondor source requires a
# click-through license. Once you have downloaded the source from:
#   https://parrot.cs.wisc.edu/v7.0.license.html
# you should process it with generate-tarball.sh:
#   ./generate-tarball.sh 7.0.4
# MD5Sum of upstream source:
#   06eec3ae274b66d233ad050a047f3c91  condor_src-7.0.0-all-all.tar.gz
#   b08743cfa2e87adbcda042896e8ef537  condor_src-7.0.2-all-all.tar.gz
#   5f326ad522b63eacf34c6c563cf46910  condor_src-7.0.4-all-all.tar.gz
#   73323100c5b2259f3b9c042fa05451e0  condor_src-7.0.5-all-all.tar.gz
#   a2dd96ea537b2c6d105b6c8dad563ddc  condor_src-7.2.0-all-all.tar.gz
#   edbac8267130ac0a0e016d0f113b4616  condor_src-7.2.1-all-all.tar.gz
#   6d9b0ef74d575623af11e396fa274174  condor_src-7.2.4-all-all.tar.gz
#   ee72b65fad02d21af0dc8f1aa5872110  condor_src-7.4.0-all-all.tar.gz
#   d4deeabbbce65980c085d8bea4c1018a  condor_src-7.4.1-all-all.tar.gz
#   4714086f58942b78cf03fef9ccb1117c  condor_src-7.4.2-all-all.tar.gz
#   2b7e7687cba85d0cf0774f9126b51779  condor_src-7.4.3-all-all.tar.gz
#   108a4b91cd10deca1554ca1088be6c8c  condor_src-7.4.4-all-all.tar.gz
#   b482c4bfa350164427a1952113d53d03  condor_src-7.5.5-all-all.tar.gz
#   2a1355cb24a56a71978d229ddc490bc5  condor_src-7.6.0-all-all.tar.gz
# Note: The md5sum of each generated tarball may be different
Source0: %{name}-%{tarball_version}.tar.gz
Source1: generate-tarball.sh
%endif

Source3: osg-env.conf
Source5: condor_config.local.dedicated.resource

Source8: htcondor.pp

# Patch credmon-oauth to use Python 2 on EL7
Patch1: rhel7-python2.patch

#% if 0% osg
Patch8: osg_sysconfig_in_init_script.patch
#% endif

BuildRoot: %(mktemp -ud %{_tmppath}/%{name}-%{version}-%{release}-XXXXXX)

BuildRequires: cmake
BuildRequires: pcre2-devel
BuildRequires: openssl-devel
BuildRequires: krb5-devel
%if ! 0%{?amzn}
BuildRequires: libvirt-devel
%endif
BuildRequires: bind-utils
BuildRequires: libX11-devel
BuildRequires: libXScrnSaver-devel
BuildRequires: openldap-devel
%if 0%{?rhel} == 7
BuildRequires: cmake3
BuildRequires: python-devel
BuildRequires: python-setuptools
%else
BuildRequires: cmake >= 3.8
%endif
BuildRequires: python3-devel
BuildRequires: python3-setuptools
%if 0%{?rhel} >= 8
BuildRequires: boost-devel
%endif
BuildRequires: redhat-rpm-config
BuildRequires: sqlite-devel
BuildRequires: perl(Data::Dumper)

BuildRequires: glibc-static
BuildRequires: gcc-c++
BuildRequires: libuuid-devel
BuildRequires: patch
BuildRequires: pam-devel
BuildRequires: nss-devel
BuildRequires: openssl-devel
BuildRequires: libxml2-devel
BuildRequires: expat-devel
BuildRequires: perl(Archive::Tar)
BuildRequires: perl(XML::Parser)
BuildRequires: perl(Digest::MD5)
%if 0%{?rhel} >= 8 || 0%{?fedora}
BuildRequires: python3-devel
%else
BuildRequires: python-devel
%endif
BuildRequires: libcurl-devel

# Authentication build requirements
%if ! 0%{?amzn}
BuildRequires: voms-devel
%endif
BuildRequires: munge-devel
BuildRequires: scitokens-cpp-devel

%if 0%{?rhel} <= 8
BuildRequires: libcgroup-devel
Requires: libcgroup
%endif

%if 0%{?rhel} == 7 && 0%{?devtoolset}
BuildRequires: which
BuildRequires: devtoolset-%{devtoolset}-toolchain
%endif

%if 0%{?rhel} == 8 && 0%{?gcctoolset}
BuildRequires: which
BuildRequires: gcc-toolset-%{gcctoolset}
%endif

%if 0%{?rhel} == 7 && ! 0%{?amzn}
BuildRequires: python36-devel
BuildRequires: boost169-devel
BuildRequires: boost169-static
%endif

%if 0%{?rhel} >= 8
BuildRequires: boost-static
%endif

%if 0%{?rhel} >= 8 || 0%{?fedora}
BuildRequires: boost-python3-devel
%else
BuildRequires: python3-devel
BuildRequires: boost169-python2-devel
BuildRequires: boost169-python3-devel
%endif
BuildRequires: libuuid-devel
Requires: libuuid

BuildRequires: systemd-devel
BuildRequires: systemd-units
Requires: systemd

%if 0%{?rhel} == 7
BuildRequires: python-sphinx python-sphinx_rtd_theme
%endif

%if 0%{?rhel} >= 8 || 0%{?amzn}
BuildRequires: python3-sphinx python3-sphinx_rtd_theme
%endif

# openssh-server needed for condor_ssh_to_job
Requires: openssh-server

# net-tools needed to provide netstat for condor_who
Requires: net-tools

Requires: /usr/sbin/sendmail
Requires: condor-classads = %{version}-%{release}
Requires: condor-procd = %{version}-%{release}

Requires: %name-blahp = %version-%release

# Useful tools are using the Python bindings
Requires: python3-condor = %{version}-%{release}
# The use the python-requests library in EPEL is based Python 3.6
# However, Amazon Linux 2 has Python 3.7
%if ! 0%{?amzn}
%if 0%{?rhel} == 7
Requires: python36-requests
%else
Requires: python3-requests
%endif
%endif

%if 0%{?rhel} == 7
Requires: python2-condor = %{version}-%{release}
# For some reason OSG VMU tests need python-request
Requires: python-requests
%endif

Requires(pre): shadow-utils

Requires(post): systemd-units
Requires(preun): systemd-units
Requires(postun): systemd-units
Requires(post): systemd-sysv

%if 0%{?rhel} == 7
Requires(post): policycoreutils-python
Requires(post): selinux-policy-targeted >= 3.13.1-102
%endif

%if 0%{?rhel} >= 8 || 0%{?fedora}
Requires(post): python3-policycoreutils
Requires(post): selinux-policy-targeted
%endif

# Require libraries that we dlopen
# Ganglia is optional as well as nVidia and cuda libraries
%if ! 0%{?amzn}
Requires: voms
%endif
Requires: krb5-libs
Requires: libcom_err
Requires: munge-libs
Requires: openssl-libs
Requires: scitokens-cpp >= 0.6.2
Requires: systemd-libs
Requires: rsync

# Support OSDF client
Requires: condor-stash-plugin

#Provides: user(condor) = 43
#Provides: group(condor) = 43

Obsoletes: condor-static < 7.2.0

# Standard Universe discontinued as of 8.9.0
Obsoletes: condor-std-universe < 8.9.0

# Cream gahp discontinued as of 8.9.9
Obsoletes: condor-cream-gahp < 8.9.9

# 32-bit shadow discontinued as of 8.9.9
Obsoletes: condor-small-shadow < 8.9.9

# external-libs package discontinued as of 8.9.9
Obsoletes: condor-external-libs < 8.9.9

# Bosco package discontinued as of 9.5.0
Obsoletes: condor-bosco < 9.5.0

%description
HTCondor is a specialized workload management system for
compute-intensive jobs. Like other full-featured batch systems, HTCondor
provides a job queueing mechanism, scheduling policy, priority scheme,
resource monitoring, and resource management. Users submit their
serial or parallel jobs to HTCondor, HTCondor places them into a queue,
chooses when and where to run the jobs based upon a policy, carefully
monitors their progress, and ultimately informs the user upon
completion.

#######################
%package devel
Summary: Development files for HTCondor
Group: Applications/System

%description devel
Development files for HTCondor

%if %uw_build
#######################
%package tarball
Summary: Files needed to build an HTCondor tarball
Group: Applications/System

%description tarball
Development files for HTCondor

%endif

#######################
%package procd
Summary: HTCondor Process tracking Daemon
Group: Applications/System

%description procd
A daemon for tracking child processes started by a parent.
Part of HTCondor, but able to be stand-alone

#######################
%package kbdd
Summary: HTCondor Keyboard Daemon
Group: Applications/System
Requires: %name = %version-%release
Requires: %name-classads = %{version}-%{release}

%description kbdd
The condor_kbdd monitors logged in X users for activity. It is only
useful on systems where no device (e.g. /dev/*) can be used to
determine console idle time.

#######################
%if ! 0%{?amzn}
%package vm-gahp
Summary: HTCondor's VM Gahp
Group: Applications/System
Requires: %name = %version-%release
Requires: libvirt
Requires: %name-classads = %{version}-%{release}

%description vm-gahp
The condor_vm-gahp enables the Virtual Machine Universe feature of
HTCondor. The VM Universe uses libvirt to start and control VMs under
HTCondor's Startd.

%endif
#######################
%package classads
Summary: HTCondor's classified advertisement language
Group: Development/Libraries
%if 0%{?osg} || 0%{?hcc}
Obsoletes: classads <= 1.0.10
Obsoletes: classads-static <= 1.0.10
Provides: classads = %version-%release
%endif

%description classads
Classified Advertisements (classads) are the lingua franca of
HTCondor. They are used for describing jobs, workstations, and other
resources. They are exchanged by HTCondor processes to schedule
jobs. They are logged to files for statistical and debugging
purposes. They are used to enquire about current state of the system.

A classad is a mapping from attribute names to expressions. In the
simplest cases, the expressions are simple constants (integer,
floating point, or string). A classad is thus a form of property
list. Attribute expressions can also be more complicated. There is a
protocol for evaluating an attribute expression of a classad vis a vis
another ad. For example, the expression "other.size > 3" in one ad
evaluates to true if the other ad has an attribute named size and the
value of that attribute is (or evaluates to) an integer greater than
three. Two classads match if each ad has an attribute requirements
that evaluates to true in the context of the other ad. Classad
matching is used by the HTCondor central manager to determine the
compatibility of jobs and workstations where they may be run.

#######################
%package classads-devel
Summary: Headers for HTCondor's classified advertisement language
Group: Development/System
Requires: %name-classads = %version-%release
Requires: pcre2-devel
%if 0%{?osg} || 0%{?hcc}
Obsoletes: classads-devel <= 1.0.10
Provides: classads-devel = %version-%release
%endif

%description classads-devel
Header files for HTCondor's ClassAd Library, a powerful and flexible,
semi-structured representation of data.

#######################
%package test
Summary: HTCondor Self Tests
Group: Applications/System
Requires: %name = %version-%release
Requires: %name-classads = %{version}-%{release}

%description test
A collection of tests to verify that HTCondor is operating properly.

#######################
%if %parallel_setup
%package parallel-setup
Summary: Configure HTCondor for Parallel Universe jobs
Group: Applications/System
Requires: %name = %version-%release

%description parallel-setup
Running Parallel Universe jobs in HTCondor requires some configuration;
in particular, a dedicated scheduler is required.  In order to support
running parallel universe jobs out of the box, this sub-package provides
a condor_config.local.dedicated.resource file that sets up the current
host as the DedicatedScheduler.
%endif


#######################
%if %python
%if 0%{?rhel} <= 7 && 0%{?fedora} <= 31
%package -n python2-condor
Summary: Python bindings for HTCondor.
Group: Applications/System
Requires: python >= 2.2
Requires: %name = %version-%release
%{?python_provide:%python_provide python2-condor}
%if 0%{?rhel} >= 7
Requires: boost169-python2
%endif
# Remove before F30
Provides: %{name}-python = %{version}-%{release}
Provides: %{name}-python%{?_isa} = %{version}-%{release}
Obsoletes: %{name}-python < %{version}-%{release}

%description -n python2-condor
The python bindings allow one to directly invoke the C++ implementations of
the ClassAd library and HTCondor from python
%endif


%if 0%{?rhel} >= 7 || 0%{?fedora}
#######################
%package -n python3-condor
Summary: Python bindings for HTCondor.
Group: Applications/System
Requires: %name = %version-%release
%if 0%{?rhel} == 7
Requires: boost169-python3
%else
Requires: boost-python3
%endif
Requires: python3

%description -n python3-condor
The python bindings allow one to directly invoke the C++ implementations of
the ClassAd library and HTCondor from python
%endif
%endif


#######################
%package credmon-oauth
Summary: OAuth2 credmon for HTCondor.
Group: Applications/System
Requires: %name = %version-%release
%if 0%{?rhel} == 7
Requires: python2-condor = %{version}-%{release}
Requires: python2-requests-oauthlib
Requires: python-six
Requires: python-flask
Requires: python2-cryptography
Requires: python2-scitokens
Requires: mod_wsgi
%else
Requires: python3-condor = %{version}-%{release}
Requires: python3-requests-oauthlib
Requires: python3-six
Requires: python3-flask
Requires: python3-cryptography
Requires: python3-scitokens
Requires: python3-mod_wsgi
%endif
Requires: httpd

%description credmon-oauth
The OAuth2 credmon allows users to obtain credentials from configured
OAuth2 endpoints and to use those credentials securely inside running jobs.


#######################
%package credmon-vault
Summary: Vault credmon for HTCondor.
Group: Applications/System
Requires: %name = %version-%release
Requires: python3-condor = %{version}-%{release}
Requires: python3-six
%if 0%{?rhel} == 7 && ! 0%{?amzn}
Requires: python36-cryptography
%endif
%if 0%{?rhel} >= 8
Requires: python3-cryptography
%endif
%if 0%{?osg}
# Although htgettoken is only needed on the submit machine and
#  condor-credmon-vault is needed on both the submit and credd machines,
#  htgettoken is small so it doesn't hurt to require it in both places.
Requires: htgettoken >= 1.1
%endif
Conflicts: %name-credmon-oauth

%description credmon-vault
The Vault credmon allows users to obtain credentials from Vault using
htgettoken and to use those credentials securely inside running jobs.

#######################
%package blahp
Summary: BLAHP daemon
Group: System/Libraries
BuildRequires:  docbook-style-xsl, libxslt
Requires: %name = %version-%release
%if 0%{?rhel} >= 8 || 0%{?fedora}
Requires: python3
%else
Requires: python >= 2.2
%endif
Provides: blahp = %{version}-%{release}
Obsoletes: blahp < 9.5.0

%description blahp
%{summary}

#######################
%package -n minicondor
Summary: Configuration for a single-node HTCondor
Group: Applications/System
Requires: %name = %version-%release
%if 0%{?rhel} >= 7 || 0%{?fedora}
Requires: python3-condor = %version-%release
%endif

%description -n minicondor
This example configuration is good for trying out HTCondor for the first time.
It only configures the IPv4 loopback address, turns on basic security, and
shortens many timers to be more responsive.

%if %uw_build

#######################
%package externals
Summary: Empty package without strict version requirement to help yum out.
Group: Applications/System

%description externals
Dummy package to help yum out

%endif

#######################
%package annex-ec2
Summary: Configuration and scripts to make an EC2 image annex-compatible.
Group: Applications/System
Requires: %name = %version-%release
Requires(post): /sbin/chkconfig
Requires(preun): /sbin/chkconfig

%description annex-ec2
Configures HTCondor to make an EC2 image annex-compatible.  Do NOT install
on a non-EC2 image.

%files annex-ec2
%_libexecdir/condor/condor-annex-ec2
%{_unitdir}/condor-annex-ec2.service
%config(noreplace) %_sysconfdir/condor/config.d/50ec2.config
%config(noreplace) %_sysconfdir/condor/master_shutdown_script.sh

%post annex-ec2
/bin/systemctl enable condor-annex-ec2

%preun annex-ec2
if [ $1 == 0 ]; then
    /bin/systemctl disable condor-annex-ec2
fi

#######################
%package upgrade-checks
Summary: Script to check for manual interventions needed to upgrade
Group: Applications/System
Requires: python3-condor
Requires: pcre2-tools

%description upgrade-checks
HTCondor V9 to V10 check for for known breaking changes:
1. IDToken TRUST_DOMAIN default value change
2. Upgrade to PCRE2 breaking map file regex sequences
3. The way to request GPU resources for a job

%files upgrade-checks
%_bindir/upgrade9to10checks.py

#######################
%package all
Summary: All condor packages in a typical installation
Group: Applications/System
Requires: %name = %version-%release
Requires: %name-procd = %version-%release
Requires: %name-kbdd = %version-%release
%if ! 0%{?amzn}
Requires: %name-vm-gahp = %version-%release
%endif
Requires: %name-classads = %version-%release
%if 0%{?rhel} >= 7 || 0%{?fedora}
Requires: python3-condor = %version-%release
%endif

%description all
Include dependencies for all condor packages in a typical installation

%pre
getent group condor >/dev/null || groupadd -r condor
getent passwd condor >/dev/null || \
  useradd -r -g condor -d %_var/lib/condor -s /sbin/nologin \
    -c "Owner of HTCondor Daemons" condor
exit 0


%prep
%if %git_build
%setup -q -c -n %{name}-%{tarball_version}
%else
# For release tarballs
%setup -q -n %{name}-%{tarball_version}
%endif

# Patch credmon-oauth to use Python 2 on EL7
%if 0%{?rhel} == 7
%patch1 -p1
%endif

%if 0%{?osg} || 0%{?hcc}
%patch8 -p1
%endif

# fix errant execute permissions
find src -perm /a+x -type f -name "*.[Cch]" -exec chmod a-x {} \;


%build

%if 0%{?rhel} == 7 && 0%{?devtoolset}
. /opt/rh/devtoolset-%{devtoolset}/enable
export CC=$(which cc)
export CXX=$(which c++)
%endif

%if 0%{?rhel} == 8 && 0%{?gcctoolset}
. /opt/rh/gcc-toolset-%{gcctoolset}/enable
export CC=$(which cc)
export CXX=$(which c++)
# gcc-toolset does not include gcc-annobin.so
%undefine _annotated_build
%endif

# build man files
%if 0%{?amzn}
# if this environment variable is set, sphinx-build cannot import markupsafe
env -u RPM_BUILD_ROOT make -C docs man
%else
make -C docs man
%endif

export CMAKE_PREFIX_PATH=/usr

%if %uw_build
%define condor_build_id UW_development

%cmake3 \
       -DBUILDID:STRING=%condor_build_id \
       -DPACKAGEID:STRING=%{version}-%{condor_release} \
       -DPROPER:BOOL=TRUE \
       -DCMAKE_SKIP_RPATH:BOOL=TRUE \
       -DCONDOR_PACKAGE_BUILD:BOOL=TRUE \
       -DCONDOR_RPMBUILD:BOOL=TRUE \
%if 0%{?rhel} >= 9
       -DWITH_LIBCGROUP:BOOL=FALSE \
%else
       -DWITH_LIBCGROUP:BOOL=TRUE \
%endif
%if 0%{?amzn}
       -DWITH_VOMS:BOOL=FALSE \
       -DWITH_LIBVIRT:BOOL=FALSE \
%endif
       -D_VERBOSE:BOOL=TRUE \
       -DBUILD_TESTING:BOOL=TRUE \
       -DPLATFORM:STRING=${NMI_PLATFORM:-unknown} \
       -DCMAKE_INSTALL_PREFIX:PATH=/ \
       -DINCLUDE_INSTALL_DIR:PATH=/usr/include \
       -DSYSCONF_INSTALL_DIR:PATH=/etc \
       -DSHARE_INSTALL_PREFIX:PATH=/usr/share \
       -DCMAKE_INSTALL_LIBDIR:PATH=/usr/lib64 \
       -DLIB_INSTALL_DIR:PATH=/usr/lib64 \
       -DLIB_SUFFIX=64 \
       -DBUILD_SHARED_LIBS:BOOL=ON

%else

%cmake3 -DBUILD_TESTING:BOOL=FALSE \
%if 0%{?fedora}
       -DBUILDID:STRING=RH-%{version}-%{release} \
       -D_VERBOSE:BOOL=TRUE \
%else
       -D_VERBOSE:BOOL=FALSE \
%endif
       -DPROPER:BOOL=TRUE \
       -DCMAKE_SKIP_RPATH:BOOL=TRUE \
       -DCONDOR_PACKAGE_BUILD:BOOL=TRUE \
       -DPACKAGEID:STRING=%{version}-%{condor_release} \
       -DCONDOR_RPMBUILD:BOOL=TRUE \
       -DHAVE_BOINC:BOOL=TRUE \
       -DWITH_MANAGEMENT:BOOL=FALSE \
%if 0%{?rhel} >= 9
       -DWITH_LIBCGROUP:BOOL=FALSE \
%else
       -DWITH_LIBCGROUP:BOOL=TRUE \
%endif
%if 0%{?amzn}
       -DWITH_VOMS:BOOL=FALSE \
       -DWITH_LIBVIRT:BOOL=FALSE \
%endif
       -DCMAKE_INSTALL_PREFIX:PATH=/ \
       -DINCLUDE_INSTALL_DIR:PATH=/usr/include \
       -DSYSCONF_INSTALL_DIR:PATH=/etc \
       -DSHARE_INSTALL_PREFIX:PATH=/usr/share \
       -DCMAKE_INSTALL_LIBDIR:PATH=/usr/lib64 \
       -DLIB_INSTALL_DIR:PATH=/usr/lib64 \
       -DLIB_SUFFIX=64 \
       -DBUILD_SHARED_LIBS:BOOL=ON
%endif

%if 0%{?amzn}
cd amazon-linux-build
%endif
%if 0%{?rhel} == 9
cd redhat-linux-build
%endif
make %{?_smp_mflags}
%if %uw_build
make %{?_smp_mflags} tests
%endif

%install
%if 0%{?amzn}
cd amazon-linux-build
%endif
%if 0%{?rhel} == 9
cd redhat-linux-build
%endif
# installation happens into a temporary location, this function is
# useful in moving files into their final locations
function populate {
  _dest="$1"; shift; _src="$*"
  mkdir -p "%{buildroot}/$_dest"
  mv $_src "%{buildroot}/$_dest"
}

rm -rf %{buildroot}
echo ---------------------------- makefile ---------------------------------
make install DESTDIR=%{buildroot}

%if %uw_build
make tests-tar-pkg
# tarball of tests
%if 0%{?rhel} == 9
cp -p %{_builddir}/%{name}-%{version}/redhat-linux-build/condor_tests-*.tar.gz %{buildroot}/%{_libdir}/condor/condor_tests-%{version}.tar.gz
%else
%if 0%{?amzn}
cp -p %{_builddir}/%{name}-%{version}/amazon-linux-build/condor_tests-*.tar.gz %{buildroot}/%{_libdir}/condor/condor_tests-%{version}.tar.gz
%else
cp -p %{_builddir}/%{name}-%{version}/condor_tests-*.tar.gz %{buildroot}/%{_libdir}/condor/condor_tests-%{version}.tar.gz
%endif
%endif
%endif

# Drop in a symbolic link for backward compatibility
ln -s ../..%{_libdir}/condor/condor_ssh_to_job_sshd_config_template %{buildroot}/%_sysconfdir/condor/condor_ssh_to_job_sshd_config_template

%if %uw_build
%if 0%{?rhel} == 7 && ! 0%{?amzn}
# Drop in a link for backward compatibility for small shadow
ln -s condor_shadow %{buildroot}/%{_sbindir}/condor_shadow_s
%endif
%endif

populate /usr/share/doc/condor-%{version}/examples %{buildroot}/usr/share/doc/condor-%{version}/etc/examples/*
#rm -rf %{buildroot}/usr/share/doc/condor-%{version}/etc

mkdir -p %{buildroot}/%{_sysconfdir}/condor
# the default condor_config file is not architecture aware and thus
# sets the LIB directory to always be /usr/lib, we want to do better
# than that. this is, so far, the best place to do this
# specialization. we strip the "lib" or "lib64" part from _libdir and
# stick it in the LIB variable in the config.
LIB=$(echo %{?_libdir} | sed -e 's:/usr/\(.*\):\1:')
if [ "$LIB" = "%_libdir" ]; then
  echo "_libdir does not contain /usr, sed expression needs attention"
  exit 1
fi

# Install the basic configuration, a Personal HTCondor config. Allows for
# yum install condor + service condor start and go.
mkdir -p -m0755 %{buildroot}/%{_sysconfdir}/condor/config.d
mkdir -p -m0700 %{buildroot}/%{_sysconfdir}/condor/passwords.d
mkdir -p -m0700 %{buildroot}/%{_sysconfdir}/condor/tokens.d
%if %parallel_setup
cp %{SOURCE5} %{buildroot}/%{_sysconfdir}/condor/config.d/20dedicated_scheduler_condor.config
%endif

populate %_sysconfdir/condor/config.d %{buildroot}/usr/share/doc/condor-%{version}/examples/00-htcondor-9.0.config
populate %_sysconfdir/condor/config.d %{buildroot}/usr/share/doc/condor-%{version}/examples/00-minicondor
populate %_sysconfdir/condor/config.d %{buildroot}/usr/share/doc/condor-%{version}/examples/50ec2.config

# Install a second config.d directory under /usr/share, used for the
# convenience of software built on top of Condor such as GlideinWMS.
mkdir -p -m0755 %{buildroot}/usr/share/condor/config.d

mkdir -p -m0755 %{buildroot}/%{_var}/log/condor
# Note we use %{_var}/lib instead of %{_sharedstatedir} for RHEL5 compatibility
mkdir -p -m0755 %{buildroot}/%{_var}/lib/condor/spool
mkdir -p -m0755 %{buildroot}/%{_var}/lib/condor/execute
mkdir -p -m0755 %{buildroot}/%{_var}/lib/condor/krb_credentials
mkdir -p -m2770 %{buildroot}/%{_var}/lib/condor/oauth_credentials


# not packaging deployment tools
#rm -f %{buildroot}/%{_mandir}/man1/condor_config_bind.1
#rm -f %{buildroot}/%{_mandir}/man1/condor_cold_start.1
#rm -f %{buildroot}/%{_mandir}/man1/condor_cold_stop.1
#rm -f %{buildroot}/%{_mandir}/man1/uniq_pid_midwife.1
#rm -f %{buildroot}/%{_mandir}/man1/uniq_pid_undertaker.1
#rm -f %{buildroot}/%{_mandir}/man1/filelock_midwife.1
#rm -f %{buildroot}/%{_mandir}/man1/filelock_undertaker.1
#rm -f %{buildroot}/%{_mandir}/man1/install_release.1
#rm -f %{buildroot}/%{_mandir}/man1/cleanup_release.1

# not packaging configure/install scripts
%if ! %uw_build
rm -f %{buildroot}%{_bindir}/make-personal-from-tarball
rm -f %{buildroot}%{_sbindir}/condor_configure
rm -f %{buildroot}%{_sbindir}/condor_install
rm -f %{buildroot}/%{_mandir}/man1/condor_configure.1
rm -f %{buildroot}/%{_mandir}/man1/condor_install.1
%endif

# not packaging legacy cruft
#rm -f %{buildroot}/%{_mandir}/man1/condor_master_off.1
#rm -f %{buildroot}/%{_mandir}/man1/condor_reconfig_schedd.1

# this one got removed but the manpage was left around
#rm -f %{buildroot}/%{_mandir}/man1/condor_glidein.1

# remove junk man page (Fedora 32 build)
#rm -f %{buildroot}/%{_mandir}/man1/_static/graphviz.css

# Remove python-based tools when no python bindings
%if ! %python
rm -f %{buildroot}/%{_bindir}/condor_top
rm -f %{buildroot}/%{_bindir}/classad_eval
rm -f %{buildroot}/%{_bindir}/condor_watch_q
rm -f %{buildroot}/%{_bindir}/condor_check_password
rm -f %{buildroot}/%{_bindir}/condor_check_config
%endif

mkdir -p %{buildroot}/%{_var}/www/wsgi-scripts/condor_credmon_oauth
mv %{buildroot}/%{_libexecdir}/condor/condor_credmon_oauth.wsgi %{buildroot}/%{_var}/www/wsgi-scripts/condor_credmon_oauth/condor_credmon_oauth.wsgi

# Move oauth credmon config files out of examples and into config.d
mv %{buildroot}/usr/share/doc/condor-%{version}/examples/condor_credmon_oauth/config/condor/40-oauth-credmon.conf %{buildroot}/%{_sysconfdir}/condor/config.d/40-oauth-credmon.conf
mv %{buildroot}/usr/share/doc/condor-%{version}/examples/condor_credmon_oauth/config/condor/40-oauth-tokens.conf %{buildroot}/%{_sysconfdir}/condor/config.d/40-oauth-tokens.conf
mv %{buildroot}/usr/share/doc/condor-%{version}/examples/condor_credmon_oauth/README.credentials %{buildroot}/%{_var}/lib/condor/oauth_credentials/README.credentials

# Move vault credmon config file out of examples and into config.d
mv %{buildroot}/usr/share/doc/condor-%{version}/examples/condor_credmon_oauth/config/condor/40-vault-credmon.conf %{buildroot}/%{_sysconfdir}/condor/config.d/40-vault-credmon.conf

###
# Backwards compatibility on EL7 with the previous versions and configs of scitokens-credmon
%if 0%{?rhel} == 7
ln -s ../..%{_sbindir}/condor_credmon_oauth          %{buildroot}/%{_bindir}/condor_credmon_oauth
ln -s ../..%{_sbindir}/scitokens_credential_producer %{buildroot}/%{_bindir}/scitokens_credential_producer
mkdir -p %{buildroot}/%{_var}/www/wsgi-scripts/scitokens-credmon
ln -s ../../../..%{_var}/www/wsgi-scripts/condor_credmon_oauth/condor_credmon_oauth.wsgi %{buildroot}/%{_var}/www/wsgi-scripts/scitokens-credmon/scitokens-credmon.wsgi
%endif
###

# Remove junk
#rm -rf %{buildroot}/%{_sysconfdir}/sysconfig
#rm -rf %{buildroot}/%{_sysconfdir}/init.d

# install tmpfiles.d/condor.conf
mkdir -p %{buildroot}%{_tmpfilesdir}
install -m 0644 %{buildroot}/usr/share/doc/condor-%{version}/examples/condor-tmpfiles.conf %{buildroot}%{_tmpfilesdir}/%{name}.conf

install -Dp -m0755 %{buildroot}/usr/share/doc/condor-%{version}/examples/condor-annex-ec2 %{buildroot}%{_libexecdir}/condor/condor-annex-ec2

mkdir -p %{buildroot}%{_unitdir}
install -m 0644 %{buildroot}/usr/share/doc/condor-%{version}/examples/condor-annex-ec2.service %{buildroot}%{_unitdir}/condor-annex-ec2.service
install -m 0644 %{buildroot}/usr/share/doc/condor-%{version}/examples/condor.service %{buildroot}%{_unitdir}/condor.service
# Disabled until HTCondor security fixed.
# install -m 0644 %{buildroot}/usr/share/doc/condor-%{version}/examples/condor.socket %{buildroot}%{_unitdir}/condor.socket
%if 0%{?osg} || 0%{?hcc}
# Set condor service enviroment variables for LCMAPS on OSG systems
mkdir -p %{buildroot}%{_unitdir}/condor.service.d
install -Dp -m 0644 %{SOURCE3} %{buildroot}%{_unitdir}/condor.service.d/osg-env.conf
%endif

%if 0%{?rhel} >= 7
mkdir -p %{buildroot}%{_datadir}/condor/
cp %{SOURCE8} %{buildroot}%{_datadir}/condor/
%endif

# Install perl modules

#Fixups for packaged build, should have been done by cmake

mkdir -p %{buildroot}/usr/share/condor
mv %{buildroot}/usr/lib64/condor/Chirp.jar %{buildroot}/usr/share/condor
mv %{buildroot}/usr/lib64/condor/CondorJava*.class %{buildroot}/usr/share/condor
mv %{buildroot}/usr/lib64/condor/libchirp_client.so %{buildroot}/usr/lib64
mv %{buildroot}/usr/lib64/condor/libcondorapi.so %{buildroot}/usr/lib64
mv %{buildroot}/usr/lib64/condor/libcondor_utils_*.so %{buildroot}/usr/lib64
%if 0%{?rhel} == 7
mv %{buildroot}/usr/lib64/condor/libpyclassad2*.so %{buildroot}/usr/lib64
%endif
mv %{buildroot}/usr/lib64/condor/libpyclassad3*.so %{buildroot}/usr/lib64

#rm -rf %{buildroot}/usr/include/condor
#rm -rf %{buildroot}/usr/lib64/condor/libchirp_client.a
#rm -rf %{buildroot}/usr/lib64/condor/libcondorapi.a
#rm -rf %{buildroot}/usr/lib64/libclassad.a
rm -rf %{buildroot}/usr/share/doc/condor-%{version}/LICENSE
rm -rf %{buildroot}/usr/share/doc/condor-%{version}/NOTICE.txt
rm -rf %{buildroot}/usr/share/doc/condor-%{version}/README

# we must place the config examples in builddir so %doc can find them
mv %{buildroot}/usr/share/doc/condor-%{version}/examples %_builddir/%name-%tarball_version

# Remove stuff that comes from the full-deploy
#rm -rf %{buildroot}%{_sbindir}/cleanup_release
#rm -rf %{buildroot}%{_sbindir}/condor
#rm -rf %{buildroot}%{_sbindir}/condor_cleanup_local
#rm -rf %{buildroot}%{_sbindir}/condor_cold_start
#rm -rf %{buildroot}%{_sbindir}/condor_cold_stop
#rm -rf %{buildroot}%{_sbindir}/condor_config_bind
#rm -rf %{buildroot}%{_sbindir}/condor_configure
#rm -rf %{buildroot}%{_sbindir}/condor_install
#rm -rf %{buildroot}%{_sbindir}/condor_install_local
#rm -rf %{buildroot}%{_sbindir}/condor_local_start
#rm -rf %{buildroot}%{_sbindir}/condor_local_stop
#rm -rf %{buildroot}%{_sbindir}/condor_startd_factory
#rm -rf %{buildroot}%{_sbindir}/filelock_midwife
#rm -rf %{buildroot}%{_sbindir}/filelock_undertaker
#rm -rf %{buildroot}%{_sbindir}/install_release
#rm -rf %{buildroot}%{_sbindir}/uniq_pid_command
#rm -rf %{buildroot}%{_sbindir}/uniq_pid_midwife
#rm -rf %{buildroot}%{_sbindir}/uniq_pid_undertaker
#rm -rf %{buildroot}%{_sbindir}/condor_master_off
#rm -rf %{buildroot}%{_sbindir}/condor_reconfig_schedd
#rm -rf %{buildroot}%{_datadir}/condor/Execute.pm
#rm -rf %{buildroot}%{_datadir}/condor/ExecuteLock.pm
#rm -rf %{buildroot}%{_datadir}/condor/FileLock.pm
#rm -rf %{buildroot}%{_usrsrc}/chirp/chirp_*
#rm -rf %{buildroot}%{_usrsrc}/startd_factory
#rm -rf %{buildroot}/usr/DOC
#rm -rf %{buildroot}/usr/INSTALL
#rm -rf %{buildroot}/usr/LICENSE
#rm -rf %{buildroot}/usr/NOTICE.txt
#rm -rf %{buildroot}/usr/README
#rm -rf %{buildroot}/usr/examples/
#rm -rf %{buildroot}%{_includedir}/MyString.h
#rm -rf %{buildroot}%{_includedir}/chirp_client.h
#rm -rf %{buildroot}%{_includedir}/compat_classad*
#rm -rf %{buildroot}%{_includedir}/condor_classad.h
#rm -rf %{buildroot}%{_includedir}/condor_constants.h
#rm -rf %{buildroot}%{_includedir}/condor_event.h
#rm -rf %{buildroot}%{_includedir}/condor_header_features.h
#rm -rf %{buildroot}%{_includedir}/condor_holdcodes.h
#rm -rf %{buildroot}%{_includedir}/file_lock.h
#rm -rf %{buildroot}%{_includedir}/iso_dates.h
#rm -rf %{buildroot}%{_includedir}/read_user_log.h
#rm -rf %{buildroot}%{_includedir}/stl_string_utils.h
#rm -rf %{buildroot}%{_includedir}/user_log.README
#rm -rf %{buildroot}%{_includedir}/user_log.c++.h
#rm -rf %{buildroot}%{_includedir}/usr/include/condor_ast.h
#rm -rf %{buildroot}%{_includedir}/condor_astbase.h
#rm -rf %{buildroot}%{_includedir}/condor_attrlist.h
#rm -rf %{buildroot}%{_includedir}/condor_exprtype.h
#rm -rf %{buildroot}%{_includedir}/condor_parser.h
#rm -rf %{buildroot}%{_includedir}/write_user_log.h
#rm -rf %{buildroot}%{_includedir}/condor_ast.h
#rm -rf %{buildroot}%{_includedir}/README
#rm -rf %{buildroot}%{_libexecdir}/condor/bgp_*
#rm -rf %{buildroot}%{_datadir}/condor/libchirp_client.a
#rm -rf %{buildroot}%{_datadir}/condor/libcondorapi.a
#rm -rf %{buildroot}%{_mandir}/man1/cleanup_release.1*
#rm -rf %{buildroot}%{_mandir}/man1/condor_cold_start.1*
#rm -rf %{buildroot}%{_mandir}/man1/condor_cold_stop.1*
#rm -rf %{buildroot}%{_mandir}/man1/condor_config_bind.1*
#rm -rf %{buildroot}%{_mandir}/man1/condor_configure.1*
#rm -rf %{buildroot}%{_mandir}/man1/condor_load_history.1*
#rm -rf %{buildroot}%{_mandir}/man1/filelock_midwife.1*
#rm -rf %{buildroot}%{_mandir}/man1/filelock_undertaker.1*
#rm -rf %{buildroot}%{_mandir}/man1/install_release.1*
#rm -rf %{buildroot}%{_mandir}/man1/uniq_pid_midwife.1*
#rm -rf %{buildroot}%{_mandir}/man1/uniq_pid_undertaker.1*

#rm -rf %{buildroot}%{_datadir}/condor/python/{htcondor,classad}.so
#rm -rf %{buildroot}%{_datadir}/condor/{libpyclassad*,htcondor,classad}.so
#rm -rf %{buildroot}%{_datadir}/condor/python/{py3htcondor,py3classad}.so
#rm -rf %{buildroot}%{_datadir}/condor/{libpy3classad*,py3htcondor,py3classad}.so

# Fix up blahp installation
%if 0%{?rhel} == 7
# Don't rely on Python 3 on EL7 (not installed by default)
sed -i 's;/usr/bin/python3;/usr/bin/python2;' %{buildroot}%{_libexecdir}/blahp/*status.py
%endif
# Move batch system customization files to /etc, with symlinks in the
# original location. Admins will need to edit these.
install -m 0755 -d -p %{buildroot}%{_sysconfdir}/blahp
for batch_system in condor kubernetes lsf nqs pbs sge slurm; do
    mv %{buildroot}%{_libexecdir}/blahp/${batch_system}_local_submit_attributes.sh %{buildroot}%{_sysconfdir}/blahp
    ln -s %{_sysconfdir}/blahp/${batch_system}_local_submit_attributes.sh \
        %{buildroot}%{_libexecdir}/blahp/${batch_system}_local_submit_attributes.sh
done

# htcondor/dags only works with Python3
rm -rf %{buildroot}/usr/lib64/python2.7/site-packages/htcondor/dags

# htcondor/personal.py only works with Python3
rm -f %{buildroot}/usr/lib64/python2.7/site-packages/htcondor/personal.py

%clean
rm -rf %{buildroot}


%check
# This currently takes hours and can kill your machine...
#cd condor_tests
#make check-seralized

#################
%files all
%if %uw_build
#################
%files externals
#################
%endif
%files
%exclude %_sbindir/openstack_gahp
%defattr(-,root,root,-)
%doc LICENSE NOTICE.txt examples
%dir %_sysconfdir/condor/
%config %_sysconfdir/condor/condor_config
%{_tmpfilesdir}/%{name}.conf
%{_unitdir}/condor.service
%if 0%{?osg} || 0%{?hcc}
%{_unitdir}/condor.service.d/osg-env.conf
%endif
# Disabled until HTCondor security fixed.
# % {_unitdir}/condor.socket
%dir %_datadir/condor/
%_datadir/condor/Chirp.jar
%_datadir/condor/CondorJavaInfo.class
%_datadir/condor/CondorJavaWrapper.class
%if 0%{?rhel} >= 7
%_datadir/condor/htcondor.pp
%endif
%dir %_sysconfdir/condor/passwords.d/
%dir %_sysconfdir/condor/tokens.d/
%dir %_sysconfdir/condor/config.d/
%config(noreplace) %{_sysconfdir}/condor/config.d/00-htcondor-9.0.config
%dir /usr/share/condor/config.d/
%_libdir/condor/condor_ssh_to_job_sshd_config_template
%_sysconfdir/condor/condor_ssh_to_job_sshd_config_template
%_sysconfdir/bash_completion.d/condor
%_libdir/libchirp_client.so
%_libdir/libcondor_utils_%{version_}.so
%_libdir/libcondorapi.so
%_libdir/condor/libgetpwnam.so
%dir %_libexecdir/condor/
%_libexecdir/condor/linux_kernel_tuning
%_libexecdir/condor/accountant_log_fixer
%_libexecdir/condor/condor_chirp
%_libexecdir/condor/condor_ssh
%_libexecdir/condor/sshd.sh
%_libexecdir/condor/get_orted_cmd.sh
%_libexecdir/condor/orted_launcher.sh
%_libexecdir/condor/set_batchtok_cmd
%_libexecdir/condor/cred_producer_krb
%_libexecdir/condor/condor_job_router
%_libexecdir/condor/condor_pid_ns_init
%_libexecdir/condor/condor_urlfetch
%_libexecdir/condor/htcondor_docker_test
%_libexecdir/condor/exit_37.sif
%dir %_libexecdir/condor/singularity_test_sandbox/
%dir %_libexecdir/condor/singularity_test_sandbox/dev/
%dir %_libexecdir/condor/singularity_test_sandbox/proc/
%_libexecdir/condor/singularity_test_sandbox/exit_37
%_libexecdir/condor/condor_limits_wrapper.sh
%_libexecdir/condor/condor_rooster
%_libexecdir/condor/condor_schedd.init
%_libexecdir/condor/condor_ssh_to_job_shell_setup
%_libexecdir/condor/condor_ssh_to_job_sshd_setup
%_libexecdir/condor/condor_power_state
%_libexecdir/condor/condor_kflops
%_libexecdir/condor/condor_mips
%_libexecdir/condor/data_plugin
%_libexecdir/condor/box_plugin.py
%_libexecdir/condor/gdrive_plugin.py
%_libexecdir/condor/common-cloud-attributes-google.py
%_libexecdir/condor/common-cloud-attributes-aws.py
%_libexecdir/condor/common-cloud-attributes-aws.sh
%_libexecdir/condor/onedrive_plugin.py
# TODO: get rid of these
# Not sure where these are getting built
%if 0%{?rhel} <= 7 && ! 0%{?fedora}
%_libexecdir/condor/box_plugin.pyc
%_libexecdir/condor/box_plugin.pyo
%_libexecdir/condor/gdrive_plugin.pyc
%_libexecdir/condor/gdrive_plugin.pyo
%_libexecdir/condor/onedrive_plugin.pyc
%_libexecdir/condor/onedrive_plugin.pyo
%_libexecdir/condor/adstash/__init__.pyc
%_libexecdir/condor/adstash/__init__.pyo
%_libexecdir/condor/adstash/ad_sources/__init__.pyc
%_libexecdir/condor/adstash/ad_sources/__init__.pyo
%_libexecdir/condor/adstash/ad_sources/registry.pyc
%_libexecdir/condor/adstash/ad_sources/registry.pyo
%_libexecdir/condor/adstash/interfaces/__init__.pyc
%_libexecdir/condor/adstash/interfaces/__init__.pyo
%_libexecdir/condor/adstash/interfaces/generic.pyc
%_libexecdir/condor/adstash/interfaces/generic.pyo
%_libexecdir/condor/adstash/interfaces/null.pyc
%_libexecdir/condor/adstash/interfaces/null.pyo
%_libexecdir/condor/adstash/interfaces/registry.pyc
%_libexecdir/condor/adstash/interfaces/registry.pyo
%_libexecdir/condor/adstash/interfaces/opensearch.pyc
%_libexecdir/condor/adstash/interfaces/opensearch.pyo
%endif
%_libexecdir/condor/curl_plugin
%_libexecdir/condor/condor_shared_port
%_libexecdir/condor/condor_defrag
%_libexecdir/condor/interactive.sub
%_libexecdir/condor/condor_gangliad
%_libexecdir/condor/ce-audit.so
%_libexecdir/condor/adstash/__init__.py
%_libexecdir/condor/adstash/adstash.py
%_libexecdir/condor/adstash/config.py
%_libexecdir/condor/adstash/convert.py
%_libexecdir/condor/adstash/utils.py
%_libexecdir/condor/adstash/ad_sources/__init__.py
%_libexecdir/condor/adstash/ad_sources/ad_file.py
%_libexecdir/condor/adstash/ad_sources/generic.py
%_libexecdir/condor/adstash/ad_sources/registry.py
%_libexecdir/condor/adstash/ad_sources/schedd_history.py
%_libexecdir/condor/adstash/ad_sources/startd_history.py
%_libexecdir/condor/adstash/interfaces/__init__.py
%_libexecdir/condor/adstash/interfaces/elasticsearch.py
%_libexecdir/condor/adstash/interfaces/opensearch.py
%_libexecdir/condor/adstash/interfaces/generic.py
%_libexecdir/condor/adstash/interfaces/json_file.py
%_libexecdir/condor/adstash/interfaces/null.py
%_libexecdir/condor/adstash/interfaces/registry.py
%_libexecdir/condor/annex
%_mandir/man1/condor_advertise.1.gz
%_mandir/man1/condor_annex.1.gz
%_mandir/man1/condor_check_password.1.gz
%_mandir/man1/condor_check_userlogs.1.gz
%_mandir/man1/condor_chirp.1.gz
%_mandir/man1/condor_config_val.1.gz
%_mandir/man1/condor_dagman.1.gz
%_mandir/man1/condor_fetchlog.1.gz
%_mandir/man1/condor_findhost.1.gz
%_mandir/man1/condor_gpu_discovery.1.gz
%_mandir/man1/condor_history.1.gz
%_mandir/man1/condor_hold.1.gz
%_mandir/man1/condor_job_router_info.1.gz
%_mandir/man1/condor_master.1.gz
%_mandir/man1/condor_off.1.gz
%_mandir/man1/condor_on.1.gz
%_mandir/man1/condor_pool_job_report.1.gz
%_mandir/man1/condor_preen.1.gz
%_mandir/man1/condor_prio.1.gz
%_mandir/man1/condor_q.1.gz
%_mandir/man1/condor_qsub.1.gz
%_mandir/man1/condor_qedit.1.gz
%_mandir/man1/condor_reconfig.1.gz
%_mandir/man1/condor_release.1.gz
%_mandir/man1/condor_remote_cluster.1.gz
%_mandir/man1/condor_reschedule.1.gz
%_mandir/man1/condor_restart.1.gz
%_mandir/man1/condor_rm.1.gz
%_mandir/man1/condor_run.1.gz
%_mandir/man1/condor_set_shutdown.1.gz
%_mandir/man1/condor_ssh_start.1.gz
%_mandir/man1/condor_sos.1.gz
%_mandir/man1/condor_ssl_fingerprint.1.gz
%_mandir/man1/condor_stats.1.gz
%_mandir/man1/condor_status.1.gz
%_mandir/man1/condor_store_cred.1.gz
%_mandir/man1/condor_submit.1.gz
%_mandir/man1/condor_submit_dag.1.gz
%_mandir/man1/condor_token_create.1.gz
%_mandir/man1/condor_token_fetch.1.gz
%_mandir/man1/condor_token_list.1.gz
%_mandir/man1/condor_token_request.1.gz
%_mandir/man1/condor_token_request_approve.1.gz
%_mandir/man1/condor_token_request_auto_approve.1.gz
%_mandir/man1/condor_token_request_list.1.gz
%_mandir/man1/condor_top.1.gz
%_mandir/man1/condor_transfer_data.1.gz
%_mandir/man1/condor_transform_ads.1.gz
%_mandir/man1/condor_update_machine_ad.1.gz
%_mandir/man1/condor_updates_stats.1.gz
%_mandir/man1/condor_urlfetch.1.gz
%_mandir/man1/condor_userlog.1.gz
%_mandir/man1/condor_userprio.1.gz
%_mandir/man1/condor_vacate.1.gz
%_mandir/man1/condor_vacate_job.1.gz
%_mandir/man1/condor_version.1.gz
%_mandir/man1/condor_wait.1.gz
%_mandir/man1/condor_router_history.1.gz
%_mandir/man1/condor_continue.1.gz
%_mandir/man1/condor_suspend.1.gz
%_mandir/man1/condor_router_q.1.gz
%_mandir/man1/condor_ssh_to_job.1.gz
%_mandir/man1/condor_power.1.gz
%_mandir/man1/condor_gather_info.1.gz
%_mandir/man1/condor_router_rm.1.gz
%_mandir/man1/condor_drain.1.gz
%_mandir/man1/condor_ping.1.gz
%_mandir/man1/condor_rmdir.1.gz
%_mandir/man1/condor_tail.1.gz
%_mandir/man1/condor_who.1.gz
%_mandir/man1/condor_now.1.gz
%_mandir/man1/classad_eval.1.gz
%_mandir/man1/classads.1.gz
%_mandir/man1/condor_adstash.1.gz
%_mandir/man1/condor_evicted_files.1.gz
%_mandir/man1/condor_watch_q.1.gz
%_mandir/man1/get_htcondor.1.gz
%_mandir/man1/htcondor.1.gz
# bin/condor is a link for checkpoint, reschedule, vacate
%_bindir/condor_submit_dag
%_bindir/condor_who
%_bindir/condor_now
%_bindir/condor_prio
%_bindir/condor_transfer_data
%_bindir/condor_check_userlogs
%_bindir/condor_q
%_libexecdir/condor/condor_transferer
%_bindir/condor_docker_enter
%_bindir/condor_qedit
%_bindir/condor_qusers
%_bindir/condor_userlog
%_bindir/condor_release
%_bindir/condor_userlog_job_counter
%_bindir/condor_config_val
%_bindir/condor_reschedule
%_bindir/condor_userprio
%_bindir/condor_check_password
%_bindir/condor_check_config
%_bindir/condor_dagman
%_bindir/condor_rm
%_bindir/condor_vacate
%_bindir/condor_run
%_bindir/condor_router_history
%_bindir/condor_router_q
%_bindir/condor_router_rm
%_bindir/condor_vacate_job
%_bindir/condor_findhost
%_bindir/condor_stats
%_bindir/condor_version
%_bindir/condor_history
%_bindir/condor_status
%_bindir/condor_wait
%_bindir/condor_hold
%_bindir/condor_submit
%_bindir/condor_ssh_to_job
%_bindir/condor_power
%_bindir/condor_gather_info
%_bindir/condor_continue
%_bindir/condor_ssl_fingerprint
%_bindir/condor_suspend
%_bindir/condor_test_match
%_bindir/condor_token_create
%_bindir/condor_token_fetch
%_bindir/condor_token_request
%_bindir/condor_token_request_approve
%_bindir/condor_token_request_auto_approve
%_bindir/condor_token_request_list
%_bindir/condor_token_list
%_bindir/condor_scitoken_exchange
%_bindir/condor_drain
%_bindir/condor_ping
%_bindir/condor_tail
%_bindir/condor_qsub
%_bindir/condor_pool_job_report
%_bindir/condor_job_router_info
%_bindir/condor_transform_ads
%_bindir/condor_update_machine_ad
%_bindir/condor_annex
%_bindir/condor_nsenter
%_bindir/condor_evicted_files
%_bindir/condor_adstash
%_bindir/condor_remote_cluster
%_bindir/bosco_cluster
%_bindir/condor_ssh_start
# sbin/condor is a link for master_off, off, on, reconfig,
# reconfig_schedd, restart
%_sbindir/condor_advertise
%_sbindir/condor_aklog
%_sbindir/condor_credmon_krb
%_sbindir/condor_c-gahp
%_sbindir/condor_c-gahp_worker_thread
%_sbindir/condor_collector
%_sbindir/condor_credd
%_sbindir/condor_fetchlog
%_sbindir/condor_ft-gahp
%_sbindir/condor_had
%_sbindir/condor_master
%_sbindir/condor_negotiator
%_sbindir/condor_off
%_sbindir/condor_on
%_sbindir/condor_preen
%_sbindir/condor_reconfig
%_sbindir/condor_replication
%_sbindir/condor_restart
%_sbindir/condor_schedd
%_sbindir/condor_set_shutdown
%_sbindir/condor_shadow
%if %uw_build
%if 0%{?rhel} == 7 && ! 0%{?amzn}
%{_sbindir}/condor_shadow_s
%endif
%endif
%_sbindir/condor_sos
%_sbindir/condor_startd
%_sbindir/condor_starter
%_sbindir/condor_store_cred
%_sbindir/condor_testwritelog
%_sbindir/condor_updates_stats
%_sbindir/ec2_gahp
%_sbindir/condor_gridmanager
%_sbindir/remote_gahp
%_sbindir/rvgahp_client
%_sbindir/rvgahp_proxy
%_sbindir/rvgahp_server
%_sbindir/AzureGAHPServer
%_sbindir/gce_gahp
%_sbindir/arc_gahp
%_libexecdir/condor/condor_gpu_discovery
%_libexecdir/condor/condor_gpu_utilization
%config(noreplace) %_sysconfdir/condor/ganglia.d/00_default_metrics
%defattr(-,condor,condor,-)
%dir %_var/lib/condor/
%dir %_var/lib/condor/execute/
%dir %_var/lib/condor/spool/
%dir %_var/log/condor/
%defattr(-,root,condor,-)
%dir %_var/lib/condor/oauth_credentials
%defattr(-,root,root,-)
%dir %_var/lib/condor/krb_credentials

#################
%files devel
%{_includedir}/condor/chirp_client.h
%{_includedir}/condor/condor_event.h
%{_includedir}/condor/file_lock.h
%{_includedir}/condor/read_user_log.h
%{_libdir}/condor/libchirp_client.a
%{_libdir}/condor/libcondorapi.a
%{_libdir}/libclassad.a


%if %uw_build
#################
%files tarball
%{_bindir}/make-personal-from-tarball
%{_sbindir}/condor_configure
%{_sbindir}/condor_install
%{_mandir}/man1/condor_configure.1.gz
%{_mandir}/man1/condor_install.1.gz
%endif

#################
%files procd
%_sbindir/condor_procd
%_sbindir/gidd_alloc
%_sbindir/procd_ctl
%_mandir/man1/procd_ctl.1.gz
%_mandir/man1/gidd_alloc.1.gz
%_mandir/man1/condor_procd.1.gz

#################
%files kbdd
%defattr(-,root,root,-)
%doc LICENSE NOTICE.txt
%_sbindir/condor_kbdd

#################
%if ! 0%{?amzn}
%files vm-gahp
%defattr(-,root,root,-)
%doc LICENSE NOTICE.txt
%_sbindir/condor_vm-gahp
%_libexecdir/condor/libvirt_simple_script.awk

%endif
#################
%files classads
%defattr(-,root,root,-)
%doc LICENSE NOTICE.txt
%_libdir/libclassad.so.*

#################
%files classads-devel
%defattr(-,root,root,-)
%doc LICENSE NOTICE.txt
%_bindir/classad_functional_tester
%_bindir/classad_version
%_libdir/libclassad.so
%dir %_includedir/classad/
%_includedir/classad/attrrefs.h
%_includedir/classad/cclassad.h
%_includedir/classad/classad_distribution.h
%_includedir/classad/classadErrno.h
%_includedir/classad/classad.h
%_includedir/classad/classadItor.h
%_includedir/classad/classadCache.h
%_includedir/classad/classad_containers.h
%_includedir/classad/collectionBase.h
%_includedir/classad/collection.h
%_includedir/classad/common.h
%_includedir/classad/debug.h
%_includedir/classad/exprList.h
%_includedir/classad/exprTree.h
%_includedir/classad/fnCall.h
%_includedir/classad/indexfile.h
%_includedir/classad/jsonSink.h
%_includedir/classad/jsonSource.h
%_includedir/classad/lexer.h
%_includedir/classad/lexerSource.h
%_includedir/classad/literals.h
%_includedir/classad/matchClassad.h
%_includedir/classad/natural_cmp.h
%_includedir/classad/operators.h
%_includedir/classad/query.h
%_includedir/classad/sink.h
%_includedir/classad/source.h
%_includedir/classad/transaction.h
%_includedir/classad/util.h
%_includedir/classad/value.h
%_includedir/classad/view.h
%_includedir/classad/xmlLexer.h
%_includedir/classad/xmlSink.h
%_includedir/classad/xmlSource.h

#################
%files test
%defattr(-,root,root,-)
%_libexecdir/condor/condor_sinful
%_libexecdir/condor/condor_testingd
%_libexecdir/condor/test_user_mapping
%_bindir/condor_manifest
%if %uw_build
%_libdir/condor/condor_tests-%{version}.tar.gz
%endif

%if %parallel_setup
%files parallel-setup
%defattr(-,root,root,-)
%config(noreplace) %_sysconfdir/condor/config.d/20dedicated_scheduler_condor.config
%endif

%if %python
%if 0%{?rhel} <= 7 && 0%{?fedora} <= 31
%files -n python2-condor
%defattr(-,root,root,-)
%_bindir/condor_top
%_bindir/classad_eval
%_bindir/condor_watch_q
%_libdir/libpyclassad2*.so
%_libexecdir/condor/libclassad_python_user.so
%{python_sitearch}/classad/
%{python_sitearch}/htcondor/
%{python_sitearch}/htcondor-*.egg-info/
%endif

%if 0%{?rhel} >= 7 || 0%{?fedora}
%files -n python3-condor
%defattr(-,root,root,-)
%_bindir/condor_top
%_bindir/classad_eval
%_bindir/condor_watch_q
%_bindir/htcondor
%_libdir/libpyclassad3*.so
%_libexecdir/condor/libclassad_python_user.cpython-3*.so
%_libexecdir/condor/libclassad_python3_user.so
/usr/lib64/python%{python3_version}/site-packages/classad/
/usr/lib64/python%{python3_version}/site-packages/htcondor/
/usr/lib64/python%{python3_version}/site-packages/htcondor-*.egg-info/
/usr/lib64/python%{python3_version}/site-packages/htcondor_cli/
%endif
%endif

%files credmon-oauth
%doc examples/condor_credmon_oauth
%_sbindir/condor_credmon_oauth
%_sbindir/scitokens_credential_producer
%_var/www/wsgi-scripts/condor_credmon_oauth
%_libexecdir/condor/credmon
%_var/lib/condor/oauth_credentials/README.credentials
%config(noreplace) %_sysconfdir/condor/config.d/40-oauth-credmon.conf
%config(noreplace) %_sysconfdir/condor/config.d/40-oauth-tokens.conf
%ghost %_var/lib/condor/oauth_credentials/wsgi_session_key
%ghost %_var/lib/condor/oauth_credentials/CREDMON_COMPLETE
%ghost %_var/lib/condor/oauth_credentials/pid
%if 0%{?rhel} == 7
###
# Backwards compatibility with the previous versions and configs of scitokens-credmon
%_bindir/condor_credmon_oauth
%_bindir/scitokens_credential_producer
%_var/www/wsgi-scripts/scitokens-credmon
###
%endif

%files credmon-vault
%doc examples/condor_credmon_oauth
%_sbindir/condor_credmon_vault
%_bindir/condor_vault_storer
%_libexecdir/condor/credmon
%config(noreplace) %_sysconfdir/condor/config.d/40-vault-credmon.conf
%ghost %_var/lib/condor/oauth_credentials/CREDMON_COMPLETE
%ghost %_var/lib/condor/oauth_credentials/pid

%files blahp
%config %_sysconfdir/blah.config
%config %_sysconfdir/blparser.conf
%_sysconfdir/rc.d/init.d/glite-ce-blah-parser
%dir %_sysconfdir/blahp/
%config %_sysconfdir/blahp/condor_local_submit_attributes.sh
%config %_sysconfdir/blahp/kubernetes_local_submit_attributes.sh
%config %_sysconfdir/blahp/lsf_local_submit_attributes.sh
%config %_sysconfdir/blahp/nqs_local_submit_attributes.sh
%config %_sysconfdir/blahp/pbs_local_submit_attributes.sh
%config %_sysconfdir/blahp/sge_local_submit_attributes.sh
%config %_sysconfdir/blahp/slurm_local_submit_attributes.sh
%_bindir/blahpd
%_sbindir/blah_check_config
%_sbindir/blahpd_daemon
%dir %_libexecdir/blahp
%_libexecdir/blahp/*

%files -n minicondor
%config(noreplace) %_sysconfdir/condor/config.d/00-minicondor


%post
%if 0%{?fedora}
test -x /usr/sbin/selinuxenabled && /usr/sbin/selinuxenabled
if [ $? = 0 ]; then
   restorecon -R -v /var/lock/condor
   setsebool -P condor_domain_can_network_connect 1
   setsebool -P daemons_enable_cluster_mode 1
   semanage port -a -t condor_port_t -p tcp 12345
   # the number of extraneous SELinux warnings on f17 is very high
fi
%endif
%if 0%{?rhel} >= 7
test -x /usr/sbin/selinuxenabled && /usr/sbin/selinuxenabled
if [ $? = 0 ]; then
   /usr/sbin/semodule -i /usr/share/condor/htcondor.pp
%if 0%{?rhel} < 9
   /usr/sbin/setsebool -P condor_domain_can_network_connect 1
%endif
   /usr/sbin/setsebool -P daemons_enable_cluster_mode 1
fi
%endif
if [ $1 -eq 1 ] ; then
    # Initial installation 
    /bin/systemctl daemon-reload >/dev/null 2>&1 || :
fi

%preun
if [ $1 -eq 0 ] ; then
    # Package removal, not upgrade
    /bin/systemctl --no-reload disable condor.service > /dev/null 2>&1 || :
    /bin/systemctl stop condor.service > /dev/null 2>&1 || :
fi

%postun
/bin/systemctl daemon-reload >/dev/null 2>&1 || :
# Note we don't try to restart - HTCondor will automatically notice the
# binary has changed and do graceful or peaceful restart, based on its
# configuration

%triggerun -- condor < 7.7.0-0.5

/usr/bin/systemd-sysv-convert --save condor >/dev/null 2>&1 ||:

/sbin/chkconfig --del condor >/dev/null 2>&1 || :
/bin/systemctl try-restart condor.service >/dev/null 2>&1 || :

%changelog
* Tue May 09 2023 Tim Theisen <tim@cs.wisc.edu> - 9.0.17-2
- Add upgrade9to10checks.py script

* Tue May 09 2023 Tim Theisen <tim@cs.wisc.edu> - 10.4.3-1
- Fix bug than could cause the collector audit plugin to crash

* Tue May 02 2023 Tim Theisen <tim@cs.wisc.edu> - 10.4.2-1
- Fix bug where remote submission of batch grid universe jobs fail
- Fix bug where HTCondor-CE fails to handle jobs after HTCondor restarts

* Wed Apr 12 2023 Tim Theisen <tim@cs.wisc.edu> - 10.4.1-1
- Preliminary support for Ubuntu 20.04 (Focal Fossa) on PowerPC (ppc64el)

* Thu Apr 06 2023 Tim Theisen <tim@cs.wisc.edu> - 10.4.0-1
- DAGMan no longer carries the entire environment into the DAGMan job
- Allows EGI CheckIn tokens to be used the with SciTokens authentication

* Thu Apr 06 2023 Tim Theisen <tim@cs.wisc.edu> - 10.0.3-1
- GPU metrics continues to be reported after the startd is reconfigured
- Fixed issue where GPU metrics could be wildly over-reported
- Fixed issue that kept jobs from running when installed on Debian or Ubuntu
- Fixed DAGMan problem when retrying a proc failure in a multi-proc node

* Tue Mar 07 2023 Tim Theisen <tim@cs.wisc.edu> - 10.3.1-1
- Execution points now advertise if an sshd is available for ssh to job

* Mon Mar 06 2023 Tim Theisen <tim@cs.wisc.edu> - 10.3.0-1
- Now evicts OOM killed jobs when they are under their requested memory
- HTCondor glideins can now use cgroups if one has been prepared
- Can write job information in an AP history file for each execution attempt
- Can now specify a lifetime for condor_gangliad metrics
- The condor_schedd now advertises a count of unmaterialized jobs

* Thu Mar 02 2023 John Knoeller <johnkn@cs.wisc.edu> - 10.0.2-1
- HTCondor can optionally create intermediate directories for output files
- Improved condor_schedd scalability when a user runs more than 1,000 jobs
- Fix issue where condor_ssh_to_job fails if the user is not in /etc/passwd
- The Python Schedd.query() now returns the ServerTime attribute for Fifemon
- VM Universe jobs pass through the host CPU model to support newer kernels
- HTCondor Python wheel is now available for Python 3.11
- Fix issue that prevented HTCondor installation on Ubuntu 18.04

* Tue Feb 28 2023 Tim Theisen <tim@cs.wisc.edu> - 10.2.5-1
- Fix counting of unmaterialized jobs in the condor_schedd

* Fri Feb 24 2023 Tim Theisen <tim@cs.wisc.edu> - 10.2.4-1
- Improve counting of unmaterialized jobs in the condor_schedd

* Tue Feb 21 2023 Tim Theisen <tim@cs.wisc.edu> - 10.2.3-1
- Add a count of unmaterialized jobs to condor_schedd statistics

* Tue Feb 07 2023 Tim Theisen <tim@cs.wisc.edu> - 10.2.2-1
- Fixed bugs with configuration knob SINGULARITY_USE_PID_NAMESPACES

* Tue Jan 24 2023 Tim Theisen <tim@cs.wisc.edu> - 10.2.1-1
- Improved condor_schedd scalability when a user runs more than 1,000 jobs
- Fix issue where condor_ssh_to_job fails if the user is not in /etc/passwd
- The Python Schedd.query() now returns the ServerTime attribute
- Fixed issue that prevented HTCondor installation on Ubuntu 18.04

* Thu Jan 05 2023 Tim Theisen <tim@cs.wisc.edu> - 10.2.0-1
- Preliminary support for Enterprise Linux 9
- Preliminary support for cgroups v2
- Can now set minimum floor for number of CPUs that a submitter gets
- Improved validity testing of Singularity/Apptainer runtinme
- Improvements to jobs hooks, including new PREPARE_JOB_BEFORE_TRANSFER hook
- OpenCL jobs now work inside Singularity, if OpenCL drivers are on the host

* Thu Jan 05 2023 Tim Theisen <tim@cs.wisc.edu> - 10.0.1-1
- Add Ubuntu 22.04 (Jammy Jellyfish) support
- Add file transfer plugin that supports stash:// and osdf:// URLs
- Fix bug where cgroup memory limits were not enforced on Debian and Ubuntu
- Fix bug where forcibly removing DAG jobs could crash the condor_schedd
- Fix bug where Docker repository images cannot be run under Singularity
- Fix issue where blahp scripts were missing on Debian and Ubuntu platforms
- Fix bug where curl file transfer plugins would fail on Enterprise Linux 8

<<<<<<< HEAD
=======
* Tue Nov 22 2022 Tim Theisen <tim@cs.wisc.edu> - 10.1.3-1
- Improvements to jobs hooks, including new PREPARE_JOB_BEFORE_TRANSFER hook

* Tue Nov 15 2022 Tim Theisen <tim@cs.wisc.edu> - 10.1.2-1
- OpenCL jobs now work inside Singularity, if OpenCL drivers are on the host

>>>>>>> 5ecfbc70
* Thu Nov 10 2022 Tim Theisen <tim@cs.wisc.edu> - 10.1.1-1
- Improvements to job hooks and the ability to save stderr from a job hook
- Fix bug where Apptainer only systems couldn't run with Docker style images

* Thu Nov 10 2022 Tim Theisen <tim@cs.wisc.edu> - 10.1.0-1
- Release HTCondor 10.0.0 bug fixes into 10.1.0

* Thu Nov 10 2022 Tim Theisen <tim@cs.wisc.edu> - 10.0.0-1
- Users can prevent runaway jobs by specifying an allowed duration
- Able to extend submit commands and create job submit templates
- Initial implementation of htcondor <noun> <verb> command line interface
- Initial implementation of Job Sets in the htcondor CLI tool
- Add Container Universe
- Support for heterogeneous GPUs
- Improved File transfer error reporting
- GSI Authentication method has been removed
- HTCondor now utilizes ARC-CE's REST interface
- Support for ARM and PowerPC for Enterprise Linux 8
- For IDTOKENS, signing key not required on every execution point
- Trust on first use ability for SSL connections
- Improvements against replay attacks

* Wed Oct 05 2022 Tim Theisen <tim@cs.wisc.edu> - 9.12.0-1
- Provide a mechanism to bootstrap secure authentication within a pool
- Add the ability to define submit templates
- Administrators can now extend the help offered by condor_submit
- Add DAGMan ClassAd attributes to record more information about jobs
- On Linux, advertise the x86_64 micro-architecture in a slot attribute
- Added -drain option to condor_off and condor_restart
- Administrators can now set the shared memory size for Docker jobs
- Multiple improvements to condor_adstash
- HAD daemons now use SHA-256 checksums by default

* Thu Sep 29 2022 Tim Theisen <tim@cs.wisc.edu> - 9.0.17-1
- Fix file descriptor leak when schedd fails to launch scheduler jobs
- Fix failure to forward batch grid universe job's refreshed X.509 proxy
- Fix DAGMan failure when the DONE keyword appeared in the JOB line
- Fix HTCondor's handling of extremely large UIDs on Linux
- Fix bug where OAUTH tokens lose their scope and audience upon refresh
- Support for Apptainer in addition to Singularity

* Tue Sep 13 2022 Tim Theisen <tim@cs.wisc.edu> - 9.11.2-1
- In 9.11.0, STARTD_NOCLAIM_SHUTDOWN restarted instead. Now, it shuts down.

* Tue Sep 06 2022 Tim Theisen <tim@cs.wisc.edu> - 9.11.1-1
- File transfer errors are identified as occurring during input or output

* Thu Aug 25 2022 Tim Theisen <tim@cs.wisc.edu> - 9.11.0-1
- Modified GPU attributes to support the new 'require_gpus' submit command
- Add (PREEMPT|HOLD)_IF_DISK_EXCEEDED configuration templates
- ADVERTISE authorization levels now also provide READ authorization
- Periodic release expressions no longer apply to manually held jobs
- If a #! interpreter doesn't exist, a proper hold and log message appears
- Can now set the Singularity target directory with 'container_target_dir'
- If SciToken and X.509 available, uses SciToken for arc job authentication

* Tue Aug 16 2022 Tim Theisen <tim@cs.wisc.edu> - 9.0.16-1
- Singularity now mounts /tmp and /var/tmp under the scratch directory
- Fix bug where Singularity jobs go on hold at the first checkpoint
- Fix bug where gridmanager deletes the X.509 proxy file instead of the copy
- Fix file descriptor leak when using SciTokens for authentication

* Thu Jul 21 2022 Tim Theisen <tim@cs.wisc.edu> - 9.0.15-1
- Report resources provisioned by the Slurm batch scheduler when available

* Mon Jul 18 2022 Tim Theisen <tim@cs.wisc.edu> - 9.10.1-1
- ActivationSetupDuration is now correct for jobs that checkpoint

* Thu Jul 14 2022 Tim Theisen <tim@cs.wisc.edu> - 9.10.0-1
- With collector administrator access, can manage all HTCondor pool daemons
- SciTokens can now be used for authentication with ARC CE servers
- Preliminary support for ARM and POWER RC on AlmaLinux 8
- Prevent negative values when using huge files with a file transfer plugin

* Tue Jul 12 2022 Tim Theisen <tim@cs.wisc.edu> - 9.0.14-1
- SciToken mapping failures are now recorded in the daemon logs
- Fix bug that stopped file transfers when output and error are the same
- Ensure that the Python bindings version matches the installed HTCondor
- $(OPSYSANDVER) now expand properly in job transforms
- Fix bug where context managed Python htcondor.SecMan sessions would crash
- Fix bug where remote CPU times would rarely be set to zero

* Tue Jun 14 2022 Tim Theisen <tim@cs.wisc.edu> - 9.9.1-1
- Fix bug where jobs would not match when using a child collector

* Tue May 31 2022 Tim Theisen <tim@cs.wisc.edu> - 9.9.0-1
- A new authentication method for remote HTCondor administration
- Several changes to improve the security of connections
- Fix issue where DAGMan direct submission failed when using Kerberos
- The submission method is now recorded in the job ClassAd
- Singularity jobs can now pull from Docker style repositories
- The OWNER authorization level has been folded into the ADMINISTRATOR level

* Thu May 26 2022 Tim Theisen <tim@cs.wisc.edu> - 9.0.13-1
- Schedd and startd cron jobs can now log output upon non-zero exit
- condor_config_val now produces correct syntax for multi-line values
- The condor_run tool now reports submit errors and warnings to the terminal
- Fix issue where Kerberos authentication would fail within DAGMan
- Fix HTCondor startup failure with certain complex network configurations

* Mon Apr 25 2022 Tim Theisen <tim@cs.wisc.edu> - 9.8.1-1
- Fix HTCondor startup failure with certain complex network configurations

* Thu Apr 21 2022 Tim Theisen <tim@cs.wisc.edu> - 9.8.0-1
- Support for Heterogeneous GPUs, some configuration required
- Allow HTCondor to utilize grid sites requiring two-factor authentication
- Technology preview: bring your own resources from (some) NSF HPC clusters

* Tue Apr 19 2022 Tim Theisen <tim@cs.wisc.edu> - 9.0.12-1
- Fix bug in parallel universe that could cause the schedd to crash
- Fix rare crash where a daemon tries to use a discarded security session

* Tue Apr 05 2022 Tim Theisen <tim@cs.wisc.edu> - 9.7.1-1
- Fix recent bug where jobs may go on hold without a hold reason or code

* Tue Mar 15 2022 Tim Theisen <tim@cs.wisc.edu> - 9.7.0-1
- Support environment variables, other application elements in ARC REST jobs
- Container universe supports Singularity jobs with hard-coded command
- DAGMan submits jobs directly (does not shell out to condor_submit)
- Meaningful error message and sub-code for file transfer failures
- Add file transfer statistics for file transfer plugins
- Add named list policy knobs for SYSTEM_PERIODIC_ policies

* Tue Mar 15 2022 Tim Theisen <tim@cs.wisc.edu> - 9.0.11-1
- The Job Router can now create an IDTOKEN for use by the job
- Fix bug where a self-checkpointing job may erroneously be held
- Fix bug where the Job Router could erroneously substitute a default value
- Fix bug where a file transfer error may identify the wrong file
- Fix bug where condor_ssh_to_job may fail to connect

* Tue Mar 15 2022 Tim Theisen <tim@cs.wisc.edu> - 8.8.17-1
- Fixed a memory leak in the Job Router

* Tue Mar 15 2022 Tim Theisen <tim@cs.wisc.edu> - 9.6.0-1
- Fixes for security issues
- https://htcondor.org/security/vulnerabilities/HTCONDOR-2022-0001.html
- https://htcondor.org/security/vulnerabilities/HTCONDOR-2022-0002.html
- https://htcondor.org/security/vulnerabilities/HTCONDOR-2022-0003.html

* Tue Mar 15 2022 Tim Theisen <tim@cs.wisc.edu> - 9.0.10-1
- Fixes for security issues
- https://htcondor.org/security/vulnerabilities/HTCONDOR-2022-0001.html
- https://htcondor.org/security/vulnerabilities/HTCONDOR-2022-0002.html
- https://htcondor.org/security/vulnerabilities/HTCONDOR-2022-0003.html

* Tue Mar 15 2022 Tim Theisen <tim@cs.wisc.edu> - 8.8.16-1
- Fix for security issue
- https://htcondor.org/security/vulnerabilities/HTCONDOR-2022-0003.html

* Tue Feb 08 2022 Tim Theisen <tim@cs.wisc.edu> - 9.5.4-1
- The access point more robustly detects execution points that disappear
- The condor_procd will now function if /proc is mounted with hidepid=2

* Tue Feb 01 2022 Tim Theisen <tim@cs.wisc.edu> - 9.5.3-1
- Fix daemon crash where one of multiple collectors is not in DNS
- Fix bug where initial schedd registration was rarely delayed by an hour
- Can set CCB_TIMEOUT and choose to not start up if CCB address unavailable

* Tue Jan 25 2022 Tim Theisen <tim@cs.wisc.edu> - 9.5.2-1
- Fix bug where job may not go on hold when exceeding allowed_job_duration
- Fix bug where the condor_shadow could run indefinitely
- Fix bug where condor_ssh_to_job may fail to connect
- Fix bug where a file transfer error may identify the wrong file

* Tue Jan 18 2022 Tim Theisen <tim@cs.wisc.edu> - 9.5.1-1
- Fix bug where a self-checkpointing job may erroneously be held

* Thu Jan 13 2022 Tim Theisen <tim@cs.wisc.edu> - 9.5.0-1
- Initial implementation of Container Universe
- HTCondor will automatically detect container type and where it can run
- The blahp is no longer separate, it is now an integral part of HTCondor
- Docker Universe jobs can now self-checkpoint
- Added Debian 11 (bullseye) as a supported platform
- Since CentOS 8 has reached end of life, we build and test on Rocky Linux 8

* Thu Jan 13 2022 Tim Theisen <tim@cs.wisc.edu> - 9.0.9-1
- Added Debian 11 (bullseye) as a supported platform
- Since CentOS 8 has reached end of life, we build and test on Rocky Linux 8
- The OAUTH credmon is now packaged for Enterprise Linux 8

* Tue Dec 21 2021 Tim Theisen <tim@cs.wisc.edu> - 9.4.1-1
- Add the ability to track slot activation metrics
- Fix bug where a file transfer plugin failure code may not be reported

* Thu Dec 02 2021 Tim Theisen <tim@cs.wisc.edu> - 9.4.0-1
- Initial implementation of Job Sets in the htcondor CLI tool
- The access point administrator can add keywords to the submit language
- Add submit commands that limit job run time
- Fix bug where self check-pointing jobs may be erroneously held

* Thu Dec 02 2021 Tim Theisen <tim@cs.wisc.edu> - 9.0.8-1
- Fix bug where huge values of ImageSize and others would end up negative
- Fix bug in how MAX_JOBS_PER_OWNER applied to late materialization jobs
- Fix bug where the schedd could choose a slot with insufficient disk space
- Fix crash in ClassAd substr() function when the offset is out of range
- Fix bug in Kerberos code that can crash on macOS and could leak memory
- Fix bug where a job is ignored for 20 minutes if the startd claim fails

* Tue Nov 30 2021 Tim Theisen <tim@cs.wisc.edu> - 9.3.2-1
- Add allowed_execute_duration condor_submit command to cap job run time
- Fix bug where self check-pointing jobs may be erroneously held

* Tue Nov 09 2021 Tim Theisen <tim@cs.wisc.edu> - 9.3.1-1
- Add allowed_job_duration condor_submit command to cap job run time

* Wed Nov 03 2021 Tim Theisen <tim@cs.wisc.edu> - 9.3.0-1
- Discontinue support for Globus GSI
- Discontinue support for grid type 'nordugrid', use 'arc' instead
- MacOS version strings now include the major version number (10 or 11)
- File transfer plugin sample code to aid in developing new plugins
- Add generic knob to set the slot user for all slots

* Tue Nov 02 2021 Tim Theisen <tim@cs.wisc.edu> - 9.0.7-1
- Fix bug where condor_gpu_discovery could crash with older CUDA libraries
- Fix bug where condor_watch_q would fail on machines with older kernels
- condor_watch_q no longer has a limit on the number of job event log files
- Fix bug where a startd could crash claiming a slot with p-slot preemption
- Fix bug where a job start would not be recorded when a shadow reconnects

* Thu Sep 23 2021 Tim Theisen <tim@cs.wisc.edu> - 9.2.0-1
- Add SERVICE node that runs alongside the DAG for the duration of the DAG
- Fix problem where proxy delegation to older HTCondor versions failed
- Jobs are now re-run if the execute directory unexpectedly disappears
- HTCondor counts the number of files transfered at the submit node
- Fix a bug that caused jobs to fail when using newer Singularity versions

* Thu Sep 23 2021 Tim Theisen <tim@cs.wisc.edu> - 9.0.6-1
- CUDA_VISIBLE_DEVICES can now contain GPU-<uuid> formatted values
- Fixed a bug that caused jobs to fail when using newer Singularity versions
- Fixed a bug in the Windows MSI installer for the latest Windows 10 version
- Fixed bugs relating to the transfer of standard out and error logs
- MacOS 11.x now reports as 10.16.x (which is better than reporting x.0)

* Thu Aug 19 2021 Tim Theisen <tim@cs.wisc.edu> - 9.1.3-1
- Globus GSI is no longer needed for X.509 proxy delegation
- Globus GSI authentication is disabled by default
- The job ad now contains a history of job holds and hold reasons
- If a user job policy expression evaluates to undefined, it is ignored

* Wed Aug 18 2021 Tim Theisen <tim@cs.wisc.edu> - 9.0.5-1
- Other authentication methods are tried if mapping fails using SciTokens
- Fix rare crashes from successful condor_submit, which caused DAGMan issues
- Fix bug where ExitCode attribute would be suppressed when OnExitHold fired
- condor_who now suppresses spurious warnings coming from netstat
- The online manual now has detailed instructions for installing on MacOS
- Fix bug where misconfigured MIG devices confused condor_gpu_discovery
- The transfer_checkpoint_file list may now include input files

* Thu Jul 29 2021 Tim Theisen <tim@cs.wisc.edu> - 9.1.2-1
- Fixes for security issues
- https://htcondor.org/security/vulnerabilities/HTCONDOR-2021-0003.html
- https://htcondor.org/security/vulnerabilities/HTCONDOR-2021-0004.html

* Thu Jul 29 2021 Tim Theisen <tim@cs.wisc.edu> - 9.0.4-1
- Fixes for security issues
- https://htcondor.org/security/vulnerabilities/HTCONDOR-2021-0003.html
- https://htcondor.org/security/vulnerabilities/HTCONDOR-2021-0004.html

* Thu Jul 29 2021 Tim Theisen <tim@cs.wisc.edu> - 8.8.15-1
- Fix for security issue
- https://htcondor.org/security/vulnerabilities/HTCONDOR-2021-0003.html

* Tue Jul 27 2021 Tim Theisen <tim@cs.wisc.edu> - 9.1.1-1
- Fixes for security issues
- https://htcondor.org/security/vulnerabilities/HTCONDOR-2021-0003.html
- https://htcondor.org/security/vulnerabilities/HTCONDOR-2021-0004.html

* Tue Jul 27 2021 Tim Theisen <tim@cs.wisc.edu> - 9.0.3-1
- Fixes for security issues
- https://htcondor.org/security/vulnerabilities/HTCONDOR-2021-0003.html
- https://htcondor.org/security/vulnerabilities/HTCONDOR-2021-0004.html

* Tue Jul 27 2021 Tim Theisen <tim@cs.wisc.edu> - 8.8.14-1
- Fix for security issue
- https://htcondor.org/security/vulnerabilities/HTCONDOR-2021-0003.html

* Thu Jul 08 2021 Tim Theisen <tim@cs.wisc.edu> - 9.0.2-1
- HTCondor can be set up to use only FIPS 140-2 approved security functions
- If the Singularity test fails, the job goes idle rather than getting held
- Can divide GPU memory, when making multiple GPU entries for a single GPU
- Startd and Schedd cron job maximum line length increased to 64k bytes
- Added first class submit keywords for SciTokens
- Fixed MUNGE authentication
- Fixed Windows installer to work when the install location isn't C:\Condor

* Thu May 20 2021 Tim Theisen <tim@cs.wisc.edu> - 9.1.0-1
- Support for submitting to ARC-CE via the REST interface
- DAGMan can put failed jobs on hold (user can correct problems and release)
- Can run gdb and ptrace within Docker containers
- A small Docker test job is run on the execute node to verify functionality
- The number of instructions executed is reported in the job Ad on Linux

* Mon May 17 2021 Tim Theisen <tim@cs.wisc.edu> - 9.0.1-1
- Fix problem where X.509 proxy refresh kills job when using AES encryption
- Fix problem when jobs require a different machine after a failure
- Fix problem where a job matched a machine it can't use, delaying job start
- Fix exit code and retry checking when a job exits because of a signal
- Fix a memory leak in the job router when a job is removed via job policy
- Fixed the back-end support for the 'bosco_cluster --add' command
- An updated Windows installer that supports IDTOKEN authentication

* Wed Apr 14 2021 Tim Theisen <tim@cs.wisc.edu> - 9.0.0-1
- Absent any configuration, HTCondor denies authorization to all users
- AES encryption is used for all communication and file transfers by default
- New IDTOKEN authentication method enables fine-grained authorization
- IDTOKEN authentication method is designed to replace GSI
- Improved support for GPUs, including machines with multiple GPUs
- New condor_watch_q tool that efficiently provides live job status updates
- Many improvements to the Python bindings
- New Python bindings for DAGMan and chirp
- Improved file transfer plugins supporting uploads and authentication
- File transfer times are now recorded in the job log
- Added support for jobs that need to acquire and use OAUTH tokens
- Many memory footprint and performance improvements in DAGMan
- Submitter ceilings can limit the number of jobs per user in a pool

* Tue Mar 30 2021 Tim Theisen <tim@cs.wisc.edu> - 8.9.13-1
- Host based security is no longer the default security model
- Hardware accelerated integrity and AES encryption used by default
- Normally, AES encryption is used for all communication and file transfers
- Fallback to Triple-DES or Blowfish when interoperating with older versions
- Simplified and automated new HTCondor installations
- HTCondor now detects instances of multi-instance GPUs
- Fixed memory leaks (collector updates in 8.9 could leak a few MB per day)
- Many other enhancements and bug fixes, see version history for details

* Thu Mar 25 2021 Tim Theisen <tim@cs.wisc.edu> - 8.9.12-1
- Withdrawn due to compatibility issues with prior releases

* Tue Mar 23 2021 Tim Theisen <tim@cs.wisc.edu> - 8.8.13-1
- condor_ssh_to_job now maps CR and NL to work with editors like nano
- Improved the performance of data transfer in condor_ssh_to_job
- HA replication now accepts SHA-2 checksums to prepare for MD5 removal
- Submission to NorduGrid ARC CE works with newer ARC CE versions
- Fixed condor_annex crashes on platforms with newer compilers
- Fixed "use feature: GPUsMonitor" to locate the monitor binary on Windows
- Fixed a bug that prevented using the '@' character in an event log path

* Wed Jan 27 2021 Tim Theisen <tim@cs.wisc.edu> - 8.9.11-1
- This release of HTCondor fixes security-related bugs described at
- https://htcondor.org/security/vulnerabilities/HTCONDOR-2021-0001.html
- https://htcondor.org/security/vulnerabilities/HTCONDOR-2021-0002.html

* Tue Nov 24 2020 Tim Theisen <tim@cs.wisc.edu> - 8.9.10-1
- Fix bug where negotiator stopped making matches when group quotas are used
- Support OAuth, SciTokens, and Kerberos credentials in local universe jobs
- The Python schedd.submit method now takes a Submit object
- DAGMan can now optionally run a script when a job goes on hold
- DAGMan now provides a method for inline jobs to share submit descriptions
- Can now add arbitrary tags to condor annex instances
- Runs the "singularity test" before running the a singularity job

* Mon Nov 23 2020 Tim Theisen <tim@cs.wisc.edu> - 8.8.12-1
- Added a family of version comparison functions to ClassAds
- Increased default Globus proxy key length to meet current NIST guidance

* Mon Oct 26 2020 Tim Theisen <tim@cs.wisc.edu> - 8.9.9-1
- The RPM packages requires globus, munge, scitokens, and voms from EPEL
- Improved cgroup memory policy settings that set both hard and soft limit
- Cgroup memory usage reporting no longer includes the kernel buffer cache
- Numerous Python binding improvements, see version history
- Can create a manifest of files on the execute node at job start and finish
- Added provisioner nodes to DAGMan, allowing users to provision resources
- DAGMan can now produce .dot graphs without running the workflow

* Wed Oct 21 2020 Tim Theisen <tim@cs.wisc.edu> - 8.8.11-1
- HTCondor now properly tracks usage over vanilla universe checkpoints
- New ClassAd equality and inequality operators in the Python bindings
- Fixed a bug where removing in-use routes could crash the job router
- Fixed a bug where condor_chirp would abort after success on Windows
- Fixed a bug where using MACHINE_RESOURCE_NAMES could crash the startd
- Improved condor c-gahp to prioritize commands over file transfers
- Fixed a rare crash in the schedd when running many local universe jobs
- With GSI, avoid unnecessary reverse DNS lookup when HOST_ALIAS is set
- Fix a bug that could cause grid universe jobs to fail upon proxy refresh

* Thu Aug 06 2020 Tim Theisen <tim@cs.wisc.edu> - 8.9.8-1
- Added htcondor.dags and htcondor.htchirp to the HTCondor Python bindings
- New condor_watch_q tool that efficiently provides live job status updates
- Added support for marking a GPU offline while other jobs continue
- The condor_master command does not return until it is fully started
- Deprecated several Python interfaces in the Python bindings

* Thu Aug 06 2020 Tim Theisen <tim@cs.wisc.edu> - 8.8.10-1
- condor_qedit can no longer be used to disrupt the condor_schedd
- Fixed a bug where the SHARED_PORT_PORT configuration setting was ignored
- Ubuntu 20.04 and Amazon Linux 2 are now supported
- In MacOSX, HTCondor now requires LibreSSL, available since MacOSX 10.13

* Wed May 20 2020 Tim Theisen <tim@cs.wisc.edu> - 8.9.7-1
- Multiple enhancements in the file transfer code
- Support for more regions in s3:// URLs
- Much more flexible job router language
- Jobs may now specify cuda_version to match equally-capable GPUs
- TOKENS are now called IDTOKENS to differentiate from SCITOKENS
- Added the ability to blacklist TOKENS via an expression
- Can simultaneously handle Kerberos and OAUTH credentials
- The getenv submit command now supports a blacklist and whitelist
- The startd supports a remote history query similar to the schedd
- condor_q -submitters now works with accounting groups
- Fixed a bug reading service account credentials for Google Compute Engine

* Thu May 07 2020 Tim Theisen <tim@cs.wisc.edu> - 8.8.9-1
- Proper tracking of maximum memory used by Docker universe jobs
- Fixed preempting a GPU slot for a GPU job when all GPUs are in use
- Fixed a Python crash when queue_item_data iterator raises an exception
- Fixed a bug where slot attribute overrides were ignored
- Calculates accounting group quota correctly when more than 1 CPU requested
- Updated HTCondor Annex to accommodate API change for AWS Spot Fleet
- Fixed a problem where HTCondor would not start on AWS Fargate
- Fixed where the collector could wait forever for a partial message
- Fixed streaming output to large files (>2Gb) when using the 32-bit shadow

* Mon Apr 06 2020 Tim Theisen <tim@cs.wisc.edu> - 8.9.6-1
- Fixes addressing CVE-2019-18823
- https://htcondor.org/security/vulnerabilities/HTCONDOR-2020-0001.html
- https://htcondor.org/security/vulnerabilities/HTCONDOR-2020-0002.html
- https://htcondor.org/security/vulnerabilities/HTCONDOR-2020-0003.html
- https://htcondor.org/security/vulnerabilities/HTCONDOR-2020-0004.html

* Mon Apr 06 2020 Tim Theisen <tim@cs.wisc.edu> - 8.8.8-1
- Fixes addressing CVE-2019-18823
- https://htcondor.org/security/vulnerabilities/HTCONDOR-2020-0001.html
- https://htcondor.org/security/vulnerabilities/HTCONDOR-2020-0002.html
- https://htcondor.org/security/vulnerabilities/HTCONDOR-2020-0003.html
- https://htcondor.org/security/vulnerabilities/HTCONDOR-2020-0004.html

* Thu Jan 02 2020 Tim Theisen <tim@cs.wisc.edu> - 8.9.5-1
- Added a new mode that skips jobs whose outputs are newer than their inputs
- Added command line tool to help debug ClassAd expressions
- Added port forwarding to Docker containers
- You may now change some DAGMan throttles while the DAG is running
- Added support for session tokens for pre-signed S3 URLs
- Improved the speed of the negotiator when custom resources are defined
- Fixed interactive submission of Docker jobs
- Fixed a bug where jobs wouldn't be killed when getting an OOM notification

* Thu Dec 26 2019 Tim Theisen <tim@cs.wisc.edu> - 8.8.7-1
- Updated condor_annex to work with upcoming AWS Lambda function changes
- Added the ability to specify the order that job routes are applied
- Fixed a bug that could cause remote condor submits to fail
- Fixed condor_wait to work when the job event log is on AFS
- Fixed RPM packaging to be able to install condor-all on CentOS 8
- Period ('.') is allowed again in DAGMan node names

* Tue Nov 19 2019 Tim Theisen <tim@cs.wisc.edu> - 8.9.4-1
- Amazon S3 file transfers using pre-signed URLs
- Further reductions in DAGMan memory usage
- Added -idle option to condor_q to display information about idle jobs
- Support for SciTokens authentication
- A tool, condor_evicted_files, to examine the SPOOL of an idle job

* Wed Nov 13 2019 Tim Theisen <tim@cs.wisc.edu> - 8.8.6-1
- Initial support for CentOS 8
- Fixed a memory leak in SSL authentication
- Fixed a bug where "condor_submit -spool" would only submit the first job
- Reduced encrypted file transfer CPU usage by a factor of six
- "condor_config_val -summary" displays changes from a default configuration
- Improved the ClassAd documentation, added many functions that were omitted

* Tue Sep 17 2019 Tim Theisen <tim@cs.wisc.edu> - 8.9.3-1
- TOKEN and SSL authentication methods are now enabled by default
- The job and global event logs use ISO 8601 formatted dates by default
- Added Google Drive multifile transfer plugin
- Added upload capability to Box multifile transfer plugin
- Added Python bindings to submit a DAG
- Python 'JobEventLog' can be pickled to facilitate intermittent readers
- 2x matchmaking speed for partitionable slots with simple START expressions
- Improved the performance of the condor_schedd under heavy load
- Reduced the memory footprint of condor_dagman
- Initial implementation to record the circumstances of a job's termination

* Thu Sep 05 2019 Tim Theisen <tim@cs.wisc.edu> - 8.8.5-1
- Fixed two performance problems on Windows
- Fixed Java universe on Debian and Ubuntu systems
- Added two knobs to improve performance on large scale pools
- Fixed a bug where requesting zero GPUs would require a machine with GPUs
- HTCondor can now recognize nVidia Volta and Turing GPUs

* Tue Jul 09 2019 Tim Theisen <tim@cs.wisc.edu> - 8.8.4-1
- Python 3 bindings - see version history for details (requires EPEL on EL7)
- Can configure DAGMan to dramatically reduce memory usage on some DAGs
- Improved scalability when using the python bindings to qedit jobs
- Fixed infrequent schedd crashes when removing scheduler universe jobs
- The condor_master creates run and lock directories when systemd doesn't
- The condor daemon obituary email now contains the last 200 lines of log

* Tue Jun 04 2019 Tim Theisen <tim@cs.wisc.edu> - 8.9.2-1
- The HTTP/HTTPS file transfer plugin will timeout and retry transfers
- A new multi-file box.com file transfer plugin to download files
- The manual has been moved to Read the Docs
- Configuration options for job-log time-stamps (UTC, ISO 8601, sub-second)
- Several improvements to SSL authentication
- New TOKEN authentication method enables fine-grained authorization control

* Wed May 22 2019 Tim Theisen <tim@cs.wisc.edu> - 8.8.3-1
- Fixed a bug where jobs were killed instead of peacefully shutting down
- Fixed a bug where a restarted schedd wouldn't connect to its running jobs
- Improved file transfer performance when sending multiple files
- Fix a bug that prevented interactive submit from working with Singularity
- Orphaned Docker containers are now cleaned up on execute nodes
- Restored a deprecated Python interface that is used to read the event log

* Wed Apr 17 2019 Tim Theisen <tim@cs.wisc.edu> - 8.9.1-1
- An efficient curl plugin that supports uploads and authentication tokens
- HTCondor automatically supports GPU jobs in Docker and Singularity
- File transfer times are now recorded in the user job log and the job ad

* Thu Apr 11 2019 Tim Theisen <tim@cs.wisc.edu> - 8.8.2-1
- Fixed problems with condor_ssh_to_job and Singularity jobs
- Fixed a problem that could cause condor_annex to crash
- Fixed a problem where the job queue would very rarely be corrupted
- condor_userprio can report concurrency limits again
- Fixed the GPU discovery and monitoring code to map GPUs in the same way
- Made the CHIRP_DELAYED_UPDATE_PREFIX configuration knob work again
- Fixed restarting HTCondor from the Service Control Manager on Windows
- Fixed a problem where local universe jobs could not use condor_submit
- Restored a deprecated Python interface that is used to read the event log
- Fixed a problem where condor_shadow reuse could confuse DAGMan

* Thu Feb 28 2019 Tim Theisen <tim@cs.wisc.edu> - 8.9.0-1
- Absent any configuration, HTCondor denies authorization to all users
- All HTCondor daemons under a condor_master share a security session
- Scheduler Universe jobs are prioritized by job priority

* Tue Feb 19 2019 Tim Theisen <tim@cs.wisc.edu> - 8.8.1-1
- Fixed excessive CPU consumption with GPU monitoring
- GPU monitoring is off by default; enable with "use feature: GPUsMonitor"
- HTCondor now works with the new CUDA version 10 libraries
- Fixed a bug where sometimes jobs would not start on a Windows execute node
- Fixed a bug that could cause DAGman to go into an infinite loop on exit
- The JobRouter doesn't forward the USER attribute between two UID Domains
- Made Collector.locateAll() more efficient in the Python bindings
- Improved efficiency of the negotiation code in the condor_schedd

* Thu Jan 03 2019 Tim Theisen <tim@cs.wisc.edu> - 8.8.0-1
- Automatically add AWS resources to your pool using HTCondor Annex
- The Python bindings now include submit functionality
- Added the ability to run a job immediately by replacing a running job
- A new minicondor package makes single node installations easy
- HTCondor now tracks and reports GPU utilization
- Several performance enhancements in the collector
- The grid universe can create and manage VM instances in Microsoft Azure
- The MUNGE security method is now supported on all Linux platforms

* Wed Oct 31 2018 Tim Theisen <tim@cs.wisc.edu> - 8.7.10-1
- Can now interactively submit Docker jobs
- The administrator can now add arguments to the Singularity command line
- The MUNGE security method is now supported on all Linux platforms
- The grid universe can create and manage VM instances in Microsoft Azure
- Added a single-node package to facilitate using a personal HTCondor

* Wed Oct 31 2018 Tim Theisen <tim@cs.wisc.edu> - 8.6.13-1
- Made the Python 'in' operator case-insensitive for ClassAd attributes
- Python bindings are now built for the Debian and Ubuntu platforms
- Fixed a memory leak in the Python bindings
- Fixed a bug where absolute paths failed for output/error files on Windows
- Fixed a bug using Condor-C to run Condor-C jobs
- Fixed a bug where Singularity could not be used if Docker was not present

* Wed Aug 01 2018 Tim Theisen <tim@cs.wisc.edu> - 8.7.9-1
- Support for Debian 9, Ubuntu 16, and Ubuntu 18
- Improved Python bindings to support the full range of submit functionality
- Allows VMs to shutdown when the job is being gracefully evicted
- Can now specify a host name alias (CNAME) for NETWORK_HOSTNAME
- Added the ability to run a job immediately by replacing a running job

* Wed Aug 01 2018 Tim Theisen <tim@cs.wisc.edu> - 8.6.12-1
- Support for Debian 9, Ubuntu 16, and Ubuntu 18
- Fixed a memory leak that occurred when SSL authentication fails
- Fixed a bug where invalid transform REQUIREMENTS caused a Job to match
- Fixed a bug to allow a queue super user to edit protected attributes
- Fixed a problem setting the job environment in the Singularity container
- Fixed several other minor problems

* Tue May 22 2018 Tim Theisen <tim@cs.wisc.edu> - 8.7.8-2
- Reinstate man pages
- Drop centos from dist tag in 32-bit Enterprise Linux 7 RPMs

* Thu May 10 2018 Tim Theisen <tim@cs.wisc.edu> - 8.7.8-1
- The condor annex can easily use multiple regions simultaneously
- HTCondor now uses CUDA_VISIBLE_DEVICES to tell which GPU devices to manage
- HTCondor now reports GPU memory utilization

* Thu May 10 2018 Tim Theisen <tim@cs.wisc.edu> - 8.6.11-1
- Can now do an interactive submit of a Singularity job
- Shared port daemon is more resilient when starved for TCP ports
- The Windows installer configures the environment for the Python bindings
- Fixed several other minor problems

* Tue Mar 13 2018 Tim Theisen <tim@cs.wisc.edu> - 8.7.7-1
- condor_ssh_to_job now works with Docker Universe jobs
- A 32-bit condor_shadow is available for Enterprise Linux 7 systems
- Tracks and reports custom resources, e.g. GPUs, in the job ad and user log
- condor_q -unmatchable reports jobs that will not match any slots
- Several updates to the parallel universe
- Spaces are now allowed in input, output, and error paths in submit files
- In DAG files, spaces are now allowed in submit file paths

* Tue Mar 13 2018 Tim Theisen <tim@cs.wisc.edu> - 8.6.10-1
- Fixed a problem where condor_preen would crash on an active submit node
- Improved systemd configuration to clean up processes if the master crashes
- Fixed several other minor problems

* Thu Jan 04 2018 Tim Theisen <tim@cs.wisc.edu> - 8.7.6-1
- Machines won't enter "Owner" state unless using the Desktop policy
- One can use SCHEDD and JOB instead of MY and TARGET in SUBMIT_REQUIREMENTS
- HTCondor now reports all submit warnings, not just the first one
- The HTCondor Python bindings in pip are now built from the release branch

* Thu Jan 04 2018 Tim Theisen <tim@cs.wisc.edu> - 8.6.9-1
- Fixed a bug where some Accounting Groups could get too much surplus quota
- Fixed a Python binding bug where some queries could corrupt memory
- Fixed a problem where preen could block the schedd for a long time
- Fixed a bug in Windows where the job sandbox would not be cleaned up
- Fixed problems with the interaction between the master and systemd
- Fixed a bug where MAX_JOBS_SUBMITTED could be permanently reduced
- Fixed problems with very large disk requests

* Tue Nov 14 2017 Tim Theisen <tim@cs.wisc.edu> - 8.7.5-1
- Fixed an issue validating VOMS proxies

* Tue Nov 14 2017 Tim Theisen <tim@cs.wisc.edu> - 8.6.8-1
- Fixed an issue validating VOMS proxies

* Tue Oct 31 2017 Tim Theisen <tim@cs.wisc.edu> - 8.7.4-1
- Improvements to DAGMan including support for late job materialization
- Updates to condor_annex including improved status reporting
- When submitting jobs, HTCondor can now warn about job requirements
- Fixed a bug where remote CPU time was not recorded in the history
- Improved support for OpenMPI jobs
- The high availability daemon now works with IPV6 and shared_port
- The HTCondor Python bindings are now available for Python 2 and 3 in pip

* Tue Oct 31 2017 Tim Theisen <tim@cs.wisc.edu> - 8.6.7-1
- Fixed a bug where memory limits might not be updated in cgroups
- Add SELinux type enforcement rules to allow condor_ssh_to_job to work
- Updated systemd configuration to shutdown HTCondor in an orderly fashion
- The curl_plugin utility can now do HTTPS transfers
- Specifying environment variables now works with the Python Submit class

* Tue Sep 12 2017 Tim Theisen <tim@cs.wisc.edu> - 8.7.3-1
- Further updates to the late job materialization technology preview
- An improved condor_top tool
- Enhanced the AUTO setting for ENABLE_IPV{4,6} to be more selective
- Fixed several small memory leaks

* Tue Sep 12 2017 Tim Theisen <tim@cs.wisc.edu> - 8.6.6-1
- HTCondor daemons no longer crash on reconfig if syslog is used for logging
- HTCondor daemons now reliably leave a core file when killed by a signal
- Negotiator won't match jobs to machines with incompatible IPv{4,6} network
- On Ubuntu, send systemd alive messages to prevent HTCondor restarts
- Fixed a problem parsing old ClassAd string escapes in the python bindings
- Properly parse CPU time used from Slurm grid universe jobs
- Claims are released when parallel univ jobs are removed while claiming
- Starter won't get stuck when a job is removed with JOB_EXIT_HOOK defined
- To reduce audit logging, added cgroup rules to SELinux profile

* Mon Aug 07 2017 Tim Theisen <tim@cs.wisc.edu> - 8.6.5-2
- Update SELinux profile for Red Hat 7.4

* Tue Aug 01 2017 Tim Theisen <tim@cs.wisc.edu> - 8.6.5-1
- Fixed a memory leak that would cause the HTCondor collector to slowly grow
- Prevent the condor_starter from hanging when using cgroups on Debian
- Fixed several issues that occur when IPv6 is in use
- Support for using an ImDisk RAM drive on Windows as the execute directory
- Fixed a bug where condor_rm rarely removed another one of the user's jobs
- Fixed a bug with parallel universe jobs starting on partitionable slots

* Thu Jul 13 2017 Tim Theisen <tim@cs.wisc.edu> - 8.4.12-1
- Can configure the condor_startd to compute free disk space once

* Thu Jun 22 2017 Tim Theisen <tim@cs.wisc.edu> - 8.7.2-1
- Improved condor_schedd performance by turning off file checks by default
- condor_annex -status finds VM instances that have not joined the pool
- Able to update an annex's lease without adding new instances
- condor_annex now keeps a command log
- condor_q produces an expanded multi-line summary
- Automatically retry and/or resume http file transfers when appropriate
- Reduced load on the condor_collector by optimizing queries
- A python based condor_top tool

* Thu Jun 22 2017 Tim Theisen <tim@cs.wisc.edu> - 8.6.4-1
- Python bindings are now available on MacOSX
- Fixed a bug where PASSWORD authentication could fail to exchange keys
- Pslot preemption now properly handles custom resources, such as GPUs
- condor_submit now checks X.509 proxy expiration

* Tue May 09 2017 Tim Theisen <tim@cs.wisc.edu> - 8.6.3-1
- Fixed a bug where using an X.509 proxy might corrupt the job queue log
- Fixed a memory leak in the Python bindings

* Mon Apr 24 2017 Tim Theisen <tim@cs.wisc.edu> - 8.7.1-1
- Several performance enhancements in the collector
- Further refinement and initial documentation of the HTCondor Annex
- Enable chirp for Docker jobs
- Job Router uses first match rather than round-robin matching
- The schedd tracks jobs counts by status for each owner
- Technology preview of late job materialization in the schedd

* Mon Apr 24 2017 Tim Theisen <tim@cs.wisc.edu> - 8.6.2-1
- New metaknobs for mapping users to groups
- Now case-insensitive with Windows user names when storing credentials
- Signal handling in the OpenMPI script
- Report RemoteSysCpu for Docker jobs
- Allow SUBMIT_REQUIREMENT to refer to X509 secure attributes
- Linux kernel tuning script takes into account the machine's role

* Thu Mar 02 2017 Tim Theisen <tim@cs.wisc.edu> - 8.7.0-1
- Performance improvements in collector's ingestion of ClassAds
- Added collector attributes to report query times and forks
- Removed extra white space around parentheses when unparsing ClassAds
- Technology preview of the HTCondor Annex

* Thu Mar 02 2017 Tim Theisen <tim@cs.wisc.edu> - 8.6.1-1
- condor_q works in situations where user authentication is not configured
- Updates to work with Docker version 1.13
- Fix several problems with the Job Router
- Update scripts to support current versions of Open MPI and MPICH2
- Fixed a bug that could corrupt the job queue log when the disk is full

* Thu Jan 26 2017 Tim Theisen <tim@cs.wisc.edu> - 8.6.0-1
- condor_q shows shows only the current user's jobs by default
- condor_q summarizes related jobs (batches) on a single line by default
- Users can define their own job batch name at job submission time
- Immutable/protected job attributes make SUBMIT_REQUIREMENTS more useful
- The shared port daemon is enabled by default
- Jobs run in cgroups by default
- HTCondor can now use IPv6 addresses (Prefers IPv4 when both present)
- DAGMan: Able to easily define SCRIPT, VARs, etc., for all nodes in a DAG
- DAGMan: Revamped priority implementation
- DAGMan: New splice connection feature
- New slurm grid type in the grid universe for submitting to Slurm
- Numerous improvements to Docker support
- Several enhancements in the python bindings

* Mon Jan 23 2017 Tim Theisen <tim@cs.wisc.edu> - 8.4.11-1
- Fixed a bug which delayed startd access to stard cron job results
- Fixed a bug in pslot preemption that could delay jobs starting
- Fixed a bug in job cleanup at job lease expiration if using glexec
- Fixed a bug in locating ganglia shared libraries on Debian and Ubuntu

* Tue Dec 13 2016 Tim Theisen <tim@cs.wisc.edu> - 8.5.8-1
- The starter puts all jobs in a cgroup by default
- Added condor_submit commands that support job retries
- condor_qedit defaults to the current user's jobs
- Ability to add SCRIPTS, VARS, etc. to all nodes in a DAG using one command
- Able to conditionally add Docker volumes for certain jobs
- Initial support for Singularity containers
- A 64-bit Windows release

* Tue Dec 13 2016 Tim Theisen <tim@cs.wisc.edu> - 8.4.10-1
- Updated SELinux profile for Enterprise Linux
- Fixed a performance problem in the schedd when RequestCpus was an expression
- Preserve permissions when transferring sub-directories of the job's sandbox
- Fixed HOLD_IF_CPUS_EXCEEDED and LIMIT_JOB_RUNTIMES metaknobs
- Fixed a bug in handling REMOVE_SIGNIFICANT_ATTRIBUTES

* Thu Sep 29 2016 Tim Theisen <tim@cs.wisc.edu> - 8.5.7-1
- The schedd can perform job ClassAd transformations
- Specifying dependencies between DAGMan splices is much more flexible
- The second argument of the ClassAd ? : operator may be omitted
- Many usability improvements in condor_q and condor_status
- condor_q and condor_status can produce JSON, XML, and new ClassAd output
- To prepare for a 64-bit Windows release, HTCondor identifies itself as X86
- Automatically detect Daemon Core daemons and pass localname to them

* Thu Sep 29 2016 Tim Theisen <tim@cs.wisc.edu> - 8.4.9-1
- The condor_startd removes orphaned Docker containers on restart
- Job Router and HTCondor-C job job submission prompts schedd reschedule
- Fixed bugs in the Job Router's hooks
- Improved systemd integration on Enterprise Linux 7
- Upped default number of Chirp attributes to 100, and made it configurable
- Fixed a bug where variables starting with STARTD. or STARTER. were ignored

* Tue Aug 02 2016 Tim Theisen <tim@cs.wisc.edu> - 8.5.6-1
- The -batch output for condor_q is now the default
- Python bindings for job submission and machine draining
- Numerous Docker usability changes
- New options to limit condor_history results to jobs since last invocation
- Shared port daemon can be used with high availability and replication
- ClassAds can be written out in JSON format
- More flexible ordering of DAGMan commands
- Efficient PBS and SLURM job monitoring
- Simplified leases for grid universe jobs

* Tue Jul 05 2016 Tim Theisen <tim@cs.wisc.edu> - 8.4.8-1
- Fixed a memory leak triggered by the python htcondor.Schedd().query() call
- Fixed a bug that could cause Bosco file transfers to fail
- Fixed a bug that could cause the schedd to crash when using schedd cron jobs
- condor_schedd now rejects jobs when owner has no account on the machine
- Fixed a new bug in 8.4.7 where remote condor_history failed without -limit
- Fixed bugs triggered by the reconfiguration of the high-availability daemon
- Fixed a bug where condor_master could hang when using shared port on Windows 
- Fixed a bug with the -xml option on condor_q and condor_status

* Mon Jun 06 2016 Tim Theisen <tim@cs.wisc.edu> - 8.5.5-1
- Improvements for scalability of EC2 grid universe jobs
- Docker Universe jobs advertises remote user and system CPU time
- Improved systemd support
- The master can now run an administrator defined script at shutdown
- DAGMan includes better support for the batch name feature

* Mon Jun 06 2016 Tim Theisen <tim@cs.wisc.edu> - 8.4.7-1
- fixed a bug that could cause the schedd to become unresponsive
- fixed a bug where the Docker Universe would not set the group ID
- Docker Universe jobs now drop all Linux capabilities by default
- fixed a bug where subsystem specific configuration parameters were ignored
- fixed bugs with history file processing on the Windows platform

* Mon May 02 2016 Tim Theisen <tim@cs.wisc.edu> - 8.5.4-1
- Fixed a bug that delays schedd response when significant attributes change
- Fixed a bug where the group ID was not set in Docker universe jobs
- Limit update rate of various attributes to not overload the collector
- To make job router configuration easier, added implicit "target" scoping
- To make BOSCO work, the blahp does not generate limited proxies by default
- condor_status can now display utilization per machine rather than per slot
- Improve performance of condor_history and other tools

* Thu Apr 21 2016 Tim Theisen <tim@cs.wisc.edu> - 8.4.6-1
- fixed a bug that could cause a job to fail to start in a dynamic slot
- fixed a negotiator memory leak when using partitionable slot preemption
- fixed a bug that caused supplemental groups to be wrong during file transfer
- properly identify the Windows 10 platform
- fixed a typographic error in the LIMIT_JOB_RUNTIMES policy
- fixed a bug where maximum length IPv6 addresses were not parsed

* Thu Mar 24 2016 Tim Theisen <tim@cs.wisc.edu> - 8.5.3-1
- Use IPv6 (and IPv4) interfaces if they are detected
- Prefer IPv4 addresses when both are available
- Count Idle and Running jobs in Submitter Ads for Local and Scheduler universes
- Can submit jobs to SLURM with the new "slurm" type in the Grid universe
- HTCondor is built and linked with Globus 6.0

* Tue Mar 22 2016 Tim Theisen <tim@cs.wisc.edu> - 8.4.5-1
- fixed a bug that would cause the condor_schedd to send no flocked jobs
- fixed a bug that caused a 60 second delay using tools when DNS lookup failed
- prevent using accounting groups with embedded spaces that crash the negotiator
- fixed a bug that could cause use of ports outside the port range on Windows
- fixed a bug that could prevent dynamic slot reuse when using many slots
- fixed a bug that prevented correct utilization reports from the job router
- tune kernel when using cgroups to avoid OOM killing of jobs doing heavy I/O

* Thu Feb 18 2016 Tim Theisen <tim@cs.wisc.edu> - 8.5.2-1
- condor_q now defaults to showing only the current user's jobs
- condor_q -batch produces a single line report for a batch of jobs
- Docker Universe jobs now report and update memory and network usage
- immutable and protected job attributes
- improved performance when querying a HTCondor daemon's location
- Added the ability to set ClassAd attributes within the DAG file
- DAGMan now provides event timestamps in dagman.out

* Tue Feb 02 2016 Tim Theisen <tim@cs.wisc.edu> - 8.4.4-1
- fixed a bug that could cause the collector to crash when DNS lookup fails
- fixed a bug that caused Condor-C jobs with short lease durations to fail
- fixed bugs that affected EC2 grid universe jobs
- fixed a bug that prevented startup if a prior version shared port file exists
- fixed a bug that could cause the condor_shadow to hang on Windows

* Fri Jan 08 2016 Tim Theisen <tim@cs.wisc.edu> - 8.5.1-2
- optimized binaries

* Fri Jan 08 2016 Tim Theisen <tim@cs.wisc.edu> - 8.4.3-2
- optimized binaries

* Mon Dec 21 2015 Tim Theisen <tim@cs.wisc.edu> - 8.5.1-1
- the shared port daemon is enabled by default
- the condor_startd now records the peak memory usage instead of recent
- the condor_startd advertises CPU submodel and cache size
- authorizations are automatically setup when "Match Password" is enabled
- added a schedd-constraint option to condor_q

* Wed Dec 16 2015 Tim Theisen <tim@cs.wisc.edu> - 8.4.3-1
- fixed the processing of the -append option in the condor_submit command
- fixed a bug to run more that 100 dynamic slots on a single execute node
- fixed bugs that would delay daemon startup when using shared port on Windows
- fixed a bug where the cgroup VM limit would not be set for sizes over 2 GiB
- fixed a bug to use the ec2_iam_profile_name for Amazon EC2 Spot instances

* Tue Nov 17 2015 Tim Theisen <tim@cs.wisc.edu> - 8.4.2-1
- a bug fix to prevent the condor_schedd from crashing
- a bug fix to honor TCP_FORWARDING_HOST
- Standard Universe works properly in RPM installations of HTCondor
- the RPM packages no longer claim to provide Globus libraries
- bug fixes to DAGMan's "maximum idle jobs" throttle

* Tue Oct 27 2015 Tim Theisen <tim@cs.wisc.edu> - 8.4.1-1
- four new policy metaknobs to make configuration easier
- a bug fix to prevent condor daemons from crashing on reconfiguration
- an option natural sorting option on condor_status
- support of admin to mount certain directories into Docker containers

* Thu Oct 22 2015 Tim Theisen <tim@cs.wisc.edu> - 8.2.10-1
- an updated RPM to work with SELinux on EL7 platforms
- fixes to the condor_kbdd authentication to the X server
- a fix to allow the condor_kbdd to work with shared port enabled
- avoid crashes when using more than 1024 file descriptors on EL7
- fixed a memory leak in the ClassAd split() function
- condor_vacate will error out rather than ignore conflicting arguments
- a bug fix to the JobRouter to properly process the queue on restart
- a bug fix to prevent sending spurious data on a SOAP file transfer
- a bug fix to always present jobs in order in condor_history

* Mon Oct 12 2015 Tim Theisen <tim@cs.wisc.edu> - 8.5.0-1
- multiple enhancements to the python bindings
- the condor_schedd no longer changes the ownership of spooled job files
- spooled job files are visible to only the user account by default
- the condor_startd records when jobs are evicted by preemption or draining

* Mon Sep 14 2015 Tim Theisen <tim@cs.wisc.edu> - 8.4.0-1
- a Docker Universe to run a Docker container as an HTCondor job
- the submit file can queue a job for each file found
- the submit file can contain macros
- a dry-run option to condor_submit to test the submit file without any actions
- HTCondor pools can use IPv4 and IPv6 simultaneously
- execute directories can be encrypted upon user or administrator request
- Vanilla Universe jobs can utilize periodic application-level checkpoints
- the administrator can establish job requirements
- numerous scalability changes

* Thu Aug 27 2015 Tim Theisen <tim@cs.wisc.edu> - 8.3.8-1
- a script to tune Linux kernel parameters for better scalability
- support for python bindings on Windows platforms
- a mechanism to remove Docker images from the local machine

* Thu Aug 13 2015 Tim Theisen <tim@cs.wisc.edu> - 8.2.9-1
- a mechanism for the preemption of dynamic slots, such that the partitionable slot may use the dynamic slot in the match of a different job
- default configuration bug fixes for the desktop policy, such that it can both start jobs and monitor the keyboard

* Mon Jul 27 2015 Tim Theisen <tim@cs.wisc.edu> - 8.3.7-1
- default configuration settings have been updated to reflect current usage
- the ability to preempt dynamic slots, such that a job may match with a partitionable slot
- the ability to limit the number of jobs per submission and the number of jobs per owner by setting configuration variables

* Tue Jun 23 2015 Tim Theisen <tim@cs.wisc.edu> - 8.3.6-1
- initial Docker universe support
- IPv4/IPv6 mixed mode support

* Mon Apr 20 2015 Tim Theisen <tim@cs.wisc.edu> - 8.3.5-1
- new features that increase the power of job specification in the submit description file
- RPMs for Red Hat Enterprise Linux 6 and 7 are modularized and only distributed via our YUM repository
- The new condor-all RPM requires the other HTCondor RPMs of a typical HTCondor installation

* Tue Apr 07 2015 Tim Theisen <tim@cs.wisc.edu> - 8.2.8-1
- a bug fix to reconnect a TCP session when an HTCondorView collector restarts
- a bug fix to avoid starting too many jobs, only to kill some chosen at random

* Thu Mar 05 2015 Tim Theisen <tim@cs.wisc.edu> - 8.3.4-1
- a bug fix for a problem that can cause jobs to not be matched to resources when the condor_schedd is flocking

* Thu Feb 19 2015 Tim Theisen <tim@cs.wisc.edu> - 8.3.3-1
- the ability to encrypt a job's directory on Linux execute hosts
- enhancements to EC2 grid universe jobs
- a more efficient query protocol, including the ability to query the condor_schedd daemon's autocluster set

* Tue Feb 10 2015 Tim Theisen <tim@cs.wisc.edu> - 8.2.7-1
- sendmail is used by default for sending notifications (CVE-2014-8126)
- corrected input validation, which prevents daemon crashes
- an update, such that grid jobs work within the current Google Compute Engine
- a bug fix to prevent an infinite loop in the python bindings
- a bug fix to prevent infinite recursion when evaluating ClassAd attributes

* Tue Dec 23 2014 Tim Theisen <tim@cs.wisc.edu> - 8.3.2-1
- the next installment of IPv4/IPv6 mixed mode support: a submit node can simultaneously interact with an IPv4 and an IPv6 HTCondor pool
- scalability improvements: a reduced memory foot-print of daemons, a reduced number of TCP connections between submit and execute machines, and an improved responsiveness from a busy condor_schedd to queries

* Tue Dec 16 2014 Tim Theisen <tim@cs.wisc.edu> - 8.2.6-1
- a bug fix to the log rotation of the condor_schedd on Linux platforms
- transfer_input_files now works for directories on Windows platforms
- a correction of the flags passed to the mail program on Linux platforms
- a RHEL 7 platform fix of a directory permission that prevented daemons from starting

* Mon Dec 01 2014 Tim Theisen <tim@cs.wisc.edu> - 8.2.5-1
- an updated RPM installation script that preserves a modified condor_config.local file
- OpenSSL version 1.0.1j for Windows platforms

* Wed Nov 12 2014 Tim Theisen <tim@cs.wisc.edu> - 8.2.4-1
- a bug fix for an 8.2.3 condor_schedd that could not obtain a claim from an 8.0.x condor_startd
- a bug fix for removed jobs that return to the queue
- a workaround for a condor_schedd performance issue when handling a large number of jobs
- a bug fix to prevent the condor_kbdd from crashing on Windows
- a bug fix to correct the reporting of available disk on Windows

* Wed Oct 01 2014 Tim Theisen <tim@cs.wisc.edu> - 8.2.3-1
- support for Ubuntu 14.04 LTS, including support for the standard universe

* Thu Sep 11 2014 Tim Theisen <tim@cs.wisc.edu> - 8.3.1-1
- a variety of changes that reduce memory usage and improve performance
- if cgroups are used to limit memory utilization, HTCondor sets both the memory and swap limits.

* Wed Aug 27 2014 Carl Edquist <edquist@cs.wisc.edu> - 8.2.2-2.3
- Include config file for MASTER_NEW_BINARY_RESTART = PEACEFUL (SOFTWARE-850)

* Tue Aug 26 2014 Carl Edquist <edquist@cs.wisc.edu> - 8.2.2-2.2
- Include peaceful_off patch (SOFTWARE-1307)

* Mon Aug 25 2014 Carl Edquist <edquist@cs.wisc.edu> - 8.2.2-2.1
- Include condor_gt4540_aws patch for #4540

* Fri Aug 22 2014 Carl Edquist <edquist@cs.wisc.edu> - 8.2.2-2
- Strict pass-through with fixes from 8.2.2-1.1

* Thu Aug 21 2014 Carl Edquist <edquist@cs.wisc.edu> - 8.2.2-1.1
- Update to 8.2.2 with build fixes for non-UW builds

* Mon Sep 09 2013  <edquist@cs.wisc.edu> - 8.1.2-0.3
- Include misc unpackaged files from 8.x.x

* Sun Sep 08 2013  <edquist@cs.wisc.edu> - 8.1.2-0.1.unif
- Packaging fixes to work with latest 8.1.2 source from master
- Move condor.spec into git master-unified_rpm-branch
- Apply patches to upstream branch and remove from rpm / spec
- Always build man pages / remove references to include_man
- Always include systemd sources for passthrough rebuilds of source rpms
- Add macros to bundle external source tarballs with the source rpm to support
  offline builds with externals

* Tue Aug 20 2013 Carl Edquist <edquist@cs.wisc.edu> - 7.9.6-8.unif.8
- Remove externals dependency from std-universe subpackage

* Mon Aug 19 2013 Carl Edquist <edquist@cs.wisc.edu> - 7.9.6-8.unif.7
- Merge init script improvements from trunk
- Have std_local_ref depend on senders,receivers instead of stub_gen
- Carve out std universe files into separate subpackage
- Move uw_build-specific non-std-universe files into externals subpackage
- Condor_config changes for #3645
- Use %osg / %std_univ macros to control build type default
- Support PROPER builds of std universe (ie, without UW_BUILD)
- Use make jobserver when building glibc external instead of make -j2
- Move python requirement out of main condor package (#3704)
- Move condor_config.local from /var/lib/condor/ to /etc/condor/

* Fri Jul 05 2013 Carl Edquist <edquist@cs.wisc.edu> - 7.9.6-8.unif.6
- Address build dependency issue seen with -j24

* Fri Jun 21 2013 Carl Edquist <edquist@cs.wisc.edu> - 7.9.6-8.unif.5
- Initial support for UW_BUILD

* Tue Jun 18 2013 Carl Edquist <edquist@cs.wisc.edu> - 7.9.6-8.unif.4
- Remove service restart for upgrades

* Tue Jun 11 2013 Carl Edquist <edquist@cs.wisc.edu> - 7.9.6-8.unif.2
- Add a parallel-setup sub-package for parallel universe configuration,
  namely setting up the host as a dedicated resource

* Mon Jun 10 2013 Brian Lin <blin@cs.wisc.edu> - 7.8.8-2
- Init script improvements

* Fri Jun 07 2013 Carl Edquist <edquist@cs.wisc.edu> - 7.9.6-8.unif.1
- Add in missing features from Fedora rpm
- Reorganize to reduce the diff size between this and the Fedora rpm

* Fri Jun 07 2013 Brian Lin <blin@cs.wisc.edu> - 7.9.6-8
- Remove glexec runtime dependency

* Tue May 28 2013 Brian Lin <blin@cs.wisc.edu> - 7.9.6-7
- Mark /usr/share/osg/sysconfig/condor as non-config file

* Thu May 23 2013 Brian Lin <blin@cs.wisc.edu> - 7.9.6-6
- Rebuild against fixed glite-ce-cream-client-api-c

* Wed May 22 2013 Brian Lin <blin@cs.wisc.edu> - 7.9.6-5
- Enable plumage for x86{,_64}

* Wed May 22 2013 Brian Lin <blin@cs.wisc.edu> - 7.9.6-4
- Enable cgroups for EL6

* Tue May 21 2013 Brian Lin <blin@cs.wisc.edu> - 7.9.6-3
- Building with blahp/cream

* Tue May 21 2013 Brian Lin <blin@cs.wisc.edu> - 7.9.6-2
- Build without blahp/cream

* Tue May 21 2013 Brian Lin <blin@cs.wisc.edu> - 7.9.6-1
- New version

* Wed May 08 2013 Matyas Selmeci <matyas@cs.wisc.edu> - 7.8.8-1
- New version
- Removed condor_glidein -- was removed upstream

* Wed Feb 13 2013 Dave Dykstra <dwd@fnal.gov> - 7.8.6-3
- Renamed /etc/sysconfig/condor-lcmaps-env to /usr/share/osg/sysconfig/condor
  to match the new OSG method for handling daemon environment variables, 
  which keeps non-replaceable settings out of /etc/sysonfig
- Change settings in /usr/share/osg/sysconfig/condor to use the latest variable
  name LLGT_LIFT_PRIVILEGED_PROTECTION instead of LLGT4_NO_CHANGE_USER,
  eliminate obsolete variable LLGT_VOMS_DISABLE_CREDENTIAL_CHECK, and change
  the default debug level from 3 to 2.

* Fri Dec 21 2012 Matyas Selmeci <matyas@cs.wisc.edu> - 7.8.6-2
- Patch to fix default BATCH_GAHP config value (#SOFTWARE-873)

* Thu Oct 25 2012 Matyas Selmeci <matyas@cs.wisc.edu> - 7.8.6-1
- New version

* Mon Oct 22 2012 Matyas Selmeci <matyas@cs.wisc.edu> - 7.8.5-1
- New version

* Wed Sep 19 2012 Matyas Selmeci <matyas@cs.wisc.edu> - 7.8.4-1
- New version

* Fri Sep 07 2012 Matyas Selmeci <matyas@cs.wisc.edu> - 7.8.3-1
- New version

* Mon Aug 27 2012 Matyas Selmeci <matyas@cs.wisc.edu> - 7.8.2-2
- Add patch to fix unnecessary GSI callouts (condor_gt2104_pt2.patch in gittrac #2104)
- Fixed BLClient location

* Tue Aug 14 2012 Matyas Selmeci <matyas@cs.wisc.edu> - 7.8.2-1
- New version

* Mon Jul 30 2012 Matyas Selmeci <matyas@cs.wisc.edu> - 7.8.1-7
- Put cream_gahp into separate subpackage

* Mon Jul 16 2012 Matyas Selmeci <matyas@cs.wisc.edu> - 7.8.1-6
- Remove cream_el6.patch; change proper_cream.diff to work on both el5 and el6
  instead.

* Thu Jul 05 2012 Matyas Selmeci <matyas@cs.wisc.edu> - 7.8.1-5
- Bump to rebuild

* Tue Jun 26 2012 Matyas Selmeci <matyas@cs.wisc.edu> - 7.8.1-4
- Add CREAM

* Tue Jun 19 2012 Matyas Selmeci <matyas@cs.wisc.edu> - 7.8.1-3
- Add Provides lines for classads and classads-devel

* Mon Jun 18 2012 Matyas Selmeci <matyas@cs.wisc.edu> - 7.8.1-2
- Add environment variables for interacting with lcmaps (condor-lcmaps-env)

* Fri Jun 15 2012 Matyas Selmeci <matyas@cs.wisc.edu> - 7.8.1-1
- Version bump

* Wed Jun 13 2012 Matyas Selmeci <matyas@cs.wisc.edu> - 7.8.0-3
- Fix wrong paths for shared libraries

* Wed Jun 13 2012 Matyas Selmeci <matyas@cs.wisc.edu> - 7.8.0-2
- Build blahp

* Thu May 31 2012 Matyas Selmeci <matyas@cs.wisc.edu> - 7.8.0-1
- Version bump
- Updated condor_config.generic.patch
- Removed glexec-patch.diff

* Sun Apr  1 2012 Alain Roy <roy@cs.wisc.edu> - 7.6.6-4
- Backported patch from Condor 7.7 to fix glexec bugs
- Enabled glexec

* Fri Feb 10 2012 Derek Weitzel <dweitzel@cse.unl.edu> - 7.6.6-3
- Adding sticky bit to condor_root_switchboard

* Wed Jan 18 2012 Derek Weitzel <dweitzel@cse.unl.edu> - 7.6.6-2
- Added support for rhel6

* Wed Jan 18 2012 Tim Cartwright <cat@cs.wisc.edu> - 7.6.6-1
- Updated to upstream tagged 7.6.6 release

* Wed Jan 11 2012 Tim Cartwright <cat@cs.wisc.edu> - 7.6.4-1
- Simplified revision number

* Tue Nov 29 2011 Derek Weitzel <dweitzel@cse.unl.edu> - 7.6.4-0.6.2
- Rebasing to 7.6.4

* Fri Oct 28 2011 Matyas Selmeci <matyas@cs.wisc.edu> - 7.6.2-0.6.3
- rebuilt

* Mon Sep 12 2011 Matyas Selmeci <matyas@cs.wisc.edu> - 7.6.2-0.6.2
- Rev bump to rebuild with updated Globus libs

* Thu Aug 11 2011 Derek Weitzel <dweitzel@cse.unl.edu> - 7.6.2-0.5.2
- Updated to upstream official 7.6.2 release

* Thu Aug 04 2011 Derek Weitzel <dweitzel@cse.unl.edu> - 7.6.2-0.5.672537b1git.1
- Made LOCAL_DIR always point to /var/lib/condor rather than TILDE

* Wed Jun  8 2011 <bbockelm@cse.unl.edu> - 7.7.0-0.5
- Start to break build products into conditionals for future EPEL5 support.
- Begun integration of a systemd service file.

* Tue Jun  7 2011 <matt@redhat> - 7.7.0-0.4
- Added tmpfiles.d/condor.conf (BZ711456)

* Tue Jun  7 2011 <matt@redhat> - 7.7.0-0.3
- Fast forward to 7.7.0 pre-release at 1babb324
- Catch libdeltacloud 0.8 update

* Fri May 20 2011 <matt@redhat> - 7.7.0-0.2
- Added GSI support, dependency on Globus

* Fri May 13 2011 <matt@redhat> - 7.7.0-0.1
- Fast forward to 7.7.0 pre-release at 79952d6b
- Introduced ec2_gahp
- 79952d6b brings schema expectations inline with Cumin

* Tue May 10 2011 <matt@redhat> - 7.6.1-0.1
- Upgrade to 7.6.0 release, pre-release of 7.6.1 at 5617a464
- Upstreamed patch: log_lock_run.patch
- Introduced condor-classads to obsolete classads
- Introduced condor-aviary, package of the aviary contrib
- Introduced condor-deltacloud-gahp
- Introduced condor-qmf, package of the mgmt/qmf contrib
- Transitioned from LOCAL_CONFIG_FILE to LOCAL_CONFIG_DIR
- Stopped building against gSOAP,
-  use aviary over birdbath and ec2_gahp (7.7.0) over amazon_gahp

* Tue Feb 08 2011 Fedora Release Engineering <rel-eng@lists.fedoraproject.org> - 7.5.5-2
- Rebuilt for https://fedoraproject.org/wiki/Fedora_15_Mass_Rebuild

* Thu Jan 27 2011 <matt@redhat> - 7.5.5-1
- Rebase to 7.5.5 release
-  configure+imake -> cmake
-  Removed patches:
-   only_dynamic_unstripped.patch
-   gsoap-2.7.16-wsseapi.patch
-   gsoap-2.7.16-dom.patch
-  man pages are now built with source
-  quill is no longer present
-  condor_shared_port added
-  condor_power added
-  condor_credd added
-  classads now built from source

* Thu Jan 13 2011 <matt@redhat> - 7.4.4-1
- Upgrade to 7.4.4 release
- Upstreamed: stdsoap2.h.patch.patch

* Mon Aug 23 2010  <matt@redhat> - 7.4.3-1
- Upgrade to 7.4.3 release
- Upstreamed: dso_link_change

* Fri Jun 11 2010  <matt@redhat> - 7.4.2-2
- Rebuild for classads DSO version change (1:0:0)
- Updated stdsoap2.h.patch.patch for gsoap 2.7.16
- Added gsoap-2.7.16-wsseapi/dom.patch for gsoap 2.7.16

* Wed Apr 21 2010  <matt@redhat> - 7.4.2-1
- Upgrade to 7.4.2 release

* Tue Jan  5 2010  <matt@redhat> - 7.4.1-1
- Upgrade to 7.4.1 release
- Upstreamed: guess_version_from_release_dir, fix_platform_check
- Security update (BZ549577)

* Fri Dec  4 2009  <matt@redhat> - 7.4.0-1
- Upgrade to 7.4.0 release
- Fixed POSTIN error (BZ540439)
- Removed NOTICE.txt source, now provided by upstream
- Removed no_rpmdb_query.patch, applied upstream
- Removed no_basename.patch, applied upstream
- Added only_dynamic_unstripped.patch to reduce build time
- Added guess_version_from_release_dir.patch, for previous
- Added fix_platform_check.patch
- Use new --with-platform, to avoid modification of make_final_tarballs
- Introduced vm-gahp package to hold libvirt deps

* Fri Aug 28 2009  <matt@redhat> - 7.2.4-1
- Upgrade to 7.2.4 release
- Removed gcc44_const.patch, accepted upstream
- New log, lock, run locations (BZ502175)
- Filtered innocuous semanage message

* Fri Aug 21 2009 Tomas Mraz <tmraz@redhat.com> - 7.2.1-3
- rebuilt with new openssl

* Fri Jul 24 2009 Fedora Release Engineering <rel-eng@lists.fedoraproject.org> - 7.2.1-2
- Rebuilt for https://fedoraproject.org/wiki/Fedora_12_Mass_Rebuild

* Wed Feb 25 2009  <matt@redhat> - 7.2.1-1
- Upgraded to 7.2.1 release
- Pruned changes accepted upstream from condor_config.generic.patch
- Removed Requires in favor of automatic dependencies on SONAMEs
- Added no_rmpdb_query.patch to avoid rpm -q during a build

* Tue Feb 24 2009 Fedora Release Engineering <rel-eng@lists.fedoraproject.org> - 7.2.0-5
- Rebuilt for https://fedoraproject.org/wiki/Fedora_11_Mass_Rebuild

* Thu Jan 15 2009 Tomas Mraz <tmraz@redhat.com> - 7.2.0-4
- rebuild with new openssl

* Wed Jan 14 2009  <matt@redhat> - 7.2.0-3
- Fixed regression: initscript was on by default, now off again

* Thu Jan  8 2009  <matt@redhat> - 7.2.0-2
- (Re)added CONDOR_DEVELOPERS=NONE to the default condor_config.local
- Added missing Obsoletes for condor-static (thanks Michael Schwendt)

* Wed Jan  7 2009  <matt@redhat> - 7.2.0-1
- Upgraded to 7.2.0 release
- Removed -static package
- Added Fedora specific buildid
- Enabled KBDD, daemon to monitor X usage on systems with only USB devs
- Updated install process

* Wed Oct  8 2008  <matt@redhat> - 7.0.5-1
- Rebased on 7.0.5, security update

* Wed Aug  6 2008  <mfarrellee@redhat> - 7.0.4-1
- Updated to 7.0.4 source
- Stopped using condor_configure in install step

* Tue Jun 10 2008  <mfarrellee@redhat> - 7.0.2-1
- Updated to 7.0.2 source
- Updated config, specifically HOSTALLOW_WRITE, for Personal Condor setup
- Added condor_config.generic

* Mon Apr  7 2008  <mfarrellee@redhat> - 7.0.0-8
- Modified init script to be off by default, resolves bz441279

* Fri Apr  4 2008  <mfarrellee@redhat> - 7.0.0-7
- Updated to handle changes in gsoap dependency

* Mon Feb 11 2008  <mfarrellee@redhat> - 7.0.0-6
- Added note about how to download the source
- Added generate-tarball.sh script

* Sun Feb 10 2008  <mfarrellee@redhat> - 7.0.0-5
- The gsoap package is compiled with --disable-namespaces, which means
  soap_set_namespaces is required after each soap_init. The
  gsoap_nonamespaces.patch handles this.

* Fri Feb  8 2008  <mfarrellee@redhat> - 7.0.0-4
- Added patch to detect GCC 4.3.0 on F9
- Added patch to detect GLIBC 2.7.90 on F9
- Added BuildRequires: autoconf to allow for regeneration of configure
  script after GCC 4.3.0 detection and GLIBC 2.7.90 patches are
  applied
- Condor + GCC 4.3.0 + -O2 results in an internal compiler error
  (BZ 432090), so -O2 is removed from optflags for the time
  being. Thanks to Mike Bonnet for the suggestion on how to filter
  -O2.

* Tue Jan 22 2008  <mfarrellee@redhat> - 7.0.0-3
- Update to UW's really-final source for Condor 7.0.0 stable series
  release. It is based on the 72173 build with minor changes to the
  configure.ac related to the SRB external version.
- In addition to removing externals from the UW tarball, the NTconfig
  directory was removed because it had not gone through IP audit.

* Tue Jan 22 2008  <mfarrellee@redhat> - 7.0.0-2
- Update to UW's final source for Condor 7.0.0 stable series release

* Thu Jan 10 2008  <mfarrellee@redhat> - 7.0.0-1
- Initial package of Condor's stable series under ASL 2.0
- is_clipped.patch replaced with --without-full-port option to configure
- zlib_is_soft.patch removed, outdated by configure.ac changes
- removed autoconf dependency needed for zlib_is_soft.patch

* Tue Dec  4 2007  <mfarrellee@redhat> - 6.9.5-2
- SELinux was stopping useradd in pre because files specified root as
  the group owner for /var/lib/condor, fixed, much thanks to Phil Knirsch

* Fri Nov 30 2007  <mfarrellee@redhat> - 6.9.5-1
- Fixed release tag
- Added gSOAP support and packaged WSDL files

* Thu Nov 29 2007  <mfarrellee@redhat> - 6.9.5-0.2
- Packaged LSB init script
- Changed pre to not create the condor user's home directory, it is
  now a directory owned by the package

* Thu Nov 29 2007  <mfarrellee@redhat> - 6.9.5-0.1
- Condor 6.9.5 release, the 7.0.0 stable series candidate
- Removed x86_64_no_multilib-200711091700cvs.patch, merged upstream
- Added patch to make zlib a soft requirement, which it should be
- Disabled use of smp_mflags because of make dependency issues
- Explicitly not packaging WSDL files until the SOAP APIs are available

* Tue Nov 20 2007  <mfarrellee@redhat> - 6.9.5-0.3.200711091700cvs
- Rebuild for repo inheritance update: dependencies are now pulled
  from RHEL 5 U1 before RH Application Stack

* Thu Nov 15 2007 <mfarrellee@redhat> - 6.9.5-0.2.200711091700cvs
- Added support for building on x86_64 without multilib packages
- Made the install section more flexible, reduced need for
  make_final_tarballs to be updated

* Fri Nov 9 2007 <mfarrellee@redhat> - 6.9.5-0.1.200711091700cvs
- Working source with new ASL 2.0 license

* Fri Nov 9 2007 <mfarrellee@redhat> - 6.9.5-0.1.200711091330cvs
- Source is now stamped ASL 2.0, as of Nov 9 2007 1:30PM Central
- Changed license to ASL 2.0
- Fixed find in prep to work if no files have bad permissions
- Changed the name of the LICENSE file to match was is now release in
  the source tarball

* Tue Nov 6 2007  <mfarrellee@redhat> - 6.9.5-0.1.rc
- Added m4 dependency not in RHEL 5.1's base
- Changed chmod a-x script to use find as more files appear to have
  improper execute bits set
- Added ?dist to Release:
- condor_privsep became condor_root_switchboard

* Tue Sep 11 2007  <mfarrellee@redhat> - 6.9.5-0.3.20070907cvs
- Instead of releasing libcondorapi.so, which is improperly created
  and poorly versioned, we release libcondorapi.a, which is apparently
  more widely used, in a -static package
- Instead of installing the stripped tarball, the unstripped is now
  installed, which gives a nice debuginfo package
- Found and fixed permissions problems on a number of src files,
  issue raised by rpmlint on the debuginfo package

* Mon Sep 10 2007  <mfarrellee@redhat> - 6.9.5-0.2.20070907cvs
- Updated pre section to create condor's home directory with adduser, and
  removed _var/lib/condor from files section
- Added doc LICENSE.TXT to all files sections
- Shortened lines longer than 80 characters in this spec (except the sed line)
- Changed install section so untar'ing a release can handle fedora7 or fedora8
- Simplified the site.def and config file updates (sed + mv over mv + sed + rm)
- Added a patch (fedora_rawhide_7.91-20070907cvs.patch) to support building on
  a fedora 7.91 (current Rawhide) release
- Moved the examples from /usr/share/doc/condor... into builddir and just
  marked them as documentation
- Added a number of dir directives to force all files to be listed, no implicit
  inclusion

* Fri Sep  7 2007  <mfarrellee@redhat> - 6.9.5-0.1.20070907cvs
- Initial release<|MERGE_RESOLUTION|>--- conflicted
+++ resolved
@@ -1717,15 +1717,12 @@
 - Fix issue where blahp scripts were missing on Debian and Ubuntu platforms
 - Fix bug where curl file transfer plugins would fail on Enterprise Linux 8
 
-<<<<<<< HEAD
-=======
 * Tue Nov 22 2022 Tim Theisen <tim@cs.wisc.edu> - 10.1.3-1
 - Improvements to jobs hooks, including new PREPARE_JOB_BEFORE_TRANSFER hook
 
 * Tue Nov 15 2022 Tim Theisen <tim@cs.wisc.edu> - 10.1.2-1
 - OpenCL jobs now work inside Singularity, if OpenCL drivers are on the host
 
->>>>>>> 5ecfbc70
 * Thu Nov 10 2022 Tim Theisen <tim@cs.wisc.edu> - 10.1.1-1
 - Improvements to job hooks and the ability to save stderr from a job hook
 - Fix bug where Apptainer only systems couldn't run with Docker style images
