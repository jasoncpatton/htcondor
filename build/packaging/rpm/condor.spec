--- conflicted
+++ resolved
@@ -1432,11 +1432,7 @@
 /bin/systemctl try-restart condor.service >/dev/null 2>&1 || :
 
 %changelog
-<<<<<<< HEAD
-* Thu May 16 2024 Tim Theisen <tim@cs.wisc.edu> - 23.7.2-0.1
-=======
 * Thu May 16 2024 Tim Theisen <tim@cs.wisc.edu> - 23.7.2-1
->>>>>>> b326bd12
 - Warns about deprecated multiple queue statements in a submit file
 - The semantics of 'skip_if_dataflow' have been improved
 - Removing large DAGs is now non-blocking, preserving schedd performance
@@ -1462,15 +1458,6 @@
 - Add the ability to override the entrypoint for a Docker image
 - condor_q -better-analyze includes units for memory and disk quantities
 
-<<<<<<< HEAD
-* Thu Apr 11 2024 Tim Theisen <tim@cs.wisc.edu> - 23.0.8-1
-- Fix bug where ssh-agent processes were leaked with grid universe jobs
-- Fix DAGMan crash when a provisioner node was given a parent
-- Fix bug that prevented use of "ftp:" URLs in file transfer
-- Fix bug where jobs that matched an offline slot never start
-
-=======
->>>>>>> b326bd12
 * Thu Apr 11 2024 Tim Theisen <tim@cs.wisc.edu> - 23.0.8-1
 - Fix bug where ssh-agent processes were leaked with grid universe jobs
 - Fix DAGMan crash when a provisioner node was given a parent
