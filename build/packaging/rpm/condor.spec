--- conflicted
+++ resolved
@@ -1640,10 +1640,9 @@
 /bin/systemctl try-restart condor.service >/dev/null 2>&1 || :
 
 %changelog
-<<<<<<< HEAD
 * Fri Jun 30 2023 Tim Theisen <tim@cs.wisc.edu> - 9.0.19-1
 - Remove limit on certificate chain length in SSL authentication
-=======
+
 * Thu Jun 29 2023 Tim Theisen <tim@cs.wisc.edu> - 10.6.0-1
 - Administrators can enable and disable job submission for a specific user
 - Work around memory leak in libcurl on EL7 when using the ARC-CE GAHP
@@ -1651,7 +1650,6 @@
 - Add ClassAd stringlist subset match function
 - Add submit file macro '$(JobId)' which expands to full ID of the job
 - The job's executable is no longer renamed to 'condor_exec.exe'
->>>>>>> b78fe315
 
 * Thu Jun 22 2023 Tim Theisen <tim@cs.wisc.edu> - 10.0.6-1
 - In SSL Authentication, use the identity instead of the X.509 proxy subject
