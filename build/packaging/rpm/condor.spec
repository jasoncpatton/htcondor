%define tarball_version 8.1.3

# On EL7 don't terminate the build because of bad bytecompiling
%if 0%{?rhel} == 7
%define _python_bytecompile_errors_terminate_build 0
%endif

# optionally define any of these, here or externally
# % define fedora   16
# % define osg      0
# % define uw_build 1
# % define devtoolset 0

%define python 0

# default to uw_build if neither osg nor fedora is enabled
%if %undefined uw_build
%if 0%{?osg} || 0%{?hcc}
%define uw_build 0
%else
%define uw_build 1
%endif
%endif

%define devtoolset 11
%if %uw_build
%define debug 1
%endif

%if 0%{?fedora}
%define blahp 0
%else
%define blahp 1
%endif

%if 0%{?hcc}
%define blahp 0
%endif

%define python 1

# Temporarily turn parallel_setup off
%define parallel_setup 0

# These flags are meant for developers; it allows one to build HTCondor
# based upon a git-derived tarball, instead of an upstream release tarball
%define git_build 1
# If building with git tarball, Fedora requests us to record the rev.  Use:
# git log -1 --pretty=format:'%h'
%define git_rev f9e8f64

Summary: HTCondor: High Throughput Computing
Name: condor
Version: %{tarball_version}
%global version_ %(tr . _ <<< %{version})

# Only edit the %condor_base_release to bump the rev number
%define condor_git_base_release 0.1
%define condor_base_release 1
%if %git_build
        %define condor_release %condor_git_base_release.%{git_rev}.git
%else
        %define condor_release %condor_base_release
%endif
Release: %{condor_release}%{?dist}

License: ASL 2.0
Group: Applications/System
URL: https://www.cs.wisc.edu/htcondor/

# This allows developers to test the RPM with a non-release, git tarball
%if %git_build

# git clone http://condor-git.cs.wisc.edu/repos/condor.git
# cd condor
# git archive master | gzip -7 > ~/rpmbuild/SOURCES/condor.tar.gz
Source0: condor.tar.gz

%else

# The upstream HTCondor source tarball contains some source that cannot
# be shipped as well as extraneous copies of packages the source
# depends on. Additionally, the upstream HTCondor source requires a
# click-through license. Once you have downloaded the source from:
#   https://parrot.cs.wisc.edu/v7.0.license.html
# you should process it with generate-tarball.sh:
#   ./generate-tarball.sh 7.0.4
# MD5Sum of upstream source:
#   06eec3ae274b66d233ad050a047f3c91  condor_src-7.0.0-all-all.tar.gz
#   b08743cfa2e87adbcda042896e8ef537  condor_src-7.0.2-all-all.tar.gz
#   5f326ad522b63eacf34c6c563cf46910  condor_src-7.0.4-all-all.tar.gz
#   73323100c5b2259f3b9c042fa05451e0  condor_src-7.0.5-all-all.tar.gz
#   a2dd96ea537b2c6d105b6c8dad563ddc  condor_src-7.2.0-all-all.tar.gz
#   edbac8267130ac0a0e016d0f113b4616  condor_src-7.2.1-all-all.tar.gz
#   6d9b0ef74d575623af11e396fa274174  condor_src-7.2.4-all-all.tar.gz
#   ee72b65fad02d21af0dc8f1aa5872110  condor_src-7.4.0-all-all.tar.gz
#   d4deeabbbce65980c085d8bea4c1018a  condor_src-7.4.1-all-all.tar.gz
#   4714086f58942b78cf03fef9ccb1117c  condor_src-7.4.2-all-all.tar.gz
#   2b7e7687cba85d0cf0774f9126b51779  condor_src-7.4.3-all-all.tar.gz
#   108a4b91cd10deca1554ca1088be6c8c  condor_src-7.4.4-all-all.tar.gz
#   b482c4bfa350164427a1952113d53d03  condor_src-7.5.5-all-all.tar.gz
#   2a1355cb24a56a71978d229ddc490bc5  condor_src-7.6.0-all-all.tar.gz
# Note: The md5sum of each generated tarball may be different
Source0: %{name}-%{tarball_version}.tar.gz
Source1: generate-tarball.sh
%endif

Source3: osg-env.conf
Source5: condor_config.local.dedicated.resource

Source8: htcondor.pp

# Patch credmon-oauth to use Python 2 on EL7
Patch1: rhel7-python2.patch

# Patch to use Python 2 for file transfer plugins
# The use the python-requests library and the one in EPEL is based Python 3.6
# However, Amazon Linux 2 has Python 3.7
Patch2: amzn2-python2.patch

#% if 0% osg
Patch8: osg_sysconfig_in_init_script.patch
#% endif

BuildRoot: %(mktemp -ud %{_tmppath}/%{name}-%{version}-%{release}-XXXXXX)

BuildRequires: cmake
BuildRequires: pcre2-devel
BuildRequires: openssl-devel
BuildRequires: krb5-devel
BuildRequires: libvirt-devel
BuildRequires: bind-utils
BuildRequires: libX11-devel
BuildRequires: libXScrnSaver-devel
BuildRequires: openldap-devel
%if 0%{?rhel} == 7
BuildRequires: cmake3
BuildRequires: python-devel
BuildRequires: python-setuptools
%else
BuildRequires: cmake >= 3.8
%endif
BuildRequires: python3-devel
BuildRequires: python3-setuptools
%if 0%{?rhel} >= 8
BuildRequires: boost-devel
%endif
BuildRequires: redhat-rpm-config
BuildRequires: sqlite-devel
BuildRequires: perl(Data::Dumper)

BuildRequires: glibc-static
BuildRequires: gcc-c++
BuildRequires: libuuid-devel
BuildRequires: patch
BuildRequires: pam-devel
BuildRequires: nss-devel
BuildRequires: openssl-devel
BuildRequires: libxml2-devel
BuildRequires: expat-devel
BuildRequires: perl(Archive::Tar)
BuildRequires: perl(XML::Parser)
BuildRequires: perl(Digest::MD5)
%if 0%{?rhel} >= 8 || 0%{?fedora}
BuildRequires: python3-devel
%else
BuildRequires: python-devel
%endif
BuildRequires: libcurl-devel

# Authentication build requirements
BuildRequires: voms-devel
BuildRequires: munge-devel
BuildRequires: scitokens-cpp-devel

%if 0%{?rhel} <= 8
BuildRequires: libcgroup-devel
Requires: libcgroup
%endif

%if 0%{?rhel} == 7 && 0%{?devtoolset}
BuildRequires: which
BuildRequires: devtoolset-%{devtoolset}-toolchain
%endif

%if 0%{?rhel} == 7 && ! 0%{?amzn}
BuildRequires: python36-devel
BuildRequires: boost169-devel
BuildRequires: boost169-static
%endif

%if 0%{?rhel} >= 8
BuildRequires: boost-static
%endif

%if 0%{?rhel} >= 8 || 0%{?fedora}
BuildRequires: boost-python3-devel
%else
BuildRequires: python3-devel
BuildRequires: boost169-python2-devel
BuildRequires: boost169-python3-devel
%endif
BuildRequires: libuuid-devel
Requires: libuuid

BuildRequires: systemd-devel
BuildRequires: systemd-units
Requires: systemd

%if 0%{?rhel} == 7
BuildRequires: python-sphinx python-sphinx_rtd_theme
%endif

%if 0%{?rhel} >= 8
BuildRequires: python3-sphinx python3-sphinx_rtd_theme
%endif

# openssh-server needed for condor_ssh_to_job
Requires: openssh-server

# net-tools needed to provide netstat for condor_who
Requires: net-tools

Requires: /usr/sbin/sendmail
Requires: condor-classads = %{version}-%{release}
Requires: condor-procd = %{version}-%{release}

Requires: %name-blahp = %version-%release

# Useful tools are using the Python bindings
Requires: python3-condor = %{version}-%{release}
# The use the python-requests library in EPEL is based Python 3.6
# However, Amazon Linux 2 has Python 3.7
%if ! 0%{?amzn}
%if 0%{?rhel} == 7
Requires: python36-requests
%else
Requires: python3-requests
%endif
%endif

%if 0%{?rhel} == 7
Requires: python2-condor = %{version}-%{release}
# For some reason OSG VMU tests need python-request
Requires: python-requests
%endif

Requires(pre): shadow-utils

Requires(post): systemd-units
Requires(preun): systemd-units
Requires(postun): systemd-units
Requires(post): systemd-sysv

%if 0%{?rhel} == 7
Requires(post): policycoreutils-python
Requires(post): selinux-policy-targeted >= 3.13.1-102
%endif

%if 0%{?rhel} >= 8 || 0%{?fedora}
Requires(post): python3-policycoreutils
Requires(post): selinux-policy-targeted
%endif

# Require libraries that we dlopen
# Ganglia is optional as well as nVidia and cuda libraries
Requires: voms
Requires: krb5-libs
Requires: libcom_err
Requires: munge-libs
Requires: openssl-libs
Requires: scitokens-cpp >= 0.6.2
Requires: systemd-libs
Requires: rsync

# Support OSDF client
Requires: condor-stash-plugin

#Provides: user(condor) = 43
#Provides: group(condor) = 43

Obsoletes: condor-static < 7.2.0

# Standard Universe discontinued as of 8.9.0
Obsoletes: condor-std-universe < 8.9.0

# Cream gahp discontinued as of 8.9.9
Obsoletes: condor-cream-gahp < 8.9.9

# 32-bit shadow discontinued as of 8.9.9
Obsoletes: condor-small-shadow < 8.9.9

# external-libs package discontinued as of 8.9.9
Obsoletes: condor-external-libs < 8.9.9

# Bosco package discontinued as of 9.5.0
Obsoletes: condor-bosco < 9.5.0

%description
HTCondor is a specialized workload management system for
compute-intensive jobs. Like other full-featured batch systems, HTCondor
provides a job queueing mechanism, scheduling policy, priority scheme,
resource monitoring, and resource management. Users submit their
serial or parallel jobs to HTCondor, HTCondor places them into a queue,
chooses when and where to run the jobs based upon a policy, carefully
monitors their progress, and ultimately informs the user upon
completion.

#######################
%package devel
Summary: Development files for HTCondor
Group: Applications/System

%description devel
Development files for HTCondor

%if %uw_build
#######################
%package tarball
Summary: Files needed to build an HTCondor tarball
Group: Applications/System

%description tarball
Development files for HTCondor

%endif

#######################
%package procd
Summary: HTCondor Process tracking Daemon
Group: Applications/System

%description procd
A daemon for tracking child processes started by a parent.
Part of HTCondor, but able to be stand-alone

#######################
%package kbdd
Summary: HTCondor Keyboard Daemon
Group: Applications/System
Requires: %name = %version-%release
Requires: %name-classads = %{version}-%{release}

%description kbdd
The condor_kbdd monitors logged in X users for activity. It is only
useful on systems where no device (e.g. /dev/*) can be used to
determine console idle time.

#######################
%package vm-gahp
Summary: HTCondor's VM Gahp
Group: Applications/System
Requires: %name = %version-%release
Requires: libvirt
Requires: %name-classads = %{version}-%{release}

%description vm-gahp
The condor_vm-gahp enables the Virtual Machine Universe feature of
HTCondor. The VM Universe uses libvirt to start and control VMs under
HTCondor's Startd.

#######################
%package classads
Summary: HTCondor's classified advertisement language
Group: Development/Libraries
%if 0%{?osg} || 0%{?hcc}
Obsoletes: classads <= 1.0.10
Obsoletes: classads-static <= 1.0.10
Provides: classads = %version-%release
%endif

%description classads
Classified Advertisements (classads) are the lingua franca of
HTCondor. They are used for describing jobs, workstations, and other
resources. They are exchanged by HTCondor processes to schedule
jobs. They are logged to files for statistical and debugging
purposes. They are used to enquire about current state of the system.

A classad is a mapping from attribute names to expressions. In the
simplest cases, the expressions are simple constants (integer,
floating point, or string). A classad is thus a form of property
list. Attribute expressions can also be more complicated. There is a
protocol for evaluating an attribute expression of a classad vis a vis
another ad. For example, the expression "other.size > 3" in one ad
evaluates to true if the other ad has an attribute named size and the
value of that attribute is (or evaluates to) an integer greater than
three. Two classads match if each ad has an attribute requirements
that evaluates to true in the context of the other ad. Classad
matching is used by the HTCondor central manager to determine the
compatibility of jobs and workstations where they may be run.

#######################
%package classads-devel
Summary: Headers for HTCondor's classified advertisement language
Group: Development/System
Requires: %name-classads = %version-%release
Requires: pcre2-devel
%if 0%{?osg} || 0%{?hcc}
Obsoletes: classads-devel <= 1.0.10
Provides: classads-devel = %version-%release
%endif

%description classads-devel
Header files for HTCondor's ClassAd Library, a powerful and flexible,
semi-structured representation of data.

#######################
%package test
Summary: HTCondor Self Tests
Group: Applications/System
Requires: %name = %version-%release
Requires: %name-classads = %{version}-%{release}

%description test
A collection of tests to verify that HTCondor is operating properly.

#######################
%if %parallel_setup
%package parallel-setup
Summary: Configure HTCondor for Parallel Universe jobs
Group: Applications/System
Requires: %name = %version-%release

%description parallel-setup
Running Parallel Universe jobs in HTCondor requires some configuration;
in particular, a dedicated scheduler is required.  In order to support
running parallel universe jobs out of the box, this sub-package provides
a condor_config.local.dedicated.resource file that sets up the current
host as the DedicatedScheduler.
%endif


#######################
%if %python
%if 0%{?rhel} <= 7 && 0%{?fedora} <= 31
%package -n python2-condor
Summary: Python bindings for HTCondor.
Group: Applications/System
Requires: python >= 2.2
Requires: %name = %version-%release
%{?python_provide:%python_provide python2-condor}
%if 0%{?rhel} >= 7
Requires: boost169-python2
%endif
# Remove before F30
Provides: %{name}-python = %{version}-%{release}
Provides: %{name}-python%{?_isa} = %{version}-%{release}
Obsoletes: %{name}-python < %{version}-%{release}

%description -n python2-condor
The python bindings allow one to directly invoke the C++ implementations of
the ClassAd library and HTCondor from python
%endif


%if 0%{?rhel} >= 7 || 0%{?fedora}
#######################
%package -n python3-condor
Summary: Python bindings for HTCondor.
Group: Applications/System
Requires: %name = %version-%release
%if 0%{?rhel} == 7
Requires: boost169-python3
%else
Requires: boost-python3
%endif
Requires: python3

%description -n python3-condor
The python bindings allow one to directly invoke the C++ implementations of
the ClassAd library and HTCondor from python
%endif
%endif


#######################
%package credmon-oauth
Summary: OAuth2 credmon for HTCondor.
Group: Applications/System
Requires: %name = %version-%release
%if 0%{?rhel} == 7
Requires: python2-condor = %{version}-%{release}
Requires: python2-requests-oauthlib
Requires: python-six
Requires: python-flask
Requires: python2-cryptography
Requires: python2-scitokens
Requires: mod_wsgi
%else
Requires: python3-condor = %{version}-%{release}
Requires: python3-requests-oauthlib
Requires: python3-six
Requires: python3-flask
Requires: python3-cryptography
Requires: python3-scitokens
Requires: python3-mod_wsgi
%endif
Requires: httpd

%description credmon-oauth
The OAuth2 credmon allows users to obtain credentials from configured
OAuth2 endpoints and to use those credentials securely inside running jobs.


#######################
%package credmon-vault
Summary: Vault credmon for HTCondor.
Group: Applications/System
Requires: %name = %version-%release
Requires: python3-condor = %{version}-%{release}
Requires: python3-six
%if 0%{?rhel} == 7 && ! 0%{?amzn}
Requires: python36-cryptography
%endif
%if 0%{?rhel} >= 8
Requires: python3-cryptography
%endif
%if 0%{?osg}
# Although htgettoken is only needed on the submit machine and
#  condor-credmon-vault is needed on both the submit and credd machines,
#  htgettoken is small so it doesn't hurt to require it in both places.
Requires: htgettoken >= 1.1
%endif
Conflicts: %name-credmon-oauth

%description credmon-vault
The Vault credmon allows users to obtain credentials from Vault using
htgettoken and to use those credentials securely inside running jobs.

#######################
%package blahp
Summary: BLAHP daemon
Group: System/Libraries
BuildRequires:  docbook-style-xsl, libxslt
Requires: %name = %version-%release
%if 0%{?rhel} >= 8 || 0%{?fedora}
Requires: python3
%else
Requires: python >= 2.2
%endif
Provides: blahp = %{version}-%{release}
Obsoletes: blahp < 9.5.0

%description blahp
%{summary}

#######################
%package -n minicondor
Summary: Configuration for a single-node HTCondor
Group: Applications/System
Requires: %name = %version-%release
%if 0%{?rhel} >= 7 || 0%{?fedora}
Requires: python3-condor = %version-%release
%endif

%description -n minicondor
This example configuration is good for trying out HTCondor for the first time.
It only configures the IPv4 loopback address, turns on basic security, and
shortens many timers to be more responsive.

%if %uw_build

#######################
%package externals
Summary: Empty package without strict version requirement to help yum out.
Group: Applications/System

%description externals
Dummy package to help yum out

%endif

#######################
%package annex-ec2
Summary: Configuration and scripts to make an EC2 image annex-compatible.
Group: Applications/System
Requires: %name = %version-%release
Requires(post): /sbin/chkconfig
Requires(preun): /sbin/chkconfig

%description annex-ec2
Configures HTCondor to make an EC2 image annex-compatible.  Do NOT install
on a non-EC2 image.

%files annex-ec2
%_libexecdir/condor/condor-annex-ec2
%{_unitdir}/condor-annex-ec2.service
%config(noreplace) %_sysconfdir/condor/config.d/50ec2.config
%config(noreplace) %_sysconfdir/condor/master_shutdown_script.sh

%post annex-ec2
/bin/systemctl enable condor-annex-ec2

%preun annex-ec2
if [ $1 == 0 ]; then
    /bin/systemctl disable condor-annex-ec2
fi

#######################
%package all
Summary: All condor packages in a typical installation
Group: Applications/System
Requires: %name = %version-%release
Requires: %name-procd = %version-%release
Requires: %name-kbdd = %version-%release
Requires: %name-vm-gahp = %version-%release
Requires: %name-classads = %version-%release
%if 0%{?rhel} >= 7 || 0%{?fedora}
Requires: python3-condor = %version-%release
%endif

%description all
Include dependencies for all condor packages in a typical installation

%pre
getent group condor >/dev/null || groupadd -r condor
getent passwd condor >/dev/null || \
  useradd -r -g condor -d %_var/lib/condor -s /sbin/nologin \
    -c "Owner of HTCondor Daemons" condor
exit 0


%prep
%if %git_build
%setup -q -c -n %{name}-%{tarball_version}
%else
# For release tarballs
%setup -q -n %{name}-%{tarball_version}
%endif

# Patch credmon-oauth to use Python 2 on EL7
%if 0%{?rhel} == 7
%patch1 -p1
%endif

# Patch to use Python 2 for file transfer plugins
# The use the python-requests library and the one in EPEL is based Python 3.6
# However, Amazon Linux 2 has Python 3.7
%if 0%{?amzn}
%patch2 -p1
%endif

%if 0%{?osg} || 0%{?hcc}
%patch8 -p1
%endif

# fix errant execute permissions
find src -perm /a+x -type f -name "*.[Cch]" -exec chmod a-x {} \;


%build

%if 0%{?rhel} == 7 && 0%{?devtoolset}
. /opt/rh/devtoolset-%{devtoolset}/enable
export CC=$(which cc)
export CXX=$(which c++)
%endif

# build man files
make -C docs man

export CMAKE_PREFIX_PATH=/usr

%if %uw_build
%define condor_build_id UW_development

%cmake3 \
       -DBUILDID:STRING=%condor_build_id \
       -DPACKAGEID:STRING=%{version}-%{condor_release} \
       -DPROPER:BOOL=TRUE \
       -DCMAKE_SKIP_RPATH:BOOL=TRUE \
       -DCONDOR_PACKAGE_BUILD:BOOL=TRUE \
       -DCONDOR_RPMBUILD:BOOL=TRUE \
%if 0%{?rhel} >= 9
       -DWITH_LIBCGROUP:BOOL=FALSE \
%else
       -DWITH_LIBCGROUP:BOOL=TRUE \
%endif
       -D_VERBOSE:BOOL=TRUE \
       -DBUILD_TESTING:BOOL=TRUE \
       -DPLATFORM:STRING=${NMI_PLATFORM:-unknown} \
       -DCMAKE_INSTALL_PREFIX:PATH=/ \
       -DINCLUDE_INSTALL_DIR:PATH=/usr/include \
       -DSYSCONF_INSTALL_DIR:PATH=/etc \
       -DSHARE_INSTALL_PREFIX:PATH=/usr/share \
       -DCMAKE_INSTALL_LIBDIR:PATH=/usr/lib64 \
       -DLIB_INSTALL_DIR:PATH=/usr/lib64 \
       -DLIB_SUFFIX=64 \
       -DBUILD_SHARED_LIBS:BOOL=ON

%else

%cmake3 -DBUILD_TESTING:BOOL=FALSE \
%if 0%{?fedora}
       -DBUILDID:STRING=RH-%{version}-%{release} \
       -D_VERBOSE:BOOL=TRUE \
%else
       -D_VERBOSE:BOOL=FALSE \
%endif
       -DPROPER:BOOL=TRUE \
       -DCMAKE_SKIP_RPATH:BOOL=TRUE \
       -DCONDOR_PACKAGE_BUILD:BOOL=TRUE \
       -DPACKAGEID:STRING=%{version}-%{condor_release} \
       -DCONDOR_RPMBUILD:BOOL=TRUE \
       -DHAVE_BOINC:BOOL=TRUE \
       -DWITH_MANAGEMENT:BOOL=FALSE \
%if 0%{?rhel} >= 9
       -DWITH_LIBCGROUP:BOOL=FALSE \
%else
       -DWITH_LIBCGROUP:BOOL=TRUE \
%endif
       -DCMAKE_INSTALL_PREFIX:PATH=/ \
       -DINCLUDE_INSTALL_DIR:PATH=/usr/include \
       -DSYSCONF_INSTALL_DIR:PATH=/etc \
       -DSHARE_INSTALL_PREFIX:PATH=/usr/share \
       -DCMAKE_INSTALL_LIBDIR:PATH=/usr/lib64 \
       -DLIB_INSTALL_DIR:PATH=/usr/lib64 \
       -DLIB_SUFFIX=64 \
       -DBUILD_SHARED_LIBS:BOOL=ON
%endif

%if 0%{?rhel} == 9
cd redhat-linux-build
%endif
make %{?_smp_mflags}
%if %uw_build
make %{?_smp_mflags} tests
%endif

%install
%if 0%{?rhel} == 9
cd redhat-linux-build
%endif
# installation happens into a temporary location, this function is
# useful in moving files into their final locations
function populate {
  _dest="$1"; shift; _src="$*"
  mkdir -p "%{buildroot}/$_dest"
  mv $_src "%{buildroot}/$_dest"
}

rm -rf %{buildroot}
echo ---------------------------- makefile ---------------------------------
make install DESTDIR=%{buildroot}

%if %uw_build
make tests-tar-pkg
# tarball of tests
%if 0%{?rhel} == 9
cp -p %{_builddir}/%{name}-%{version}/redhat-linux-build/condor_tests-*.tar.gz %{buildroot}/%{_libdir}/condor/condor_tests-%{version}.tar.gz
%else
cp -p %{_builddir}/%{name}-%{version}/condor_tests-*.tar.gz %{buildroot}/%{_libdir}/condor/condor_tests-%{version}.tar.gz
%endif
%endif

# Drop in a symbolic link for backward compatibility
ln -s ../..%{_libdir}/condor/condor_ssh_to_job_sshd_config_template %{buildroot}/%_sysconfdir/condor/condor_ssh_to_job_sshd_config_template

%if %uw_build
%if 0%{?rhel} == 7 && ! 0%{?amzn}
# Drop in a link for backward compatibility for small shadow
ln -s condor_shadow %{buildroot}/%{_sbindir}/condor_shadow_s
%endif
%endif

populate /usr/share/doc/condor-%{version}/examples %{buildroot}/usr/share/doc/condor-%{version}/etc/examples/*
#rm -rf %{buildroot}/usr/share/doc/condor-%{version}/etc

mkdir -p %{buildroot}/%{_sysconfdir}/condor
# the default condor_config file is not architecture aware and thus
# sets the LIB directory to always be /usr/lib, we want to do better
# than that. this is, so far, the best place to do this
# specialization. we strip the "lib" or "lib64" part from _libdir and
# stick it in the LIB variable in the config.
LIB=$(echo %{?_libdir} | sed -e 's:/usr/\(.*\):\1:')
if [ "$LIB" = "%_libdir" ]; then
  echo "_libdir does not contain /usr, sed expression needs attention"
  exit 1
fi

# Install the basic configuration, a Personal HTCondor config. Allows for
# yum install condor + service condor start and go.
mkdir -p -m0755 %{buildroot}/%{_sysconfdir}/condor/config.d
mkdir -p -m0700 %{buildroot}/%{_sysconfdir}/condor/passwords.d
mkdir -p -m0700 %{buildroot}/%{_sysconfdir}/condor/tokens.d
%if %parallel_setup
cp %{SOURCE5} %{buildroot}/%{_sysconfdir}/condor/config.d/20dedicated_scheduler_condor.config
%endif

populate %_sysconfdir/condor/config.d %{buildroot}/usr/share/doc/condor-%{version}/examples/00-htcondor-9.0.config
populate %_sysconfdir/condor/config.d %{buildroot}/usr/share/doc/condor-%{version}/examples/00-minicondor
populate %_sysconfdir/condor/config.d %{buildroot}/usr/share/doc/condor-%{version}/examples/50ec2.config

# Install a second config.d directory under /usr/share, used for the
# convenience of software built on top of Condor such as GlideinWMS.
mkdir -p -m0755 %{buildroot}/usr/share/condor/config.d

mkdir -p -m0755 %{buildroot}/%{_var}/log/condor
# Note we use %{_var}/lib instead of %{_sharedstatedir} for RHEL5 compatibility
mkdir -p -m0755 %{buildroot}/%{_var}/lib/condor/spool
mkdir -p -m0755 %{buildroot}/%{_var}/lib/condor/execute
mkdir -p -m0755 %{buildroot}/%{_var}/lib/condor/krb_credentials
mkdir -p -m2770 %{buildroot}/%{_var}/lib/condor/oauth_credentials


# not packaging deployment tools
#rm -f %{buildroot}/%{_mandir}/man1/condor_config_bind.1
#rm -f %{buildroot}/%{_mandir}/man1/condor_cold_start.1
#rm -f %{buildroot}/%{_mandir}/man1/condor_cold_stop.1
#rm -f %{buildroot}/%{_mandir}/man1/uniq_pid_midwife.1
#rm -f %{buildroot}/%{_mandir}/man1/uniq_pid_undertaker.1
#rm -f %{buildroot}/%{_mandir}/man1/filelock_midwife.1
#rm -f %{buildroot}/%{_mandir}/man1/filelock_undertaker.1
#rm -f %{buildroot}/%{_mandir}/man1/install_release.1
#rm -f %{buildroot}/%{_mandir}/man1/cleanup_release.1

# not packaging configure/install scripts
%if ! %uw_build
rm -f %{buildroot}%{_bindir}/make-personal-from-tarball
rm -f %{buildroot}%{_sbindir}/condor_configure
rm -f %{buildroot}%{_sbindir}/condor_install
rm -f %{buildroot}/%{_mandir}/man1/condor_configure.1
rm -f %{buildroot}/%{_mandir}/man1/condor_install.1
%endif

# not packaging legacy cruft
#rm -f %{buildroot}/%{_mandir}/man1/condor_master_off.1
#rm -f %{buildroot}/%{_mandir}/man1/condor_reconfig_schedd.1

# this one got removed but the manpage was left around
#rm -f %{buildroot}/%{_mandir}/man1/condor_glidein.1

# remove junk man page (Fedora 32 build)
#rm -f %{buildroot}/%{_mandir}/man1/_static/graphviz.css

# Remove python-based tools when no python bindings
%if ! %python
rm -f %{buildroot}/%{_bindir}/condor_top
rm -f %{buildroot}/%{_bindir}/classad_eval
rm -f %{buildroot}/%{_bindir}/condor_watch_q
rm -f %{buildroot}/%{_bindir}/condor_check_password
rm -f %{buildroot}/%{_bindir}/condor_check_config
%endif

mkdir -p %{buildroot}/%{_var}/www/wsgi-scripts/condor_credmon_oauth
mv %{buildroot}/%{_libexecdir}/condor/condor_credmon_oauth.wsgi %{buildroot}/%{_var}/www/wsgi-scripts/condor_credmon_oauth/condor_credmon_oauth.wsgi

# Move oauth credmon config files out of examples and into config.d
mv %{buildroot}/usr/share/doc/condor-%{version}/examples/condor_credmon_oauth/config/condor/40-oauth-credmon.conf %{buildroot}/%{_sysconfdir}/condor/config.d/40-oauth-credmon.conf
mv %{buildroot}/usr/share/doc/condor-%{version}/examples/condor_credmon_oauth/config/condor/40-oauth-tokens.conf %{buildroot}/%{_sysconfdir}/condor/config.d/40-oauth-tokens.conf
mv %{buildroot}/usr/share/doc/condor-%{version}/examples/condor_credmon_oauth/README.credentials %{buildroot}/%{_var}/lib/condor/oauth_credentials/README.credentials

# Move vault credmon config file out of examples and into config.d
mv %{buildroot}/usr/share/doc/condor-%{version}/examples/condor_credmon_oauth/config/condor/40-vault-credmon.conf %{buildroot}/%{_sysconfdir}/condor/config.d/40-vault-credmon.conf

###
# Backwards compatibility on EL7 with the previous versions and configs of scitokens-credmon
%if 0%{?rhel} == 7
ln -s ../..%{_sbindir}/condor_credmon_oauth          %{buildroot}/%{_bindir}/condor_credmon_oauth
ln -s ../..%{_sbindir}/scitokens_credential_producer %{buildroot}/%{_bindir}/scitokens_credential_producer
mkdir -p %{buildroot}/%{_var}/www/wsgi-scripts/scitokens-credmon
ln -s ../../../..%{_var}/www/wsgi-scripts/condor_credmon_oauth/condor_credmon_oauth.wsgi %{buildroot}/%{_var}/www/wsgi-scripts/scitokens-credmon/scitokens-credmon.wsgi
%endif
###

# Remove junk
#rm -rf %{buildroot}/%{_sysconfdir}/sysconfig
#rm -rf %{buildroot}/%{_sysconfdir}/init.d

# install tmpfiles.d/condor.conf
mkdir -p %{buildroot}%{_tmpfilesdir}
install -m 0644 %{buildroot}/usr/share/doc/condor-%{version}/examples/condor-tmpfiles.conf %{buildroot}%{_tmpfilesdir}/%{name}.conf

install -Dp -m0755 %{buildroot}/usr/share/doc/condor-%{version}/examples/condor-annex-ec2 %{buildroot}%{_libexecdir}/condor/condor-annex-ec2

mkdir -p %{buildroot}%{_unitdir}
install -m 0644 %{buildroot}/usr/share/doc/condor-%{version}/examples/condor-annex-ec2.service %{buildroot}%{_unitdir}/condor-annex-ec2.service
install -m 0644 %{buildroot}/usr/share/doc/condor-%{version}/examples/condor.service %{buildroot}%{_unitdir}/condor.service
# Disabled until HTCondor security fixed.
# install -m 0644 %{buildroot}/usr/share/doc/condor-%{version}/examples/condor.socket %{buildroot}%{_unitdir}/condor.socket
%if 0%{?osg} || 0%{?hcc}
# Set condor service enviroment variables for LCMAPS on OSG systems
mkdir -p %{buildroot}%{_unitdir}/condor.service.d
install -Dp -m 0644 %{SOURCE3} %{buildroot}%{_unitdir}/condor.service.d/osg-env.conf
%endif

%if 0%{?rhel} >= 7
mkdir -p %{buildroot}%{_datadir}/condor/
cp %{SOURCE8} %{buildroot}%{_datadir}/condor/
%endif

# Install perl modules

#Fixups for packaged build, should have been done by cmake

mkdir -p %{buildroot}/usr/share/condor
mv %{buildroot}/usr/lib64/condor/Chirp.jar %{buildroot}/usr/share/condor
mv %{buildroot}/usr/lib64/condor/CondorJava*.class %{buildroot}/usr/share/condor
mv %{buildroot}/usr/lib64/condor/libchirp_client.so %{buildroot}/usr/lib64
mv %{buildroot}/usr/lib64/condor/libcondorapi.so %{buildroot}/usr/lib64
mv %{buildroot}/usr/lib64/condor/libcondor_utils_*.so %{buildroot}/usr/lib64
%if 0%{?rhel} == 7
mv %{buildroot}/usr/lib64/condor/libpyclassad2*.so %{buildroot}/usr/lib64
%endif
mv %{buildroot}/usr/lib64/condor/libpyclassad3*.so %{buildroot}/usr/lib64

#rm -rf %{buildroot}/usr/include/condor
#rm -rf %{buildroot}/usr/lib64/condor/libchirp_client.a
#rm -rf %{buildroot}/usr/lib64/condor/libcondorapi.a
#rm -rf %{buildroot}/usr/lib64/libclassad.a
rm -rf %{buildroot}/usr/share/doc/condor-%{version}/LICENSE
rm -rf %{buildroot}/usr/share/doc/condor-%{version}/NOTICE.txt
rm -rf %{buildroot}/usr/share/doc/condor-%{version}/README

# we must place the config examples in builddir so %doc can find them
mv %{buildroot}/usr/share/doc/condor-%{version}/examples %_builddir/%name-%tarball_version

# Remove stuff that comes from the full-deploy
#rm -rf %{buildroot}%{_sbindir}/cleanup_release
#rm -rf %{buildroot}%{_sbindir}/condor
#rm -rf %{buildroot}%{_sbindir}/condor_cleanup_local
#rm -rf %{buildroot}%{_sbindir}/condor_cold_start
#rm -rf %{buildroot}%{_sbindir}/condor_cold_stop
#rm -rf %{buildroot}%{_sbindir}/condor_config_bind
#rm -rf %{buildroot}%{_sbindir}/condor_configure
#rm -rf %{buildroot}%{_sbindir}/condor_install
#rm -rf %{buildroot}%{_sbindir}/condor_install_local
#rm -rf %{buildroot}%{_sbindir}/condor_local_start
#rm -rf %{buildroot}%{_sbindir}/condor_local_stop
#rm -rf %{buildroot}%{_sbindir}/condor_startd_factory
#rm -rf %{buildroot}%{_sbindir}/filelock_midwife
#rm -rf %{buildroot}%{_sbindir}/filelock_undertaker
#rm -rf %{buildroot}%{_sbindir}/install_release
#rm -rf %{buildroot}%{_sbindir}/uniq_pid_command
#rm -rf %{buildroot}%{_sbindir}/uniq_pid_midwife
#rm -rf %{buildroot}%{_sbindir}/uniq_pid_undertaker
#rm -rf %{buildroot}%{_sbindir}/condor_master_off
#rm -rf %{buildroot}%{_sbindir}/condor_reconfig_schedd
#rm -rf %{buildroot}%{_datadir}/condor/Execute.pm
#rm -rf %{buildroot}%{_datadir}/condor/ExecuteLock.pm
#rm -rf %{buildroot}%{_datadir}/condor/FileLock.pm
#rm -rf %{buildroot}%{_usrsrc}/chirp/chirp_*
#rm -rf %{buildroot}%{_usrsrc}/startd_factory
#rm -rf %{buildroot}/usr/DOC
#rm -rf %{buildroot}/usr/INSTALL
#rm -rf %{buildroot}/usr/LICENSE
#rm -rf %{buildroot}/usr/NOTICE.txt
#rm -rf %{buildroot}/usr/README
#rm -rf %{buildroot}/usr/examples/
#rm -rf %{buildroot}%{_includedir}/MyString.h
#rm -rf %{buildroot}%{_includedir}/chirp_client.h
#rm -rf %{buildroot}%{_includedir}/compat_classad*
#rm -rf %{buildroot}%{_includedir}/condor_classad.h
#rm -rf %{buildroot}%{_includedir}/condor_constants.h
#rm -rf %{buildroot}%{_includedir}/condor_event.h
#rm -rf %{buildroot}%{_includedir}/condor_header_features.h
#rm -rf %{buildroot}%{_includedir}/condor_holdcodes.h
#rm -rf %{buildroot}%{_includedir}/file_lock.h
#rm -rf %{buildroot}%{_includedir}/iso_dates.h
#rm -rf %{buildroot}%{_includedir}/read_user_log.h
#rm -rf %{buildroot}%{_includedir}/stl_string_utils.h
#rm -rf %{buildroot}%{_includedir}/user_log.README
#rm -rf %{buildroot}%{_includedir}/user_log.c++.h
#rm -rf %{buildroot}%{_includedir}/usr/include/condor_ast.h
#rm -rf %{buildroot}%{_includedir}/condor_astbase.h
#rm -rf %{buildroot}%{_includedir}/condor_attrlist.h
#rm -rf %{buildroot}%{_includedir}/condor_exprtype.h
#rm -rf %{buildroot}%{_includedir}/condor_parser.h
#rm -rf %{buildroot}%{_includedir}/write_user_log.h
#rm -rf %{buildroot}%{_includedir}/condor_ast.h
#rm -rf %{buildroot}%{_includedir}/README
#rm -rf %{buildroot}%{_libexecdir}/condor/bgp_*
#rm -rf %{buildroot}%{_datadir}/condor/libchirp_client.a
#rm -rf %{buildroot}%{_datadir}/condor/libcondorapi.a
#rm -rf %{buildroot}%{_mandir}/man1/cleanup_release.1*
#rm -rf %{buildroot}%{_mandir}/man1/condor_cold_start.1*
#rm -rf %{buildroot}%{_mandir}/man1/condor_cold_stop.1*
#rm -rf %{buildroot}%{_mandir}/man1/condor_config_bind.1*
#rm -rf %{buildroot}%{_mandir}/man1/condor_configure.1*
#rm -rf %{buildroot}%{_mandir}/man1/condor_load_history.1*
#rm -rf %{buildroot}%{_mandir}/man1/filelock_midwife.1*
#rm -rf %{buildroot}%{_mandir}/man1/filelock_undertaker.1*
#rm -rf %{buildroot}%{_mandir}/man1/install_release.1*
#rm -rf %{buildroot}%{_mandir}/man1/uniq_pid_midwife.1*
#rm -rf %{buildroot}%{_mandir}/man1/uniq_pid_undertaker.1*

#rm -rf %{buildroot}%{_datadir}/condor/python/{htcondor,classad}.so
#rm -rf %{buildroot}%{_datadir}/condor/{libpyclassad*,htcondor,classad}.so
#rm -rf %{buildroot}%{_datadir}/condor/python/{py3htcondor,py3classad}.so
#rm -rf %{buildroot}%{_datadir}/condor/{libpy3classad*,py3htcondor,py3classad}.so

# Fix up blahp installation
%if 0%{?rhel} == 7
# Don't rely on Python 3 on EL7 (not installed by default)
sed -i 's;/usr/bin/python3;/usr/bin/python2;' %{buildroot}%{_libexecdir}/blahp/*status.py
%endif
# Move batch system customization files to /etc, with symlinks in the
# original location. Admins will need to edit these.
install -m 0755 -d -p %{buildroot}%{_sysconfdir}/blahp
for batch_system in condor kubernetes lsf nqs pbs sge slurm; do
    mv %{buildroot}%{_libexecdir}/blahp/${batch_system}_local_submit_attributes.sh %{buildroot}%{_sysconfdir}/blahp
    ln -s %{_sysconfdir}/blahp/${batch_system}_local_submit_attributes.sh \
        %{buildroot}%{_libexecdir}/blahp/${batch_system}_local_submit_attributes.sh
done

# htcondor/dags only works with Python3
rm -rf %{buildroot}/usr/lib64/python2.7/site-packages/htcondor/dags

# htcondor/personal.py only works with Python3
rm -f %{buildroot}/usr/lib64/python2.7/site-packages/htcondor/personal.py

%clean
rm -rf %{buildroot}


%check
# This currently takes hours and can kill your machine...
#cd condor_tests
#make check-seralized

#################
%files all
%if %uw_build
#################
%files externals
#################
%endif
%files
%exclude %_sbindir/openstack_gahp
%defattr(-,root,root,-)
%doc LICENSE NOTICE.txt examples
%dir %_sysconfdir/condor/
%config %_sysconfdir/condor/condor_config
%{_tmpfilesdir}/%{name}.conf
%{_unitdir}/condor.service
%if 0%{?osg} || 0%{?hcc}
%{_unitdir}/condor.service.d/osg-env.conf
%endif
# Disabled until HTCondor security fixed.
# % {_unitdir}/condor.socket
%dir %_datadir/condor/
%_datadir/condor/Chirp.jar
%_datadir/condor/CondorJavaInfo.class
%_datadir/condor/CondorJavaWrapper.class
%if 0%{?rhel} >= 7
%_datadir/condor/htcondor.pp
%endif
%dir %_sysconfdir/condor/passwords.d/
%dir %_sysconfdir/condor/tokens.d/
%dir %_sysconfdir/condor/config.d/
%config(noreplace) %{_sysconfdir}/condor/config.d/00-htcondor-9.0.config
%dir /usr/share/condor/config.d/
%_libdir/condor/condor_ssh_to_job_sshd_config_template
%_sysconfdir/condor/condor_ssh_to_job_sshd_config_template
%_sysconfdir/bash_completion.d/condor
%_libdir/libchirp_client.so
%_libdir/libcondor_utils_%{version_}.so
%_libdir/libcondorapi.so
%_libdir/condor/libgetpwnam.so
%dir %_libexecdir/condor/
%_libexecdir/condor/linux_kernel_tuning
%_libexecdir/condor/accountant_log_fixer
%_libexecdir/condor/condor_chirp
%_libexecdir/condor/condor_ssh
%_libexecdir/condor/sshd.sh
%_libexecdir/condor/get_orted_cmd.sh
%_libexecdir/condor/orted_launcher.sh
%_libexecdir/condor/set_batchtok_cmd
%_libexecdir/condor/cred_producer_krb
%_libexecdir/condor/condor_job_router
%_libexecdir/condor/condor_pid_ns_init
%_libexecdir/condor/condor_urlfetch
%_libexecdir/condor/htcondor_docker_test
%_libexecdir/condor/exit_37.sif
%dir %_libexecdir/condor/singularity_test_sandbox/
%dir %_libexecdir/condor/singularity_test_sandbox/dev/
%_libexecdir/condor/singularity_test_sandbox/exit_37
%_libexecdir/condor/condor_limits_wrapper.sh
%_libexecdir/condor/condor_rooster
%_libexecdir/condor/condor_schedd.init
%_libexecdir/condor/condor_ssh_to_job_shell_setup
%_libexecdir/condor/condor_ssh_to_job_sshd_setup
%_libexecdir/condor/condor_power_state
%_libexecdir/condor/condor_kflops
%_libexecdir/condor/condor_mips
%_libexecdir/condor/data_plugin
%_libexecdir/condor/box_plugin.py
%_libexecdir/condor/gdrive_plugin.py
%_libexecdir/condor/common-cloud-attributes-google.py
%_libexecdir/condor/common-cloud-attributes-aws.py
%_libexecdir/condor/common-cloud-attributes-aws.sh
%_libexecdir/condor/onedrive_plugin.py
# TODO: get rid of these
# Not sure where these are getting built
%if 0%{?rhel} <= 7 && ! 0%{?fedora}
%_libexecdir/condor/box_plugin.pyc
%_libexecdir/condor/box_plugin.pyo
%_libexecdir/condor/gdrive_plugin.pyc
%_libexecdir/condor/gdrive_plugin.pyo
%_libexecdir/condor/onedrive_plugin.pyc
%_libexecdir/condor/onedrive_plugin.pyo
%_libexecdir/condor/adstash/__init__.pyc
%_libexecdir/condor/adstash/__init__.pyo
%_libexecdir/condor/adstash/ad_sources/__init__.pyc
%_libexecdir/condor/adstash/ad_sources/__init__.pyo
%_libexecdir/condor/adstash/ad_sources/registry.pyc
%_libexecdir/condor/adstash/ad_sources/registry.pyo
%_libexecdir/condor/adstash/interfaces/__init__.pyc
%_libexecdir/condor/adstash/interfaces/__init__.pyo
%_libexecdir/condor/adstash/interfaces/generic.pyc
%_libexecdir/condor/adstash/interfaces/generic.pyo
%_libexecdir/condor/adstash/interfaces/null.pyc
%_libexecdir/condor/adstash/interfaces/null.pyo
%_libexecdir/condor/adstash/interfaces/registry.pyc
%_libexecdir/condor/adstash/interfaces/registry.pyo
%_libexecdir/condor/adstash/interfaces/opensearch.pyc
%_libexecdir/condor/adstash/interfaces/opensearch.pyo
%endif
%_libexecdir/condor/curl_plugin
%_libexecdir/condor/condor_shared_port
%_libexecdir/condor/condor_defrag
%_libexecdir/condor/interactive.sub
%_libexecdir/condor/condor_gangliad
%_libexecdir/condor/ce-audit.so
%_libexecdir/condor/adstash/__init__.py
%_libexecdir/condor/adstash/adstash.py
%_libexecdir/condor/adstash/config.py
%_libexecdir/condor/adstash/convert.py
%_libexecdir/condor/adstash/utils.py
%_libexecdir/condor/adstash/ad_sources/__init__.py
%_libexecdir/condor/adstash/ad_sources/ad_file.py
%_libexecdir/condor/adstash/ad_sources/generic.py
%_libexecdir/condor/adstash/ad_sources/registry.py
%_libexecdir/condor/adstash/ad_sources/schedd_history.py
%_libexecdir/condor/adstash/ad_sources/startd_history.py
%_libexecdir/condor/adstash/interfaces/__init__.py
%_libexecdir/condor/adstash/interfaces/elasticsearch.py
%_libexecdir/condor/adstash/interfaces/opensearch.py
%_libexecdir/condor/adstash/interfaces/generic.py
%_libexecdir/condor/adstash/interfaces/json_file.py
%_libexecdir/condor/adstash/interfaces/null.py
%_libexecdir/condor/adstash/interfaces/registry.py
%_libexecdir/condor/annex
%_mandir/man1/condor_advertise.1.gz
%_mandir/man1/condor_annex.1.gz
%_mandir/man1/condor_check_password.1.gz
%_mandir/man1/condor_check_userlogs.1.gz
%_mandir/man1/condor_chirp.1.gz
%_mandir/man1/condor_config_val.1.gz
%_mandir/man1/condor_dagman.1.gz
%_mandir/man1/condor_fetchlog.1.gz
%_mandir/man1/condor_findhost.1.gz
%_mandir/man1/condor_gpu_discovery.1.gz
%_mandir/man1/condor_history.1.gz
%_mandir/man1/condor_hold.1.gz
%_mandir/man1/condor_job_router_info.1.gz
%_mandir/man1/condor_master.1.gz
%_mandir/man1/condor_off.1.gz
%_mandir/man1/condor_on.1.gz
%_mandir/man1/condor_pool_job_report.1.gz
%_mandir/man1/condor_preen.1.gz
%_mandir/man1/condor_prio.1.gz
%_mandir/man1/condor_q.1.gz
%_mandir/man1/condor_qsub.1.gz
%_mandir/man1/condor_qedit.1.gz
%_mandir/man1/condor_reconfig.1.gz
%_mandir/man1/condor_release.1.gz
%_mandir/man1/condor_remote_cluster.1.gz
%_mandir/man1/condor_reschedule.1.gz
%_mandir/man1/condor_restart.1.gz
%_mandir/man1/condor_rm.1.gz
%_mandir/man1/condor_run.1.gz
%_mandir/man1/condor_set_shutdown.1.gz
%_mandir/man1/condor_ssh_start.1.gz
%_mandir/man1/condor_sos.1.gz
%_mandir/man1/condor_ssl_fingerprint.1.gz
%_mandir/man1/condor_stats.1.gz
%_mandir/man1/condor_status.1.gz
%_mandir/man1/condor_store_cred.1.gz
%_mandir/man1/condor_submit.1.gz
%_mandir/man1/condor_submit_dag.1.gz
%_mandir/man1/condor_token_create.1.gz
%_mandir/man1/condor_token_fetch.1.gz
%_mandir/man1/condor_token_list.1.gz
%_mandir/man1/condor_token_request.1.gz
%_mandir/man1/condor_token_request_approve.1.gz
%_mandir/man1/condor_token_request_auto_approve.1.gz
%_mandir/man1/condor_token_request_list.1.gz
%_mandir/man1/condor_top.1.gz
%_mandir/man1/condor_transfer_data.1.gz
%_mandir/man1/condor_transform_ads.1.gz
%_mandir/man1/condor_update_machine_ad.1.gz
%_mandir/man1/condor_updates_stats.1.gz
%_mandir/man1/condor_urlfetch.1.gz
%_mandir/man1/condor_userlog.1.gz
%_mandir/man1/condor_userprio.1.gz
%_mandir/man1/condor_vacate.1.gz
%_mandir/man1/condor_vacate_job.1.gz
%_mandir/man1/condor_version.1.gz
%_mandir/man1/condor_wait.1.gz
%_mandir/man1/condor_router_history.1.gz
%_mandir/man1/condor_continue.1.gz
%_mandir/man1/condor_suspend.1.gz
%_mandir/man1/condor_router_q.1.gz
%_mandir/man1/condor_ssh_to_job.1.gz
%_mandir/man1/condor_power.1.gz
%_mandir/man1/condor_gather_info.1.gz
%_mandir/man1/condor_router_rm.1.gz
%_mandir/man1/condor_drain.1.gz
%_mandir/man1/condor_ping.1.gz
%_mandir/man1/condor_rmdir.1.gz
%_mandir/man1/condor_tail.1.gz
%_mandir/man1/condor_who.1.gz
%_mandir/man1/condor_now.1.gz
%_mandir/man1/classad_eval.1.gz
%_mandir/man1/classads.1.gz
%_mandir/man1/condor_adstash.1.gz
%_mandir/man1/condor_evicted_files.1.gz
%_mandir/man1/condor_watch_q.1.gz
%_mandir/man1/get_htcondor.1.gz
%_mandir/man1/htcondor.1.gz
# bin/condor is a link for checkpoint, reschedule, vacate
%_bindir/condor_submit_dag
%_bindir/condor_who
%_bindir/condor_now
%_bindir/condor_prio
%_bindir/condor_transfer_data
%_bindir/condor_check_userlogs
%_bindir/condor_q
%_libexecdir/condor/condor_transferer
%_bindir/condor_docker_enter
%_bindir/condor_qedit
%_bindir/condor_userlog
%_bindir/condor_release
%_bindir/condor_userlog_job_counter
%_bindir/condor_config_val
%_bindir/condor_reschedule
%_bindir/condor_userprio
%_bindir/condor_check_password
%_bindir/condor_check_config
%_bindir/condor_dagman
%_bindir/condor_rm
%_bindir/condor_vacate
%_bindir/condor_run
%_bindir/condor_router_history
%_bindir/condor_router_q
%_bindir/condor_router_rm
%_bindir/condor_vacate_job
%_bindir/condor_findhost
%_bindir/condor_stats
%_bindir/condor_version
%_bindir/condor_history
%_bindir/condor_status
%_bindir/condor_wait
%_bindir/condor_hold
%_bindir/condor_submit
%_bindir/condor_ssh_to_job
%_bindir/condor_power
%_bindir/condor_gather_info
%_bindir/condor_continue
%_bindir/condor_ssl_fingerprint
%_bindir/condor_suspend
%_bindir/condor_test_match
%_bindir/condor_token_create
%_bindir/condor_token_fetch
%_bindir/condor_token_request
%_bindir/condor_token_request_approve
%_bindir/condor_token_request_auto_approve
%_bindir/condor_token_request_list
%_bindir/condor_token_list
%_bindir/condor_scitoken_exchange
%_bindir/condor_drain
%_bindir/condor_ping
%_bindir/condor_tail
%_bindir/condor_qsub
%_bindir/condor_pool_job_report
%_bindir/condor_job_router_info
%_bindir/condor_transform_ads
%_bindir/condor_update_machine_ad
%_bindir/condor_annex
%_bindir/condor_nsenter
%_bindir/condor_evicted_files
%_bindir/condor_adstash
%_bindir/condor_remote_cluster
%_bindir/bosco_cluster
%_bindir/condor_ssh_start
# sbin/condor is a link for master_off, off, on, reconfig,
# reconfig_schedd, restart
%_sbindir/condor_advertise
%_sbindir/condor_aklog
%_sbindir/condor_credmon_krb
%_sbindir/condor_c-gahp
%_sbindir/condor_c-gahp_worker_thread
%_sbindir/condor_collector
%_sbindir/condor_credd
%_sbindir/condor_fetchlog
%_sbindir/condor_ft-gahp
%_sbindir/condor_had
%_sbindir/condor_master
%_sbindir/condor_negotiator
%_sbindir/condor_off
%_sbindir/condor_on
%_sbindir/condor_preen
%_sbindir/condor_reconfig
%_sbindir/condor_replication
%_sbindir/condor_restart
%_sbindir/condor_schedd
%_sbindir/condor_set_shutdown
%_sbindir/condor_shadow
%if %uw_build
%if 0%{?rhel} == 7 && ! 0%{?amzn}
%{_sbindir}/condor_shadow_s
%endif
%endif
%_sbindir/condor_sos
%_sbindir/condor_startd
%_sbindir/condor_starter
%_sbindir/condor_store_cred
%_sbindir/condor_testwritelog
%_sbindir/condor_updates_stats
%_sbindir/ec2_gahp
%_sbindir/condor_gridmanager
%_sbindir/remote_gahp
%_sbindir/rvgahp_client
%_sbindir/rvgahp_proxy
%_sbindir/rvgahp_server
%_sbindir/AzureGAHPServer
%_sbindir/gce_gahp
%_sbindir/arc_gahp
%_libexecdir/condor/condor_gpu_discovery
%_libexecdir/condor/condor_gpu_utilization
%config(noreplace) %_sysconfdir/condor/ganglia.d/00_default_metrics
%defattr(-,condor,condor,-)
%dir %_var/lib/condor/
%dir %_var/lib/condor/execute/
%dir %_var/lib/condor/spool/
%dir %_var/log/condor/
%defattr(-,root,condor,-)
%dir %_var/lib/condor/oauth_credentials
%defattr(-,root,root,-)
%dir %_var/lib/condor/krb_credentials

#################
%files devel
%{_includedir}/condor/chirp_client.h
%{_includedir}/condor/condor_event.h
%{_includedir}/condor/file_lock.h
%{_includedir}/condor/read_user_log.h
%{_libdir}/condor/libchirp_client.a
%{_libdir}/condor/libcondorapi.a
%{_libdir}/libclassad.a


%if %uw_build
#################
%files tarball
%{_bindir}/make-personal-from-tarball
%{_sbindir}/condor_configure
%{_sbindir}/condor_install
%{_mandir}/man1/condor_configure.1.gz
%{_mandir}/man1/condor_install.1.gz
%endif

#################
%files procd
%_sbindir/condor_procd
%_sbindir/gidd_alloc
%_sbindir/procd_ctl
%_mandir/man1/procd_ctl.1.gz
%_mandir/man1/gidd_alloc.1.gz
%_mandir/man1/condor_procd.1.gz

#################
%files kbdd
%defattr(-,root,root,-)
%doc LICENSE NOTICE.txt
%_sbindir/condor_kbdd

#################
%files vm-gahp
%defattr(-,root,root,-)
%doc LICENSE NOTICE.txt
%_sbindir/condor_vm-gahp
%_libexecdir/condor/libvirt_simple_script.awk

#################
%files classads
%defattr(-,root,root,-)
%doc LICENSE NOTICE.txt
%_libdir/libclassad.so.*

#################
%files classads-devel
%defattr(-,root,root,-)
%doc LICENSE NOTICE.txt
%_bindir/classad_functional_tester
%_bindir/classad_version
%_libdir/libclassad.so
%dir %_includedir/classad/
%_includedir/classad/attrrefs.h
%_includedir/classad/cclassad.h
%_includedir/classad/classad_distribution.h
%_includedir/classad/classadErrno.h
%_includedir/classad/classad.h
%_includedir/classad/classadItor.h
%_includedir/classad/classadCache.h
%_includedir/classad/classad_containers.h
%_includedir/classad/collectionBase.h
%_includedir/classad/collection.h
%_includedir/classad/common.h
%_includedir/classad/debug.h
%_includedir/classad/exprList.h
%_includedir/classad/exprTree.h
%_includedir/classad/fnCall.h
%_includedir/classad/indexfile.h
%_includedir/classad/jsonSink.h
%_includedir/classad/jsonSource.h
%_includedir/classad/lexer.h
%_includedir/classad/lexerSource.h
%_includedir/classad/literals.h
%_includedir/classad/matchClassad.h
%_includedir/classad/natural_cmp.h
%_includedir/classad/operators.h
%_includedir/classad/query.h
%_includedir/classad/sink.h
%_includedir/classad/source.h
%_includedir/classad/transaction.h
%_includedir/classad/util.h
%_includedir/classad/value.h
%_includedir/classad/view.h
%_includedir/classad/xmlLexer.h
%_includedir/classad/xmlSink.h
%_includedir/classad/xmlSource.h

#################
%files test
%defattr(-,root,root,-)
%_libexecdir/condor/condor_sinful
%_libexecdir/condor/condor_testingd
%_libexecdir/condor/test_user_mapping
%_bindir/condor_manifest
%if %uw_build
%_libdir/condor/condor_tests-%{version}.tar.gz
%endif

%if %parallel_setup
%files parallel-setup
%defattr(-,root,root,-)
%config(noreplace) %_sysconfdir/condor/config.d/20dedicated_scheduler_condor.config
%endif

%if %python
%if 0%{?rhel} <= 7 && 0%{?fedora} <= 31
%files -n python2-condor
%defattr(-,root,root,-)
%_bindir/condor_top
%_bindir/classad_eval
%_bindir/condor_watch_q
%_libdir/libpyclassad2*.so
%_libexecdir/condor/libclassad_python_user.so
%{python_sitearch}/classad/
%{python_sitearch}/htcondor/
%{python_sitearch}/htcondor-*.egg-info/
%endif

%if 0%{?rhel} >= 7 || 0%{?fedora}
%files -n python3-condor
%defattr(-,root,root,-)
%_bindir/condor_top
%_bindir/classad_eval
%_bindir/condor_watch_q
%_bindir/htcondor
%_libdir/libpyclassad3*.so
%_libexecdir/condor/libclassad_python_user.cpython-3*.so
%_libexecdir/condor/libclassad_python3_user.so
/usr/lib64/python%{python3_version}/site-packages/classad/
/usr/lib64/python%{python3_version}/site-packages/htcondor/
/usr/lib64/python%{python3_version}/site-packages/htcondor-*.egg-info/
/usr/lib64/python%{python3_version}/site-packages/htcondor_cli/
%endif
%endif

%files credmon-oauth
%doc examples/condor_credmon_oauth
%_sbindir/condor_credmon_oauth
%_sbindir/scitokens_credential_producer
%_var/www/wsgi-scripts/condor_credmon_oauth
%_libexecdir/condor/credmon
%_var/lib/condor/oauth_credentials/README.credentials
%config(noreplace) %_sysconfdir/condor/config.d/40-oauth-credmon.conf
%config(noreplace) %_sysconfdir/condor/config.d/40-oauth-tokens.conf
%ghost %_var/lib/condor/oauth_credentials/wsgi_session_key
%ghost %_var/lib/condor/oauth_credentials/CREDMON_COMPLETE
%ghost %_var/lib/condor/oauth_credentials/pid
%if 0%{?rhel} == 7
###
# Backwards compatibility with the previous versions and configs of scitokens-credmon
%_bindir/condor_credmon_oauth
%_bindir/scitokens_credential_producer
%_var/www/wsgi-scripts/scitokens-credmon
###
%endif

%files credmon-vault
%doc examples/condor_credmon_oauth
%_sbindir/condor_credmon_vault
%_bindir/condor_vault_storer
%_libexecdir/condor/credmon
%config(noreplace) %_sysconfdir/condor/config.d/40-vault-credmon.conf
%ghost %_var/lib/condor/oauth_credentials/CREDMON_COMPLETE
%ghost %_var/lib/condor/oauth_credentials/pid

%files blahp
%config %_sysconfdir/blah.config
%config %_sysconfdir/blparser.conf
%_sysconfdir/rc.d/init.d/glite-ce-blah-parser
%dir %_sysconfdir/blahp/
%config %_sysconfdir/blahp/condor_local_submit_attributes.sh
%config %_sysconfdir/blahp/kubernetes_local_submit_attributes.sh
%config %_sysconfdir/blahp/lsf_local_submit_attributes.sh
%config %_sysconfdir/blahp/nqs_local_submit_attributes.sh
%config %_sysconfdir/blahp/pbs_local_submit_attributes.sh
%config %_sysconfdir/blahp/sge_local_submit_attributes.sh
%config %_sysconfdir/blahp/slurm_local_submit_attributes.sh
%_bindir/blahpd
%_sbindir/blah_check_config
%_sbindir/blahpd_daemon
%dir %_libexecdir/blahp
%_libexecdir/blahp/*

%files -n minicondor
%config(noreplace) %_sysconfdir/condor/config.d/00-minicondor


%post
%if 0%{?fedora}
test -x /usr/sbin/selinuxenabled && /usr/sbin/selinuxenabled
if [ $? = 0 ]; then
   restorecon -R -v /var/lock/condor
   setsebool -P condor_domain_can_network_connect 1
   setsebool -P daemons_enable_cluster_mode 1
   semanage port -a -t condor_port_t -p tcp 12345
   # the number of extraneous SELinux warnings on f17 is very high
fi
%endif
%if 0%{?rhel} >= 7
test -x /usr/sbin/selinuxenabled && /usr/sbin/selinuxenabled
if [ $? = 0 ]; then
   /usr/sbin/semodule -i /usr/share/condor/htcondor.pp
   /usr/sbin/setsebool -P condor_domain_can_network_connect 1
   /usr/sbin/setsebool -P daemons_enable_cluster_mode 1
fi
%endif
if [ $1 -eq 1 ] ; then
    # Initial installation 
    /bin/systemctl daemon-reload >/dev/null 2>&1 || :
fi

%preun
if [ $1 -eq 0 ] ; then
    # Package removal, not upgrade
    /bin/systemctl --no-reload disable condor.service > /dev/null 2>&1 || :
    /bin/systemctl stop condor.service > /dev/null 2>&1 || :
fi

%postun
/bin/systemctl daemon-reload >/dev/null 2>&1 || :
# Note we don't try to restart - HTCondor will automatically notice the
# binary has changed and do graceful or peaceful restart, based on its
# configuration

%triggerun -- condor < 7.7.0-0.5

/usr/bin/systemd-sysv-convert --save condor >/dev/null 2>&1 ||:

/sbin/chkconfig --del condor >/dev/null 2>&1 || :
/bin/systemctl try-restart condor.service >/dev/null 2>&1 || :

%changelog
<<<<<<< HEAD
* Thu Nov 10 2022 Tim Theisen <tim@cs.wisc.edu> - 10.1.1-1
- Improvements to job hooks and the ability to save stderr from a job hook
- Fix bug where Apptainer only systems couldn't run with Docker style images

* Thu Nov 10 2022 Tim Theisen <tim@cs.wisc.edu> - 10.1.0-1
- Release HTCondor 10.0.0 bug fixes into 10.1.0
=======
* Thu Jan 05 2023 Tim Theisen <tim@cs.wisc.edu> - 10.0.1-1
- Add Ubuntu 22.04 (Jammy Jellyfish) support
- Add file transfer plugin that supports stash:// and osdf:// URLs
- Fix bug where cgroup memory limits were not enforced on Debian and Ubuntu
- Fix bug where forcibly removing DAG jobs could crash the condor_schedd
- Fix bug where Docker repository images cannot be run under Singularity
- Fix issue where blahp scripts were missing on Debian and Ubuntu platforms
- Fix bug where curl file transfer plugins would fail on Enterprise Linux 8
>>>>>>> 7451e5aa

* Thu Nov 10 2022 Tim Theisen <tim@cs.wisc.edu> - 10.0.0-1
- Users can prevent runaway jobs by specifying an allowed duration
- Able to extend submit commands and create job submit templates
- Initial implementation of htcondor <noun> <verb> command line interface
- Initial implementation of Job Sets in the htcondor CLI tool
- Add Container Universe
- Support for heterogeneous GPUs
- Improved File transfer error reporting
- GSI Authentication method has been removed
- HTCondor now utilizes ARC-CE's REST interface
- Support for ARM and PowerPC for Enterprise Linux 8
- For IDTOKENS, signing key not required on every execution point
- Trust on first use ability for SSL connections
- Improvements against replay attacks

* Wed Oct 05 2022 Tim Theisen <tim@cs.wisc.edu> - 9.12.0-1
- Provide a mechanism to bootstrap secure authentication within a pool
- Add the ability to define submit templates
- Administrators can now extend the help offered by condor_submit
- Add DAGMan ClassAd attributes to record more information about jobs
- On Linux, advertise the x86_64 micro-architecture in a slot attribute
- Added -drain option to condor_off and condor_restart
- Administrators can now set the shared memory size for Docker jobs
- Multiple improvements to condor_adstash
- HAD daemons now use SHA-256 checksums by default

* Thu Sep 29 2022 Tim Theisen <tim@cs.wisc.edu> - 9.0.17-1
- Fix file descriptor leak when schedd fails to launch scheduler jobs
- Fix failure to forward batch grid universe job's refreshed X.509 proxy
- Fix DAGMan failure when the DONE keyword appeared in the JOB line
- Fix HTCondor's handling of extremely large UIDs on Linux
- Fix bug where OAUTH tokens lose their scope and audience upon refresh
- Support for Apptainer in addition to Singularity

* Tue Sep 13 2022 Tim Theisen <tim@cs.wisc.edu> - 9.11.2-1
- In 9.11.0, STARTD_NOCLAIM_SHUTDOWN restarted instead. Now, it shuts down.

* Tue Sep 06 2022 Tim Theisen <tim@cs.wisc.edu> - 9.11.1-1
- File transfer errors are identified as occurring during input or output

* Thu Aug 25 2022 Tim Theisen <tim@cs.wisc.edu> - 9.11.0-1
- Modified GPU attributes to support the new 'require_gpus' submit command
- Add (PREEMPT|HOLD)_IF_DISK_EXCEEDED configuration templates
- ADVERTISE authorization levels now also provide READ authorization
- Periodic release expressions no longer apply to manually held jobs
- If a #! interpreter doesn't exist, a proper hold and log message appears
- Can now set the Singularity target directory with 'container_target_dir'
- If SciToken and X.509 available, uses SciToken for arc job authentication

* Tue Aug 16 2022 Tim Theisen <tim@cs.wisc.edu> - 9.0.16-1
- Singularity now mounts /tmp and /var/tmp under the scratch directory
- Fix bug where Singularity jobs go on hold at the first checkpoint
- Fix bug where gridmanager deletes the X.509 proxy file instead of the copy
- Fix file descriptor leak when using SciTokens for authentication

* Thu Jul 21 2022 Tim Theisen <tim@cs.wisc.edu> - 9.0.15-1
- Report resources provisioned by the Slurm batch scheduler when available

* Mon Jul 18 2022 Tim Theisen <tim@cs.wisc.edu> - 9.10.1-1
- ActivationSetupDuration is now correct for jobs that checkpoint

* Thu Jul 14 2022 Tim Theisen <tim@cs.wisc.edu> - 9.10.0-1
- With collector administrator access, can manage all HTCondor pool daemons
- SciTokens can now be used for authentication with ARC CE servers
- Preliminary support for ARM and POWER RC on AlmaLinux 8
- Prevent negative values when using huge files with a file transfer plugin

* Tue Jul 12 2022 Tim Theisen <tim@cs.wisc.edu> - 9.0.14-1
- SciToken mapping failures are now recorded in the daemon logs
- Fix bug that stopped file transfers when output and error are the same
- Ensure that the Python bindings version matches the installed HTCondor
- $(OPSYSANDVER) now expand properly in job transforms
- Fix bug where context managed Python htcondor.SecMan sessions would crash
- Fix bug where remote CPU times would rarely be set to zero

* Tue Jun 14 2022 Tim Theisen <tim@cs.wisc.edu> - 9.9.1-1
- Fix bug where jobs would not match when using a child collector

* Tue May 31 2022 Tim Theisen <tim@cs.wisc.edu> - 9.9.0-1
- A new authentication method for remote HTCondor administration
- Several changes to improve the security of connections
- Fix issue where DAGMan direct submission failed when using Kerberos
- The submission method is now recorded in the job ClassAd
- Singularity jobs can now pull from Docker style repositories
- The OWNER authorization level has been folded into the ADMINISTRATOR level

* Thu May 26 2022 Tim Theisen <tim@cs.wisc.edu> - 9.0.13-1
- Schedd and startd cron jobs can now log output upon non-zero exit
- condor_config_val now produces correct syntax for multi-line values
- The condor_run tool now reports submit errors and warnings to the terminal
- Fix issue where Kerberos authentication would fail within DAGMan
- Fix HTCondor startup failure with certain complex network configurations

* Mon Apr 25 2022 Tim Theisen <tim@cs.wisc.edu> - 9.8.1-1
- Fix HTCondor startup failure with certain complex network configurations

* Thu Apr 21 2022 Tim Theisen <tim@cs.wisc.edu> - 9.8.0-1
- Support for Heterogeneous GPUs, some configuration required
- Allow HTCondor to utilize grid sites requiring two-factor authentication
- Technology preview: bring your own resources from (some) NSF HPC clusters

* Tue Apr 19 2022 Tim Theisen <tim@cs.wisc.edu> - 9.0.12-1
- Fix bug in parallel universe that could cause the schedd to crash
- Fix rare crash where a daemon tries to use a discarded security session

* Tue Apr 05 2022 Tim Theisen <tim@cs.wisc.edu> - 9.7.1-1
- Fix recent bug where jobs may go on hold without a hold reason or code

* Tue Mar 15 2022 Tim Theisen <tim@cs.wisc.edu> - 9.7.0-1
- Support environment variables, other application elements in ARC REST jobs
- Container universe supports Singularity jobs with hard-coded command
- DAGMan submits jobs directly (does not shell out to condor_submit)
- Meaningful error message and sub-code for file transfer failures
- Add file transfer statistics for file transfer plugins
- Add named list policy knobs for SYSTEM_PERIODIC_ policies

* Tue Mar 15 2022 Tim Theisen <tim@cs.wisc.edu> - 9.0.11-1
- The Job Router can now create an IDTOKEN for use by the job
- Fix bug where a self-checkpointing job may erroneously be held
- Fix bug where the Job Router could erroneously substitute a default value
- Fix bug where a file transfer error may identify the wrong file
- Fix bug where condor_ssh_to_job may fail to connect

* Tue Mar 15 2022 Tim Theisen <tim@cs.wisc.edu> - 8.8.17-1
- Fixed a memory leak in the Job Router

* Tue Mar 15 2022 Tim Theisen <tim@cs.wisc.edu> - 9.6.0-1
- Fixes for security issues
- https://htcondor.org/security/vulnerabilities/HTCONDOR-2022-0001.html
- https://htcondor.org/security/vulnerabilities/HTCONDOR-2022-0002.html
- https://htcondor.org/security/vulnerabilities/HTCONDOR-2022-0003.html

* Tue Mar 15 2022 Tim Theisen <tim@cs.wisc.edu> - 9.0.10-1
- Fixes for security issues
- https://htcondor.org/security/vulnerabilities/HTCONDOR-2022-0001.html
- https://htcondor.org/security/vulnerabilities/HTCONDOR-2022-0002.html
- https://htcondor.org/security/vulnerabilities/HTCONDOR-2022-0003.html

* Tue Mar 15 2022 Tim Theisen <tim@cs.wisc.edu> - 8.8.16-1
- Fix for security issue
- https://htcondor.org/security/vulnerabilities/HTCONDOR-2022-0003.html

* Tue Feb 08 2022 Tim Theisen <tim@cs.wisc.edu> - 9.5.4-1
- The access point more robustly detects execution points that disappear
- The condor_procd will now function if /proc is mounted with hidepid=2

* Tue Feb 01 2022 Tim Theisen <tim@cs.wisc.edu> - 9.5.3-1
- Fix daemon crash where one of multiple collectors is not in DNS
- Fix bug where initial schedd registration was rarely delayed by an hour
- Can set CCB_TIMEOUT and choose to not start up if CCB address unavailable

* Tue Jan 25 2022 Tim Theisen <tim@cs.wisc.edu> - 9.5.2-1
- Fix bug where job may not go on hold when exceeding allowed_job_duration
- Fix bug where the condor_shadow could run indefinitely
- Fix bug where condor_ssh_to_job may fail to connect
- Fix bug where a file transfer error may identify the wrong file

* Tue Jan 18 2022 Tim Theisen <tim@cs.wisc.edu> - 9.5.1-1
- Fix bug where a self-checkpointing job may erroneously be held

* Thu Jan 13 2022 Tim Theisen <tim@cs.wisc.edu> - 9.5.0-1
- Initial implementation of Container Universe
- HTCondor will automatically detect container type and where it can run
- The blahp is no longer separate, it is now an integral part of HTCondor
- Docker Universe jobs can now self-checkpoint
- Added Debian 11 (bullseye) as a supported platform
- Since CentOS 8 has reached end of life, we build and test on Rocky Linux 8

* Thu Jan 13 2022 Tim Theisen <tim@cs.wisc.edu> - 9.0.9-1
- Added Debian 11 (bullseye) as a supported platform
- Since CentOS 8 has reached end of life, we build and test on Rocky Linux 8
- The OAUTH credmon is now packaged for Enterprise Linux 8

* Tue Dec 21 2021 Tim Theisen <tim@cs.wisc.edu> - 9.4.1-1
- Add the ability to track slot activation metrics
- Fix bug where a file transfer plugin failure code may not be reported

* Thu Dec 02 2021 Tim Theisen <tim@cs.wisc.edu> - 9.4.0-1
- Initial implementation of Job Sets in the htcondor CLI tool
- The access point administrator can add keywords to the submit language
- Add submit commands that limit job run time
- Fix bug where self check-pointing jobs may be erroneously held

* Thu Dec 02 2021 Tim Theisen <tim@cs.wisc.edu> - 9.0.8-1
- Fix bug where huge values of ImageSize and others would end up negative
- Fix bug in how MAX_JOBS_PER_OWNER applied to late materialization jobs
- Fix bug where the schedd could choose a slot with insufficient disk space
- Fix crash in ClassAd substr() function when the offset is out of range
- Fix bug in Kerberos code that can crash on macOS and could leak memory
- Fix bug where a job is ignored for 20 minutes if the startd claim fails

* Tue Nov 30 2021 Tim Theisen <tim@cs.wisc.edu> - 9.3.2-1
- Add allowed_execute_duration condor_submit command to cap job run time
- Fix bug where self check-pointing jobs may be erroneously held

* Tue Nov 09 2021 Tim Theisen <tim@cs.wisc.edu> - 9.3.1-1
- Add allowed_job_duration condor_submit command to cap job run time

* Wed Nov 03 2021 Tim Theisen <tim@cs.wisc.edu> - 9.3.0-1
- Discontinue support for Globus GSI
- Discontinue support for grid type 'nordugrid', use 'arc' instead
- MacOS version strings now include the major version number (10 or 11)
- File transfer plugin sample code to aid in developing new plugins
- Add generic knob to set the slot user for all slots

* Tue Nov 02 2021 Tim Theisen <tim@cs.wisc.edu> - 9.0.7-1
- Fix bug where condor_gpu_discovery could crash with older CUDA libraries
- Fix bug where condor_watch_q would fail on machines with older kernels
- condor_watch_q no longer has a limit on the number of job event log files
- Fix bug where a startd could crash claiming a slot with p-slot preemption
- Fix bug where a job start would not be recorded when a shadow reconnects

* Thu Sep 23 2021 Tim Theisen <tim@cs.wisc.edu> - 9.2.0-1
- Add SERVICE node that runs alongside the DAG for the duration of the DAG
- Fix problem where proxy delegation to older HTCondor versions failed
- Jobs are now re-run if the execute directory unexpectedly disappears
- HTCondor counts the number of files transfered at the submit node
- Fix a bug that caused jobs to fail when using newer Singularity versions

* Thu Sep 23 2021 Tim Theisen <tim@cs.wisc.edu> - 9.0.6-1
- CUDA_VISIBLE_DEVICES can now contain GPU-<uuid> formatted values
- Fixed a bug that caused jobs to fail when using newer Singularity versions
- Fixed a bug in the Windows MSI installer for the latest Windows 10 version
- Fixed bugs relating to the transfer of standard out and error logs
- MacOS 11.x now reports as 10.16.x (which is better than reporting x.0)

* Thu Aug 19 2021 Tim Theisen <tim@cs.wisc.edu> - 9.1.3-1
- Globus GSI is no longer needed for X.509 proxy delegation
- Globus GSI authentication is disabled by default
- The job ad now contains a history of job holds and hold reasons
- If a user job policy expression evaluates to undefined, it is ignored

* Wed Aug 18 2021 Tim Theisen <tim@cs.wisc.edu> - 9.0.5-1
- Other authentication methods are tried if mapping fails using SciTokens
- Fix rare crashes from successful condor_submit, which caused DAGMan issues
- Fix bug where ExitCode attribute would be suppressed when OnExitHold fired
- condor_who now suppresses spurious warnings coming from netstat
- The online manual now has detailed instructions for installing on MacOS
- Fix bug where misconfigured MIG devices confused condor_gpu_discovery
- The transfer_checkpoint_file list may now include input files

* Thu Jul 29 2021 Tim Theisen <tim@cs.wisc.edu> - 9.1.2-1
- Fixes for security issues
- https://htcondor.org/security/vulnerabilities/HTCONDOR-2021-0003.html
- https://htcondor.org/security/vulnerabilities/HTCONDOR-2021-0004.html

* Thu Jul 29 2021 Tim Theisen <tim@cs.wisc.edu> - 9.0.4-1
- Fixes for security issues
- https://htcondor.org/security/vulnerabilities/HTCONDOR-2021-0003.html
- https://htcondor.org/security/vulnerabilities/HTCONDOR-2021-0004.html

* Thu Jul 29 2021 Tim Theisen <tim@cs.wisc.edu> - 8.8.15-1
- Fix for security issue
- https://htcondor.org/security/vulnerabilities/HTCONDOR-2021-0003.html

* Tue Jul 27 2021 Tim Theisen <tim@cs.wisc.edu> - 9.1.1-1
- Fixes for security issues
- https://htcondor.org/security/vulnerabilities/HTCONDOR-2021-0003.html
- https://htcondor.org/security/vulnerabilities/HTCONDOR-2021-0004.html

* Tue Jul 27 2021 Tim Theisen <tim@cs.wisc.edu> - 9.0.3-1
- Fixes for security issues
- https://htcondor.org/security/vulnerabilities/HTCONDOR-2021-0003.html
- https://htcondor.org/security/vulnerabilities/HTCONDOR-2021-0004.html

* Tue Jul 27 2021 Tim Theisen <tim@cs.wisc.edu> - 8.8.14-1
- Fix for security issue
- https://htcondor.org/security/vulnerabilities/HTCONDOR-2021-0003.html

* Thu Jul 08 2021 Tim Theisen <tim@cs.wisc.edu> - 9.0.2-1
- HTCondor can be set up to use only FIPS 140-2 approved security functions
- If the Singularity test fails, the job goes idle rather than getting held
- Can divide GPU memory, when making multiple GPU entries for a single GPU
- Startd and Schedd cron job maximum line length increased to 64k bytes
- Added first class submit keywords for SciTokens
- Fixed MUNGE authentication
- Fixed Windows installer to work when the install location isn't C:\Condor

* Thu May 20 2021 Tim Theisen <tim@cs.wisc.edu> - 9.1.0-1
- Support for submitting to ARC-CE via the REST interface
- DAGMan can put failed jobs on hold (user can correct problems and release)
- Can run gdb and ptrace within Docker containers
- A small Docker test job is run on the execute node to verify functionality
- The number of instructions executed is reported in the job Ad on Linux

* Mon May 17 2021 Tim Theisen <tim@cs.wisc.edu> - 9.0.1-1
- Fix problem where X.509 proxy refresh kills job when using AES encryption
- Fix problem when jobs require a different machine after a failure
- Fix problem where a job matched a machine it can't use, delaying job start
- Fix exit code and retry checking when a job exits because of a signal
- Fix a memory leak in the job router when a job is removed via job policy
- Fixed the back-end support for the 'bosco_cluster --add' command
- An updated Windows installer that supports IDTOKEN authentication

* Wed Apr 14 2021 Tim Theisen <tim@cs.wisc.edu> - 9.0.0-1
- Absent any configuration, HTCondor denies authorization to all users
- AES encryption is used for all communication and file transfers by default
- New IDTOKEN authentication method enables fine-grained authorization
- IDTOKEN authentication method is designed to replace GSI
- Improved support for GPUs, including machines with multiple GPUs
- New condor_watch_q tool that efficiently provides live job status updates
- Many improvements to the Python bindings
- New Python bindings for DAGMan and chirp
- Improved file transfer plugins supporting uploads and authentication
- File transfer times are now recorded in the job log
- Added support for jobs that need to acquire and use OAUTH tokens
- Many memory footprint and performance improvements in DAGMan
- Submitter ceilings can limit the number of jobs per user in a pool

* Tue Mar 30 2021 Tim Theisen <tim@cs.wisc.edu> - 8.9.13-1
- Host based security is no longer the default security model
- Hardware accelerated integrity and AES encryption used by default
- Normally, AES encryption is used for all communication and file transfers
- Fallback to Triple-DES or Blowfish when interoperating with older versions
- Simplified and automated new HTCondor installations
- HTCondor now detects instances of multi-instance GPUs
- Fixed memory leaks (collector updates in 8.9 could leak a few MB per day)
- Many other enhancements and bug fixes, see version history for details

* Thu Mar 25 2021 Tim Theisen <tim@cs.wisc.edu> - 8.9.12-1
- Withdrawn due to compatibility issues with prior releases

* Tue Mar 23 2021 Tim Theisen <tim@cs.wisc.edu> - 8.8.13-1
- condor_ssh_to_job now maps CR and NL to work with editors like nano
- Improved the performance of data transfer in condor_ssh_to_job
- HA replication now accepts SHA-2 checksums to prepare for MD5 removal
- Submission to NorduGrid ARC CE works with newer ARC CE versions
- Fixed condor_annex crashes on platforms with newer compilers
- Fixed "use feature: GPUsMonitor" to locate the monitor binary on Windows
- Fixed a bug that prevented using the '@' character in an event log path

* Wed Jan 27 2021 Tim Theisen <tim@cs.wisc.edu> - 8.9.11-1
- This release of HTCondor fixes security-related bugs described at
- https://htcondor.org/security/vulnerabilities/HTCONDOR-2021-0001.html
- https://htcondor.org/security/vulnerabilities/HTCONDOR-2021-0002.html

* Tue Nov 24 2020 Tim Theisen <tim@cs.wisc.edu> - 8.9.10-1
- Fix bug where negotiator stopped making matches when group quotas are used
- Support OAuth, SciTokens, and Kerberos credentials in local universe jobs
- The Python schedd.submit method now takes a Submit object
- DAGMan can now optionally run a script when a job goes on hold
- DAGMan now provides a method for inline jobs to share submit descriptions
- Can now add arbitrary tags to condor annex instances
- Runs the "singularity test" before running the a singularity job

* Mon Nov 23 2020 Tim Theisen <tim@cs.wisc.edu> - 8.8.12-1
- Added a family of version comparison functions to ClassAds
- Increased default Globus proxy key length to meet current NIST guidance

* Mon Oct 26 2020 Tim Theisen <tim@cs.wisc.edu> - 8.9.9-1
- The RPM packages requires globus, munge, scitokens, and voms from EPEL
- Improved cgroup memory policy settings that set both hard and soft limit
- Cgroup memory usage reporting no longer includes the kernel buffer cache
- Numerous Python binding improvements, see version history
- Can create a manifest of files on the execute node at job start and finish
- Added provisioner nodes to DAGMan, allowing users to provision resources
- DAGMan can now produce .dot graphs without running the workflow

* Wed Oct 21 2020 Tim Theisen <tim@cs.wisc.edu> - 8.8.11-1
- HTCondor now properly tracks usage over vanilla universe checkpoints
- New ClassAd equality and inequality operators in the Python bindings
- Fixed a bug where removing in-use routes could crash the job router
- Fixed a bug where condor_chirp would abort after success on Windows
- Fixed a bug where using MACHINE_RESOURCE_NAMES could crash the startd
- Improved condor c-gahp to prioritize commands over file transfers
- Fixed a rare crash in the schedd when running many local universe jobs
- With GSI, avoid unnecessary reverse DNS lookup when HOST_ALIAS is set
- Fix a bug that could cause grid universe jobs to fail upon proxy refresh

* Thu Aug 06 2020 Tim Theisen <tim@cs.wisc.edu> - 8.9.8-1
- Added htcondor.dags and htcondor.htchirp to the HTCondor Python bindings
- New condor_watch_q tool that efficiently provides live job status updates
- Added support for marking a GPU offline while other jobs continue
- The condor_master command does not return until it is fully started
- Deprecated several Python interfaces in the Python bindings

* Thu Aug 06 2020 Tim Theisen <tim@cs.wisc.edu> - 8.8.10-1
- condor_qedit can no longer be used to disrupt the condor_schedd
- Fixed a bug where the SHARED_PORT_PORT configuration setting was ignored
- Ubuntu 20.04 and Amazon Linux 2 are now supported
- In MacOSX, HTCondor now requires LibreSSL, available since MacOSX 10.13

* Wed May 20 2020 Tim Theisen <tim@cs.wisc.edu> - 8.9.7-1
- Multiple enhancements in the file transfer code
- Support for more regions in s3:// URLs
- Much more flexible job router language
- Jobs may now specify cuda_version to match equally-capable GPUs
- TOKENS are now called IDTOKENS to differentiate from SCITOKENS
- Added the ability to blacklist TOKENS via an expression
- Can simultaneously handle Kerberos and OAUTH credentials
- The getenv submit command now supports a blacklist and whitelist
- The startd supports a remote history query similar to the schedd
- condor_q -submitters now works with accounting groups
- Fixed a bug reading service account credentials for Google Compute Engine

* Thu May 07 2020 Tim Theisen <tim@cs.wisc.edu> - 8.8.9-1
- Proper tracking of maximum memory used by Docker universe jobs
- Fixed preempting a GPU slot for a GPU job when all GPUs are in use
- Fixed a Python crash when queue_item_data iterator raises an exception
- Fixed a bug where slot attribute overrides were ignored
- Calculates accounting group quota correctly when more than 1 CPU requested
- Updated HTCondor Annex to accommodate API change for AWS Spot Fleet
- Fixed a problem where HTCondor would not start on AWS Fargate
- Fixed where the collector could wait forever for a partial message
- Fixed streaming output to large files (>2Gb) when using the 32-bit shadow

* Mon Apr 06 2020 Tim Theisen <tim@cs.wisc.edu> - 8.9.6-1
- Fixes addressing CVE-2019-18823
- https://htcondor.org/security/vulnerabilities/HTCONDOR-2020-0001.html
- https://htcondor.org/security/vulnerabilities/HTCONDOR-2020-0002.html
- https://htcondor.org/security/vulnerabilities/HTCONDOR-2020-0003.html
- https://htcondor.org/security/vulnerabilities/HTCONDOR-2020-0004.html

* Mon Apr 06 2020 Tim Theisen <tim@cs.wisc.edu> - 8.8.8-1
- Fixes addressing CVE-2019-18823
- https://htcondor.org/security/vulnerabilities/HTCONDOR-2020-0001.html
- https://htcondor.org/security/vulnerabilities/HTCONDOR-2020-0002.html
- https://htcondor.org/security/vulnerabilities/HTCONDOR-2020-0003.html
- https://htcondor.org/security/vulnerabilities/HTCONDOR-2020-0004.html

* Thu Jan 02 2020 Tim Theisen <tim@cs.wisc.edu> - 8.9.5-1
- Added a new mode that skips jobs whose outputs are newer than their inputs
- Added command line tool to help debug ClassAd expressions
- Added port forwarding to Docker containers
- You may now change some DAGMan throttles while the DAG is running
- Added support for session tokens for pre-signed S3 URLs
- Improved the speed of the negotiator when custom resources are defined
- Fixed interactive submission of Docker jobs
- Fixed a bug where jobs wouldn't be killed when getting an OOM notification

* Thu Dec 26 2019 Tim Theisen <tim@cs.wisc.edu> - 8.8.7-1
- Updated condor_annex to work with upcoming AWS Lambda function changes
- Added the ability to specify the order that job routes are applied
- Fixed a bug that could cause remote condor submits to fail
- Fixed condor_wait to work when the job event log is on AFS
- Fixed RPM packaging to be able to install condor-all on CentOS 8
- Period ('.') is allowed again in DAGMan node names

* Tue Nov 19 2019 Tim Theisen <tim@cs.wisc.edu> - 8.9.4-1
- Amazon S3 file transfers using pre-signed URLs
- Further reductions in DAGMan memory usage
- Added -idle option to condor_q to display information about idle jobs
- Support for SciTokens authentication
- A tool, condor_evicted_files, to examine the SPOOL of an idle job

* Wed Nov 13 2019 Tim Theisen <tim@cs.wisc.edu> - 8.8.6-1
- Initial support for CentOS 8
- Fixed a memory leak in SSL authentication
- Fixed a bug where "condor_submit -spool" would only submit the first job
- Reduced encrypted file transfer CPU usage by a factor of six
- "condor_config_val -summary" displays changes from a default configuration
- Improved the ClassAd documentation, added many functions that were omitted

* Tue Sep 17 2019 Tim Theisen <tim@cs.wisc.edu> - 8.9.3-1
- TOKEN and SSL authentication methods are now enabled by default
- The job and global event logs use ISO 8601 formatted dates by default
- Added Google Drive multifile transfer plugin
- Added upload capability to Box multifile transfer plugin
- Added Python bindings to submit a DAG
- Python 'JobEventLog' can be pickled to facilitate intermittent readers
- 2x matchmaking speed for partitionable slots with simple START expressions
- Improved the performance of the condor_schedd under heavy load
- Reduced the memory footprint of condor_dagman
- Initial implementation to record the circumstances of a job's termination

* Thu Sep 05 2019 Tim Theisen <tim@cs.wisc.edu> - 8.8.5-1
- Fixed two performance problems on Windows
- Fixed Java universe on Debian and Ubuntu systems
- Added two knobs to improve performance on large scale pools
- Fixed a bug where requesting zero GPUs would require a machine with GPUs
- HTCondor can now recognize nVidia Volta and Turing GPUs

* Tue Jul 09 2019 Tim Theisen <tim@cs.wisc.edu> - 8.8.4-1
- Python 3 bindings - see version history for details (requires EPEL on EL7)
- Can configure DAGMan to dramatically reduce memory usage on some DAGs
- Improved scalability when using the python bindings to qedit jobs
- Fixed infrequent schedd crashes when removing scheduler universe jobs
- The condor_master creates run and lock directories when systemd doesn't
- The condor daemon obituary email now contains the last 200 lines of log

* Tue Jun 04 2019 Tim Theisen <tim@cs.wisc.edu> - 8.9.2-1
- The HTTP/HTTPS file transfer plugin will timeout and retry transfers
- A new multi-file box.com file transfer plugin to download files
- The manual has been moved to Read the Docs
- Configuration options for job-log time-stamps (UTC, ISO 8601, sub-second)
- Several improvements to SSL authentication
- New TOKEN authentication method enables fine-grained authorization control

* Wed May 22 2019 Tim Theisen <tim@cs.wisc.edu> - 8.8.3-1
- Fixed a bug where jobs were killed instead of peacefully shutting down
- Fixed a bug where a restarted schedd wouldn't connect to its running jobs
- Improved file transfer performance when sending multiple files
- Fix a bug that prevented interactive submit from working with Singularity
- Orphaned Docker containers are now cleaned up on execute nodes
- Restored a deprecated Python interface that is used to read the event log

* Wed Apr 17 2019 Tim Theisen <tim@cs.wisc.edu> - 8.9.1-1
- An efficient curl plugin that supports uploads and authentication tokens
- HTCondor automatically supports GPU jobs in Docker and Singularity
- File transfer times are now recorded in the user job log and the job ad

* Thu Apr 11 2019 Tim Theisen <tim@cs.wisc.edu> - 8.8.2-1
- Fixed problems with condor_ssh_to_job and Singularity jobs
- Fixed a problem that could cause condor_annex to crash
- Fixed a problem where the job queue would very rarely be corrupted
- condor_userprio can report concurrency limits again
- Fixed the GPU discovery and monitoring code to map GPUs in the same way
- Made the CHIRP_DELAYED_UPDATE_PREFIX configuration knob work again
- Fixed restarting HTCondor from the Service Control Manager on Windows
- Fixed a problem where local universe jobs could not use condor_submit
- Restored a deprecated Python interface that is used to read the event log
- Fixed a problem where condor_shadow reuse could confuse DAGMan

* Thu Feb 28 2019 Tim Theisen <tim@cs.wisc.edu> - 8.9.0-1
- Absent any configuration, HTCondor denies authorization to all users
- All HTCondor daemons under a condor_master share a security session
- Scheduler Universe jobs are prioritized by job priority

* Tue Feb 19 2019 Tim Theisen <tim@cs.wisc.edu> - 8.8.1-1
- Fixed excessive CPU consumption with GPU monitoring
- GPU monitoring is off by default; enable with "use feature: GPUsMonitor"
- HTCondor now works with the new CUDA version 10 libraries
- Fixed a bug where sometimes jobs would not start on a Windows execute node
- Fixed a bug that could cause DAGman to go into an infinite loop on exit
- The JobRouter doesn't forward the USER attribute between two UID Domains
- Made Collector.locateAll() more efficient in the Python bindings
- Improved efficiency of the negotiation code in the condor_schedd

* Thu Jan 03 2019 Tim Theisen <tim@cs.wisc.edu> - 8.8.0-1
- Automatically add AWS resources to your pool using HTCondor Annex
- The Python bindings now include submit functionality
- Added the ability to run a job immediately by replacing a running job
- A new minicondor package makes single node installations easy
- HTCondor now tracks and reports GPU utilization
- Several performance enhancements in the collector
- The grid universe can create and manage VM instances in Microsoft Azure
- The MUNGE security method is now supported on all Linux platforms

* Wed Oct 31 2018 Tim Theisen <tim@cs.wisc.edu> - 8.7.10-1
- Can now interactively submit Docker jobs
- The administrator can now add arguments to the Singularity command line
- The MUNGE security method is now supported on all Linux platforms
- The grid universe can create and manage VM instances in Microsoft Azure
- Added a single-node package to facilitate using a personal HTCondor

* Wed Oct 31 2018 Tim Theisen <tim@cs.wisc.edu> - 8.6.13-1
- Made the Python 'in' operator case-insensitive for ClassAd attributes
- Python bindings are now built for the Debian and Ubuntu platforms
- Fixed a memory leak in the Python bindings
- Fixed a bug where absolute paths failed for output/error files on Windows
- Fixed a bug using Condor-C to run Condor-C jobs
- Fixed a bug where Singularity could not be used if Docker was not present

* Wed Aug 01 2018 Tim Theisen <tim@cs.wisc.edu> - 8.7.9-1
- Support for Debian 9, Ubuntu 16, and Ubuntu 18
- Improved Python bindings to support the full range of submit functionality
- Allows VMs to shutdown when the job is being gracefully evicted
- Can now specify a host name alias (CNAME) for NETWORK_HOSTNAME
- Added the ability to run a job immediately by replacing a running job

* Wed Aug 01 2018 Tim Theisen <tim@cs.wisc.edu> - 8.6.12-1
- Support for Debian 9, Ubuntu 16, and Ubuntu 18
- Fixed a memory leak that occurred when SSL authentication fails
- Fixed a bug where invalid transform REQUIREMENTS caused a Job to match
- Fixed a bug to allow a queue super user to edit protected attributes
- Fixed a problem setting the job environment in the Singularity container
- Fixed several other minor problems

* Tue May 22 2018 Tim Theisen <tim@cs.wisc.edu> - 8.7.8-2
- Reinstate man pages
- Drop centos from dist tag in 32-bit Enterprise Linux 7 RPMs

* Thu May 10 2018 Tim Theisen <tim@cs.wisc.edu> - 8.7.8-1
- The condor annex can easily use multiple regions simultaneously
- HTCondor now uses CUDA_VISIBLE_DEVICES to tell which GPU devices to manage
- HTCondor now reports GPU memory utilization

* Thu May 10 2018 Tim Theisen <tim@cs.wisc.edu> - 8.6.11-1
- Can now do an interactive submit of a Singularity job
- Shared port daemon is more resilient when starved for TCP ports
- The Windows installer configures the environment for the Python bindings
- Fixed several other minor problems

* Tue Mar 13 2018 Tim Theisen <tim@cs.wisc.edu> - 8.7.7-1
- condor_ssh_to_job now works with Docker Universe jobs
- A 32-bit condor_shadow is available for Enterprise Linux 7 systems
- Tracks and reports custom resources, e.g. GPUs, in the job ad and user log
- condor_q -unmatchable reports jobs that will not match any slots
- Several updates to the parallel universe
- Spaces are now allowed in input, output, and error paths in submit files
- In DAG files, spaces are now allowed in submit file paths

* Tue Mar 13 2018 Tim Theisen <tim@cs.wisc.edu> - 8.6.10-1
- Fixed a problem where condor_preen would crash on an active submit node
- Improved systemd configuration to clean up processes if the master crashes
- Fixed several other minor problems

* Thu Jan 04 2018 Tim Theisen <tim@cs.wisc.edu> - 8.7.6-1
- Machines won't enter "Owner" state unless using the Desktop policy
- One can use SCHEDD and JOB instead of MY and TARGET in SUBMIT_REQUIREMENTS
- HTCondor now reports all submit warnings, not just the first one
- The HTCondor Python bindings in pip are now built from the release branch

* Thu Jan 04 2018 Tim Theisen <tim@cs.wisc.edu> - 8.6.9-1
- Fixed a bug where some Accounting Groups could get too much surplus quota
- Fixed a Python binding bug where some queries could corrupt memory
- Fixed a problem where preen could block the schedd for a long time
- Fixed a bug in Windows where the job sandbox would not be cleaned up
- Fixed problems with the interaction between the master and systemd
- Fixed a bug where MAX_JOBS_SUBMITTED could be permanently reduced
- Fixed problems with very large disk requests

* Tue Nov 14 2017 Tim Theisen <tim@cs.wisc.edu> - 8.7.5-1
- Fixed an issue validating VOMS proxies

* Tue Nov 14 2017 Tim Theisen <tim@cs.wisc.edu> - 8.6.8-1
- Fixed an issue validating VOMS proxies

* Tue Oct 31 2017 Tim Theisen <tim@cs.wisc.edu> - 8.7.4-1
- Improvements to DAGMan including support for late job materialization
- Updates to condor_annex including improved status reporting
- When submitting jobs, HTCondor can now warn about job requirements
- Fixed a bug where remote CPU time was not recorded in the history
- Improved support for OpenMPI jobs
- The high availability daemon now works with IPV6 and shared_port
- The HTCondor Python bindings are now available for Python 2 and 3 in pip

* Tue Oct 31 2017 Tim Theisen <tim@cs.wisc.edu> - 8.6.7-1
- Fixed a bug where memory limits might not be updated in cgroups
- Add SELinux type enforcement rules to allow condor_ssh_to_job to work
- Updated systemd configuration to shutdown HTCondor in an orderly fashion
- The curl_plugin utility can now do HTTPS transfers
- Specifying environment variables now works with the Python Submit class

* Tue Sep 12 2017 Tim Theisen <tim@cs.wisc.edu> - 8.7.3-1
- Further updates to the late job materialization technology preview
- An improved condor_top tool
- Enhanced the AUTO setting for ENABLE_IPV{4,6} to be more selective
- Fixed several small memory leaks

* Tue Sep 12 2017 Tim Theisen <tim@cs.wisc.edu> - 8.6.6-1
- HTCondor daemons no longer crash on reconfig if syslog is used for logging
- HTCondor daemons now reliably leave a core file when killed by a signal
- Negotiator won't match jobs to machines with incompatible IPv{4,6} network
- On Ubuntu, send systemd alive messages to prevent HTCondor restarts
- Fixed a problem parsing old ClassAd string escapes in the python bindings
- Properly parse CPU time used from Slurm grid universe jobs
- Claims are released when parallel univ jobs are removed while claiming
- Starter won't get stuck when a job is removed with JOB_EXIT_HOOK defined
- To reduce audit logging, added cgroup rules to SELinux profile

* Mon Aug 07 2017 Tim Theisen <tim@cs.wisc.edu> - 8.6.5-2
- Update SELinux profile for Red Hat 7.4

* Tue Aug 01 2017 Tim Theisen <tim@cs.wisc.edu> - 8.6.5-1
- Fixed a memory leak that would cause the HTCondor collector to slowly grow
- Prevent the condor_starter from hanging when using cgroups on Debian
- Fixed several issues that occur when IPv6 is in use
- Support for using an ImDisk RAM drive on Windows as the execute directory
- Fixed a bug where condor_rm rarely removed another one of the user's jobs
- Fixed a bug with parallel universe jobs starting on partitionable slots

* Thu Jul 13 2017 Tim Theisen <tim@cs.wisc.edu> - 8.4.12-1
- Can configure the condor_startd to compute free disk space once

* Thu Jun 22 2017 Tim Theisen <tim@cs.wisc.edu> - 8.7.2-1
- Improved condor_schedd performance by turning off file checks by default
- condor_annex -status finds VM instances that have not joined the pool
- Able to update an annex's lease without adding new instances
- condor_annex now keeps a command log
- condor_q produces an expanded multi-line summary
- Automatically retry and/or resume http file transfers when appropriate
- Reduced load on the condor_collector by optimizing queries
- A python based condor_top tool

* Thu Jun 22 2017 Tim Theisen <tim@cs.wisc.edu> - 8.6.4-1
- Python bindings are now available on MacOSX
- Fixed a bug where PASSWORD authentication could fail to exchange keys
- Pslot preemption now properly handles custom resources, such as GPUs
- condor_submit now checks X.509 proxy expiration

* Tue May 09 2017 Tim Theisen <tim@cs.wisc.edu> - 8.6.3-1
- Fixed a bug where using an X.509 proxy might corrupt the job queue log
- Fixed a memory leak in the Python bindings

* Mon Apr 24 2017 Tim Theisen <tim@cs.wisc.edu> - 8.7.1-1
- Several performance enhancements in the collector
- Further refinement and initial documentation of the HTCondor Annex
- Enable chirp for Docker jobs
- Job Router uses first match rather than round-robin matching
- The schedd tracks jobs counts by status for each owner
- Technology preview of late job materialization in the schedd

* Mon Apr 24 2017 Tim Theisen <tim@cs.wisc.edu> - 8.6.2-1
- New metaknobs for mapping users to groups
- Now case-insensitive with Windows user names when storing credentials
- Signal handling in the OpenMPI script
- Report RemoteSysCpu for Docker jobs
- Allow SUBMIT_REQUIREMENT to refer to X509 secure attributes
- Linux kernel tuning script takes into account the machine's role

* Thu Mar 02 2017 Tim Theisen <tim@cs.wisc.edu> - 8.7.0-1
- Performance improvements in collector's ingestion of ClassAds
- Added collector attributes to report query times and forks
- Removed extra white space around parentheses when unparsing ClassAds
- Technology preview of the HTCondor Annex

* Thu Mar 02 2017 Tim Theisen <tim@cs.wisc.edu> - 8.6.1-1
- condor_q works in situations where user authentication is not configured
- Updates to work with Docker version 1.13
- Fix several problems with the Job Router
- Update scripts to support current versions of Open MPI and MPICH2
- Fixed a bug that could corrupt the job queue log when the disk is full

* Thu Jan 26 2017 Tim Theisen <tim@cs.wisc.edu> - 8.6.0-1
- condor_q shows shows only the current user's jobs by default
- condor_q summarizes related jobs (batches) on a single line by default
- Users can define their own job batch name at job submission time
- Immutable/protected job attributes make SUBMIT_REQUIREMENTS more useful
- The shared port daemon is enabled by default
- Jobs run in cgroups by default
- HTCondor can now use IPv6 addresses (Prefers IPv4 when both present)
- DAGMan: Able to easily define SCRIPT, VARs, etc., for all nodes in a DAG
- DAGMan: Revamped priority implementation
- DAGMan: New splice connection feature
- New slurm grid type in the grid universe for submitting to Slurm
- Numerous improvements to Docker support
- Several enhancements in the python bindings

* Mon Jan 23 2017 Tim Theisen <tim@cs.wisc.edu> - 8.4.11-1
- Fixed a bug which delayed startd access to stard cron job results
- Fixed a bug in pslot preemption that could delay jobs starting
- Fixed a bug in job cleanup at job lease expiration if using glexec
- Fixed a bug in locating ganglia shared libraries on Debian and Ubuntu

* Tue Dec 13 2016 Tim Theisen <tim@cs.wisc.edu> - 8.5.8-1
- The starter puts all jobs in a cgroup by default
- Added condor_submit commands that support job retries
- condor_qedit defaults to the current user's jobs
- Ability to add SCRIPTS, VARS, etc. to all nodes in a DAG using one command
- Able to conditionally add Docker volumes for certain jobs
- Initial support for Singularity containers
- A 64-bit Windows release

* Tue Dec 13 2016 Tim Theisen <tim@cs.wisc.edu> - 8.4.10-1
- Updated SELinux profile for Enterprise Linux
- Fixed a performance problem in the schedd when RequestCpus was an expression
- Preserve permissions when transferring sub-directories of the job's sandbox
- Fixed HOLD_IF_CPUS_EXCEEDED and LIMIT_JOB_RUNTIMES metaknobs
- Fixed a bug in handling REMOVE_SIGNIFICANT_ATTRIBUTES

* Thu Sep 29 2016 Tim Theisen <tim@cs.wisc.edu> - 8.5.7-1
- The schedd can perform job ClassAd transformations
- Specifying dependencies between DAGMan splices is much more flexible
- The second argument of the ClassAd ? : operator may be omitted
- Many usability improvements in condor_q and condor_status
- condor_q and condor_status can produce JSON, XML, and new ClassAd output
- To prepare for a 64-bit Windows release, HTCondor identifies itself as X86
- Automatically detect Daemon Core daemons and pass localname to them

* Thu Sep 29 2016 Tim Theisen <tim@cs.wisc.edu> - 8.4.9-1
- The condor_startd removes orphaned Docker containers on restart
- Job Router and HTCondor-C job job submission prompts schedd reschedule
- Fixed bugs in the Job Router's hooks
- Improved systemd integration on Enterprise Linux 7
- Upped default number of Chirp attributes to 100, and made it configurable
- Fixed a bug where variables starting with STARTD. or STARTER. were ignored

* Tue Aug 02 2016 Tim Theisen <tim@cs.wisc.edu> - 8.5.6-1
- The -batch output for condor_q is now the default
- Python bindings for job submission and machine draining
- Numerous Docker usability changes
- New options to limit condor_history results to jobs since last invocation
- Shared port daemon can be used with high availability and replication
- ClassAds can be written out in JSON format
- More flexible ordering of DAGMan commands
- Efficient PBS and SLURM job monitoring
- Simplified leases for grid universe jobs

* Tue Jul 05 2016 Tim Theisen <tim@cs.wisc.edu> - 8.4.8-1
- Fixed a memory leak triggered by the python htcondor.Schedd().query() call
- Fixed a bug that could cause Bosco file transfers to fail
- Fixed a bug that could cause the schedd to crash when using schedd cron jobs
- condor_schedd now rejects jobs when owner has no account on the machine
- Fixed a new bug in 8.4.7 where remote condor_history failed without -limit
- Fixed bugs triggered by the reconfiguration of the high-availability daemon
- Fixed a bug where condor_master could hang when using shared port on Windows 
- Fixed a bug with the -xml option on condor_q and condor_status

* Mon Jun 06 2016 Tim Theisen <tim@cs.wisc.edu> - 8.5.5-1
- Improvements for scalability of EC2 grid universe jobs
- Docker Universe jobs advertises remote user and system CPU time
- Improved systemd support
- The master can now run an administrator defined script at shutdown
- DAGMan includes better support for the batch name feature

* Mon Jun 06 2016 Tim Theisen <tim@cs.wisc.edu> - 8.4.7-1
- fixed a bug that could cause the schedd to become unresponsive
- fixed a bug where the Docker Universe would not set the group ID
- Docker Universe jobs now drop all Linux capabilities by default
- fixed a bug where subsystem specific configuration parameters were ignored
- fixed bugs with history file processing on the Windows platform

* Mon May 02 2016 Tim Theisen <tim@cs.wisc.edu> - 8.5.4-1
- Fixed a bug that delays schedd response when significant attributes change
- Fixed a bug where the group ID was not set in Docker universe jobs
- Limit update rate of various attributes to not overload the collector
- To make job router configuration easier, added implicit "target" scoping
- To make BOSCO work, the blahp does not generate limited proxies by default
- condor_status can now display utilization per machine rather than per slot
- Improve performance of condor_history and other tools

* Thu Apr 21 2016 Tim Theisen <tim@cs.wisc.edu> - 8.4.6-1
- fixed a bug that could cause a job to fail to start in a dynamic slot
- fixed a negotiator memory leak when using partitionable slot preemption
- fixed a bug that caused supplemental groups to be wrong during file transfer
- properly identify the Windows 10 platform
- fixed a typographic error in the LIMIT_JOB_RUNTIMES policy
- fixed a bug where maximum length IPv6 addresses were not parsed

* Thu Mar 24 2016 Tim Theisen <tim@cs.wisc.edu> - 8.5.3-1
- Use IPv6 (and IPv4) interfaces if they are detected
- Prefer IPv4 addresses when both are available
- Count Idle and Running jobs in Submitter Ads for Local and Scheduler universes
- Can submit jobs to SLURM with the new "slurm" type in the Grid universe
- HTCondor is built and linked with Globus 6.0

* Tue Mar 22 2016 Tim Theisen <tim@cs.wisc.edu> - 8.4.5-1
- fixed a bug that would cause the condor_schedd to send no flocked jobs
- fixed a bug that caused a 60 second delay using tools when DNS lookup failed
- prevent using accounting groups with embedded spaces that crash the negotiator
- fixed a bug that could cause use of ports outside the port range on Windows
- fixed a bug that could prevent dynamic slot reuse when using many slots
- fixed a bug that prevented correct utilization reports from the job router
- tune kernel when using cgroups to avoid OOM killing of jobs doing heavy I/O

* Thu Feb 18 2016 Tim Theisen <tim@cs.wisc.edu> - 8.5.2-1
- condor_q now defaults to showing only the current user's jobs
- condor_q -batch produces a single line report for a batch of jobs
- Docker Universe jobs now report and update memory and network usage
- immutable and protected job attributes
- improved performance when querying a HTCondor daemon's location
- Added the ability to set ClassAd attributes within the DAG file
- DAGMan now provides event timestamps in dagman.out

* Tue Feb 02 2016 Tim Theisen <tim@cs.wisc.edu> - 8.4.4-1
- fixed a bug that could cause the collector to crash when DNS lookup fails
- fixed a bug that caused Condor-C jobs with short lease durations to fail
- fixed bugs that affected EC2 grid universe jobs
- fixed a bug that prevented startup if a prior version shared port file exists
- fixed a bug that could cause the condor_shadow to hang on Windows

* Fri Jan 08 2016 Tim Theisen <tim@cs.wisc.edu> - 8.5.1-2
- optimized binaries

* Fri Jan 08 2016 Tim Theisen <tim@cs.wisc.edu> - 8.4.3-2
- optimized binaries

* Mon Dec 21 2015 Tim Theisen <tim@cs.wisc.edu> - 8.5.1-1
- the shared port daemon is enabled by default
- the condor_startd now records the peak memory usage instead of recent
- the condor_startd advertises CPU submodel and cache size
- authorizations are automatically setup when "Match Password" is enabled
- added a schedd-constraint option to condor_q

* Wed Dec 16 2015 Tim Theisen <tim@cs.wisc.edu> - 8.4.3-1
- fixed the processing of the -append option in the condor_submit command
- fixed a bug to run more that 100 dynamic slots on a single execute node
- fixed bugs that would delay daemon startup when using shared port on Windows
- fixed a bug where the cgroup VM limit would not be set for sizes over 2 GiB
- fixed a bug to use the ec2_iam_profile_name for Amazon EC2 Spot instances

* Tue Nov 17 2015 Tim Theisen <tim@cs.wisc.edu> - 8.4.2-1
- a bug fix to prevent the condor_schedd from crashing
- a bug fix to honor TCP_FORWARDING_HOST
- Standard Universe works properly in RPM installations of HTCondor
- the RPM packages no longer claim to provide Globus libraries
- bug fixes to DAGMan's "maximum idle jobs" throttle

* Tue Oct 27 2015 Tim Theisen <tim@cs.wisc.edu> - 8.4.1-1
- four new policy metaknobs to make configuration easier
- a bug fix to prevent condor daemons from crashing on reconfiguration
- an option natural sorting option on condor_status
- support of admin to mount certain directories into Docker containers

* Thu Oct 22 2015 Tim Theisen <tim@cs.wisc.edu> - 8.2.10-1
- an updated RPM to work with SELinux on EL7 platforms
- fixes to the condor_kbdd authentication to the X server
- a fix to allow the condor_kbdd to work with shared port enabled
- avoid crashes when using more than 1024 file descriptors on EL7
- fixed a memory leak in the ClassAd split() function
- condor_vacate will error out rather than ignore conflicting arguments
- a bug fix to the JobRouter to properly process the queue on restart
- a bug fix to prevent sending spurious data on a SOAP file transfer
- a bug fix to always present jobs in order in condor_history

* Mon Oct 12 2015 Tim Theisen <tim@cs.wisc.edu> - 8.5.0-1
- multiple enhancements to the python bindings
- the condor_schedd no longer changes the ownership of spooled job files
- spooled job files are visible to only the user account by default
- the condor_startd records when jobs are evicted by preemption or draining

* Mon Sep 14 2015 Tim Theisen <tim@cs.wisc.edu> - 8.4.0-1
- a Docker Universe to run a Docker container as an HTCondor job
- the submit file can queue a job for each file found
- the submit file can contain macros
- a dry-run option to condor_submit to test the submit file without any actions
- HTCondor pools can use IPv4 and IPv6 simultaneously
- execute directories can be encrypted upon user or administrator request
- Vanilla Universe jobs can utilize periodic application-level checkpoints
- the administrator can establish job requirements
- numerous scalability changes

* Thu Aug 27 2015 Tim Theisen <tim@cs.wisc.edu> - 8.3.8-1
- a script to tune Linux kernel parameters for better scalability
- support for python bindings on Windows platforms
- a mechanism to remove Docker images from the local machine

* Thu Aug 13 2015 Tim Theisen <tim@cs.wisc.edu> - 8.2.9-1
- a mechanism for the preemption of dynamic slots, such that the partitionable slot may use the dynamic slot in the match of a different job
- default configuration bug fixes for the desktop policy, such that it can both start jobs and monitor the keyboard

* Mon Jul 27 2015 Tim Theisen <tim@cs.wisc.edu> - 8.3.7-1
- default configuration settings have been updated to reflect current usage
- the ability to preempt dynamic slots, such that a job may match with a partitionable slot
- the ability to limit the number of jobs per submission and the number of jobs per owner by setting configuration variables

* Tue Jun 23 2015 Tim Theisen <tim@cs.wisc.edu> - 8.3.6-1
- initial Docker universe support
- IPv4/IPv6 mixed mode support

* Mon Apr 20 2015 Tim Theisen <tim@cs.wisc.edu> - 8.3.5-1
- new features that increase the power of job specification in the submit description file
- RPMs for Red Hat Enterprise Linux 6 and 7 are modularized and only distributed via our YUM repository
- The new condor-all RPM requires the other HTCondor RPMs of a typical HTCondor installation

* Tue Apr 07 2015 Tim Theisen <tim@cs.wisc.edu> - 8.2.8-1
- a bug fix to reconnect a TCP session when an HTCondorView collector restarts
- a bug fix to avoid starting too many jobs, only to kill some chosen at random

* Thu Mar 05 2015 Tim Theisen <tim@cs.wisc.edu> - 8.3.4-1
- a bug fix for a problem that can cause jobs to not be matched to resources when the condor_schedd is flocking

* Thu Feb 19 2015 Tim Theisen <tim@cs.wisc.edu> - 8.3.3-1
- the ability to encrypt a job's directory on Linux execute hosts
- enhancements to EC2 grid universe jobs
- a more efficient query protocol, including the ability to query the condor_schedd daemon's autocluster set

* Tue Feb 10 2015 Tim Theisen <tim@cs.wisc.edu> - 8.2.7-1
- sendmail is used by default for sending notifications (CVE-2014-8126)
- corrected input validation, which prevents daemon crashes
- an update, such that grid jobs work within the current Google Compute Engine
- a bug fix to prevent an infinite loop in the python bindings
- a bug fix to prevent infinite recursion when evaluating ClassAd attributes

* Tue Dec 23 2014 Tim Theisen <tim@cs.wisc.edu> - 8.3.2-1
- the next installment of IPv4/IPv6 mixed mode support: a submit node can simultaneously interact with an IPv4 and an IPv6 HTCondor pool
- scalability improvements: a reduced memory foot-print of daemons, a reduced number of TCP connections between submit and execute machines, and an improved responsiveness from a busy condor_schedd to queries

* Tue Dec 16 2014 Tim Theisen <tim@cs.wisc.edu> - 8.2.6-1
- a bug fix to the log rotation of the condor_schedd on Linux platforms
- transfer_input_files now works for directories on Windows platforms
- a correction of the flags passed to the mail program on Linux platforms
- a RHEL 7 platform fix of a directory permission that prevented daemons from starting

* Mon Dec 01 2014 Tim Theisen <tim@cs.wisc.edu> - 8.2.5-1
- an updated RPM installation script that preserves a modified condor_config.local file
- OpenSSL version 1.0.1j for Windows platforms

* Wed Nov 12 2014 Tim Theisen <tim@cs.wisc.edu> - 8.2.4-1
- a bug fix for an 8.2.3 condor_schedd that could not obtain a claim from an 8.0.x condor_startd
- a bug fix for removed jobs that return to the queue
- a workaround for a condor_schedd performance issue when handling a large number of jobs
- a bug fix to prevent the condor_kbdd from crashing on Windows
- a bug fix to correct the reporting of available disk on Windows

* Wed Oct 01 2014 Tim Theisen <tim@cs.wisc.edu> - 8.2.3-1
- support for Ubuntu 14.04 LTS, including support for the standard universe

* Thu Sep 11 2014 Tim Theisen <tim@cs.wisc.edu> - 8.3.1-1
- a variety of changes that reduce memory usage and improve performance
- if cgroups are used to limit memory utilization, HTCondor sets both the memory and swap limits.

* Wed Aug 27 2014 Carl Edquist <edquist@cs.wisc.edu> - 8.2.2-2.3
- Include config file for MASTER_NEW_BINARY_RESTART = PEACEFUL (SOFTWARE-850)

* Tue Aug 26 2014 Carl Edquist <edquist@cs.wisc.edu> - 8.2.2-2.2
- Include peaceful_off patch (SOFTWARE-1307)

* Mon Aug 25 2014 Carl Edquist <edquist@cs.wisc.edu> - 8.2.2-2.1
- Include condor_gt4540_aws patch for #4540

* Fri Aug 22 2014 Carl Edquist <edquist@cs.wisc.edu> - 8.2.2-2
- Strict pass-through with fixes from 8.2.2-1.1

* Thu Aug 21 2014 Carl Edquist <edquist@cs.wisc.edu> - 8.2.2-1.1
- Update to 8.2.2 with build fixes for non-UW builds

* Mon Sep 09 2013  <edquist@cs.wisc.edu> - 8.1.2-0.3
- Include misc unpackaged files from 8.x.x

* Sun Sep 08 2013  <edquist@cs.wisc.edu> - 8.1.2-0.1.unif
- Packaging fixes to work with latest 8.1.2 source from master
- Move condor.spec into git master-unified_rpm-branch
- Apply patches to upstream branch and remove from rpm / spec
- Always build man pages / remove references to include_man
- Always include systemd sources for passthrough rebuilds of source rpms
- Add macros to bundle external source tarballs with the source rpm to support
  offline builds with externals

* Tue Aug 20 2013 Carl Edquist <edquist@cs.wisc.edu> - 7.9.6-8.unif.8
- Remove externals dependency from std-universe subpackage

* Mon Aug 19 2013 Carl Edquist <edquist@cs.wisc.edu> - 7.9.6-8.unif.7
- Merge init script improvements from trunk
- Have std_local_ref depend on senders,receivers instead of stub_gen
- Carve out std universe files into separate subpackage
- Move uw_build-specific non-std-universe files into externals subpackage
- Condor_config changes for #3645
- Use %osg / %std_univ macros to control build type default
- Support PROPER builds of std universe (ie, without UW_BUILD)
- Use make jobserver when building glibc external instead of make -j2
- Move python requirement out of main condor package (#3704)
- Move condor_config.local from /var/lib/condor/ to /etc/condor/

* Fri Jul 05 2013 Carl Edquist <edquist@cs.wisc.edu> - 7.9.6-8.unif.6
- Address build dependency issue seen with -j24

* Fri Jun 21 2013 Carl Edquist <edquist@cs.wisc.edu> - 7.9.6-8.unif.5
- Initial support for UW_BUILD

* Tue Jun 18 2013 Carl Edquist <edquist@cs.wisc.edu> - 7.9.6-8.unif.4
- Remove service restart for upgrades

* Tue Jun 11 2013 Carl Edquist <edquist@cs.wisc.edu> - 7.9.6-8.unif.2
- Add a parallel-setup sub-package for parallel universe configuration,
  namely setting up the host as a dedicated resource

* Mon Jun 10 2013 Brian Lin <blin@cs.wisc.edu> - 7.8.8-2
- Init script improvements

* Fri Jun 07 2013 Carl Edquist <edquist@cs.wisc.edu> - 7.9.6-8.unif.1
- Add in missing features from Fedora rpm
- Reorganize to reduce the diff size between this and the Fedora rpm

* Fri Jun 07 2013 Brian Lin <blin@cs.wisc.edu> - 7.9.6-8
- Remove glexec runtime dependency

* Tue May 28 2013 Brian Lin <blin@cs.wisc.edu> - 7.9.6-7
- Mark /usr/share/osg/sysconfig/condor as non-config file

* Thu May 23 2013 Brian Lin <blin@cs.wisc.edu> - 7.9.6-6
- Rebuild against fixed glite-ce-cream-client-api-c

* Wed May 22 2013 Brian Lin <blin@cs.wisc.edu> - 7.9.6-5
- Enable plumage for x86{,_64}

* Wed May 22 2013 Brian Lin <blin@cs.wisc.edu> - 7.9.6-4
- Enable cgroups for EL6

* Tue May 21 2013 Brian Lin <blin@cs.wisc.edu> - 7.9.6-3
- Building with blahp/cream

* Tue May 21 2013 Brian Lin <blin@cs.wisc.edu> - 7.9.6-2
- Build without blahp/cream

* Tue May 21 2013 Brian Lin <blin@cs.wisc.edu> - 7.9.6-1
- New version

* Wed May 08 2013 Matyas Selmeci <matyas@cs.wisc.edu> - 7.8.8-1
- New version
- Removed condor_glidein -- was removed upstream

* Wed Feb 13 2013 Dave Dykstra <dwd@fnal.gov> - 7.8.6-3
- Renamed /etc/sysconfig/condor-lcmaps-env to /usr/share/osg/sysconfig/condor
  to match the new OSG method for handling daemon environment variables, 
  which keeps non-replaceable settings out of /etc/sysonfig
- Change settings in /usr/share/osg/sysconfig/condor to use the latest variable
  name LLGT_LIFT_PRIVILEGED_PROTECTION instead of LLGT4_NO_CHANGE_USER,
  eliminate obsolete variable LLGT_VOMS_DISABLE_CREDENTIAL_CHECK, and change
  the default debug level from 3 to 2.

* Fri Dec 21 2012 Matyas Selmeci <matyas@cs.wisc.edu> - 7.8.6-2
- Patch to fix default BATCH_GAHP config value (#SOFTWARE-873)

* Thu Oct 25 2012 Matyas Selmeci <matyas@cs.wisc.edu> - 7.8.6-1
- New version

* Mon Oct 22 2012 Matyas Selmeci <matyas@cs.wisc.edu> - 7.8.5-1
- New version

* Wed Sep 19 2012 Matyas Selmeci <matyas@cs.wisc.edu> - 7.8.4-1
- New version

* Fri Sep 07 2012 Matyas Selmeci <matyas@cs.wisc.edu> - 7.8.3-1
- New version

* Mon Aug 27 2012 Matyas Selmeci <matyas@cs.wisc.edu> - 7.8.2-2
- Add patch to fix unnecessary GSI callouts (condor_gt2104_pt2.patch in gittrac #2104)
- Fixed BLClient location

* Tue Aug 14 2012 Matyas Selmeci <matyas@cs.wisc.edu> - 7.8.2-1
- New version

* Mon Jul 30 2012 Matyas Selmeci <matyas@cs.wisc.edu> - 7.8.1-7
- Put cream_gahp into separate subpackage

* Mon Jul 16 2012 Matyas Selmeci <matyas@cs.wisc.edu> - 7.8.1-6
- Remove cream_el6.patch; change proper_cream.diff to work on both el5 and el6
  instead.

* Thu Jul 05 2012 Matyas Selmeci <matyas@cs.wisc.edu> - 7.8.1-5
- Bump to rebuild

* Tue Jun 26 2012 Matyas Selmeci <matyas@cs.wisc.edu> - 7.8.1-4
- Add CREAM

* Tue Jun 19 2012 Matyas Selmeci <matyas@cs.wisc.edu> - 7.8.1-3
- Add Provides lines for classads and classads-devel

* Mon Jun 18 2012 Matyas Selmeci <matyas@cs.wisc.edu> - 7.8.1-2
- Add environment variables for interacting with lcmaps (condor-lcmaps-env)

* Fri Jun 15 2012 Matyas Selmeci <matyas@cs.wisc.edu> - 7.8.1-1
- Version bump

* Wed Jun 13 2012 Matyas Selmeci <matyas@cs.wisc.edu> - 7.8.0-3
- Fix wrong paths for shared libraries

* Wed Jun 13 2012 Matyas Selmeci <matyas@cs.wisc.edu> - 7.8.0-2
- Build blahp

* Thu May 31 2012 Matyas Selmeci <matyas@cs.wisc.edu> - 7.8.0-1
- Version bump
- Updated condor_config.generic.patch
- Removed glexec-patch.diff

* Sun Apr  1 2012 Alain Roy <roy@cs.wisc.edu> - 7.6.6-4
- Backported patch from Condor 7.7 to fix glexec bugs
- Enabled glexec

* Fri Feb 10 2012 Derek Weitzel <dweitzel@cse.unl.edu> - 7.6.6-3
- Adding sticky bit to condor_root_switchboard

* Wed Jan 18 2012 Derek Weitzel <dweitzel@cse.unl.edu> - 7.6.6-2
- Added support for rhel6

* Wed Jan 18 2012 Tim Cartwright <cat@cs.wisc.edu> - 7.6.6-1
- Updated to upstream tagged 7.6.6 release

* Wed Jan 11 2012 Tim Cartwright <cat@cs.wisc.edu> - 7.6.4-1
- Simplified revision number

* Tue Nov 29 2011 Derek Weitzel <dweitzel@cse.unl.edu> - 7.6.4-0.6.2
- Rebasing to 7.6.4

* Fri Oct 28 2011 Matyas Selmeci <matyas@cs.wisc.edu> - 7.6.2-0.6.3
- rebuilt

* Mon Sep 12 2011 Matyas Selmeci <matyas@cs.wisc.edu> - 7.6.2-0.6.2
- Rev bump to rebuild with updated Globus libs

* Thu Aug 11 2011 Derek Weitzel <dweitzel@cse.unl.edu> - 7.6.2-0.5.2
- Updated to upstream official 7.6.2 release

* Thu Aug 04 2011 Derek Weitzel <dweitzel@cse.unl.edu> - 7.6.2-0.5.672537b1git.1
- Made LOCAL_DIR always point to /var/lib/condor rather than TILDE

* Wed Jun  8 2011 <bbockelm@cse.unl.edu> - 7.7.0-0.5
- Start to break build products into conditionals for future EPEL5 support.
- Begun integration of a systemd service file.

* Tue Jun  7 2011 <matt@redhat> - 7.7.0-0.4
- Added tmpfiles.d/condor.conf (BZ711456)

* Tue Jun  7 2011 <matt@redhat> - 7.7.0-0.3
- Fast forward to 7.7.0 pre-release at 1babb324
- Catch libdeltacloud 0.8 update

* Fri May 20 2011 <matt@redhat> - 7.7.0-0.2
- Added GSI support, dependency on Globus

* Fri May 13 2011 <matt@redhat> - 7.7.0-0.1
- Fast forward to 7.7.0 pre-release at 79952d6b
- Introduced ec2_gahp
- 79952d6b brings schema expectations inline with Cumin

* Tue May 10 2011 <matt@redhat> - 7.6.1-0.1
- Upgrade to 7.6.0 release, pre-release of 7.6.1 at 5617a464
- Upstreamed patch: log_lock_run.patch
- Introduced condor-classads to obsolete classads
- Introduced condor-aviary, package of the aviary contrib
- Introduced condor-deltacloud-gahp
- Introduced condor-qmf, package of the mgmt/qmf contrib
- Transitioned from LOCAL_CONFIG_FILE to LOCAL_CONFIG_DIR
- Stopped building against gSOAP,
-  use aviary over birdbath and ec2_gahp (7.7.0) over amazon_gahp

* Tue Feb 08 2011 Fedora Release Engineering <rel-eng@lists.fedoraproject.org> - 7.5.5-2
- Rebuilt for https://fedoraproject.org/wiki/Fedora_15_Mass_Rebuild

* Thu Jan 27 2011 <matt@redhat> - 7.5.5-1
- Rebase to 7.5.5 release
-  configure+imake -> cmake
-  Removed patches:
-   only_dynamic_unstripped.patch
-   gsoap-2.7.16-wsseapi.patch
-   gsoap-2.7.16-dom.patch
-  man pages are now built with source
-  quill is no longer present
-  condor_shared_port added
-  condor_power added
-  condor_credd added
-  classads now built from source

* Thu Jan 13 2011 <matt@redhat> - 7.4.4-1
- Upgrade to 7.4.4 release
- Upstreamed: stdsoap2.h.patch.patch

* Mon Aug 23 2010  <matt@redhat> - 7.4.3-1
- Upgrade to 7.4.3 release
- Upstreamed: dso_link_change

* Fri Jun 11 2010  <matt@redhat> - 7.4.2-2
- Rebuild for classads DSO version change (1:0:0)
- Updated stdsoap2.h.patch.patch for gsoap 2.7.16
- Added gsoap-2.7.16-wsseapi/dom.patch for gsoap 2.7.16

* Wed Apr 21 2010  <matt@redhat> - 7.4.2-1
- Upgrade to 7.4.2 release

* Tue Jan  5 2010  <matt@redhat> - 7.4.1-1
- Upgrade to 7.4.1 release
- Upstreamed: guess_version_from_release_dir, fix_platform_check
- Security update (BZ549577)

* Fri Dec  4 2009  <matt@redhat> - 7.4.0-1
- Upgrade to 7.4.0 release
- Fixed POSTIN error (BZ540439)
- Removed NOTICE.txt source, now provided by upstream
- Removed no_rpmdb_query.patch, applied upstream
- Removed no_basename.patch, applied upstream
- Added only_dynamic_unstripped.patch to reduce build time
- Added guess_version_from_release_dir.patch, for previous
- Added fix_platform_check.patch
- Use new --with-platform, to avoid modification of make_final_tarballs
- Introduced vm-gahp package to hold libvirt deps

* Fri Aug 28 2009  <matt@redhat> - 7.2.4-1
- Upgrade to 7.2.4 release
- Removed gcc44_const.patch, accepted upstream
- New log, lock, run locations (BZ502175)
- Filtered innocuous semanage message

* Fri Aug 21 2009 Tomas Mraz <tmraz@redhat.com> - 7.2.1-3
- rebuilt with new openssl

* Fri Jul 24 2009 Fedora Release Engineering <rel-eng@lists.fedoraproject.org> - 7.2.1-2
- Rebuilt for https://fedoraproject.org/wiki/Fedora_12_Mass_Rebuild

* Wed Feb 25 2009  <matt@redhat> - 7.2.1-1
- Upgraded to 7.2.1 release
- Pruned changes accepted upstream from condor_config.generic.patch
- Removed Requires in favor of automatic dependencies on SONAMEs
- Added no_rmpdb_query.patch to avoid rpm -q during a build

* Tue Feb 24 2009 Fedora Release Engineering <rel-eng@lists.fedoraproject.org> - 7.2.0-5
- Rebuilt for https://fedoraproject.org/wiki/Fedora_11_Mass_Rebuild

* Thu Jan 15 2009 Tomas Mraz <tmraz@redhat.com> - 7.2.0-4
- rebuild with new openssl

* Wed Jan 14 2009  <matt@redhat> - 7.2.0-3
- Fixed regression: initscript was on by default, now off again

* Thu Jan  8 2009  <matt@redhat> - 7.2.0-2
- (Re)added CONDOR_DEVELOPERS=NONE to the default condor_config.local
- Added missing Obsoletes for condor-static (thanks Michael Schwendt)

* Wed Jan  7 2009  <matt@redhat> - 7.2.0-1
- Upgraded to 7.2.0 release
- Removed -static package
- Added Fedora specific buildid
- Enabled KBDD, daemon to monitor X usage on systems with only USB devs
- Updated install process

* Wed Oct  8 2008  <matt@redhat> - 7.0.5-1
- Rebased on 7.0.5, security update

* Wed Aug  6 2008  <mfarrellee@redhat> - 7.0.4-1
- Updated to 7.0.4 source
- Stopped using condor_configure in install step

* Tue Jun 10 2008  <mfarrellee@redhat> - 7.0.2-1
- Updated to 7.0.2 source
- Updated config, specifically HOSTALLOW_WRITE, for Personal Condor setup
- Added condor_config.generic

* Mon Apr  7 2008  <mfarrellee@redhat> - 7.0.0-8
- Modified init script to be off by default, resolves bz441279

* Fri Apr  4 2008  <mfarrellee@redhat> - 7.0.0-7
- Updated to handle changes in gsoap dependency

* Mon Feb 11 2008  <mfarrellee@redhat> - 7.0.0-6
- Added note about how to download the source
- Added generate-tarball.sh script

* Sun Feb 10 2008  <mfarrellee@redhat> - 7.0.0-5
- The gsoap package is compiled with --disable-namespaces, which means
  soap_set_namespaces is required after each soap_init. The
  gsoap_nonamespaces.patch handles this.

* Fri Feb  8 2008  <mfarrellee@redhat> - 7.0.0-4
- Added patch to detect GCC 4.3.0 on F9
- Added patch to detect GLIBC 2.7.90 on F9
- Added BuildRequires: autoconf to allow for regeneration of configure
  script after GCC 4.3.0 detection and GLIBC 2.7.90 patches are
  applied
- Condor + GCC 4.3.0 + -O2 results in an internal compiler error
  (BZ 432090), so -O2 is removed from optflags for the time
  being. Thanks to Mike Bonnet for the suggestion on how to filter
  -O2.

* Tue Jan 22 2008  <mfarrellee@redhat> - 7.0.0-3
- Update to UW's really-final source for Condor 7.0.0 stable series
  release. It is based on the 72173 build with minor changes to the
  configure.ac related to the SRB external version.
- In addition to removing externals from the UW tarball, the NTconfig
  directory was removed because it had not gone through IP audit.

* Tue Jan 22 2008  <mfarrellee@redhat> - 7.0.0-2
- Update to UW's final source for Condor 7.0.0 stable series release

* Thu Jan 10 2008  <mfarrellee@redhat> - 7.0.0-1
- Initial package of Condor's stable series under ASL 2.0
- is_clipped.patch replaced with --without-full-port option to configure
- zlib_is_soft.patch removed, outdated by configure.ac changes
- removed autoconf dependency needed for zlib_is_soft.patch

* Tue Dec  4 2007  <mfarrellee@redhat> - 6.9.5-2
- SELinux was stopping useradd in pre because files specified root as
  the group owner for /var/lib/condor, fixed, much thanks to Phil Knirsch

* Fri Nov 30 2007  <mfarrellee@redhat> - 6.9.5-1
- Fixed release tag
- Added gSOAP support and packaged WSDL files

* Thu Nov 29 2007  <mfarrellee@redhat> - 6.9.5-0.2
- Packaged LSB init script
- Changed pre to not create the condor user's home directory, it is
  now a directory owned by the package

* Thu Nov 29 2007  <mfarrellee@redhat> - 6.9.5-0.1
- Condor 6.9.5 release, the 7.0.0 stable series candidate
- Removed x86_64_no_multilib-200711091700cvs.patch, merged upstream
- Added patch to make zlib a soft requirement, which it should be
- Disabled use of smp_mflags because of make dependency issues
- Explicitly not packaging WSDL files until the SOAP APIs are available

* Tue Nov 20 2007  <mfarrellee@redhat> - 6.9.5-0.3.200711091700cvs
- Rebuild for repo inheritance update: dependencies are now pulled
  from RHEL 5 U1 before RH Application Stack

* Thu Nov 15 2007 <mfarrellee@redhat> - 6.9.5-0.2.200711091700cvs
- Added support for building on x86_64 without multilib packages
- Made the install section more flexible, reduced need for
  make_final_tarballs to be updated

* Fri Nov 9 2007 <mfarrellee@redhat> - 6.9.5-0.1.200711091700cvs
- Working source with new ASL 2.0 license

* Fri Nov 9 2007 <mfarrellee@redhat> - 6.9.5-0.1.200711091330cvs
- Source is now stamped ASL 2.0, as of Nov 9 2007 1:30PM Central
- Changed license to ASL 2.0
- Fixed find in prep to work if no files have bad permissions
- Changed the name of the LICENSE file to match was is now release in
  the source tarball

* Tue Nov 6 2007  <mfarrellee@redhat> - 6.9.5-0.1.rc
- Added m4 dependency not in RHEL 5.1's base
- Changed chmod a-x script to use find as more files appear to have
  improper execute bits set
- Added ?dist to Release:
- condor_privsep became condor_root_switchboard

* Tue Sep 11 2007  <mfarrellee@redhat> - 6.9.5-0.3.20070907cvs
- Instead of releasing libcondorapi.so, which is improperly created
  and poorly versioned, we release libcondorapi.a, which is apparently
  more widely used, in a -static package
- Instead of installing the stripped tarball, the unstripped is now
  installed, which gives a nice debuginfo package
- Found and fixed permissions problems on a number of src files,
  issue raised by rpmlint on the debuginfo package

* Mon Sep 10 2007  <mfarrellee@redhat> - 6.9.5-0.2.20070907cvs
- Updated pre section to create condor's home directory with adduser, and
  removed _var/lib/condor from files section
- Added doc LICENSE.TXT to all files sections
- Shortened lines longer than 80 characters in this spec (except the sed line)
- Changed install section so untar'ing a release can handle fedora7 or fedora8
- Simplified the site.def and config file updates (sed + mv over mv + sed + rm)
- Added a patch (fedora_rawhide_7.91-20070907cvs.patch) to support building on
  a fedora 7.91 (current Rawhide) release
- Moved the examples from /usr/share/doc/condor... into builddir and just
  marked them as documentation
- Added a number of dir directives to force all files to be listed, no implicit
  inclusion

* Fri Sep  7 2007  <mfarrellee@redhat> - 6.9.5-0.1.20070907cvs
- Initial release<|MERGE_RESOLUTION|>--- conflicted
+++ resolved
@@ -1577,14 +1577,6 @@
 /bin/systemctl try-restart condor.service >/dev/null 2>&1 || :
 
 %changelog
-<<<<<<< HEAD
-* Thu Nov 10 2022 Tim Theisen <tim@cs.wisc.edu> - 10.1.1-1
-- Improvements to job hooks and the ability to save stderr from a job hook
-- Fix bug where Apptainer only systems couldn't run with Docker style images
-
-* Thu Nov 10 2022 Tim Theisen <tim@cs.wisc.edu> - 10.1.0-1
-- Release HTCondor 10.0.0 bug fixes into 10.1.0
-=======
 * Thu Jan 05 2023 Tim Theisen <tim@cs.wisc.edu> - 10.0.1-1
 - Add Ubuntu 22.04 (Jammy Jellyfish) support
 - Add file transfer plugin that supports stash:// and osdf:// URLs
@@ -1593,7 +1585,13 @@
 - Fix bug where Docker repository images cannot be run under Singularity
 - Fix issue where blahp scripts were missing on Debian and Ubuntu platforms
 - Fix bug where curl file transfer plugins would fail on Enterprise Linux 8
->>>>>>> 7451e5aa
+
+* Thu Nov 10 2022 Tim Theisen <tim@cs.wisc.edu> - 10.1.1-1
+- Improvements to job hooks and the ability to save stderr from a job hook
+- Fix bug where Apptainer only systems couldn't run with Docker style images
+
+* Thu Nov 10 2022 Tim Theisen <tim@cs.wisc.edu> - 10.1.0-1
+- Release HTCondor 10.0.0 bug fixes into 10.1.0
 
 * Thu Nov 10 2022 Tim Theisen <tim@cs.wisc.edu> - 10.0.0-1
 - Users can prevent runaway jobs by specifying an allowed duration
