%define condor_version 1.0.0

# On EL7 don't terminate the build because of bad bytecompiling
%if 0%{?rhel} == 7
%define _python_bytecompile_errors_terminate_build 0
%endif

# Don't use changelog date in CondorVersion
%global source_date_epoch_from_changelog 0

# set uw_build to 0 for downstream (Fedora or EPEL)
# UW build includes stuff for testing and tarballs
%define uw_build 0

# Use devtoolset 11 for EL7
%define devtoolset 11
# Use gcc-toolset 13 for EL8 and later
%define gcctoolset 13

Summary: HTCondor: High Throughput Computing
Name: condor
Version: %{condor_version}
%global version_ %(tr . _ <<< %{version})

%if 0%{?suse_version}
%global _libexecdir %{_exec_prefix}/libexec
%if %{suse_version} == 1500
%global dist .leap15
%endif
%endif

# Edit the %condor_release to set the release number
%define condor_release 1
Release: %{condor_release}%{?dist}

License: Apache-2.0
Group: Applications/System
URL: https://htcondor.org/

# Do not check .so files in condor's library directory
%global __provides_exclude_from ^%{_libdir}/%{name}/.*\\.so.*$

# Do not provide libfmt
%global __requires_exclude ^libfmt\\.so.*$

Source0: %{name}-%{condor_version}.tar.gz

Source8: htcondor.pp

# Patch credmon-oauth to use Python 2 on EL7
Patch1: rhel7-python2.patch

BuildRoot: %(mktemp -ud %{_tmppath}/%{name}-%{version}-%{release}-XXXXXX)

BuildRequires: cmake
BuildRequires: pcre2-devel
BuildRequires: openssl-devel
BuildRequires: krb5-devel
%if ! 0%{?amzn}
BuildRequires: libvirt-devel
%endif
BuildRequires: bind-utils
BuildRequires: libX11-devel
BuildRequires: libXScrnSaver-devel
%if 0%{?suse_version}
BuildRequires: openldap2-devel
%else
BuildRequires: openldap-devel
%endif
%if 0%{?rhel} == 7
BuildRequires: cmake3
BuildRequires: python-devel
BuildRequires: python-setuptools
%else
BuildRequires: cmake >= 3.16
%endif
BuildRequires: python3-devel
BuildRequires: python3-setuptools
%if 0%{?rhel} >= 8
BuildRequires: boost-devel
%endif
%if 0%{?suse_version}
BuildRequires: rpm-config-SUSE
%else
BuildRequires: redhat-rpm-config
%endif
BuildRequires: sqlite-devel
BuildRequires: perl(Data::Dumper)

BuildRequires: glibc-static
BuildRequires: gcc-c++
BuildRequires: libuuid-devel
BuildRequires: patch
BuildRequires: pam-devel
%if 0%{?suse_version}
BuildRequires: mozilla-nss-devel
%else
BuildRequires: nss-devel
%endif
BuildRequires: openssl-devel
BuildRequires: libxml2-devel
%if 0%{?suse_version}
BuildRequires: libexpat-devel
%else
BuildRequires: expat-devel
%endif
BuildRequires: perl(Archive::Tar)
BuildRequires: perl(XML::Parser)
BuildRequires: perl(Digest::MD5)
%if 0%{?rhel} >= 8 || 0%{?fedora} || 0%{?suse_version}
BuildRequires: python3-devel
%else
BuildRequires: python-devel
%endif
BuildRequires: libcurl-devel

# Authentication build requirements
%if ! 0%{?amzn}
BuildRequires: voms-devel
%endif
BuildRequires: munge-devel
BuildRequires: scitokens-cpp-devel

%if 0%{?rhel} == 7 && 0%{?devtoolset}
BuildRequires: which
BuildRequires: devtoolset-%{devtoolset}-toolchain
%endif

%if 0%{?rhel} >= 8 && 0%{?gcctoolset}
BuildRequires: which
BuildRequires: gcc-toolset-%{gcctoolset}
%endif

%if  0%{?suse_version}
BuildRequires: gcc11
BuildRequires: gcc11-c++
%endif

%if 0%{?rhel} == 7 && ! 0%{?amzn}
BuildRequires: python36-devel
BuildRequires: boost169-devel
BuildRequires: boost169-static
%endif

%if 0%{?rhel} >= 8
BuildRequires: boost-static
%endif

%if 0%{?rhel} == 7 && ! 0%{?amzn}
BuildRequires: python3-devel
BuildRequires: boost169-python2-devel
BuildRequires: boost169-python3-devel
%else
%if  0%{?suse_version}
BuildRequires: libboost_python-py3-1_75_0-devel
%else
BuildRequires: boost-python3-devel
%endif
%endif
BuildRequires: libuuid-devel
%if 0%{?suse_version}
Requires: libuuid1
%else
Requires: libuuid
%endif

BuildRequires: systemd-devel
%if 0%{?suse_version}
BuildRequires: systemd
%else
BuildRequires: systemd-units
%endif
Requires: systemd

%if 0%{?rhel} == 7
BuildRequires: python36-sphinx python36-sphinx_rtd_theme
%endif

%if 0%{?rhel} >= 8 || 0%{?amzn} || 0%{?fedora}
BuildRequires: python3-sphinx python3-sphinx_rtd_theme
%endif

%if 0%{?suse_version}
BuildRequires: python3-Sphinx python3-sphinx_rtd_theme
%endif

# openssh-server needed for condor_ssh_to_job
Requires: openssh-server

# net-tools needed to provide netstat for condor_who
Requires: net-tools

# Perl modules required for condor_gather_info
Requires: perl(Date::Manip)
Requires: perl(FindBin)

# cryptsetup needed for encrypted LVM execute partitions
Requires: cryptsetup

Requires: /usr/sbin/sendmail

# Useful tools are using the Python bindings
Requires: python3-condor = %{version}-%{release}
# The use the python-requests library in EPEL is based Python 3.6
# However, Amazon Linux 2 has Python 3.7
%if ! 0%{?amzn}
%if 0%{?rhel} == 7
Requires: python36-requests
%else
Requires: python3-requests
%endif
%endif

%if 0%{?rhel} == 7
Requires: python2-condor = %{version}-%{release}
# For some reason OSG VMU tests need python-request
Requires: python-requests
%endif

Requires(post): /sbin/ldconfig
Requires(postun): /sbin/ldconfig

%if 0%{?suse_version}
Requires(pre): shadow
Requires(post): systemd
Requires(preun): systemd
Requires(postun): systemd
%else
Requires(pre): shadow-utils
Requires(post): systemd-units
Requires(preun): systemd-units
Requires(postun): systemd-units
%endif

%if 0%{?rhel} == 7
Requires(post): systemd-sysv
Requires(post): policycoreutils-python
Requires(post): selinux-policy-targeted >= 3.13.1-102
%endif

%if 0%{?rhel} >= 8 || 0%{?fedora} || 0%{?suse_version}
Requires(post): python3-policycoreutils
%if ! 0%{?suse_version}
Requires(post): selinux-policy-targeted
%endif
%endif

# Require libraries that we dlopen
# Ganglia is optional as well as nVidia and cuda libraries
%if ! 0%{?amzn}
%if 0%{?suse_version}
Requires: libvomsapi1
%else
Requires: voms
%endif
%endif
%if 0%{?suse_version}
Requires: krb5
Requires: libcom_err2
Requires: libmunge2
Requires: libopenssl1_1
Requires: libSciTokens0
Requires: libsystemd0
%else
Requires: krb5-libs
Requires: libcom_err
Requires: munge-libs
Requires: openssl-libs
Requires: scitokens-cpp >= 0.6.2
Requires: systemd-libs
%endif
Requires: rsync
Requires: condor-upgrade-checks

# Require tested Pelican packages
Requires: pelican >= 7.16.5
Requires: pelican-osdf-compat >= 7.16.5

%if 0%{?rhel} != 7
# Require tested Apptainer
%if 0%{?suse_version}
# Unfortunately, Apptainer is lagging behind in openSUSE
Requires: apptainer >= 1.3.6
%else
# Hold back apptainer until version 1.4.2 is released
Requires: apptainer >= 1.3.6
%endif
%endif

%if 0%{?rhel} != 7
# Ensure that our bash completions work
Recommends: bash-completion
%endif

#From /usr/share/doc/setup/uidgid (RPM: setup-2.12.2-11)
#Provides: user(condor) = 64
#Provides: group(condor) = 64

%if 0%{?rhel} == 7
# Standard Universe discontinued as of 8.9.0
Obsoletes: %{name}-std-universe < 8.9.0
Provides: %{name}-std-universe = %{version}-%{release}

# Cream gahp discontinued as of 8.9.9
Obsoletes: %{name}-cream-gahp < 8.9.9
Provides: %{name}-cream-gahp = %{version}-%{release}

# 32-bit shadow discontinued as of 8.9.9
Obsoletes: %{name}-small-shadow < 8.9.9
Provides: %{name}-small-shadow = %{version}-%{release}
%endif

%if 0%{?rhel} <= 8
# external-libs package discontinued as of 8.9.9
Obsoletes: %{name}-external-libs < 8.9.9
Provides: %{name}-external-libs = %{version}-%{release}

# Bosco package discontinued as of 9.5.0
Obsoletes: %{name}-bosco < 9.5.0
Provides: %{name}-bosco = %{version}-%{release}

# Blahp provided by condor-blahp as of 9.5.0
Provides: blahp = %{version}-%{release}
Obsoletes: blahp < 9.5.0
%endif

# externals package discontinued as of 10.8.0
Obsoletes: %{name}-externals < 10.8.0
Provides: %{name}-externals = %{version}-%{release}

# blahp package discontinued as of 10.8.0
Obsoletes: %{name}-blahp < 10.8.0
Provides: %{name}-blahp = %{version}-%{release}

# procd package discontinued as of 10.8.0
Obsoletes: %{name}-procd < 10.8.0
Provides: %{name}-procd = %{version}-%{release}

# all package discontinued as of 10.8.0
Obsoletes: %{name}-all < 10.8.0
Provides: %{name}-all = %{version}-%{release}

# classads package discontinued as of 10.8.0
Obsoletes: %{name}-classads < 10.8.0
Provides: %{name}-classads = %{version}-%{release}

# classads-devel package discontinued as of 10.8.0
Obsoletes: %{name}-classads-devel < 10.8.0
Provides: %{name}-classads-devel = %{version}-%{release}

%if 0%{?suse_version}
%debug_package
%endif

%description
HTCondor is a specialized workload management system for
compute-intensive jobs. Like other full-featured batch systems, HTCondor
provides a job queuing mechanism, scheduling policy, priority scheme,
resource monitoring, and resource management. Users submit their
serial or parallel jobs to HTCondor, HTCondor places them into a queue,
chooses when and where to run the jobs based upon a policy, carefully
monitors their progress, and ultimately informs the user upon
completion.

#######################
%package devel
Summary: Development files for HTCondor
Group: Applications/System

%description devel
Development files for HTCondor

%if %uw_build
#######################
%package tarball
Summary: Files needed to build an HTCondor tarball
Group: Applications/System

%description tarball
Files needed to build an HTCondor tarball

%endif

#######################
%package kbdd
Summary: HTCondor Keyboard Daemon
Group: Applications/System
Requires: %name = %version-%release

%description kbdd
The condor_kbdd monitors logged in X users for activity. It is only
useful on systems where no device (e.g. /dev/*) can be used to
determine console idle time.

#######################
%if ! 0%{?amzn}
%package vm-gahp
Summary: HTCondor's VM Gahp
Group: Applications/System
Requires: %name = %version-%release
Requires: libvirt

%description vm-gahp
The condor_vm-gahp enables the Virtual Machine Universe feature of
HTCondor. The VM Universe uses libvirt to start and control VMs under
HTCondor's Startd.

%endif

#######################
%package test
Summary: HTCondor Self Tests
Group: Applications/System
Requires: %name = %version-%release

%description test
A collection of tests to verify that HTCondor is operating properly.

#######################
%if 0%{?rhel} <= 7 && 0%{?fedora} <= 31
%package -n python2-condor
Summary: Python bindings for HTCondor
Group: Applications/System
Requires: python >= 2.2
Requires: python2-cryptography
Requires: %name = %version-%release
%{?python_provide:%python_provide python2-condor}
%if 0%{?rhel} >= 7
Requires: boost169-python2
%endif
# Remove before F30
Provides: %{name}-python = %{version}-%{release}
Provides: %{name}-python%{?_isa} = %{version}-%{release}
Obsoletes: %{name}-python < %{version}-%{release}

%description -n python2-condor
The python bindings allow one to directly invoke the C++ implementations of
the ClassAd library and HTCondor from python
%endif


%if 0%{?rhel} >= 7 || 0%{?fedora} || 0%{?suse_version}
#######################
%package -n python3-condor
Summary: Python bindings for HTCondor
Group: Applications/System
Requires: %name = %version-%release
%if 0%{?rhel} == 7
Requires: boost169-python3
%else
%if 0%{?suse_version}
Requires: libboost_python-py3-1_75_0
%else
Requires: boost-python3
%endif
%endif
Requires: python3
%if 0%{?rhel} != 7
Requires: python3-cryptography
%endif

%description -n python3-condor
The python bindings allow one to directly invoke the C++ implementations of
the ClassAd library and HTCondor from python
%endif


#######################
%package credmon-local
Summary: Local issuer credmon for HTCondor
Group: Applications/System
Requires: %name = %version-%release
%if 0%{?rhel} == 7
Requires: python2-condor = %{version}-%{release}
Requires: python-six
Requires: python2-cryptography
Requires: python2-scitokens
%else
Requires: python3-condor = %{version}-%{release}
Requires: python3-six
Requires: python3-cryptography
Requires: python3-scitokens
%endif

%description credmon-local
The local issuer credmon allows users to obtain credentials from an
admin-configured private SciToken key on the access point and to use those
credentials securely inside running jobs.


#######################
%package credmon-oauth
Summary: OAuth2 credmon for HTCondor
Group: Applications/System
Requires: %name = %version-%release
Requires: condor-credmon-local = %{version}-%{release}
%if 0%{?rhel} == 7
Requires: python2-requests-oauthlib
Requires: python-flask
Requires: mod_wsgi
%else
Requires: python3-requests-oauthlib
Requires: python3-flask
Requires: python3-mod_wsgi
%endif
Requires: httpd

%description credmon-oauth
The OAuth2 credmon allows users to obtain credentials from configured
OAuth2 endpoints and to use those credentials securely inside running jobs.


#######################
%package credmon-vault
Summary: Vault credmon for HTCondor
Group: Applications/System
Requires: %name = %version-%release
Requires: python3-condor = %{version}-%{release}
Requires: python3-six
%if 0%{?rhel} == 7 && ! 0%{?amzn}
Requires: python36-cryptography
%endif
%if 0%{?rhel} >= 8
Requires: python3-cryptography
%endif
%if %uw_build
# Although htgettoken is only needed on the submit machine and
#  condor-credmon-vault is needed on both the submit and credd machines,
#  htgettoken is small so it doesn't hurt to require it in both places.
Requires: htgettoken >= 1.1
%endif
Conflicts: %name-credmon-local

%description credmon-vault
The Vault credmon allows users to obtain credentials from Vault using
htgettoken and to use those credentials securely inside running jobs.

#######################
%package -n minicondor
Summary: Configuration for a single-node HTCondor
Group: Applications/System
Requires: %name = %version-%release
%if 0%{?rhel} >= 7 || 0%{?fedora} || 0%{?suse_version}
Requires: python3-condor = %version-%release
%endif

%description -n minicondor
This example configuration is good for trying out HTCondor for the first time.
It only configures the IPv4 loopback address, turns on basic security, and
shortens many timers to be more responsive.

#######################
%package ap
Summary: Configuration for an Access Point
Group: Applications/System
Requires: %name = %version-%release
%if 0%{?rhel} >= 7 || 0%{?fedora} || 0%{?suse_version}
Requires: python3-condor = %version-%release
%endif

%description ap
This example configuration is good for installing an Access Point.
After installation, one could join a pool or start an annex.

#######################
%package ep
Summary: Configuration for an Execution Point
Group: Applications/System
Requires: %name = %version-%release
%if 0%{?rhel} >= 7 || 0%{?fedora} || 0%{?suse_version}
Requires: python3-condor = %version-%release
%endif

%description ep
This example configuration is good for installing an Execution Point.
After installation, one could join a pool or start an annex.

#######################
%package annex-ec2
Summary: Configuration and scripts to make an EC2 image annex-compatible
Group: Applications/System
Requires: %name = %version-%release
Requires(post): /sbin/chkconfig
Requires(preun): /sbin/chkconfig

%description annex-ec2
Configures HTCondor to make an EC2 image annex-compatible.  Do NOT install
on a non-EC2 image.

%files annex-ec2
%_libexecdir/condor/condor-annex-ec2
%{_unitdir}/condor-annex-ec2.service
%config(noreplace) %_sysconfdir/condor/config.d/50ec2.config
%config(noreplace) %_sysconfdir/condor/master_shutdown_script.sh

%post annex-ec2
/bin/systemctl enable condor-annex-ec2

%preun annex-ec2
if [ $1 == 0 ]; then
    /bin/systemctl disable condor-annex-ec2
fi

#######################
%package upgrade-checks
Summary: Script to check for manual interventions needed to upgrade
Group: Applications/System

%description upgrade-checks
Examines the current HTCondor installation and recommends changes to ensure
a smooth upgrade to a subsequent HTCondor version.

%files upgrade-checks
%_bindir/condor_upgrade_check

%pre
getent group condor >/dev/null || groupadd -r condor
getent passwd condor >/dev/null || \
  useradd -r -g condor -d %_var/lib/condor -s /sbin/nologin \
    -c "Owner of HTCondor Daemons" condor
exit 0


%prep
# For release tarballs
%setup -q -n %{name}-%{condor_version}

# Patch credmon-oauth to use Python 2 on EL7
%if 0%{?rhel} == 7
%patch1 -p1
%endif

# fix errant execute permissions
find src -perm /a+x -type f -name "*.[Cch]" -exec chmod a-x {} \;


%build

%if 0%{?suse_version}
export CC=/usr/bin/gcc-11
export CXX=/usr/bin/g++-11
%endif

%if 0%{?rhel} == 7 && 0%{?devtoolset}
. /opt/rh/devtoolset-%{devtoolset}/enable
export CC=$(which cc)
export CXX=$(which c++)
%endif

%if 0%{?rhel} >= 8 && 0%{?gcctoolset}
. /opt/rh/gcc-toolset-%{gcctoolset}/enable
export CC=$(which cc)
export CXX=$(which c++)
%endif

# build man files
%if 0%{?amzn}
# if this environment variable is set, sphinx-build cannot import markupsafe
env -u RPM_BUILD_ROOT make -C docs man
%else
%if 0%{?rhel} == 7
make -C docs SPHINXBUILD=sphinx-build-3.6 man
%else
make -C docs man
%endif
%endif

%if %uw_build
%define condor_build_id UW_development
%define condor_git_sha -1
%endif

# Any changes here should be synchronized with
# ../debian/rules 

%if 0%{?suse_version}
%cmake \
%else
%cmake3 \
%endif
%if %uw_build
       -DBUILDID:STRING=%condor_build_id \
       -DPLATFORM:STRING=${NMI_PLATFORM:-unknown} \
%if "%{condor_git_sha}" != "-1"
       -DCONDOR_GIT_SHA:STRING=%condor_git_sha \
%endif
       -DBUILD_TESTING:BOOL=TRUE \
%else
       -DBUILD_TESTING:BOOL=FALSE \
%endif
%if 0%{?suse_version}
       -DCMAKE_SHARED_LINKER_FLAGS="%{?build_ldflags} -Wl,--as-needed -Wl,-z,now" \
%endif
%if 0%{?rhel} == 7 || 0%{?rhel} == 8
       -DPython3_EXECUTABLE=%__python3 \
%endif
       -DCMAKE_SKIP_RPATH:BOOL=TRUE \
       -DPACKAGEID:STRING=%{version}-%{condor_release} \
       -DCONDOR_PACKAGE_BUILD:BOOL=TRUE \
       -DCONDOR_RPMBUILD:BOOL=TRUE \
%if 0%{?amzn}
       -DWITH_VOMS:BOOL=FALSE \
       -DWITH_LIBVIRT:BOOL=FALSE \
%endif
       -DCMAKE_INSTALL_PREFIX:PATH=/

%if 0%{?amzn}
cd amazon-linux-build
%else
%if 0%{?rhel} == 9 || 0%{?fedora}
cd redhat-linux-build
%endif
%endif
make %{?_smp_mflags}
%if %uw_build
make %{?_smp_mflags} tests
%endif

%install
%if 0%{?amzn}
cd amazon-linux-build
%else
%if 0%{?rhel} == 9 || 0%{?fedora}
cd redhat-linux-build
%endif
%endif
# installation happens into a temporary location, this function is
# useful in moving files into their final locations
function populate {
  _dest="$1"; shift; _src="$*"
  mkdir -p "%{buildroot}/$_dest"
  mv $_src "%{buildroot}/$_dest"
}

rm -rf %{buildroot}
echo ---------------------------- makefile ---------------------------------
%if 0%{?suse_version}
cd build
%endif
make install DESTDIR=%{buildroot}

%if %uw_build
make tests-tar-pkg
# tarball of tests
%if 0%{?amzn}
cp -p %{_builddir}/%{name}-%{version}/amazon-linux-build/condor_tests-*.tar.gz %{buildroot}/%{_libdir}/condor/condor_tests-%{version}.tar.gz
%else
%if 0%{?rhel} == 9 || 0%{?fedora}
cp -p %{_builddir}/%{name}-%{version}/redhat-linux-build/condor_tests-*.tar.gz %{buildroot}/%{_libdir}/condor/condor_tests-%{version}.tar.gz
%else
%if 0%{?suse_version}
cp -p %{_builddir}/%{name}-%{version}/build/condor_tests-*.tar.gz %{buildroot}/%{_libdir}/condor/condor_tests-%{version}.tar.gz
%else
cp -p %{_builddir}/%{name}-%{version}/condor_tests-*.tar.gz %{buildroot}/%{_libdir}/condor/condor_tests-%{version}.tar.gz
%endif
%endif
%endif
%endif

# Drop in a symbolic link for backward compatibility
ln -s ../..%{_libdir}/condor/condor_ssh_to_job_sshd_config_template %{buildroot}/%_sysconfdir/condor/condor_ssh_to_job_sshd_config_template

%if %uw_build
%if 0%{?rhel} == 7 && ! 0%{?amzn}
# Drop in a link for backward compatibility for small shadow
ln -s condor_shadow %{buildroot}/%{_sbindir}/condor_shadow_s
%endif
%endif

populate /usr/share/doc/condor-%{version}/examples %{buildroot}/usr/share/doc/condor-%{version}/etc/examples/*

mkdir -p %{buildroot}/%{_sysconfdir}/condor
# the default condor_config file is not architecture aware and thus
# sets the LIB directory to always be /usr/lib, we want to do better
# than that. this is, so far, the best place to do this
# specialization. we strip the "lib" or "lib64" part from _libdir and
# stick it in the LIB variable in the config.
LIB=$(echo %{?_libdir} | sed -e 's:/usr/\(.*\):\1:')
if [ "$LIB" = "%_libdir" ]; then
  echo "_libdir does not contain /usr, sed expression needs attention"
  exit 1
fi

# Install the basic configuration, a Personal HTCondor config. Allows for
# yum install condor + service condor start and go.
mkdir -p -m0755 %{buildroot}/%{_sysconfdir}/condor/config.d
mkdir -p -m0700 %{buildroot}/%{_sysconfdir}/condor/passwords.d
mkdir -p -m0700 %{buildroot}/%{_sysconfdir}/condor/tokens.d

populate %_sysconfdir/condor/config.d %{buildroot}/usr/share/doc/condor-%{version}/examples/00-security
populate %_sysconfdir/condor/config.d %{buildroot}/usr/share/doc/condor-%{version}/examples/00-minicondor
populate %_sysconfdir/condor/config.d %{buildroot}/usr/share/doc/condor-%{version}/examples/00-access-point
populate %_sysconfdir/condor/config.d %{buildroot}/usr/share/doc/condor-%{version}/examples/00-execution-point
populate %_sysconfdir/condor/config.d %{buildroot}/usr/share/doc/condor-%{version}/examples/00-kbdd
populate %_sysconfdir/condor/config.d %{buildroot}/usr/share/doc/condor-%{version}/examples/50ec2.config

# Install a second config.d directory under /usr/share, used for the
# convenience of software built on top of Condor such as GlideinWMS.
mkdir -p -m0755 %{buildroot}/usr/share/condor/config.d

mkdir -p -m0755 %{buildroot}/%{_var}/log/condor
# Note we use %{_var}/lib instead of %{_sharedstatedir} for RHEL5 compatibility
mkdir -p -m0755 %{buildroot}/%{_var}/lib/condor/spool
mkdir -p -m0755 %{buildroot}/%{_var}/lib/condor/execute
mkdir -p -m0755 %{buildroot}/%{_var}/lib/condor/krb_credentials
mkdir -p -m2770 %{buildroot}/%{_var}/lib/condor/oauth_credentials


# not packaging configure/install scripts
%if ! %uw_build
rm -f %{buildroot}%{_bindir}/make-ap-from-tarball
rm -f %{buildroot}%{_bindir}/make-personal-from-tarball
rm -f %{buildroot}%{_sbindir}/condor_configure
rm -f %{buildroot}%{_sbindir}/condor_install
rm -f %{buildroot}/%{_mandir}/man1/condor_configure.1
rm -f %{buildroot}/%{_mandir}/man1/condor_install.1
%endif

mkdir -p %{buildroot}/%{_var}/www/wsgi-scripts/condor_credmon_oauth
mv %{buildroot}/%{_libexecdir}/condor/condor_credmon_oauth.wsgi %{buildroot}/%{_var}/www/wsgi-scripts/condor_credmon_oauth/condor_credmon_oauth.wsgi

# Move oauth credmon config files out of examples and into config.d
mv %{buildroot}/usr/share/doc/condor-%{version}/examples/condor_credmon_oauth/config/condor/40-oauth-credmon.conf %{buildroot}/%{_sysconfdir}/condor/config.d/40-oauth-credmon.conf
mv %{buildroot}/usr/share/doc/condor-%{version}/examples/condor_credmon_oauth/config/condor/40-oauth-tokens.conf %{buildroot}/%{_sysconfdir}/condor/config.d/40-oauth-tokens.conf
mv %{buildroot}/usr/share/doc/condor-%{version}/examples/condor_credmon_oauth/README.credentials %{buildroot}/%{_var}/lib/condor/oauth_credentials/README.credentials

# Move vault credmon config file out of examples and into config.d
mv %{buildroot}/usr/share/doc/condor-%{version}/examples/condor_credmon_oauth/config/condor/40-vault-credmon.conf %{buildroot}/%{_sysconfdir}/condor/config.d/40-vault-credmon.conf

###
# Backwards compatibility on EL7 with the previous versions and configs of scitokens-credmon
%if 0%{?rhel} == 7
ln -s ../..%{_sbindir}/condor_credmon_oauth          %{buildroot}/%{_bindir}/condor_credmon_oauth
ln -s ../..%{_sbindir}/scitokens_credential_producer %{buildroot}/%{_bindir}/scitokens_credential_producer
mkdir -p %{buildroot}/%{_var}/www/wsgi-scripts/scitokens-credmon
ln -s ../../../..%{_var}/www/wsgi-scripts/condor_credmon_oauth/condor_credmon_oauth.wsgi %{buildroot}/%{_var}/www/wsgi-scripts/scitokens-credmon/scitokens-credmon.wsgi
%endif
###

# install tmpfiles.d/condor.conf
mkdir -p %{buildroot}%{_tmpfilesdir}
install -m 0644 %{buildroot}/usr/share/doc/condor-%{version}/examples/condor-tmpfiles.conf %{buildroot}%{_tmpfilesdir}/%{name}.conf

install -Dp -m0755 %{buildroot}/usr/share/doc/condor-%{version}/examples/condor-annex-ec2 %{buildroot}%{_libexecdir}/condor/condor-annex-ec2

mkdir -p %{buildroot}%{_unitdir}
install -m 0644 %{buildroot}/usr/share/doc/condor-%{version}/examples/condor-annex-ec2.service %{buildroot}%{_unitdir}/condor-annex-ec2.service
install -m 0644 %{buildroot}/usr/share/doc/condor-%{version}/examples/condor.service %{buildroot}%{_unitdir}/condor.service
# Disabled until HTCondor security fixed.
# install -m 0644 %{buildroot}/usr/share/doc/condor-%{version}/examples/condor.socket %{buildroot}%{_unitdir}/condor.socket

%if 0%{?rhel} >= 7
mkdir -p %{buildroot}%{_datadir}/condor/
cp %{SOURCE8} %{buildroot}%{_datadir}/condor/
%endif

# Install perl modules

#Fixups for packaged build, should have been done by cmake

mkdir -p %{buildroot}/usr/share/condor
mv %{buildroot}/usr/lib64/condor/Chirp.jar %{buildroot}/usr/share/condor
mv %{buildroot}/usr/lib64/condor/CondorJava*.class %{buildroot}/usr/share/condor
mv %{buildroot}/usr/lib64/condor/libchirp_client.so %{buildroot}/usr/lib64
mv %{buildroot}/usr/lib64/condor/libcondor_utils_*.so %{buildroot}/usr/lib64
%if 0%{?rhel} == 7
mv %{buildroot}/usr/lib64/condor/libpyclassad2*.so %{buildroot}/usr/lib64
%endif
mv %{buildroot}/usr/lib64/condor/libpyclassad3*.so %{buildroot}/usr/lib64

rm -rf %{buildroot}/usr/share/doc/condor-%{version}/LICENSE
rm -rf %{buildroot}/usr/share/doc/condor-%{version}/NOTICE.txt
rm -rf %{buildroot}/usr/share/doc/condor-%{version}/README

# we must place the config examples in builddir so %doc can find them
mv %{buildroot}/usr/share/doc/condor-%{version}/examples %_builddir/%name-%condor_version

# Fix up blahp installation
%if 0%{?rhel} == 7
# Don't rely on Python 3 on EL7 (not installed by default)
sed -i 's;/usr/bin/python3;/usr/bin/python2;' %{buildroot}%{_libexecdir}/blahp/*status.py
%endif
# Move batch system customization files to /etc, with symlinks in the
# original location. Admins will need to edit these.
install -m 0755 -d -p %{buildroot}%{_sysconfdir}/blahp
for batch_system in condor kubernetes lsf nqs pbs sge slurm; do
    mv %{buildroot}%{_libexecdir}/blahp/${batch_system}_local_submit_attributes.sh %{buildroot}%{_sysconfdir}/blahp
    ln -s ../../../etc/blahp/${batch_system}_local_submit_attributes.sh \
        %{buildroot}%{_libexecdir}/blahp/${batch_system}_local_submit_attributes.sh
done

# condor_adstash no longer supported on EL7
%if 0%{?rhel} == 7
rm -rf %{buildroot}/%_libexecdir/condor/adstash
%endif

# htcondor/dags only works with Python3
rm -rf %{buildroot}/usr/lib64/python2.7/site-packages/htcondor/dags

# htcondor/personal.py only works with Python3
rm -f %{buildroot}/usr/lib64/python2.7/site-packages/htcondor/personal.py

# New fangled stuff does not work with Python2
rm -rf %{buildroot}/usr/lib64/python2.7/site-packages/classad2
rm -rf %{buildroot}/usr/lib64/python2.7/site-packages/classad3
rm -rf %{buildroot}/usr/lib64/python2.7/site-packages/htcondor2

# classad3 shouldn't be distributed yet
rm -rf %{buildroot}/usr/lib*/python%{python3_version}/site-packages/classad3

%clean
rm -rf %{buildroot}


%check
# This currently takes hours and can kill your machine...
#cd condor_tests
#make check-seralized

#################
%files
%defattr(-,root,root,-)
%doc LICENSE NOTICE.txt examples
%dir %_sysconfdir/condor/
%config %_sysconfdir/condor/condor_config
%{_tmpfilesdir}/%{name}.conf
%{_unitdir}/condor.service
# Disabled until HTCondor security fixed.
# % {_unitdir}/condor.socket
%dir %_datadir/condor/
%_datadir/condor/Chirp.jar
%_datadir/condor/CondorJavaInfo.class
%_datadir/condor/CondorJavaWrapper.class
%if 0%{?rhel} >= 7
%_datadir/condor/htcondor.pp
%endif
%dir %_sysconfdir/condor/passwords.d/
%dir %_sysconfdir/condor/tokens.d/
%dir %_sysconfdir/condor/config.d/
%config(noreplace) %{_sysconfdir}/condor/config.d/00-security
%dir /usr/share/condor/config.d/
%_libdir/condor/condor_ssh_to_job_sshd_config_template
%_sysconfdir/condor/condor_ssh_to_job_sshd_config_template
%_sysconfdir/bash_completion.d/condor
%_libdir/libchirp_client.so
%_libdir/libcondor_utils_%{version_}.so
%_libdir/condor/libfmt.so
%_libdir/condor/libfmt.so.10
%_libdir/condor/libfmt.so.10.1.0

%_libdir/condor/libgetpwnam.so
%dir %_libexecdir/condor/
%_libexecdir/condor/cleanup_locally_mounted_checkpoint
%_libexecdir/condor/linux_kernel_tuning
%_libexecdir/condor/accountant_log_fixer
%_libexecdir/condor/condor_chirp
%_libexecdir/condor/condor_ssh
%_libexecdir/condor/sshd.sh
%_libexecdir/condor/get_orted_cmd.sh
%_libexecdir/condor/orted_launcher.sh
%_libexecdir/condor/set_batchtok_cmd
%_libexecdir/condor/cred_producer_krb
%_libexecdir/condor/condor_job_router
%_libexecdir/condor/condor_pid_ns_init
%_libexecdir/condor/condor_urlfetch
%_libexecdir/condor/htcondor_docker_test
%ifarch aarch64 ppc64le x86_64
%_libexecdir/condor/exit_37.sif
%endif
%dir %_libexecdir/condor/singularity_test_sandbox/
%dir %_libexecdir/condor/singularity_test_sandbox/dev/
%dir %_libexecdir/condor/singularity_test_sandbox/proc/
%_libexecdir/condor/singularity_test_sandbox/exit_37
%_libexecdir/condor/condor_limits_wrapper.sh
%_libexecdir/condor/condor_rooster
%_libexecdir/condor/condor_schedd.init
%_libexecdir/condor/condor_ssh_to_job_shell_setup
%_libexecdir/condor/condor_ssh_to_job_sshd_setup
%_libexecdir/condor/condor_power_state
%_libexecdir/condor/condor_kflops
%_libexecdir/condor/condor_mips
%_libexecdir/condor/data_plugin
%_libexecdir/condor/box_plugin.py
%_libexecdir/condor/gdrive_plugin.py
%_libexecdir/condor/common-cloud-attributes-google.py
%_libexecdir/condor/common-cloud-attributes-aws.py
%_libexecdir/condor/common-cloud-attributes-aws.sh
%_libexecdir/condor/onedrive_plugin.py
# TODO: get rid of these
# Not sure where these are getting built
%if 0%{?rhel} <= 7 && ! 0%{?fedora} && ! 0%{?suse_version}
%_libexecdir/condor/box_plugin.pyc
%_libexecdir/condor/box_plugin.pyo
%_libexecdir/condor/gdrive_plugin.pyc
%_libexecdir/condor/gdrive_plugin.pyo
%_libexecdir/condor/onedrive_plugin.pyc
%_libexecdir/condor/onedrive_plugin.pyo
%endif
%_libexecdir/condor/curl_plugin
%_libexecdir/condor/condor_shared_port
%_libexecdir/condor/condor_defrag
%_libexecdir/condor/interactive.sub
%_libexecdir/condor/condor_gangliad
%_libexecdir/condor/ce-audit.so
%if ! ( 0%{?rhel} == 7 )
%_libexecdir/condor/adstash/__init__.py
%_libexecdir/condor/adstash/adstash.py
%_libexecdir/condor/adstash/config.py
%_libexecdir/condor/adstash/convert.py
%_libexecdir/condor/adstash/utils.py
%_libexecdir/condor/adstash/ad_sources/__init__.py
%_libexecdir/condor/adstash/ad_sources/ad_file.py
%_libexecdir/condor/adstash/ad_sources/generic.py
%_libexecdir/condor/adstash/ad_sources/registry.py
%_libexecdir/condor/adstash/ad_sources/schedd_history.py
%_libexecdir/condor/adstash/ad_sources/startd_history.py
%_libexecdir/condor/adstash/ad_sources/schedd_job_epoch_history.py
%_libexecdir/condor/adstash/ad_sources/schedd_transfer_epoch_history.py
%_libexecdir/condor/adstash/interfaces/__init__.py
%_libexecdir/condor/adstash/interfaces/elasticsearch.py
%_libexecdir/condor/adstash/interfaces/opensearch.py
%_libexecdir/condor/adstash/interfaces/generic.py
%_libexecdir/condor/adstash/interfaces/json_file.py
%_libexecdir/condor/adstash/interfaces/null.py
%_libexecdir/condor/adstash/interfaces/registry.py
%endif
%_libexecdir/condor/annex
%_mandir/man1/condor_advertise.1.gz
%_mandir/man1/condor_annex.1.gz
%_mandir/man1/condor_check_password.1.gz
%_mandir/man1/condor_check_userlogs.1.gz
%_mandir/man1/condor_chirp.1.gz
%_mandir/man1/condor_config_val.1.gz
%_mandir/man1/condor_dagman.1.gz
%_mandir/man1/condor_fetchlog.1.gz
%_mandir/man1/condor_findhost.1.gz
%_mandir/man1/condor_gpu_discovery.1.gz
%_mandir/man1/condor_history.1.gz
%_mandir/man1/condor_hold.1.gz
%_mandir/man1/condor_job_router_info.1.gz
%_mandir/man1/condor_master.1.gz
%_mandir/man1/condor_off.1.gz
%_mandir/man1/condor_on.1.gz
%_mandir/man1/condor_pool_job_report.1.gz
%_mandir/man1/condor_preen.1.gz
%_mandir/man1/condor_prio.1.gz
%_mandir/man1/condor_q.1.gz
%_mandir/man1/condor_qsub.1.gz
%_mandir/man1/condor_qedit.1.gz
%_mandir/man1/condor_reconfig.1.gz
%_mandir/man1/condor_release.1.gz
%_mandir/man1/condor_remote_cluster.1.gz
%_mandir/man1/condor_reschedule.1.gz
%_mandir/man1/condor_restart.1.gz
%_mandir/man1/condor_rm.1.gz
%_mandir/man1/condor_run.1.gz
%_mandir/man1/condor_set_shutdown.1.gz
%_mandir/man1/condor_ssh_start.1.gz
%_mandir/man1/condor_sos.1.gz
%_mandir/man1/condor_ssl_fingerprint.1.gz
%_mandir/man1/condor_stats.1.gz
%_mandir/man1/condor_status.1.gz
%_mandir/man1/condor_store_cred.1.gz
%_mandir/man1/condor_submit.1.gz
%_mandir/man1/condor_submit_dag.1.gz
%_mandir/man1/condor_test_token.1.gz
%_mandir/man1/condor_token_create.1.gz
%_mandir/man1/condor_token_fetch.1.gz
%_mandir/man1/condor_token_list.1.gz
%_mandir/man1/condor_token_request.1.gz
%_mandir/man1/condor_token_request_approve.1.gz
%_mandir/man1/condor_token_request_auto_approve.1.gz
%_mandir/man1/condor_token_request_list.1.gz
%_mandir/man1/condor_top.1.gz
%_mandir/man1/condor_transfer_data.1.gz
%_mandir/man1/condor_transform_ads.1.gz
%_mandir/man1/condor_update_machine_ad.1.gz
%_mandir/man1/condor_updates_stats.1.gz
%_mandir/man1/condor_upgrade_check.1.gz
%_mandir/man1/condor_urlfetch.1.gz
%_mandir/man1/condor_userlog.1.gz
%_mandir/man1/condor_userprio.1.gz
%_mandir/man1/condor_vacate.1.gz
%_mandir/man1/condor_vacate_job.1.gz
%_mandir/man1/condor_version.1.gz
%_mandir/man1/condor_wait.1.gz
%_mandir/man1/condor_router_history.1.gz
%_mandir/man1/condor_continue.1.gz
%_mandir/man1/condor_suspend.1.gz
%_mandir/man1/condor_router_q.1.gz
%_mandir/man1/condor_ssh_to_job.1.gz
%_mandir/man1/condor_power.1.gz
%_mandir/man1/condor_gather_info.1.gz
%_mandir/man1/condor_router_rm.1.gz
%_mandir/man1/condor_drain.1.gz
%_mandir/man1/condor_ping.1.gz
%_mandir/man1/condor_rmdir.1.gz
%_mandir/man1/condor_tail.1.gz
%_mandir/man1/condor_who.1.gz
%_mandir/man1/condor_now.1.gz
%_mandir/man1/classad_eval.1.gz
%_mandir/man1/classads.1.gz
%_mandir/man1/condor_adstash.1.gz
%_mandir/man1/condor_evicted_files.1.gz
%_mandir/man1/condor_watch_q.1.gz
%_mandir/man1/get_htcondor.1.gz
%_mandir/man1/htcondor.1.gz
# bin/condor is a link for checkpoint, reschedule, vacate
%_bindir/condor_submit_dag
%_bindir/condor_who
%_bindir/condor_now
%_bindir/condor_prio
%_bindir/condor_transfer_data
%_bindir/condor_check_userlogs
%_bindir/condor_q
%_libexecdir/condor/condor_transferer
%_bindir/condor_docker_enter
%_bindir/condor_qedit
%_bindir/condor_qusers
%_bindir/condor_userlog
%_bindir/condor_release
%_bindir/condor_userlog_job_counter
%_bindir/condor_config_val
%_bindir/condor_reschedule
%_bindir/condor_userprio
%_bindir/condor_check_password
%_bindir/condor_check_config
%_bindir/condor_dagman
%_bindir/condor_rm
%_bindir/condor_vacate
%_bindir/condor_run
%_bindir/condor_router_history
%_bindir/condor_router_q
%_bindir/condor_router_rm
%_bindir/condor_vacate_job
%_bindir/condor_findhost
%_bindir/condor_stats
%_bindir/condor_version
%_bindir/condor_history
%_bindir/condor_status
%_bindir/condor_wait
%_bindir/condor_hold
%_bindir/condor_submit
%_bindir/condor_ssh_to_job
%_bindir/condor_power
%_bindir/condor_gather_info
%_bindir/condor_continue
%_bindir/condor_ssl_fingerprint
%_bindir/condor_suspend
%_bindir/condor_test_match
%_bindir/condor_token_create
%_bindir/condor_token_fetch
%_bindir/condor_token_request
%_bindir/condor_token_request_approve
%_bindir/condor_token_request_auto_approve
%_bindir/condor_token_request_list
%_bindir/condor_token_list
%_bindir/condor_scitoken_exchange
%_bindir/condor_drain
%_bindir/condor_ping
%_bindir/condor_tail
%_bindir/condor_qsub
%_bindir/condor_pool_job_report
%_bindir/condor_job_router_info
%_bindir/condor_transform_ads
%_bindir/condor_update_machine_ad
%_bindir/condor_annex
%_bindir/condor_nsenter
%_bindir/condor_evicted_files
%_bindir/condor_adstash
%_bindir/condor_remote_cluster
%_bindir/bosco_cluster
%_bindir/condor_ssh_start
%_bindir/condor_test_token
%_bindir/condor_manifest
# sbin/condor is a link for master_off, off, on, reconfig,
# reconfig_schedd, restart
%_sbindir/condor_advertise
%_sbindir/condor_aklog
%_sbindir/condor_credmon_krb
%_sbindir/condor_c-gahp
%_sbindir/condor_c-gahp_worker_thread
%_sbindir/condor_collector
%_sbindir/condor_credd
%_sbindir/condor_fetchlog
%_sbindir/condor_ft-gahp
%_sbindir/condor_had
%_sbindir/condor_master
%_sbindir/condor_negotiator
%_sbindir/condor_off
%_sbindir/condor_on
%_sbindir/condor_preen
%_sbindir/condor_reconfig
%_sbindir/condor_replication
%_sbindir/condor_restart
%_sbindir/condor_schedd
%_sbindir/condor_set_shutdown
%_sbindir/condor_shadow
%if %uw_build
%if 0%{?rhel} == 7 && ! 0%{?amzn}
%{_sbindir}/condor_shadow_s
%endif
%endif
%_sbindir/condor_sos
%_sbindir/condor_startd
%_sbindir/condor_starter
%_sbindir/condor_store_cred
%_sbindir/condor_testwritelog
%_sbindir/condor_updates_stats
%_sbindir/ec2_gahp
%_sbindir/condor_gridmanager
%_sbindir/remote_gahp
%_sbindir/rvgahp_client
%_sbindir/rvgahp_proxy
%_sbindir/rvgahp_server
%_sbindir/AzureGAHPServer
%_sbindir/gce_gahp
%_sbindir/arc_gahp
%_libexecdir/condor/condor_gpu_discovery
%_libexecdir/condor/condor_gpu_utilization
%config(noreplace) %_sysconfdir/condor/ganglia.d/00_default_metrics
%defattr(-,condor,condor,-)
%dir %_var/lib/condor/
%dir %_var/lib/condor/execute/
%dir %_var/lib/condor/spool/
%dir %_var/log/condor/
%defattr(-,root,condor,-)
%dir %_var/lib/condor/oauth_credentials
%defattr(-,root,root,-)
%dir %_var/lib/condor/krb_credentials

###### blahp files #######
%config %_sysconfdir/blah.config
%config %_sysconfdir/blparser.conf
%dir %_sysconfdir/blahp/
%config %_sysconfdir/blahp/condor_local_submit_attributes.sh
%config %_sysconfdir/blahp/kubernetes_local_submit_attributes.sh
%config %_sysconfdir/blahp/lsf_local_submit_attributes.sh
%config %_sysconfdir/blahp/nqs_local_submit_attributes.sh
%config %_sysconfdir/blahp/pbs_local_submit_attributes.sh
%config %_sysconfdir/blahp/sge_local_submit_attributes.sh
%config %_sysconfdir/blahp/slurm_local_submit_attributes.sh
%_bindir/blahpd
%_sbindir/blah_check_config
%_sbindir/blahpd_daemon
%dir %_libexecdir/blahp
%_libexecdir/blahp/*

####### procd files #######
%_sbindir/condor_procd
%_sbindir/gidd_alloc
%_sbindir/procd_ctl
%_mandir/man1/procd_ctl.1.gz
%_mandir/man1/gidd_alloc.1.gz
%_mandir/man1/condor_procd.1.gz

####### classads files #######
%defattr(-,root,root,-)
%_libdir/libclassad.so.*

#################
%files devel
%{_includedir}/condor/chirp_client.h
%{_includedir}/condor/condor_event.h
%{_includedir}/condor/file_lock.h
%{_includedir}/condor/read_user_log.h
%{_libdir}/condor/libchirp_client.a
%{_libdir}/libclassad.a

####### classads-devel files #######
%defattr(-,root,root,-)
%_bindir/classad_functional_tester
%_bindir/classad_version
%_libdir/libclassad.so
%dir %_includedir/classad/
%_includedir/classad/attrrefs.h
%_includedir/classad/cclassad.h
%_includedir/classad/classad_distribution.h
%_includedir/classad/classadErrno.h
%_includedir/classad/classad.h
%_includedir/classad/classadCache.h
%_includedir/classad/classad_containers.h
%_includedir/classad/classad_flat_map.h
%_includedir/classad/collectionBase.h
%_includedir/classad/collection.h
%_includedir/classad/common.h
%_includedir/classad/debug.h
%_includedir/classad/exprList.h
%_includedir/classad/exprTree.h
%_includedir/classad/flat_set.h
%_includedir/classad/fnCall.h
%_includedir/classad/indexfile.h
%_includedir/classad/jsonSink.h
%_includedir/classad/jsonSource.h
%_includedir/classad/lexer.h
%_includedir/classad/lexerSource.h
%_includedir/classad/literals.h
%_includedir/classad/matchClassad.h
%_includedir/classad/natural_cmp.h
%_includedir/classad/operators.h
%_includedir/classad/query.h
%_includedir/classad/sink.h
%_includedir/classad/source.h
%_includedir/classad/transaction.h
%_includedir/classad/util.h
%_includedir/classad/value.h
%_includedir/classad/view.h
%_includedir/classad/xmlLexer.h
%_includedir/classad/xmlSink.h
%_includedir/classad/xmlSource.h

%if %uw_build
#################
%files tarball
%{_bindir}/make-ap-from-tarball
%{_bindir}/make-personal-from-tarball
%{_sbindir}/condor_configure
%{_sbindir}/condor_install
%{_mandir}/man1/condor_configure.1.gz
%{_mandir}/man1/condor_install.1.gz
%endif

#################
%files kbdd
%defattr(-,root,root,-)
%config(noreplace) %_sysconfdir/condor/config.d/00-kbdd
%_sbindir/condor_kbdd

#################
%if ! 0%{?amzn}
%files vm-gahp
%defattr(-,root,root,-)
%_sbindir/condor_vm-gahp
%_libexecdir/condor/libvirt_simple_script.awk

%endif
#################
%files test
%defattr(-,root,root,-)
%_libexecdir/condor/condor_sinful
%_libexecdir/condor/condor_testingd
%_libexecdir/condor/test_user_mapping
%if %uw_build
%_libdir/condor/condor_tests-%{version}.tar.gz
%endif

%if 0%{?rhel} <= 7 && 0%{?fedora} <= 31 && ! 0%{?suse_version}
%files -n python2-condor
%defattr(-,root,root,-)
%_bindir/condor_top
%_bindir/classad_eval
%_bindir/condor_watch_q
%_libdir/libpyclassad2*.so
%_libexecdir/condor/libclassad_python_user.so
%{python_sitearch}/classad/
%{python_sitearch}/htcondor/
%{python_sitearch}/htcondor-*.egg-info/
%endif

%if 0%{?rhel} >= 7 || 0%{?fedora} || 0%{?suse_version}
%files -n python3-condor
%defattr(-,root,root,-)
%_bindir/condor_top
%_bindir/condor_diagnostics
%_bindir/classad_eval
%_bindir/condor_watch_q
%_bindir/htcondor
%_libdir/libpyclassad3*.so
%_libexecdir/condor/libclassad_python_user.cpython-3*.so
%_libexecdir/condor/libclassad_python3_user.so
/usr/lib64/python%{python3_version}/site-packages/classad/
/usr/lib64/python%{python3_version}/site-packages/htcondor/
/usr/lib64/python%{python3_version}/site-packages/htcondor-*.egg-info/
/usr/lib64/python%{python3_version}/site-packages/htcondor_cli/
/usr/lib64/python%{python3_version}/site-packages/classad2/
/usr/lib64/python%{python3_version}/site-packages/htcondor2/
%endif

%files credmon-local
%doc examples/condor_credmon_oauth
%_sbindir/condor_credmon_oauth
%_sbindir/scitokens_credential_producer
%_libexecdir/condor/credmon
%_var/lib/condor/oauth_credentials/README.credentials
%config(noreplace) %_sysconfdir/condor/config.d/40-oauth-credmon.conf
%ghost %_var/lib/condor/oauth_credentials/CREDMON_COMPLETE
%ghost %_var/lib/condor/oauth_credentials/pid
%if 0%{?rhel} == 7
###
# Backwards compatibility with the previous versions and configs of scitokens-credmon
%_bindir/condor_credmon_oauth
%_bindir/scitokens_credential_producer
###
%endif

%files credmon-oauth
%_var/www/wsgi-scripts/condor_credmon_oauth
%config(noreplace) %_sysconfdir/condor/config.d/40-oauth-tokens.conf
%ghost %_var/lib/condor/oauth_credentials/wsgi_session_key
%if 0%{?rhel} == 7
###
# Backwards compatibility with the previous versions and configs of scitokens-credmon
%_var/www/wsgi-scripts/scitokens-credmon
###
%endif

%files credmon-vault
%doc examples/condor_credmon_oauth
%_sbindir/condor_credmon_vault
%_bindir/condor_vault_storer
%_libexecdir/condor/credmon
%config(noreplace) %_sysconfdir/condor/config.d/40-vault-credmon.conf
%ghost %_var/lib/condor/oauth_credentials/CREDMON_COMPLETE
%ghost %_var/lib/condor/oauth_credentials/pid

%files -n minicondor
%config(noreplace) %_sysconfdir/condor/config.d/00-minicondor

%files ap
%config(noreplace) %_sysconfdir/condor/config.d/00-access-point

%files ep
%config(noreplace) %_sysconfdir/condor/config.d/00-execution-point

%post
/sbin/ldconfig
# Remove obsolete security configuration
rm -f /etc/condor/config.d/00-htcondor-9.0.config
%if 0%{?fedora}
test -x /usr/sbin/selinuxenabled && /usr/sbin/selinuxenabled
if [ $? = 0 ]; then
   restorecon -R -v /var/lock/condor
   setsebool -P condor_domain_can_network_connect 1
   setsebool -P daemons_enable_cluster_mode 1
   semanage port -a -t condor_port_t -p tcp 12345
   # the number of extraneous SELinux warnings on f17 is very high
fi
%endif
%if 0%{?rhel} >= 7
test -x /usr/sbin/selinuxenabled && /usr/sbin/selinuxenabled
if [ $? = 0 ]; then
   /usr/sbin/semodule -i /usr/share/condor/htcondor.pp
%if 0%{?rhel} < 9
   /usr/sbin/setsebool -P condor_domain_can_network_connect 1
%endif
   /usr/sbin/setsebool -P daemons_enable_cluster_mode 1
fi
%endif
if [ $1 -eq 1 ] ; then
    # Initial installation 
    /bin/systemctl daemon-reload >/dev/null 2>&1 || :
fi

%preun
if [ $1 -eq 0 ] ; then
    # Package removal, not upgrade
    /bin/systemctl --no-reload disable condor.service > /dev/null 2>&1 || :
    /bin/systemctl stop condor.service > /dev/null 2>&1 || :
fi

%postun
/sbin/ldconfig
/bin/systemctl daemon-reload >/dev/null 2>&1 || :
# Note we don't try to restart - HTCondor will automatically notice the
# binary has changed and do graceful or peaceful restart, based on its
# configuration

%triggerun -- condor < 7.7.0-0.5

/usr/bin/systemd-sysv-convert --save condor >/dev/null 2>&1 ||:

/sbin/chkconfig --del condor >/dev/null 2>&1 || :
/bin/systemctl try-restart condor.service >/dev/null 2>&1 || :

%changelog
<<<<<<< HEAD
* Mon May 05 2025 Tim Theisen <tim@cs.wisc.edu> - 23.10.24-2
- Use pelican 7.14.1 on openSUSE

* Tue Apr 22 2025 Tim Theisen <tim@cs.wisc.edu> - 23.10.24-1
- HTCondor tarballs now contain Pelican 7.15.1 and Apptainer 1.4.0
=======
* Thu May 29 2025 Tim Theisen <tim@cs.wisc.edu> - 23.0.25-1
- Fix problems where parallel universe jobs could crash the condor_schedd
- Prevent condor_starter crash when evicting job during input file transfer
- condor_watch_q now properly displays job id ranges by using numeric sort
>>>>>>> f5b35d7b

* Tue Apr 22 2025 Tim Theisen <tim@cs.wisc.edu> - 23.0.24-1
- Fix inflated cgroups v2 memory usage reporting for Docker jobs

* Fri Feb 28 2025 Tim Theisen <tim@cs.wisc.edu> - 23.10.22-1
- Fix for security issue
- https://htcondor.org/security/vulnerabilities/HTCONDOR-2025-0001.html

* Fri Feb 28 2025 Tim Theisen <tim@cs.wisc.edu> - 23.0.22-1
- Fix for security issue
- https://htcondor.org/security/vulnerabilities/HTCONDOR-2025-0001.html

* Thu Feb 27 2025 Tim Theisen <tim@cs.wisc.edu> - 23.10.21-1
- Fix bug where chirp would not work in container jobs using Docker
- HTCondor tarballs now contain Pelican 7.13.0

* Thu Feb 27 2025 Tim Theisen <tim@cs.wisc.edu> - 23.0.21-1
- Fix memory leak caused by periodic evaluation of bad ClassAd expressions
- Fixes for bugs affecting grid jobs

* Tue Feb 04 2025 Tim Theisen <tim@cs.wisc.edu> - 23.10.20-1
- Fix bug where STARTD_ENFORCE_DISK_LIMITS would excessively save metadata
- Fix bug where container_service_names did not work
- Fix rare startd crash when collector queries time out and DNS is slow

* Tue Feb 04 2025 Tim Theisen <tim@cs.wisc.edu> - 23.0.20-1
- condor_upgrade_check tests for PASSWORD authentication identity change

* Mon Jan 06 2025 Tim Theisen <tim@cs.wisc.edu> - 23.10.19-1
- Fix bug where jobs would match but not start when using KeyboardIdle
- Fix bug when trying to avoid IPv6 link local addresses

* Mon Jan 06 2025 Tim Theisen <tim@cs.wisc.edu> - 23.0.19-1
- Numerous updates in memory tracking with cgroups
  - Fix bug in reporting peak memory
  - Made cgroup v1 and v2 memory tracking consistent with each other
  - Fix bug where cgroup v1 usage included disk cache pages
  - Fix bug where cgroup v1 jobs killed by OOM were not held
  - Polls cgroups for memory usage more often
  - Can configure to always hold jobs killed by OOM
- Make condor_adstash work with OpenSearch Python Client v2.x
- Avoid OAUTH credmon errors by only signaling it when necessary
- Restore case insensitivity to 'condor_status -subsystem'
- Fix rare condor_schedd crash when a $$() macro could not be expanded

* Tue Nov 19 2024 Tim Theisen <tim@cs.wisc.edu> - 23.10.18-1
- Fix issue where an unresponsive libvirtd blocked an EP from starting up

* Tue Nov 19 2024 Tim Theisen <tim@cs.wisc.edu> - 23.0.18-1
- Proper error message and hold when Docker emits multi-line error message
- The htcondor CLI now works on Windows

* Wed Oct 30 2024 Tim Theisen <tim@cs.wisc.edu> - 23.10.2-1
- Fix for output file transfer errors obscuring input file transfer errors

* Thu Oct 24 2024 Tim Theisen <tim@cs.wisc.edu> - 23.0.17-1
- Bug fix for PID namespaces and condor_ssh_to_job on EL9
- Augment condor_upgrade_check to find unit suffixes in ClassAd expressions

* Thu Oct 10 2024 Tim Theisen <tim@cs.wisc.edu> - 23.0.16-1
- Backport all cgroup v2 fixes and enhancements from the 23.10.1 release

* Thu Oct 03 2024 Tim Theisen <tim@cs.wisc.edu> - 23.10.1-1
- Improvements to disk usage enforcement when using LVM
  - Can encrypt job sandboxes when using LVM
  - More precise tracking of disk usage when using LVM
  - Reduced disk usage tracking overhead
- Improvements tracking CPU and memory usage with cgroup v2 (on EL9)
  - Don't count kernel cache pages against job's memory usage
  - Avoid rare inclusion of previous job's CPU and peak memory usage
- HTCondor now re-checks DNS before re-connecting to a collector
- HTCondor now writes out per job epoch history
- HTCondor can encrypt network connections without requiring authentication
- htcondor CLI can now show status for local server, AP, and CM
- htcondor CLI can now display OAUTH2 credentials
- Uses job's sandbox to convert image format for Singularity/Apptainer
- Bug fix to not lose GPUs in Docker job on systemd reconfig
- Bug fix for PID namespaces and condor_ssh_to_job on EL9

* Mon Sep 30 2024 Tim Theisen <tim@cs.wisc.edu> - 23.0.15-1
- Fix bug where Docker universe jobs reported zero memory usage on EL9
- Fix bug where Docker universe images would not be removed from EP cache
- Fix bug where condor_watch_q could crash
- Fix bug that could cause the file transfer hold reason to be truncated
- Fix bug where a Windows job with a bad executable would not go on hold

* Thu Aug 08 2024 Tim Theisen <tim@cs.wisc.edu> - 23.9.6-1
- Add config knob to not have cgroups count kernel memory for jobs on EL9
- Remove support for numeric unit suffixes (k,M,G) in ClassAd expressions
- In submit files, request_disk & request_memory still accept unit suffixes
- Hide GPUs not allocated to the job on cgroup v2 systems such as EL9
- DAGMan can now produce credentials when using direct submission
- Singularity jobs have a contained home directory when file transfer is on
- Avoid using IPv6 link local addresses when resolving hostname to IP addr
- New 'htcondor credential' command to aid in debugging

* Thu Aug 08 2024 Tim Theisen <tim@cs.wisc.edu> - 23.0.14-1
- Docker and Container jobs run on EPs that match AP's CPU architecture
- Fixed premature cleanup of credentials by the condor_credd
- Fixed bug where a malformed SciToken could cause a condor_schedd crash
- Fixed crash in condor_annex script
- Fixed daemon crash after IDTOKEN request is approved by the collector

* Thu Jun 27 2024 Tim Theisen <tim@cs.wisc.edu> - 23.8.1-1
- Add new condor-ap package to facilitate Access Point installation
- HTCondor Docker images are now based on Alma Linux 9
- HTCondor Docker images are now available for the arm64 CPU architecture
- The user can now choose which submit method DAGMan will use
- Can add custom attributes to the User ClassAd with condor_qusers -edit
- Add use-projection option to condor_gangliad to reduce memory footprint
- Fix bug where interactive submit does not work on cgroup v2 systems (EL9)

* Thu Jun 13 2024 Tim Theisen <tim@cs.wisc.edu> - 23.0.12-1
- Remote condor_history queries now work the same as local queries
- Improve error handling when submitting to a remote scheduler via ssh
- Fix bug on Windows where condor_procd may crash when suspending a job
- Fix Python binding crash when submitting a DAG which has empty lines

* Thu May 16 2024 Tim Theisen <tim@cs.wisc.edu> - 23.7.2-1
- Warns about deprecated multiple queue statements in a submit file
- The semantics of 'skip_if_dataflow' have been improved
- Removing large DAGs is now non-blocking, preserving schedd performance
- Periodic policy expressions are now checked during input file transfer
- Local universe jobs can now specify a container image
- File transfer plugins can now advertise extra attributes
- DAGMan can rescue and abort if pending jobs are missing from the job queue
- Fix so 'condor_submit -interactive' works on cgroup v2 execution points

* Thu May 09 2024 Tim Theisen <tim@cs.wisc.edu> - 23.0.10-1
- Preliminary support for Ubuntu 22.04 (Noble Numbat)
- Warns about deprecated multiple queue statements in a submit file
- Fix bug where plugins could not signify to retry a file transfer
- The condor_upgrade_check script checks for proper token file permissions
- Fix bug where the condor_upgrade_check script crashes on older platforms
- The bundled version of apptainer was moved to libexec in the tarball

* Tue Apr 16 2024 Tim Theisen <tim@cs.wisc.edu> - 23.6.2-1
- Fix bug where file transfer plugin error was not in hold reason code

* Mon Apr 15 2024 Tim Theisen <tim@cs.wisc.edu> - 23.6.1-1
- Add the ability to force vanilla universe jobs to run in a container
- Add the ability to override the entrypoint for a Docker image
- condor_q -better-analyze includes units for memory and disk quantities

* Thu Apr 11 2024 Tim Theisen <tim@cs.wisc.edu> - 23.0.8-1
- Fix bug where ssh-agent processes were leaked with grid universe jobs
- Fix DAGMan crash when a provisioner node was given a parent
- Fix bug that prevented use of "ftp:" URLs in file transfer
- Fix bug where jobs that matched an offline slot never start

* Mon Mar 25 2024 Tim Theisen <tim@cs.wisc.edu> - 23.5.3-1
- HTCondor tarballs now contain Pelican 7.6.2

* Thu Mar 14 2024 Tim Theisen <tim@cs.wisc.edu> - 23.5.2-1
- Old ClassAd based syntax is disabled by default for the job router
- Can efficiently manage/enforce disk space using LVM partitions
- GPU discovery is enabled on all Execution Points by default
- Prevents accessing unallocated GPUs using cgroup v1 enforcement
- New condor_submit commands for constraining GPU properties
- Add ability to transfer EP's starter log back to the Access Point
- Can use VOMS attributes when mapping identities of SSL connections
- The CondorVersion string contains the source git SHA

* Thu Mar 14 2024 Tim Theisen <tim@cs.wisc.edu> - 23.0.6-1
- Fix DAGMan where descendants of removed retry-able jobs are marked futile
- Ensure the condor_test_token works correctly when invoked as root
- Fix bug where empty multi-line values could cause a crash
- condor_qusers returns proper exit code for errors in formatting options
- Fix crash in job router when a job transform is missing an argument

* Thu Feb 08 2024 Tim Theisen <tim@cs.wisc.edu> - 23.4.0-1
- condor_submit warns about unit-less request_disk and request_memory
- Separate condor-credmon-local RPM package provides local SciTokens issuer
- Fix bug where NEGOTIATOR_SLOT_CONSTRAINT was ignored since version 23.3.0
- The htcondor command line tool can process multiple event logs at once
- Prevent Docker daemon from keeping a duplicate copy of the job's stdout

* Thu Feb 08 2024 Tim Theisen <tim@cs.wisc.edu> - 23.0.4-1
- NVIDIA_VISIBLE_DEVICES environment variable lists full uuid of slot GPUs
- Fix problem where some container jobs would see GPUs not assigned to them
- Restore condor keyboard monitoring that was broken since HTCondor 23.0.0
- In condor_adstash, the search engine timeouts now apply to all operations
- Ensure the prerequisite perl modules are installed for condor_gather_info

* Tue Jan 23 2024 Tim Theisen <tim@cs.wisc.edu> - 23.3.1-1
- HTCondor tarballs now contain Pelican 7.4.0

* Thu Jan 04 2024 Tim Theisen <tim@cs.wisc.edu> - 23.3.0-1
- Restore limited support for Enterprise Linux 7 systems
- Additional assistance converting old syntax job routes to new syntax
- Able to capture output to debug DAGMan PRE and POST scripts
- Execution Points advertise when jobs are running with cgroup enforcement

* Thu Jan 04 2024 Tim Theisen <tim@cs.wisc.edu> - 23.0.3-1
- Preliminary support for openSUSE LEAP 15
- All non-zero exit values from file transfer plugins are now errors
- Fix crash in Python bindings when job submission fails
- Chirp uses a 5120 byte buffer and errors out for bigger messages
- condor_adstash now recognizes GPU usage values as floating point numbers

* Wed Nov 29 2023 Tim Theisen <tim@cs.wisc.edu> - 23.2.0-1
- Add 'periodic_vacate' submit command to restart jobs that are stuck
- EPs now advertises whether the execute directory is on rotational storage
- Add two log events for the time a job was running and occupied a slot
- Files written by HTCondor are now written in binary mode on Windows
- HTCondor now uses the Pelican Platform for OSDF file transfers

* Mon Nov 20 2023 Tim Theisen <tim@cs.wisc.edu> - 23.0.2-1
- Fix bug where OIDC login information was missing when submitting jobs
- Improved sandbox and ssh-agent clean up for batch grid universe jobs
- Fix bug where daemons with a private network address couldn't communicate
- Fix cgroup v2 memory enforcement for custom configurations
- Add DISABLE_SWAP_FOR_JOB support on cgroup v2 systems
- Fix log rotation for OAuth and Vault credmon daemons

* Thu Nov 16 2023 Tim Theisen <tim@cs.wisc.edu> - 9.0.20-1
- Other authentication methods are tried if mapping fails using SSL

* Tue Oct 31 2023 Tim Theisen <tim@cs.wisc.edu> - 23.1.0-1
- Enhanced filtering with 'condor_watch_q'
- Can specify alternate ssh port with 'condor_remote_cluster'
- Performance improvement for the 'condor_schedd' and other daemons
- Jobs running on cgroup v2 systems can subdivide their cgroup
- The curl plugin can now find CA certificates via an environment variable

* Tue Oct 31 2023 Tim Theisen <tim@cs.wisc.edu> - 23.0.1-1
- Fix 10.6.0 bug that broke PID namespaces
- Fix bug where execution times for ARC CE jobs were 60 times too large
- Fix bug where a failed 'Service' node would crash DAGMan
- Condor-C and Job Router jobs now get resources provisioned updates

* Fri Sep 29 2023 Tim Theisen <tim@cs.wisc.edu> - 23.0.0-1
- Absent slot configuration, execution points will use a partitionable slot
- Linux cgroups enforce maximum memory utilization by default
- Can now define DAGMan save points to be able to rerun DAGs from there
- Much better control over environment variables when using DAGMan
- Administrators can enable and disable job submission for a specific user
- Can set a minimum number of CPUs allocated to a user
- condor_status -gpus shows nodes with GPUs and the GPU properties
- condor_status -compact shows a row for each slot type
- Container images may now be transferred via a file transfer plugin
- Support for Enterprise Linux 9, Amazon Linux 2023, and Debian 12
- Can write job information in AP history file for every execution attempt
- Can run defrag daemons with different policies on distinct sets of nodes
- Add condor_test_token tool to generate a short lived SciToken for testing
- The job’s executable is no longer renamed to ‘condor_exec.exe’

* Thu Sep 28 2023 Tim Theisen <tim@cs.wisc.edu> - 10.9.0-1
- The condor_upgrade_check script now provides guidance on updating to 23.0
- The htchirp Python binding now properly locates the chirp configuration
- Fix bug that prevented deletion of HTCondor passwords on Windows

* Thu Sep 28 2023 Tim Theisen <tim@cs.wisc.edu> - 10.0.9-1
- The condor_upgrade_check script now provides guidance on updating to 23.0
- The htchirp Python binding now properly locates the chirp configuration
- Fix bug that prevented deletion of HTCondor passwords on Windows

* Thu Sep 14 2023 Tim Theisen <tim@cs.wisc.edu> - 10.8.0-1
- Fold the classads, blahp, and procd RPMs into the main condor RPM
- Align the Debian packages and package names with the RPM packaging
- On Linux, the default configuration enforces memory limits with cgroups
- condor_status -gpus shows nodes with GPUs and the GPU properties
- condor_status -compact shows a row for each slot type
- New ENV command controls which environment variables are present in DAGMan

* Thu Sep 14 2023 Tim Theisen <tim@cs.wisc.edu> - 10.0.8-1
- Avoid kernel panic on some Enterprise Linux 8 systems
- Fix bug where early termination of service nodes could crash DAGMan
- Limit email about long file transfer queue to once daily
- Various fixes to condor_adstash

* Wed Aug 09 2023 Tim Theisen <tim@cs.wisc.edu> - 10.7.1-1
- Fix performance problem detecting futile nodes in a large and bushy DAG

* Mon Jul 31 2023 Tim Theisen <tim@cs.wisc.edu> - 10.7.0-1
- Support for Debian 12 (Bookworm)
- Can run defrag daemons with different policies on distinct sets of nodes
- Added want_io_proxy submit command
- Apptainer is now included in the HTCondor tarballs
- Fix 10.5.0 bug where reported CPU time is very low when using cgroups v1
- Fix 10.5.0 bug where .job.ad and .machine.ad were missing for local jobs

* Tue Jul 25 2023 Tim Theisen <tim@cs.wisc.edu> - 10.0.7-1
- Fixed bug where held condor cron jobs would never run when released
- Improved daemon IDTOKENS logging to make useful messages more prominent
- Remove limit on certificate chain length in SSL authentication
- condor_config_val -summary now works with a remote configuration query
- Prints detailed message when condor_remote_cluster fails to fetch a URL
- Improvements to condor_preen

* Fri Jun 30 2023 Tim Theisen <tim@cs.wisc.edu> - 9.0.19-1
- Remove limit on certificate chain length in SSL authentication

* Thu Jun 29 2023 Tim Theisen <tim@cs.wisc.edu> - 10.6.0-1
- Administrators can enable and disable job submission for a specific user
- Work around memory leak in libcurl on EL7 when using the ARC-CE GAHP
- Container images may now be transferred via a file transfer plugin
- Add ClassAd stringlist subset match function
- Add submit file macro '$(JobId)' which expands to full ID of the job
- The job's executable is no longer renamed to 'condor_exec.exe'

* Thu Jun 22 2023 Tim Theisen <tim@cs.wisc.edu> - 10.0.6-1
- In SSL Authentication, use the identity instead of the X.509 proxy subject
- Can use environment variable to locate the client's SSL X.509 credential
- ClassAd aggregate functions now tolerate undefined values
- Fix Python binding bug where accounting ads were omitted from the result
- The Python bindings now properly report the HTCondor version
- remote_initial_dir works when submitting a grid batch job remotely via ssh
- Add a ClassAd stringlist subset match function

* Thu Jun 22 2023 Tim Theisen <tim@cs.wisc.edu> - 9.0.18-1
- Can configure clients to present an X.509 proxy during SSL authentication
- Provides script to assist updating from HTCondor version 9 to version 10

* Fri Jun 09 2023 Tim Theisen <tim@cs.wisc.edu> - 10.0.5-1
- Rename upgrade9to10checks.py script to condor_upgrade_check
- Fix spurious warning from condor_upgrade_check about regexes with spaces

* Tue Jun 06 2023 Tim Theisen <tim@cs.wisc.edu> - 10.5.1-1
- Fix issue with grid batch jobs interacting with older Slurm versions

* Mon Jun 05 2023 Tim Theisen <tim@cs.wisc.edu> - 10.5.0-1
- Can now define DAGMan save points to be able to rerun DAGs from there
- Expand default list of environment variables passed to the DAGMan manager
- Administrators can prevent users using "getenv = true" in submit files
- Improved throughput when submitting a large number of ARC-CE jobs
- Execute events contain the slot name, sandbox path, resource quantities
- Can add attributes of the execution point to be recorded in the user log
- Enhanced condor_transform_ads tool to ease offline job transform testing
- Fixed a bug where memory limits over 2 GiB might not be correctly enforced

* Tue May 30 2023 Tim Theisen <tim@cs.wisc.edu> - 10.0.4-1
- Provides script to assist updating from HTCondor version 9 to version 10
- Fixes a bug where rarely an output file would not be transferred back
- Fixes counting of submitted jobs, so MAX_JOBS_SUBMITTED works correctly
- Fixes SSL Authentication failure when PRIVATE_NETWORK_NAME was set
- Fixes rare crash when SSL or SCITOKENS authentication was attempted
- Can allow client to present an X.509 proxy during SSL authentication
- Fixes issue where a users jobs were ignored by the HTCondor-CE on restart
- Fixes issues where some events that HTCondor-CE depends on were missing

* Tue May 30 2023 Tim Theisen <tim@cs.wisc.edu> - 9.0.17-3
- Improved upgrade9to10checks.py script

* Tue May 09 2023 Tim Theisen <tim@cs.wisc.edu> - 9.0.17-2
- Add upgrade9to10checks.py script

* Tue May 09 2023 Tim Theisen <tim@cs.wisc.edu> - 10.4.3-1
- Fix bug than could cause the collector audit plugin to crash

* Tue May 02 2023 Tim Theisen <tim@cs.wisc.edu> - 10.4.2-1
- Fix bug where remote submission of batch grid universe jobs fail
- Fix bug where HTCondor-CE fails to handle jobs after HTCondor restarts

* Wed Apr 12 2023 Tim Theisen <tim@cs.wisc.edu> - 10.4.1-1
- Preliminary support for Ubuntu 20.04 (Focal Fossa) on PowerPC (ppc64el)

* Thu Apr 06 2023 Tim Theisen <tim@cs.wisc.edu> - 10.4.0-1
- DAGMan no longer carries the entire environment into the DAGMan job
- Allows EGI CheckIn tokens to be used the with SciTokens authentication

* Thu Apr 06 2023 Tim Theisen <tim@cs.wisc.edu> - 10.0.3-1
- GPU metrics continues to be reported after the startd is reconfigured
- Fixed issue where GPU metrics could be wildly over-reported
- Fixed issue that kept jobs from running when installed on Debian or Ubuntu
- Fixed DAGMan problem when retrying a proc failure in a multi-proc node

* Tue Mar 07 2023 Tim Theisen <tim@cs.wisc.edu> - 10.3.1-1
- Execution points now advertise if an sshd is available for ssh to job

* Mon Mar 06 2023 Tim Theisen <tim@cs.wisc.edu> - 10.3.0-1
- Now evicts OOM killed jobs when they are under their requested memory
- HTCondor glideins can now use cgroups if one has been prepared
- Can write job information in an AP history file for each execution attempt
- Can now specify a lifetime for condor_gangliad metrics
- The condor_schedd now advertises a count of unmaterialized jobs

* Thu Mar 02 2023 John Knoeller <johnkn@cs.wisc.edu> - 10.0.2-1
- HTCondor can optionally create intermediate directories for output files
- Improved condor_schedd scalability when a user runs more than 1,000 jobs
- Fix issue where condor_ssh_to_job fails if the user is not in /etc/passwd
- The Python Schedd.query() now returns the ServerTime attribute for Fifemon
- VM Universe jobs pass through the host CPU model to support newer kernels
- HTCondor Python wheel is now available for Python 3.11
- Fix issue that prevented HTCondor installation on Ubuntu 18.04

* Tue Feb 28 2023 Tim Theisen <tim@cs.wisc.edu> - 10.2.5-1
- Fix counting of unmaterialized jobs in the condor_schedd

* Fri Feb 24 2023 Tim Theisen <tim@cs.wisc.edu> - 10.2.4-1
- Improve counting of unmaterialized jobs in the condor_schedd

* Tue Feb 21 2023 Tim Theisen <tim@cs.wisc.edu> - 10.2.3-1
- Add a count of unmaterialized jobs to condor_schedd statistics

* Tue Feb 07 2023 Tim Theisen <tim@cs.wisc.edu> - 10.2.2-1
- Fixed bugs with configuration knob SINGULARITY_USE_PID_NAMESPACES

* Tue Jan 24 2023 Tim Theisen <tim@cs.wisc.edu> - 10.2.1-1
- Improved condor_schedd scalability when a user runs more than 1,000 jobs
- Fix issue where condor_ssh_to_job fails if the user is not in /etc/passwd
- The Python Schedd.query() now returns the ServerTime attribute
- Fixed issue that prevented HTCondor installation on Ubuntu 18.04

* Thu Jan 05 2023 Tim Theisen <tim@cs.wisc.edu> - 10.2.0-1
- Preliminary support for Enterprise Linux 9
- Preliminary support for cgroups v2
- Can now set minimum floor for number of CPUs that a submitter gets
- Improved validity testing of Singularity/Apptainer runtinme
- Improvements to jobs hooks, including new PREPARE_JOB_BEFORE_TRANSFER hook
- OpenCL jobs now work inside Singularity, if OpenCL drivers are on the host

* Thu Jan 05 2023 Tim Theisen <tim@cs.wisc.edu> - 10.0.1-1
- Add Ubuntu 22.04 (Jammy Jellyfish) support
- Add file transfer plugin that supports stash:// and osdf:// URLs
- Fix bug where cgroup memory limits were not enforced on Debian and Ubuntu
- Fix bug where forcibly removing DAG jobs could crash the condor_schedd
- Fix bug where Docker repository images cannot be run under Singularity
- Fix issue where blahp scripts were missing on Debian and Ubuntu platforms
- Fix bug where curl file transfer plugins would fail on Enterprise Linux 8

* Tue Nov 22 2022 Tim Theisen <tim@cs.wisc.edu> - 10.1.3-1
- Improvements to jobs hooks, including new PREPARE_JOB_BEFORE_TRANSFER hook

* Tue Nov 15 2022 Tim Theisen <tim@cs.wisc.edu> - 10.1.2-1
- OpenCL jobs now work inside Singularity, if OpenCL drivers are on the host

* Thu Nov 10 2022 Tim Theisen <tim@cs.wisc.edu> - 10.1.1-1
- Improvements to job hooks and the ability to save stderr from a job hook
- Fix bug where Apptainer only systems couldn't run with Docker style images

* Thu Nov 10 2022 Tim Theisen <tim@cs.wisc.edu> - 10.1.0-1
- Release HTCondor 10.0.0 bug fixes into 10.1.0

* Thu Nov 10 2022 Tim Theisen <tim@cs.wisc.edu> - 10.0.0-1
- Users can prevent runaway jobs by specifying an allowed duration
- Able to extend submit commands and create job submit templates
- Initial implementation of htcondor <noun> <verb> command line interface
- Initial implementation of Job Sets in the htcondor CLI tool
- Add Container Universe
- Support for heterogeneous GPUs
- Improved File transfer error reporting
- GSI Authentication method has been removed
- HTCondor now utilizes ARC-CE's REST interface
- Support for ARM and PowerPC for Enterprise Linux 8
- For IDTOKENS, signing key not required on every execution point
- Trust on first use ability for SSL connections
- Improvements against replay attacks

* Wed Oct 05 2022 Tim Theisen <tim@cs.wisc.edu> - 9.12.0-1
- Provide a mechanism to bootstrap secure authentication within a pool
- Add the ability to define submit templates
- Administrators can now extend the help offered by condor_submit
- Add DAGMan ClassAd attributes to record more information about jobs
- On Linux, advertise the x86_64 micro-architecture in a slot attribute
- Added -drain option to condor_off and condor_restart
- Administrators can now set the shared memory size for Docker jobs
- Multiple improvements to condor_adstash
- HAD daemons now use SHA-256 checksums by default

* Thu Sep 29 2022 Tim Theisen <tim@cs.wisc.edu> - 9.0.17-1
- Fix file descriptor leak when schedd fails to launch scheduler jobs
- Fix failure to forward batch grid universe job's refreshed X.509 proxy
- Fix DAGMan failure when the DONE keyword appeared in the JOB line
- Fix HTCondor's handling of extremely large UIDs on Linux
- Fix bug where OAUTH tokens lose their scope and audience upon refresh
- Support for Apptainer in addition to Singularity

* Tue Sep 13 2022 Tim Theisen <tim@cs.wisc.edu> - 9.11.2-1
- In 9.11.0, STARTD_NOCLAIM_SHUTDOWN restarted instead. Now, it shuts down.

* Tue Sep 06 2022 Tim Theisen <tim@cs.wisc.edu> - 9.11.1-1
- File transfer errors are identified as occurring during input or output

* Thu Aug 25 2022 Tim Theisen <tim@cs.wisc.edu> - 9.11.0-1
- Modified GPU attributes to support the new 'require_gpus' submit command
- Add (PREEMPT|HOLD)_IF_DISK_EXCEEDED configuration templates
- ADVERTISE authorization levels now also provide READ authorization
- Periodic release expressions no longer apply to manually held jobs
- If a #! interpreter doesn't exist, a proper hold and log message appears
- Can now set the Singularity target directory with 'container_target_dir'
- If SciToken and X.509 available, uses SciToken for arc job authentication

* Tue Aug 16 2022 Tim Theisen <tim@cs.wisc.edu> - 9.0.16-1
- Singularity now mounts /tmp and /var/tmp under the scratch directory
- Fix bug where Singularity jobs go on hold at the first checkpoint
- Fix bug where gridmanager deletes the X.509 proxy file instead of the copy
- Fix file descriptor leak when using SciTokens for authentication

* Thu Jul 21 2022 Tim Theisen <tim@cs.wisc.edu> - 9.0.15-1
- Report resources provisioned by the Slurm batch scheduler when available

* Mon Jul 18 2022 Tim Theisen <tim@cs.wisc.edu> - 9.10.1-1
- ActivationSetupDuration is now correct for jobs that checkpoint

* Thu Jul 14 2022 Tim Theisen <tim@cs.wisc.edu> - 9.10.0-1
- With collector administrator access, can manage all HTCondor pool daemons
- SciTokens can now be used for authentication with ARC CE servers
- Preliminary support for ARM and POWER RC on AlmaLinux 8
- Prevent negative values when using huge files with a file transfer plugin

* Tue Jul 12 2022 Tim Theisen <tim@cs.wisc.edu> - 9.0.14-1
- SciToken mapping failures are now recorded in the daemon logs
- Fix bug that stopped file transfers when output and error are the same
- Ensure that the Python bindings version matches the installed HTCondor
- $(OPSYSANDVER) now expand properly in job transforms
- Fix bug where context managed Python htcondor.SecMan sessions would crash
- Fix bug where remote CPU times would rarely be set to zero

* Tue Jun 14 2022 Tim Theisen <tim@cs.wisc.edu> - 9.9.1-1
- Fix bug where jobs would not match when using a child collector

* Tue May 31 2022 Tim Theisen <tim@cs.wisc.edu> - 9.9.0-1
- A new authentication method for remote HTCondor administration
- Several changes to improve the security of connections
- Fix issue where DAGMan direct submission failed when using Kerberos
- The submission method is now recorded in the job ClassAd
- Singularity jobs can now pull from Docker style repositories
- The OWNER authorization level has been folded into the ADMINISTRATOR level

* Thu May 26 2022 Tim Theisen <tim@cs.wisc.edu> - 9.0.13-1
- Schedd and startd cron jobs can now log output upon non-zero exit
- condor_config_val now produces correct syntax for multi-line values
- The condor_run tool now reports submit errors and warnings to the terminal
- Fix issue where Kerberos authentication would fail within DAGMan
- Fix HTCondor startup failure with certain complex network configurations

* Mon Apr 25 2022 Tim Theisen <tim@cs.wisc.edu> - 9.8.1-1
- Fix HTCondor startup failure with certain complex network configurations

* Thu Apr 21 2022 Tim Theisen <tim@cs.wisc.edu> - 9.8.0-1
- Support for Heterogeneous GPUs, some configuration required
- Allow HTCondor to utilize grid sites requiring two-factor authentication
- Technology preview: bring your own resources from (some) NSF HPC clusters

* Tue Apr 19 2022 Tim Theisen <tim@cs.wisc.edu> - 9.0.12-1
- Fix bug in parallel universe that could cause the schedd to crash
- Fix rare crash where a daemon tries to use a discarded security session

* Tue Apr 05 2022 Tim Theisen <tim@cs.wisc.edu> - 9.7.1-1
- Fix recent bug where jobs may go on hold without a hold reason or code

* Tue Mar 15 2022 Tim Theisen <tim@cs.wisc.edu> - 9.7.0-1
- Support environment variables, other application elements in ARC REST jobs
- Container universe supports Singularity jobs with hard-coded command
- DAGMan submits jobs directly (does not shell out to condor_submit)
- Meaningful error message and sub-code for file transfer failures
- Add file transfer statistics for file transfer plugins
- Add named list policy knobs for SYSTEM_PERIODIC_ policies

* Tue Mar 15 2022 Tim Theisen <tim@cs.wisc.edu> - 9.0.11-1
- The Job Router can now create an IDTOKEN for use by the job
- Fix bug where a self-checkpointing job may erroneously be held
- Fix bug where the Job Router could erroneously substitute a default value
- Fix bug where a file transfer error may identify the wrong file
- Fix bug where condor_ssh_to_job may fail to connect

* Tue Mar 15 2022 Tim Theisen <tim@cs.wisc.edu> - 8.8.17-1
- Fixed a memory leak in the Job Router

* Tue Mar 15 2022 Tim Theisen <tim@cs.wisc.edu> - 9.6.0-1
- Fixes for security issues
- https://htcondor.org/security/vulnerabilities/HTCONDOR-2022-0001.html
- https://htcondor.org/security/vulnerabilities/HTCONDOR-2022-0002.html
- https://htcondor.org/security/vulnerabilities/HTCONDOR-2022-0003.html

* Tue Mar 15 2022 Tim Theisen <tim@cs.wisc.edu> - 9.0.10-1
- Fixes for security issues
- https://htcondor.org/security/vulnerabilities/HTCONDOR-2022-0001.html
- https://htcondor.org/security/vulnerabilities/HTCONDOR-2022-0002.html
- https://htcondor.org/security/vulnerabilities/HTCONDOR-2022-0003.html

* Tue Mar 15 2022 Tim Theisen <tim@cs.wisc.edu> - 8.8.16-1
- Fix for security issue
- https://htcondor.org/security/vulnerabilities/HTCONDOR-2022-0003.html

* Tue Feb 08 2022 Tim Theisen <tim@cs.wisc.edu> - 9.5.4-1
- The access point more robustly detects execution points that disappear
- The condor_procd will now function if /proc is mounted with hidepid=2

* Tue Feb 01 2022 Tim Theisen <tim@cs.wisc.edu> - 9.5.3-1
- Fix daemon crash where one of multiple collectors is not in DNS
- Fix bug where initial schedd registration was rarely delayed by an hour
- Can set CCB_TIMEOUT and choose to not start up if CCB address unavailable

* Tue Jan 25 2022 Tim Theisen <tim@cs.wisc.edu> - 9.5.2-1
- Fix bug where job may not go on hold when exceeding allowed_job_duration
- Fix bug where the condor_shadow could run indefinitely
- Fix bug where condor_ssh_to_job may fail to connect
- Fix bug where a file transfer error may identify the wrong file

* Tue Jan 18 2022 Tim Theisen <tim@cs.wisc.edu> - 9.5.1-1
- Fix bug where a self-checkpointing job may erroneously be held

* Thu Jan 13 2022 Tim Theisen <tim@cs.wisc.edu> - 9.5.0-1
- Initial implementation of Container Universe
- HTCondor will automatically detect container type and where it can run
- The blahp is no longer separate, it is now an integral part of HTCondor
- Docker Universe jobs can now self-checkpoint
- Added Debian 11 (bullseye) as a supported platform
- Since CentOS 8 has reached end of life, we build and test on Rocky Linux 8

* Thu Jan 13 2022 Tim Theisen <tim@cs.wisc.edu> - 9.0.9-1
- Added Debian 11 (bullseye) as a supported platform
- Since CentOS 8 has reached end of life, we build and test on Rocky Linux 8
- The OAUTH credmon is now packaged for Enterprise Linux 8

* Tue Dec 21 2021 Tim Theisen <tim@cs.wisc.edu> - 9.4.1-1
- Add the ability to track slot activation metrics
- Fix bug where a file transfer plugin failure code may not be reported

* Thu Dec 02 2021 Tim Theisen <tim@cs.wisc.edu> - 9.4.0-1
- Initial implementation of Job Sets in the htcondor CLI tool
- The access point administrator can add keywords to the submit language
- Add submit commands that limit job run time
- Fix bug where self check-pointing jobs may be erroneously held

* Thu Dec 02 2021 Tim Theisen <tim@cs.wisc.edu> - 9.0.8-1
- Fix bug where huge values of ImageSize and others would end up negative
- Fix bug in how MAX_JOBS_PER_OWNER applied to late materialization jobs
- Fix bug where the schedd could choose a slot with insufficient disk space
- Fix crash in ClassAd substr() function when the offset is out of range
- Fix bug in Kerberos code that can crash on macOS and could leak memory
- Fix bug where a job is ignored for 20 minutes if the startd claim fails

* Tue Nov 30 2021 Tim Theisen <tim@cs.wisc.edu> - 9.3.2-1
- Add allowed_execute_duration condor_submit command to cap job run time
- Fix bug where self check-pointing jobs may be erroneously held

* Tue Nov 09 2021 Tim Theisen <tim@cs.wisc.edu> - 9.3.1-1
- Add allowed_job_duration condor_submit command to cap job run time

* Wed Nov 03 2021 Tim Theisen <tim@cs.wisc.edu> - 9.3.0-1
- Discontinue support for Globus GSI
- Discontinue support for grid type 'nordugrid', use 'arc' instead
- MacOS version strings now include the major version number (10 or 11)
- File transfer plugin sample code to aid in developing new plugins
- Add generic knob to set the slot user for all slots

* Tue Nov 02 2021 Tim Theisen <tim@cs.wisc.edu> - 9.0.7-1
- Fix bug where condor_gpu_discovery could crash with older CUDA libraries
- Fix bug where condor_watch_q would fail on machines with older kernels
- condor_watch_q no longer has a limit on the number of job event log files
- Fix bug where a startd could crash claiming a slot with p-slot preemption
- Fix bug where a job start would not be recorded when a shadow reconnects

* Thu Sep 23 2021 Tim Theisen <tim@cs.wisc.edu> - 9.2.0-1
- Add SERVICE node that runs alongside the DAG for the duration of the DAG
- Fix problem where proxy delegation to older HTCondor versions failed
- Jobs are now re-run if the execute directory unexpectedly disappears
- HTCondor counts the number of files transfered at the submit node
- Fix a bug that caused jobs to fail when using newer Singularity versions

* Thu Sep 23 2021 Tim Theisen <tim@cs.wisc.edu> - 9.0.6-1
- CUDA_VISIBLE_DEVICES can now contain GPU-<uuid> formatted values
- Fixed a bug that caused jobs to fail when using newer Singularity versions
- Fixed a bug in the Windows MSI installer for the latest Windows 10 version
- Fixed bugs relating to the transfer of standard out and error logs
- MacOS 11.x now reports as 10.16.x (which is better than reporting x.0)

* Thu Aug 19 2021 Tim Theisen <tim@cs.wisc.edu> - 9.1.3-1
- Globus GSI is no longer needed for X.509 proxy delegation
- Globus GSI authentication is disabled by default
- The job ad now contains a history of job holds and hold reasons
- If a user job policy expression evaluates to undefined, it is ignored

* Wed Aug 18 2021 Tim Theisen <tim@cs.wisc.edu> - 9.0.5-1
- Other authentication methods are tried if mapping fails using SciTokens
- Fix rare crashes from successful condor_submit, which caused DAGMan issues
- Fix bug where ExitCode attribute would be suppressed when OnExitHold fired
- condor_who now suppresses spurious warnings coming from netstat
- The online manual now has detailed instructions for installing on MacOS
- Fix bug where misconfigured MIG devices confused condor_gpu_discovery
- The transfer_checkpoint_file list may now include input files

* Thu Jul 29 2021 Tim Theisen <tim@cs.wisc.edu> - 9.1.2-1
- Fixes for security issues
- https://htcondor.org/security/vulnerabilities/HTCONDOR-2021-0003.html
- https://htcondor.org/security/vulnerabilities/HTCONDOR-2021-0004.html

* Thu Jul 29 2021 Tim Theisen <tim@cs.wisc.edu> - 9.0.4-1
- Fixes for security issues
- https://htcondor.org/security/vulnerabilities/HTCONDOR-2021-0003.html
- https://htcondor.org/security/vulnerabilities/HTCONDOR-2021-0004.html

* Thu Jul 29 2021 Tim Theisen <tim@cs.wisc.edu> - 8.8.15-1
- Fix for security issue
- https://htcondor.org/security/vulnerabilities/HTCONDOR-2021-0003.html

* Tue Jul 27 2021 Tim Theisen <tim@cs.wisc.edu> - 9.1.1-1
- Fixes for security issues
- https://htcondor.org/security/vulnerabilities/HTCONDOR-2021-0003.html
- https://htcondor.org/security/vulnerabilities/HTCONDOR-2021-0004.html

* Tue Jul 27 2021 Tim Theisen <tim@cs.wisc.edu> - 9.0.3-1
- Fixes for security issues
- https://htcondor.org/security/vulnerabilities/HTCONDOR-2021-0003.html
- https://htcondor.org/security/vulnerabilities/HTCONDOR-2021-0004.html

* Tue Jul 27 2021 Tim Theisen <tim@cs.wisc.edu> - 8.8.14-1
- Fix for security issue
- https://htcondor.org/security/vulnerabilities/HTCONDOR-2021-0003.html

* Thu Jul 08 2021 Tim Theisen <tim@cs.wisc.edu> - 9.0.2-1
- HTCondor can be set up to use only FIPS 140-2 approved security functions
- If the Singularity test fails, the job goes idle rather than getting held
- Can divide GPU memory, when making multiple GPU entries for a single GPU
- Startd and Schedd cron job maximum line length increased to 64k bytes
- Added first class submit keywords for SciTokens
- Fixed MUNGE authentication
- Fixed Windows installer to work when the install location isn't C:\Condor

* Thu May 20 2021 Tim Theisen <tim@cs.wisc.edu> - 9.1.0-1
- Support for submitting to ARC-CE via the REST interface
- DAGMan can put failed jobs on hold (user can correct problems and release)
- Can run gdb and ptrace within Docker containers
- A small Docker test job is run on the execute node to verify functionality
- The number of instructions executed is reported in the job Ad on Linux

* Mon May 17 2021 Tim Theisen <tim@cs.wisc.edu> - 9.0.1-1
- Fix problem where X.509 proxy refresh kills job when using AES encryption
- Fix problem when jobs require a different machine after a failure
- Fix problem where a job matched a machine it can't use, delaying job start
- Fix exit code and retry checking when a job exits because of a signal
- Fix a memory leak in the job router when a job is removed via job policy
- Fixed the back-end support for the 'bosco_cluster --add' command
- An updated Windows installer that supports IDTOKEN authentication

* Wed Apr 14 2021 Tim Theisen <tim@cs.wisc.edu> - 9.0.0-1
- Absent any configuration, HTCondor denies authorization to all users
- AES encryption is used for all communication and file transfers by default
- New IDTOKEN authentication method enables fine-grained authorization
- IDTOKEN authentication method is designed to replace GSI
- Improved support for GPUs, including machines with multiple GPUs
- New condor_watch_q tool that efficiently provides live job status updates
- Many improvements to the Python bindings
- New Python bindings for DAGMan and chirp
- Improved file transfer plugins supporting uploads and authentication
- File transfer times are now recorded in the job log
- Added support for jobs that need to acquire and use OAUTH tokens
- Many memory footprint and performance improvements in DAGMan
- Submitter ceilings can limit the number of jobs per user in a pool

* Tue Mar 30 2021 Tim Theisen <tim@cs.wisc.edu> - 8.9.13-1
- Host based security is no longer the default security model
- Hardware accelerated integrity and AES encryption used by default
- Normally, AES encryption is used for all communication and file transfers
- Fallback to Triple-DES or Blowfish when interoperating with older versions
- Simplified and automated new HTCondor installations
- HTCondor now detects instances of multi-instance GPUs
- Fixed memory leaks (collector updates in 8.9 could leak a few MB per day)
- Many other enhancements and bug fixes, see version history for details

* Thu Mar 25 2021 Tim Theisen <tim@cs.wisc.edu> - 8.9.12-1
- Withdrawn due to compatibility issues with prior releases

* Tue Mar 23 2021 Tim Theisen <tim@cs.wisc.edu> - 8.8.13-1
- condor_ssh_to_job now maps CR and NL to work with editors like nano
- Improved the performance of data transfer in condor_ssh_to_job
- HA replication now accepts SHA-2 checksums to prepare for MD5 removal
- Submission to NorduGrid ARC CE works with newer ARC CE versions
- Fixed condor_annex crashes on platforms with newer compilers
- Fixed "use feature: GPUsMonitor" to locate the monitor binary on Windows
- Fixed a bug that prevented using the '@' character in an event log path

* Wed Jan 27 2021 Tim Theisen <tim@cs.wisc.edu> - 8.9.11-1
- This release of HTCondor fixes security-related bugs described at
- https://htcondor.org/security/vulnerabilities/HTCONDOR-2021-0001.html
- https://htcondor.org/security/vulnerabilities/HTCONDOR-2021-0002.html

* Tue Nov 24 2020 Tim Theisen <tim@cs.wisc.edu> - 8.9.10-1
- Fix bug where negotiator stopped making matches when group quotas are used
- Support OAuth, SciTokens, and Kerberos credentials in local universe jobs
- The Python schedd.submit method now takes a Submit object
- DAGMan can now optionally run a script when a job goes on hold
- DAGMan now provides a method for inline jobs to share submit descriptions
- Can now add arbitrary tags to condor annex instances
- Runs the "singularity test" before running the a singularity job

* Mon Nov 23 2020 Tim Theisen <tim@cs.wisc.edu> - 8.8.12-1
- Added a family of version comparison functions to ClassAds
- Increased default Globus proxy key length to meet current NIST guidance

* Mon Oct 26 2020 Tim Theisen <tim@cs.wisc.edu> - 8.9.9-1
- The RPM packages requires globus, munge, scitokens, and voms from EPEL
- Improved cgroup memory policy settings that set both hard and soft limit
- Cgroup memory usage reporting no longer includes the kernel buffer cache
- Numerous Python binding improvements, see version history
- Can create a manifest of files on the execute node at job start and finish
- Added provisioner nodes to DAGMan, allowing users to provision resources
- DAGMan can now produce .dot graphs without running the workflow

* Wed Oct 21 2020 Tim Theisen <tim@cs.wisc.edu> - 8.8.11-1
- HTCondor now properly tracks usage over vanilla universe checkpoints
- New ClassAd equality and inequality operators in the Python bindings
- Fixed a bug where removing in-use routes could crash the job router
- Fixed a bug where condor_chirp would abort after success on Windows
- Fixed a bug where using MACHINE_RESOURCE_NAMES could crash the startd
- Improved condor c-gahp to prioritize commands over file transfers
- Fixed a rare crash in the schedd when running many local universe jobs
- With GSI, avoid unnecessary reverse DNS lookup when HOST_ALIAS is set
- Fix a bug that could cause grid universe jobs to fail upon proxy refresh

* Thu Aug 06 2020 Tim Theisen <tim@cs.wisc.edu> - 8.9.8-1
- Added htcondor.dags and htcondor.htchirp to the HTCondor Python bindings
- New condor_watch_q tool that efficiently provides live job status updates
- Added support for marking a GPU offline while other jobs continue
- The condor_master command does not return until it is fully started
- Deprecated several Python interfaces in the Python bindings

* Thu Aug 06 2020 Tim Theisen <tim@cs.wisc.edu> - 8.8.10-1
- condor_qedit can no longer be used to disrupt the condor_schedd
- Fixed a bug where the SHARED_PORT_PORT configuration setting was ignored
- Ubuntu 20.04 and Amazon Linux 2 are now supported
- In MacOSX, HTCondor now requires LibreSSL, available since MacOSX 10.13

* Wed May 20 2020 Tim Theisen <tim@cs.wisc.edu> - 8.9.7-1
- Multiple enhancements in the file transfer code
- Support for more regions in s3:// URLs
- Much more flexible job router language
- Jobs may now specify cuda_version to match equally-capable GPUs
- TOKENS are now called IDTOKENS to differentiate from SCITOKENS
- Added the ability to blacklist TOKENS via an expression
- Can simultaneously handle Kerberos and OAUTH credentials
- The getenv submit command now supports a blacklist and whitelist
- The startd supports a remote history query similar to the schedd
- condor_q -submitters now works with accounting groups
- Fixed a bug reading service account credentials for Google Compute Engine

* Thu May 07 2020 Tim Theisen <tim@cs.wisc.edu> - 8.8.9-1
- Proper tracking of maximum memory used by Docker universe jobs
- Fixed preempting a GPU slot for a GPU job when all GPUs are in use
- Fixed a Python crash when queue_item_data iterator raises an exception
- Fixed a bug where slot attribute overrides were ignored
- Calculates accounting group quota correctly when more than 1 CPU requested
- Updated HTCondor Annex to accommodate API change for AWS Spot Fleet
- Fixed a problem where HTCondor would not start on AWS Fargate
- Fixed where the collector could wait forever for a partial message
- Fixed streaming output to large files (>2Gb) when using the 32-bit shadow

* Mon Apr 06 2020 Tim Theisen <tim@cs.wisc.edu> - 8.9.6-1
- Fixes addressing CVE-2019-18823
- https://htcondor.org/security/vulnerabilities/HTCONDOR-2020-0001.html
- https://htcondor.org/security/vulnerabilities/HTCONDOR-2020-0002.html
- https://htcondor.org/security/vulnerabilities/HTCONDOR-2020-0003.html
- https://htcondor.org/security/vulnerabilities/HTCONDOR-2020-0004.html

* Mon Apr 06 2020 Tim Theisen <tim@cs.wisc.edu> - 8.8.8-1
- Fixes addressing CVE-2019-18823
- https://htcondor.org/security/vulnerabilities/HTCONDOR-2020-0001.html
- https://htcondor.org/security/vulnerabilities/HTCONDOR-2020-0002.html
- https://htcondor.org/security/vulnerabilities/HTCONDOR-2020-0003.html
- https://htcondor.org/security/vulnerabilities/HTCONDOR-2020-0004.html

* Thu Jan 02 2020 Tim Theisen <tim@cs.wisc.edu> - 8.9.5-1
- Added a new mode that skips jobs whose outputs are newer than their inputs
- Added command line tool to help debug ClassAd expressions
- Added port forwarding to Docker containers
- You may now change some DAGMan throttles while the DAG is running
- Added support for session tokens for pre-signed S3 URLs
- Improved the speed of the negotiator when custom resources are defined
- Fixed interactive submission of Docker jobs
- Fixed a bug where jobs wouldn't be killed when getting an OOM notification

* Thu Dec 26 2019 Tim Theisen <tim@cs.wisc.edu> - 8.8.7-1
- Updated condor_annex to work with upcoming AWS Lambda function changes
- Added the ability to specify the order that job routes are applied
- Fixed a bug that could cause remote condor submits to fail
- Fixed condor_wait to work when the job event log is on AFS
- Fixed RPM packaging to be able to install condor-all on CentOS 8
- Period ('.') is allowed again in DAGMan node names

* Tue Nov 19 2019 Tim Theisen <tim@cs.wisc.edu> - 8.9.4-1
- Amazon S3 file transfers using pre-signed URLs
- Further reductions in DAGMan memory usage
- Added -idle option to condor_q to display information about idle jobs
- Support for SciTokens authentication
- A tool, condor_evicted_files, to examine the SPOOL of an idle job

* Wed Nov 13 2019 Tim Theisen <tim@cs.wisc.edu> - 8.8.6-1
- Initial support for CentOS 8
- Fixed a memory leak in SSL authentication
- Fixed a bug where "condor_submit -spool" would only submit the first job
- Reduced encrypted file transfer CPU usage by a factor of six
- "condor_config_val -summary" displays changes from a default configuration
- Improved the ClassAd documentation, added many functions that were omitted

* Tue Sep 17 2019 Tim Theisen <tim@cs.wisc.edu> - 8.9.3-1
- TOKEN and SSL authentication methods are now enabled by default
- The job and global event logs use ISO 8601 formatted dates by default
- Added Google Drive multifile transfer plugin
- Added upload capability to Box multifile transfer plugin
- Added Python bindings to submit a DAG
- Python 'JobEventLog' can be pickled to facilitate intermittent readers
- 2x matchmaking speed for partitionable slots with simple START expressions
- Improved the performance of the condor_schedd under heavy load
- Reduced the memory footprint of condor_dagman
- Initial implementation to record the circumstances of a job's termination

* Thu Sep 05 2019 Tim Theisen <tim@cs.wisc.edu> - 8.8.5-1
- Fixed two performance problems on Windows
- Fixed Java universe on Debian and Ubuntu systems
- Added two knobs to improve performance on large scale pools
- Fixed a bug where requesting zero GPUs would require a machine with GPUs
- HTCondor can now recognize nVidia Volta and Turing GPUs

* Tue Jul 09 2019 Tim Theisen <tim@cs.wisc.edu> - 8.8.4-1
- Python 3 bindings - see version history for details (requires EPEL on EL7)
- Can configure DAGMan to dramatically reduce memory usage on some DAGs
- Improved scalability when using the python bindings to qedit jobs
- Fixed infrequent schedd crashes when removing scheduler universe jobs
- The condor_master creates run and lock directories when systemd doesn't
- The condor daemon obituary email now contains the last 200 lines of log

* Tue Jun 04 2019 Tim Theisen <tim@cs.wisc.edu> - 8.9.2-1
- The HTTP/HTTPS file transfer plugin will timeout and retry transfers
- A new multi-file box.com file transfer plugin to download files
- The manual has been moved to Read the Docs
- Configuration options for job-log time-stamps (UTC, ISO 8601, sub-second)
- Several improvements to SSL authentication
- New TOKEN authentication method enables fine-grained authorization control

* Wed May 22 2019 Tim Theisen <tim@cs.wisc.edu> - 8.8.3-1
- Fixed a bug where jobs were killed instead of peacefully shutting down
- Fixed a bug where a restarted schedd wouldn't connect to its running jobs
- Improved file transfer performance when sending multiple files
- Fix a bug that prevented interactive submit from working with Singularity
- Orphaned Docker containers are now cleaned up on execute nodes
- Restored a deprecated Python interface that is used to read the event log

* Wed Apr 17 2019 Tim Theisen <tim@cs.wisc.edu> - 8.9.1-1
- An efficient curl plugin that supports uploads and authentication tokens
- HTCondor automatically supports GPU jobs in Docker and Singularity
- File transfer times are now recorded in the user job log and the job ad

* Thu Apr 11 2019 Tim Theisen <tim@cs.wisc.edu> - 8.8.2-1
- Fixed problems with condor_ssh_to_job and Singularity jobs
- Fixed a problem that could cause condor_annex to crash
- Fixed a problem where the job queue would very rarely be corrupted
- condor_userprio can report concurrency limits again
- Fixed the GPU discovery and monitoring code to map GPUs in the same way
- Made the CHIRP_DELAYED_UPDATE_PREFIX configuration knob work again
- Fixed restarting HTCondor from the Service Control Manager on Windows
- Fixed a problem where local universe jobs could not use condor_submit
- Restored a deprecated Python interface that is used to read the event log
- Fixed a problem where condor_shadow reuse could confuse DAGMan

* Thu Feb 28 2019 Tim Theisen <tim@cs.wisc.edu> - 8.9.0-1
- Absent any configuration, HTCondor denies authorization to all users
- All HTCondor daemons under a condor_master share a security session
- Scheduler Universe jobs are prioritized by job priority

* Tue Feb 19 2019 Tim Theisen <tim@cs.wisc.edu> - 8.8.1-1
- Fixed excessive CPU consumption with GPU monitoring
- GPU monitoring is off by default; enable with "use feature: GPUsMonitor"
- HTCondor now works with the new CUDA version 10 libraries
- Fixed a bug where sometimes jobs would not start on a Windows execute node
- Fixed a bug that could cause DAGman to go into an infinite loop on exit
- The JobRouter doesn't forward the USER attribute between two UID Domains
- Made Collector.locateAll() more efficient in the Python bindings
- Improved efficiency of the negotiation code in the condor_schedd

* Thu Jan 03 2019 Tim Theisen <tim@cs.wisc.edu> - 8.8.0-1
- Automatically add AWS resources to your pool using HTCondor Annex
- The Python bindings now include submit functionality
- Added the ability to run a job immediately by replacing a running job
- A new minicondor package makes single node installations easy
- HTCondor now tracks and reports GPU utilization
- Several performance enhancements in the collector
- The grid universe can create and manage VM instances in Microsoft Azure
- The MUNGE security method is now supported on all Linux platforms

* Wed Oct 31 2018 Tim Theisen <tim@cs.wisc.edu> - 8.7.10-1
- Can now interactively submit Docker jobs
- The administrator can now add arguments to the Singularity command line
- The MUNGE security method is now supported on all Linux platforms
- The grid universe can create and manage VM instances in Microsoft Azure
- Added a single-node package to facilitate using a personal HTCondor

* Wed Oct 31 2018 Tim Theisen <tim@cs.wisc.edu> - 8.6.13-1
- Made the Python 'in' operator case-insensitive for ClassAd attributes
- Python bindings are now built for the Debian and Ubuntu platforms
- Fixed a memory leak in the Python bindings
- Fixed a bug where absolute paths failed for output/error files on Windows
- Fixed a bug using Condor-C to run Condor-C jobs
- Fixed a bug where Singularity could not be used if Docker was not present

* Wed Aug 01 2018 Tim Theisen <tim@cs.wisc.edu> - 8.7.9-1
- Support for Debian 9, Ubuntu 16, and Ubuntu 18
- Improved Python bindings to support the full range of submit functionality
- Allows VMs to shutdown when the job is being gracefully evicted
- Can now specify a host name alias (CNAME) for NETWORK_HOSTNAME
- Added the ability to run a job immediately by replacing a running job

* Wed Aug 01 2018 Tim Theisen <tim@cs.wisc.edu> - 8.6.12-1
- Support for Debian 9, Ubuntu 16, and Ubuntu 18
- Fixed a memory leak that occurred when SSL authentication fails
- Fixed a bug where invalid transform REQUIREMENTS caused a Job to match
- Fixed a bug to allow a queue super user to edit protected attributes
- Fixed a problem setting the job environment in the Singularity container
- Fixed several other minor problems

* Tue May 22 2018 Tim Theisen <tim@cs.wisc.edu> - 8.7.8-2
- Reinstate man pages
- Drop centos from dist tag in 32-bit Enterprise Linux 7 RPMs

* Thu May 10 2018 Tim Theisen <tim@cs.wisc.edu> - 8.7.8-1
- The condor annex can easily use multiple regions simultaneously
- HTCondor now uses CUDA_VISIBLE_DEVICES to tell which GPU devices to manage
- HTCondor now reports GPU memory utilization

* Thu May 10 2018 Tim Theisen <tim@cs.wisc.edu> - 8.6.11-1
- Can now do an interactive submit of a Singularity job
- Shared port daemon is more resilient when starved for TCP ports
- The Windows installer configures the environment for the Python bindings
- Fixed several other minor problems

* Tue Mar 13 2018 Tim Theisen <tim@cs.wisc.edu> - 8.7.7-1
- condor_ssh_to_job now works with Docker Universe jobs
- A 32-bit condor_shadow is available for Enterprise Linux 7 systems
- Tracks and reports custom resources, e.g. GPUs, in the job ad and user log
- condor_q -unmatchable reports jobs that will not match any slots
- Several updates to the parallel universe
- Spaces are now allowed in input, output, and error paths in submit files
- In DAG files, spaces are now allowed in submit file paths

* Tue Mar 13 2018 Tim Theisen <tim@cs.wisc.edu> - 8.6.10-1
- Fixed a problem where condor_preen would crash on an active submit node
- Improved systemd configuration to clean up processes if the master crashes
- Fixed several other minor problems

* Thu Jan 04 2018 Tim Theisen <tim@cs.wisc.edu> - 8.7.6-1
- Machines won't enter "Owner" state unless using the Desktop policy
- One can use SCHEDD and JOB instead of MY and TARGET in SUBMIT_REQUIREMENTS
- HTCondor now reports all submit warnings, not just the first one
- The HTCondor Python bindings in pip are now built from the release branch

* Thu Jan 04 2018 Tim Theisen <tim@cs.wisc.edu> - 8.6.9-1
- Fixed a bug where some Accounting Groups could get too much surplus quota
- Fixed a Python binding bug where some queries could corrupt memory
- Fixed a problem where preen could block the schedd for a long time
- Fixed a bug in Windows where the job sandbox would not be cleaned up
- Fixed problems with the interaction between the master and systemd
- Fixed a bug where MAX_JOBS_SUBMITTED could be permanently reduced
- Fixed problems with very large disk requests

* Tue Nov 14 2017 Tim Theisen <tim@cs.wisc.edu> - 8.7.5-1
- Fixed an issue validating VOMS proxies

* Tue Nov 14 2017 Tim Theisen <tim@cs.wisc.edu> - 8.6.8-1
- Fixed an issue validating VOMS proxies

* Tue Oct 31 2017 Tim Theisen <tim@cs.wisc.edu> - 8.7.4-1
- Improvements to DAGMan including support for late job materialization
- Updates to condor_annex including improved status reporting
- When submitting jobs, HTCondor can now warn about job requirements
- Fixed a bug where remote CPU time was not recorded in the history
- Improved support for OpenMPI jobs
- The high availability daemon now works with IPV6 and shared_port
- The HTCondor Python bindings are now available for Python 2 and 3 in pip

* Tue Oct 31 2017 Tim Theisen <tim@cs.wisc.edu> - 8.6.7-1
- Fixed a bug where memory limits might not be updated in cgroups
- Add SELinux type enforcement rules to allow condor_ssh_to_job to work
- Updated systemd configuration to shutdown HTCondor in an orderly fashion
- The curl_plugin utility can now do HTTPS transfers
- Specifying environment variables now works with the Python Submit class

* Tue Sep 12 2017 Tim Theisen <tim@cs.wisc.edu> - 8.7.3-1
- Further updates to the late job materialization technology preview
- An improved condor_top tool
- Enhanced the AUTO setting for ENABLE_IPV{4,6} to be more selective
- Fixed several small memory leaks

* Tue Sep 12 2017 Tim Theisen <tim@cs.wisc.edu> - 8.6.6-1
- HTCondor daemons no longer crash on reconfig if syslog is used for logging
- HTCondor daemons now reliably leave a core file when killed by a signal
- Negotiator won't match jobs to machines with incompatible IPv{4,6} network
- On Ubuntu, send systemd alive messages to prevent HTCondor restarts
- Fixed a problem parsing old ClassAd string escapes in the python bindings
- Properly parse CPU time used from Slurm grid universe jobs
- Claims are released when parallel univ jobs are removed while claiming
- Starter won't get stuck when a job is removed with JOB_EXIT_HOOK defined
- To reduce audit logging, added cgroup rules to SELinux profile

* Mon Aug 07 2017 Tim Theisen <tim@cs.wisc.edu> - 8.6.5-2
- Update SELinux profile for Red Hat 7.4

* Tue Aug 01 2017 Tim Theisen <tim@cs.wisc.edu> - 8.6.5-1
- Fixed a memory leak that would cause the HTCondor collector to slowly grow
- Prevent the condor_starter from hanging when using cgroups on Debian
- Fixed several issues that occur when IPv6 is in use
- Support for using an ImDisk RAM drive on Windows as the execute directory
- Fixed a bug where condor_rm rarely removed another one of the user's jobs
- Fixed a bug with parallel universe jobs starting on partitionable slots

* Thu Jul 13 2017 Tim Theisen <tim@cs.wisc.edu> - 8.4.12-1
- Can configure the condor_startd to compute free disk space once

* Thu Jun 22 2017 Tim Theisen <tim@cs.wisc.edu> - 8.7.2-1
- Improved condor_schedd performance by turning off file checks by default
- condor_annex -status finds VM instances that have not joined the pool
- Able to update an annex's lease without adding new instances
- condor_annex now keeps a command log
- condor_q produces an expanded multi-line summary
- Automatically retry and/or resume http file transfers when appropriate
- Reduced load on the condor_collector by optimizing queries
- A python based condor_top tool

* Thu Jun 22 2017 Tim Theisen <tim@cs.wisc.edu> - 8.6.4-1
- Python bindings are now available on MacOSX
- Fixed a bug where PASSWORD authentication could fail to exchange keys
- Pslot preemption now properly handles custom resources, such as GPUs
- condor_submit now checks X.509 proxy expiration

* Tue May 09 2017 Tim Theisen <tim@cs.wisc.edu> - 8.6.3-1
- Fixed a bug where using an X.509 proxy might corrupt the job queue log
- Fixed a memory leak in the Python bindings

* Mon Apr 24 2017 Tim Theisen <tim@cs.wisc.edu> - 8.7.1-1
- Several performance enhancements in the collector
- Further refinement and initial documentation of the HTCondor Annex
- Enable chirp for Docker jobs
- Job Router uses first match rather than round-robin matching
- The schedd tracks jobs counts by status for each owner
- Technology preview of late job materialization in the schedd

* Mon Apr 24 2017 Tim Theisen <tim@cs.wisc.edu> - 8.6.2-1
- New metaknobs for mapping users to groups
- Now case-insensitive with Windows user names when storing credentials
- Signal handling in the OpenMPI script
- Report RemoteSysCpu for Docker jobs
- Allow SUBMIT_REQUIREMENT to refer to X509 secure attributes
- Linux kernel tuning script takes into account the machine's role

* Thu Mar 02 2017 Tim Theisen <tim@cs.wisc.edu> - 8.7.0-1
- Performance improvements in collector's ingestion of ClassAds
- Added collector attributes to report query times and forks
- Removed extra white space around parentheses when unparsing ClassAds
- Technology preview of the HTCondor Annex

* Thu Mar 02 2017 Tim Theisen <tim@cs.wisc.edu> - 8.6.1-1
- condor_q works in situations where user authentication is not configured
- Updates to work with Docker version 1.13
- Fix several problems with the Job Router
- Update scripts to support current versions of Open MPI and MPICH2
- Fixed a bug that could corrupt the job queue log when the disk is full

* Thu Jan 26 2017 Tim Theisen <tim@cs.wisc.edu> - 8.6.0-1
- condor_q shows shows only the current user's jobs by default
- condor_q summarizes related jobs (batches) on a single line by default
- Users can define their own job batch name at job submission time
- Immutable/protected job attributes make SUBMIT_REQUIREMENTS more useful
- The shared port daemon is enabled by default
- Jobs run in cgroups by default
- HTCondor can now use IPv6 addresses (Prefers IPv4 when both present)
- DAGMan: Able to easily define SCRIPT, VARs, etc., for all nodes in a DAG
- DAGMan: Revamped priority implementation
- DAGMan: New splice connection feature
- New slurm grid type in the grid universe for submitting to Slurm
- Numerous improvements to Docker support
- Several enhancements in the python bindings

* Mon Jan 23 2017 Tim Theisen <tim@cs.wisc.edu> - 8.4.11-1
- Fixed a bug which delayed startd access to stard cron job results
- Fixed a bug in pslot preemption that could delay jobs starting
- Fixed a bug in job cleanup at job lease expiration if using glexec
- Fixed a bug in locating ganglia shared libraries on Debian and Ubuntu

* Tue Dec 13 2016 Tim Theisen <tim@cs.wisc.edu> - 8.5.8-1
- The starter puts all jobs in a cgroup by default
- Added condor_submit commands that support job retries
- condor_qedit defaults to the current user's jobs
- Ability to add SCRIPTS, VARS, etc. to all nodes in a DAG using one command
- Able to conditionally add Docker volumes for certain jobs
- Initial support for Singularity containers
- A 64-bit Windows release

* Tue Dec 13 2016 Tim Theisen <tim@cs.wisc.edu> - 8.4.10-1
- Updated SELinux profile for Enterprise Linux
- Fixed a performance problem in the schedd when RequestCpus was an expression
- Preserve permissions when transferring sub-directories of the job's sandbox
- Fixed HOLD_IF_CPUS_EXCEEDED and LIMIT_JOB_RUNTIMES metaknobs
- Fixed a bug in handling REMOVE_SIGNIFICANT_ATTRIBUTES

* Thu Sep 29 2016 Tim Theisen <tim@cs.wisc.edu> - 8.5.7-1
- The schedd can perform job ClassAd transformations
- Specifying dependencies between DAGMan splices is much more flexible
- The second argument of the ClassAd ? : operator may be omitted
- Many usability improvements in condor_q and condor_status
- condor_q and condor_status can produce JSON, XML, and new ClassAd output
- To prepare for a 64-bit Windows release, HTCondor identifies itself as X86
- Automatically detect Daemon Core daemons and pass localname to them

* Thu Sep 29 2016 Tim Theisen <tim@cs.wisc.edu> - 8.4.9-1
- The condor_startd removes orphaned Docker containers on restart
- Job Router and HTCondor-C job job submission prompts schedd reschedule
- Fixed bugs in the Job Router's hooks
- Improved systemd integration on Enterprise Linux 7
- Upped default number of Chirp attributes to 100, and made it configurable
- Fixed a bug where variables starting with STARTD. or STARTER. were ignored

* Tue Aug 02 2016 Tim Theisen <tim@cs.wisc.edu> - 8.5.6-1
- The -batch output for condor_q is now the default
- Python bindings for job submission and machine draining
- Numerous Docker usability changes
- New options to limit condor_history results to jobs since last invocation
- Shared port daemon can be used with high availability and replication
- ClassAds can be written out in JSON format
- More flexible ordering of DAGMan commands
- Efficient PBS and SLURM job monitoring
- Simplified leases for grid universe jobs

* Tue Jul 05 2016 Tim Theisen <tim@cs.wisc.edu> - 8.4.8-1
- Fixed a memory leak triggered by the python htcondor.Schedd().query() call
- Fixed a bug that could cause Bosco file transfers to fail
- Fixed a bug that could cause the schedd to crash when using schedd cron jobs
- condor_schedd now rejects jobs when owner has no account on the machine
- Fixed a new bug in 8.4.7 where remote condor_history failed without -limit
- Fixed bugs triggered by the reconfiguration of the high-availability daemon
- Fixed a bug where condor_master could hang when using shared port on Windows 
- Fixed a bug with the -xml option on condor_q and condor_status

* Mon Jun 06 2016 Tim Theisen <tim@cs.wisc.edu> - 8.5.5-1
- Improvements for scalability of EC2 grid universe jobs
- Docker Universe jobs advertises remote user and system CPU time
- Improved systemd support
- The master can now run an administrator defined script at shutdown
- DAGMan includes better support for the batch name feature

* Mon Jun 06 2016 Tim Theisen <tim@cs.wisc.edu> - 8.4.7-1
- fixed a bug that could cause the schedd to become unresponsive
- fixed a bug where the Docker Universe would not set the group ID
- Docker Universe jobs now drop all Linux capabilities by default
- fixed a bug where subsystem specific configuration parameters were ignored
- fixed bugs with history file processing on the Windows platform

* Mon May 02 2016 Tim Theisen <tim@cs.wisc.edu> - 8.5.4-1
- Fixed a bug that delays schedd response when significant attributes change
- Fixed a bug where the group ID was not set in Docker universe jobs
- Limit update rate of various attributes to not overload the collector
- To make job router configuration easier, added implicit "target" scoping
- To make BOSCO work, the blahp does not generate limited proxies by default
- condor_status can now display utilization per machine rather than per slot
- Improve performance of condor_history and other tools

* Thu Apr 21 2016 Tim Theisen <tim@cs.wisc.edu> - 8.4.6-1
- fixed a bug that could cause a job to fail to start in a dynamic slot
- fixed a negotiator memory leak when using partitionable slot preemption
- fixed a bug that caused supplemental groups to be wrong during file transfer
- properly identify the Windows 10 platform
- fixed a typographic error in the LIMIT_JOB_RUNTIMES policy
- fixed a bug where maximum length IPv6 addresses were not parsed

* Thu Mar 24 2016 Tim Theisen <tim@cs.wisc.edu> - 8.5.3-1
- Use IPv6 (and IPv4) interfaces if they are detected
- Prefer IPv4 addresses when both are available
- Count Idle and Running jobs in Submitter Ads for Local and Scheduler universes
- Can submit jobs to SLURM with the new "slurm" type in the Grid universe
- HTCondor is built and linked with Globus 6.0

* Tue Mar 22 2016 Tim Theisen <tim@cs.wisc.edu> - 8.4.5-1
- fixed a bug that would cause the condor_schedd to send no flocked jobs
- fixed a bug that caused a 60 second delay using tools when DNS lookup failed
- prevent using accounting groups with embedded spaces that crash the negotiator
- fixed a bug that could cause use of ports outside the port range on Windows
- fixed a bug that could prevent dynamic slot reuse when using many slots
- fixed a bug that prevented correct utilization reports from the job router
- tune kernel when using cgroups to avoid OOM killing of jobs doing heavy I/O

* Thu Feb 18 2016 Tim Theisen <tim@cs.wisc.edu> - 8.5.2-1
- condor_q now defaults to showing only the current user's jobs
- condor_q -batch produces a single line report for a batch of jobs
- Docker Universe jobs now report and update memory and network usage
- immutable and protected job attributes
- improved performance when querying a HTCondor daemon's location
- Added the ability to set ClassAd attributes within the DAG file
- DAGMan now provides event timestamps in dagman.out

* Tue Feb 02 2016 Tim Theisen <tim@cs.wisc.edu> - 8.4.4-1
- fixed a bug that could cause the collector to crash when DNS lookup fails
- fixed a bug that caused Condor-C jobs with short lease durations to fail
- fixed bugs that affected EC2 grid universe jobs
- fixed a bug that prevented startup if a prior version shared port file exists
- fixed a bug that could cause the condor_shadow to hang on Windows

* Fri Jan 08 2016 Tim Theisen <tim@cs.wisc.edu> - 8.5.1-2
- optimized binaries

* Fri Jan 08 2016 Tim Theisen <tim@cs.wisc.edu> - 8.4.3-2
- optimized binaries

* Mon Dec 21 2015 Tim Theisen <tim@cs.wisc.edu> - 8.5.1-1
- the shared port daemon is enabled by default
- the condor_startd now records the peak memory usage instead of recent
- the condor_startd advertises CPU submodel and cache size
- authorizations are automatically setup when "Match Password" is enabled
- added a schedd-constraint option to condor_q

* Wed Dec 16 2015 Tim Theisen <tim@cs.wisc.edu> - 8.4.3-1
- fixed the processing of the -append option in the condor_submit command
- fixed a bug to run more that 100 dynamic slots on a single execute node
- fixed bugs that would delay daemon startup when using shared port on Windows
- fixed a bug where the cgroup VM limit would not be set for sizes over 2 GiB
- fixed a bug to use the ec2_iam_profile_name for Amazon EC2 Spot instances

* Tue Nov 17 2015 Tim Theisen <tim@cs.wisc.edu> - 8.4.2-1
- a bug fix to prevent the condor_schedd from crashing
- a bug fix to honor TCP_FORWARDING_HOST
- Standard Universe works properly in RPM installations of HTCondor
- the RPM packages no longer claim to provide Globus libraries
- bug fixes to DAGMan's "maximum idle jobs" throttle

* Tue Oct 27 2015 Tim Theisen <tim@cs.wisc.edu> - 8.4.1-1
- four new policy metaknobs to make configuration easier
- a bug fix to prevent condor daemons from crashing on reconfiguration
- an option natural sorting option on condor_status
- support of admin to mount certain directories into Docker containers

* Thu Oct 22 2015 Tim Theisen <tim@cs.wisc.edu> - 8.2.10-1
- an updated RPM to work with SELinux on EL7 platforms
- fixes to the condor_kbdd authentication to the X server
- a fix to allow the condor_kbdd to work with shared port enabled
- avoid crashes when using more than 1024 file descriptors on EL7
- fixed a memory leak in the ClassAd split() function
- condor_vacate will error out rather than ignore conflicting arguments
- a bug fix to the JobRouter to properly process the queue on restart
- a bug fix to prevent sending spurious data on a SOAP file transfer
- a bug fix to always present jobs in order in condor_history

* Mon Oct 12 2015 Tim Theisen <tim@cs.wisc.edu> - 8.5.0-1
- multiple enhancements to the python bindings
- the condor_schedd no longer changes the ownership of spooled job files
- spooled job files are visible to only the user account by default
- the condor_startd records when jobs are evicted by preemption or draining

* Mon Sep 14 2015 Tim Theisen <tim@cs.wisc.edu> - 8.4.0-1
- a Docker Universe to run a Docker container as an HTCondor job
- the submit file can queue a job for each file found
- the submit file can contain macros
- a dry-run option to condor_submit to test the submit file without any actions
- HTCondor pools can use IPv4 and IPv6 simultaneously
- execute directories can be encrypted upon user or administrator request
- Vanilla Universe jobs can utilize periodic application-level checkpoints
- the administrator can establish job requirements
- numerous scalability changes

* Thu Aug 27 2015 Tim Theisen <tim@cs.wisc.edu> - 8.3.8-1
- a script to tune Linux kernel parameters for better scalability
- support for python bindings on Windows platforms
- a mechanism to remove Docker images from the local machine

* Thu Aug 13 2015 Tim Theisen <tim@cs.wisc.edu> - 8.2.9-1
- a mechanism for the preemption of dynamic slots, such that the partitionable slot may use the dynamic slot in the match of a different job
- default configuration bug fixes for the desktop policy, such that it can both start jobs and monitor the keyboard

* Mon Jul 27 2015 Tim Theisen <tim@cs.wisc.edu> - 8.3.7-1
- default configuration settings have been updated to reflect current usage
- the ability to preempt dynamic slots, such that a job may match with a partitionable slot
- the ability to limit the number of jobs per submission and the number of jobs per owner by setting configuration variables

* Tue Jun 23 2015 Tim Theisen <tim@cs.wisc.edu> - 8.3.6-1
- initial Docker universe support
- IPv4/IPv6 mixed mode support

* Mon Apr 20 2015 Tim Theisen <tim@cs.wisc.edu> - 8.3.5-1
- new features that increase the power of job specification in the submit description file
- RPMs for Red Hat Enterprise Linux 6 and 7 are modularized and only distributed via our YUM repository
- The new condor-all RPM requires the other HTCondor RPMs of a typical HTCondor installation

* Tue Apr 07 2015 Tim Theisen <tim@cs.wisc.edu> - 8.2.8-1
- a bug fix to reconnect a TCP session when an HTCondorView collector restarts
- a bug fix to avoid starting too many jobs, only to kill some chosen at random

* Thu Mar 05 2015 Tim Theisen <tim@cs.wisc.edu> - 8.3.4-1
- a bug fix for a problem that can cause jobs to not be matched to resources when the condor_schedd is flocking

* Thu Feb 19 2015 Tim Theisen <tim@cs.wisc.edu> - 8.3.3-1
- the ability to encrypt a job's directory on Linux execute hosts
- enhancements to EC2 grid universe jobs
- a more efficient query protocol, including the ability to query the condor_schedd daemon's autocluster set

* Tue Feb 10 2015 Tim Theisen <tim@cs.wisc.edu> - 8.2.7-1
- sendmail is used by default for sending notifications (CVE-2014-8126)
- corrected input validation, which prevents daemon crashes
- an update, such that grid jobs work within the current Google Compute Engine
- a bug fix to prevent an infinite loop in the python bindings
- a bug fix to prevent infinite recursion when evaluating ClassAd attributes

* Tue Dec 23 2014 Tim Theisen <tim@cs.wisc.edu> - 8.3.2-1
- the next installment of IPv4/IPv6 mixed mode support: a submit node can simultaneously interact with an IPv4 and an IPv6 HTCondor pool
- scalability improvements: a reduced memory foot-print of daemons, a reduced number of TCP connections between submit and execute machines, and an improved responsiveness from a busy condor_schedd to queries

* Tue Dec 16 2014 Tim Theisen <tim@cs.wisc.edu> - 8.2.6-1
- a bug fix to the log rotation of the condor_schedd on Linux platforms
- transfer_input_files now works for directories on Windows platforms
- a correction of the flags passed to the mail program on Linux platforms
- a RHEL 7 platform fix of a directory permission that prevented daemons from starting

* Mon Dec 01 2014 Tim Theisen <tim@cs.wisc.edu> - 8.2.5-1
- an updated RPM installation script that preserves a modified condor_config.local file
- OpenSSL version 1.0.1j for Windows platforms

* Wed Nov 12 2014 Tim Theisen <tim@cs.wisc.edu> - 8.2.4-1
- a bug fix for an 8.2.3 condor_schedd that could not obtain a claim from an 8.0.x condor_startd
- a bug fix for removed jobs that return to the queue
- a workaround for a condor_schedd performance issue when handling a large number of jobs
- a bug fix to prevent the condor_kbdd from crashing on Windows
- a bug fix to correct the reporting of available disk on Windows

* Wed Oct 01 2014 Tim Theisen <tim@cs.wisc.edu> - 8.2.3-1
- support for Ubuntu 14.04 LTS, including support for the standard universe

* Thu Sep 11 2014 Tim Theisen <tim@cs.wisc.edu> - 8.3.1-1
- a variety of changes that reduce memory usage and improve performance
- if cgroups are used to limit memory utilization, HTCondor sets both the memory and swap limits.

* Wed Aug 27 2014 Carl Edquist <edquist@cs.wisc.edu> - 8.2.2-2.3
- Include config file for MASTER_NEW_BINARY_RESTART = PEACEFUL (SOFTWARE-850)

* Tue Aug 26 2014 Carl Edquist <edquist@cs.wisc.edu> - 8.2.2-2.2
- Include peaceful_off patch (SOFTWARE-1307)

* Mon Aug 25 2014 Carl Edquist <edquist@cs.wisc.edu> - 8.2.2-2.1
- Include condor_gt4540_aws patch for #4540

* Fri Aug 22 2014 Carl Edquist <edquist@cs.wisc.edu> - 8.2.2-2
- Strict pass-through with fixes from 8.2.2-1.1

* Thu Aug 21 2014 Carl Edquist <edquist@cs.wisc.edu> - 8.2.2-1.1
- Update to 8.2.2 with build fixes for non-UW builds

* Mon Sep 09 2013  <edquist@cs.wisc.edu> - 8.1.2-0.3
- Include misc unpackaged files from 8.x.x

* Sun Sep 08 2013  <edquist@cs.wisc.edu> - 8.1.2-0.1.unif
- Packaging fixes to work with latest 8.1.2 source from master
- Move condor.spec into git master-unified_rpm-branch
- Apply patches to upstream branch and remove from rpm / spec
- Always build man pages / remove references to include_man
- Always include systemd sources for passthrough rebuilds of source rpms
- Add macros to bundle external source tarballs with the source rpm to support
  offline builds with externals

* Tue Aug 20 2013 Carl Edquist <edquist@cs.wisc.edu> - 7.9.6-8.unif.8
- Remove externals dependency from std-universe subpackage

* Mon Aug 19 2013 Carl Edquist <edquist@cs.wisc.edu> - 7.9.6-8.unif.7
- Merge init script improvements from trunk
- Have std_local_ref depend on senders,receivers instead of stub_gen
- Carve out std universe files into separate subpackage
- Move uw_build-specific non-std-universe files into externals subpackage
- Condor_config changes for #3645
- Use %osg / %std_univ macros to control build type default
- Support PROPER builds of std universe (ie, without UW_BUILD)
- Use make jobserver when building glibc external instead of make -j2
- Move python requirement out of main condor package (#3704)
- Move condor_config.local from /var/lib/condor/ to /etc/condor/

* Fri Jul 05 2013 Carl Edquist <edquist@cs.wisc.edu> - 7.9.6-8.unif.6
- Address build dependency issue seen with -j24

* Fri Jun 21 2013 Carl Edquist <edquist@cs.wisc.edu> - 7.9.6-8.unif.5
- Initial support for UW_BUILD

* Tue Jun 18 2013 Carl Edquist <edquist@cs.wisc.edu> - 7.9.6-8.unif.4
- Remove service restart for upgrades

* Tue Jun 11 2013 Carl Edquist <edquist@cs.wisc.edu> - 7.9.6-8.unif.2
- Add a parallel-setup sub-package for parallel universe configuration,
  namely setting up the host as a dedicated resource

* Mon Jun 10 2013 Brian Lin <blin@cs.wisc.edu> - 7.8.8-2
- Init script improvements

* Fri Jun 07 2013 Carl Edquist <edquist@cs.wisc.edu> - 7.9.6-8.unif.1
- Add in missing features from Fedora rpm
- Reorganize to reduce the diff size between this and the Fedora rpm

* Fri Jun 07 2013 Brian Lin <blin@cs.wisc.edu> - 7.9.6-8
- Remove glexec runtime dependency

* Tue May 28 2013 Brian Lin <blin@cs.wisc.edu> - 7.9.6-7
- Mark /usr/share/osg/sysconfig/condor as non-config file

* Thu May 23 2013 Brian Lin <blin@cs.wisc.edu> - 7.9.6-6
- Rebuild against fixed glite-ce-cream-client-api-c

* Wed May 22 2013 Brian Lin <blin@cs.wisc.edu> - 7.9.6-5
- Enable plumage for x86{,_64}

* Wed May 22 2013 Brian Lin <blin@cs.wisc.edu> - 7.9.6-4
- Enable cgroups for EL6

* Tue May 21 2013 Brian Lin <blin@cs.wisc.edu> - 7.9.6-3
- Building with blahp/cream

* Tue May 21 2013 Brian Lin <blin@cs.wisc.edu> - 7.9.6-2
- Build without blahp/cream

* Tue May 21 2013 Brian Lin <blin@cs.wisc.edu> - 7.9.6-1
- New version

* Wed May 08 2013 Matyas Selmeci <matyas@cs.wisc.edu> - 7.8.8-1
- New version
- Removed condor_glidein -- was removed upstream

* Wed Feb 13 2013 Dave Dykstra <dwd@fnal.gov> - 7.8.6-3
- Renamed /etc/sysconfig/condor-lcmaps-env to /usr/share/osg/sysconfig/condor
  to match the new OSG method for handling daemon environment variables, 
  which keeps non-replaceable settings out of /etc/sysonfig
- Change settings in /usr/share/osg/sysconfig/condor to use the latest variable
  name LLGT_LIFT_PRIVILEGED_PROTECTION instead of LLGT4_NO_CHANGE_USER,
  eliminate obsolete variable LLGT_VOMS_DISABLE_CREDENTIAL_CHECK, and change
  the default debug level from 3 to 2.

* Fri Dec 21 2012 Matyas Selmeci <matyas@cs.wisc.edu> - 7.8.6-2
- Patch to fix default BATCH_GAHP config value (#SOFTWARE-873)

* Thu Oct 25 2012 Matyas Selmeci <matyas@cs.wisc.edu> - 7.8.6-1
- New version

* Mon Oct 22 2012 Matyas Selmeci <matyas@cs.wisc.edu> - 7.8.5-1
- New version

* Wed Sep 19 2012 Matyas Selmeci <matyas@cs.wisc.edu> - 7.8.4-1
- New version

* Fri Sep 07 2012 Matyas Selmeci <matyas@cs.wisc.edu> - 7.8.3-1
- New version

* Mon Aug 27 2012 Matyas Selmeci <matyas@cs.wisc.edu> - 7.8.2-2
- Add patch to fix unnecessary GSI callouts (condor_gt2104_pt2.patch in gittrac #2104)
- Fixed BLClient location

* Tue Aug 14 2012 Matyas Selmeci <matyas@cs.wisc.edu> - 7.8.2-1
- New version

* Mon Jul 30 2012 Matyas Selmeci <matyas@cs.wisc.edu> - 7.8.1-7
- Put cream_gahp into separate subpackage

* Mon Jul 16 2012 Matyas Selmeci <matyas@cs.wisc.edu> - 7.8.1-6
- Remove cream_el6.patch; change proper_cream.diff to work on both el5 and el6
  instead.

* Thu Jul 05 2012 Matyas Selmeci <matyas@cs.wisc.edu> - 7.8.1-5
- Bump to rebuild

* Tue Jun 26 2012 Matyas Selmeci <matyas@cs.wisc.edu> - 7.8.1-4
- Add CREAM

* Tue Jun 19 2012 Matyas Selmeci <matyas@cs.wisc.edu> - 7.8.1-3
- Add Provides lines for classads and classads-devel

* Mon Jun 18 2012 Matyas Selmeci <matyas@cs.wisc.edu> - 7.8.1-2
- Add environment variables for interacting with lcmaps (condor-lcmaps-env)

* Fri Jun 15 2012 Matyas Selmeci <matyas@cs.wisc.edu> - 7.8.1-1
- Version bump

* Wed Jun 13 2012 Matyas Selmeci <matyas@cs.wisc.edu> - 7.8.0-3
- Fix wrong paths for shared libraries

* Wed Jun 13 2012 Matyas Selmeci <matyas@cs.wisc.edu> - 7.8.0-2
- Build blahp

* Thu May 31 2012 Matyas Selmeci <matyas@cs.wisc.edu> - 7.8.0-1
- Version bump
- Updated condor_config.generic.patch
- Removed glexec-patch.diff

* Sun Apr  1 2012 Alain Roy <roy@cs.wisc.edu> - 7.6.6-4
- Backported patch from Condor 7.7 to fix glexec bugs
- Enabled glexec

* Fri Feb 10 2012 Derek Weitzel <dweitzel@cse.unl.edu> - 7.6.6-3
- Adding sticky bit to condor_root_switchboard

* Wed Jan 18 2012 Derek Weitzel <dweitzel@cse.unl.edu> - 7.6.6-2
- Added support for rhel6

* Wed Jan 18 2012 Tim Cartwright <cat@cs.wisc.edu> - 7.6.6-1
- Updated to upstream tagged 7.6.6 release

* Wed Jan 11 2012 Tim Cartwright <cat@cs.wisc.edu> - 7.6.4-1
- Simplified revision number

* Tue Nov 29 2011 Derek Weitzel <dweitzel@cse.unl.edu> - 7.6.4-0.6.2
- Rebasing to 7.6.4

* Fri Oct 28 2011 Matyas Selmeci <matyas@cs.wisc.edu> - 7.6.2-0.6.3
- rebuilt

* Mon Sep 12 2011 Matyas Selmeci <matyas@cs.wisc.edu> - 7.6.2-0.6.2
- Rev bump to rebuild with updated Globus libs

* Thu Aug 11 2011 Derek Weitzel <dweitzel@cse.unl.edu> - 7.6.2-0.5.2
- Updated to upstream official 7.6.2 release

* Thu Aug 04 2011 Derek Weitzel <dweitzel@cse.unl.edu> - 7.6.2-0.5.672537b1git.1
- Made LOCAL_DIR always point to /var/lib/condor rather than TILDE

* Wed Jun  8 2011 <bbockelm@cse.unl.edu> - 7.7.0-0.5
- Start to break build products into conditionals for future EPEL5 support.
- Begun integration of a systemd service file.

* Tue Jun  7 2011 <matt@redhat> - 7.7.0-0.4
- Added tmpfiles.d/condor.conf (BZ711456)

* Tue Jun  7 2011 <matt@redhat> - 7.7.0-0.3
- Fast forward to 7.7.0 pre-release at 1babb324
- Catch libdeltacloud 0.8 update

* Fri May 20 2011 <matt@redhat> - 7.7.0-0.2
- Added GSI support, dependency on Globus

* Fri May 13 2011 <matt@redhat> - 7.7.0-0.1
- Fast forward to 7.7.0 pre-release at 79952d6b
- Introduced ec2_gahp
- 79952d6b brings schema expectations inline with Cumin

* Tue May 10 2011 <matt@redhat> - 7.6.1-0.1
- Upgrade to 7.6.0 release, pre-release of 7.6.1 at 5617a464
- Upstreamed patch: log_lock_run.patch
- Introduced condor-classads to obsolete classads
- Introduced condor-aviary, package of the aviary contrib
- Introduced condor-deltacloud-gahp
- Introduced condor-qmf, package of the mgmt/qmf contrib
- Transitioned from LOCAL_CONFIG_FILE to LOCAL_CONFIG_DIR
- Stopped building against gSOAP,
-  use aviary over birdbath and ec2_gahp (7.7.0) over amazon_gahp

* Tue Feb 08 2011 Fedora Release Engineering <rel-eng@lists.fedoraproject.org> - 7.5.5-2
- Rebuilt for https://fedoraproject.org/wiki/Fedora_15_Mass_Rebuild

* Thu Jan 27 2011 <matt@redhat> - 7.5.5-1
- Rebase to 7.5.5 release
-  configure+imake -> cmake
-  Removed patches:
-   only_dynamic_unstripped.patch
-   gsoap-2.7.16-wsseapi.patch
-   gsoap-2.7.16-dom.patch
-  man pages are now built with source
-  quill is no longer present
-  condor_shared_port added
-  condor_power added
-  condor_credd added
-  classads now built from source

* Thu Jan 13 2011 <matt@redhat> - 7.4.4-1
- Upgrade to 7.4.4 release
- Upstreamed: stdsoap2.h.patch.patch

* Mon Aug 23 2010  <matt@redhat> - 7.4.3-1
- Upgrade to 7.4.3 release
- Upstreamed: dso_link_change

* Fri Jun 11 2010  <matt@redhat> - 7.4.2-2
- Rebuild for classads DSO version change (1:0:0)
- Updated stdsoap2.h.patch.patch for gsoap 2.7.16
- Added gsoap-2.7.16-wsseapi/dom.patch for gsoap 2.7.16

* Wed Apr 21 2010  <matt@redhat> - 7.4.2-1
- Upgrade to 7.4.2 release

* Tue Jan  5 2010  <matt@redhat> - 7.4.1-1
- Upgrade to 7.4.1 release
- Upstreamed: guess_version_from_release_dir, fix_platform_check
- Security update (BZ549577)

* Fri Dec  4 2009  <matt@redhat> - 7.4.0-1
- Upgrade to 7.4.0 release
- Fixed POSTIN error (BZ540439)
- Removed NOTICE.txt source, now provided by upstream
- Removed no_rpmdb_query.patch, applied upstream
- Removed no_basename.patch, applied upstream
- Added only_dynamic_unstripped.patch to reduce build time
- Added guess_version_from_release_dir.patch, for previous
- Added fix_platform_check.patch
- Use new --with-platform, to avoid modification of make_final_tarballs
- Introduced vm-gahp package to hold libvirt deps

* Fri Aug 28 2009  <matt@redhat> - 7.2.4-1
- Upgrade to 7.2.4 release
- Removed gcc44_const.patch, accepted upstream
- New log, lock, run locations (BZ502175)
- Filtered innocuous semanage message

* Fri Aug 21 2009 Tomas Mraz <tmraz@redhat.com> - 7.2.1-3
- rebuilt with new openssl

* Fri Jul 24 2009 Fedora Release Engineering <rel-eng@lists.fedoraproject.org> - 7.2.1-2
- Rebuilt for https://fedoraproject.org/wiki/Fedora_12_Mass_Rebuild

* Wed Feb 25 2009  <matt@redhat> - 7.2.1-1
- Upgraded to 7.2.1 release
- Pruned changes accepted upstream from condor_config.generic.patch
- Removed Requires in favor of automatic dependencies on SONAMEs
- Added no_rmpdb_query.patch to avoid rpm -q during a build

* Tue Feb 24 2009 Fedora Release Engineering <rel-eng@lists.fedoraproject.org> - 7.2.0-5
- Rebuilt for https://fedoraproject.org/wiki/Fedora_11_Mass_Rebuild

* Thu Jan 15 2009 Tomas Mraz <tmraz@redhat.com> - 7.2.0-4
- rebuild with new openssl

* Wed Jan 14 2009  <matt@redhat> - 7.2.0-3
- Fixed regression: initscript was on by default, now off again

* Thu Jan  8 2009  <matt@redhat> - 7.2.0-2
- (Re)added CONDOR_DEVELOPERS=NONE to the default condor_config.local
- Added missing Obsoletes for condor-static (thanks Michael Schwendt)

* Wed Jan  7 2009  <matt@redhat> - 7.2.0-1
- Upgraded to 7.2.0 release
- Removed -static package
- Added Fedora specific buildid
- Enabled KBDD, daemon to monitor X usage on systems with only USB devs
- Updated install process

* Wed Oct  8 2008  <matt@redhat> - 7.0.5-1
- Rebased on 7.0.5, security update

* Wed Aug  6 2008  <mfarrellee@redhat> - 7.0.4-1
- Updated to 7.0.4 source
- Stopped using condor_configure in install step

* Tue Jun 10 2008  <mfarrellee@redhat> - 7.0.2-1
- Updated to 7.0.2 source
- Updated config, specifically HOSTALLOW_WRITE, for Personal Condor setup
- Added condor_config.generic

* Mon Apr  7 2008  <mfarrellee@redhat> - 7.0.0-8
- Modified init script to be off by default, resolves bz441279

* Fri Apr  4 2008  <mfarrellee@redhat> - 7.0.0-7
- Updated to handle changes in gsoap dependency

* Mon Feb 11 2008  <mfarrellee@redhat> - 7.0.0-6
- Added note about how to download the source
- Added generate-tarball.sh script

* Sun Feb 10 2008  <mfarrellee@redhat> - 7.0.0-5
- The gsoap package is compiled with --disable-namespaces, which means
  soap_set_namespaces is required after each soap_init. The
  gsoap_nonamespaces.patch handles this.

* Fri Feb  8 2008  <mfarrellee@redhat> - 7.0.0-4
- Added patch to detect GCC 4.3.0 on F9
- Added patch to detect GLIBC 2.7.90 on F9
- Added BuildRequires: autoconf to allow for regeneration of configure
  script after GCC 4.3.0 detection and GLIBC 2.7.90 patches are
  applied
- Condor + GCC 4.3.0 + -O2 results in an internal compiler error
  (BZ 432090), so -O2 is removed from optflags for the time
  being. Thanks to Mike Bonnet for the suggestion on how to filter
  -O2.

* Tue Jan 22 2008  <mfarrellee@redhat> - 7.0.0-3
- Update to UW's really-final source for Condor 7.0.0 stable series
  release. It is based on the 72173 build with minor changes to the
  configure.ac related to the SRB external version.
- In addition to removing externals from the UW tarball, the NTconfig
  directory was removed because it had not gone through IP audit.

* Tue Jan 22 2008  <mfarrellee@redhat> - 7.0.0-2
- Update to UW's final source for Condor 7.0.0 stable series release

* Thu Jan 10 2008  <mfarrellee@redhat> - 7.0.0-1
- Initial package of Condor's stable series under ASL 2.0
- is_clipped.patch replaced with --without-full-port option to configure
- zlib_is_soft.patch removed, outdated by configure.ac changes
- removed autoconf dependency needed for zlib_is_soft.patch

* Tue Dec  4 2007  <mfarrellee@redhat> - 6.9.5-2
- SELinux was stopping useradd in pre because files specified root as
  the group owner for /var/lib/condor, fixed, much thanks to Phil Knirsch

* Fri Nov 30 2007  <mfarrellee@redhat> - 6.9.5-1
- Fixed release tag
- Added gSOAP support and packaged WSDL files

* Thu Nov 29 2007  <mfarrellee@redhat> - 6.9.5-0.2
- Packaged LSB init script
- Changed pre to not create the condor user's home directory, it is
  now a directory owned by the package

* Thu Nov 29 2007  <mfarrellee@redhat> - 6.9.5-0.1
- Condor 6.9.5 release, the 7.0.0 stable series candidate
- Removed x86_64_no_multilib-200711091700cvs.patch, merged upstream
- Added patch to make zlib a soft requirement, which it should be
- Disabled use of smp_mflags because of make dependency issues
- Explicitly not packaging WSDL files until the SOAP APIs are available

* Tue Nov 20 2007  <mfarrellee@redhat> - 6.9.5-0.3.200711091700cvs
- Rebuild for repo inheritance update: dependencies are now pulled
  from RHEL 5 U1 before RH Application Stack

* Thu Nov 15 2007 <mfarrellee@redhat> - 6.9.5-0.2.200711091700cvs
- Added support for building on x86_64 without multilib packages
- Made the install section more flexible, reduced need for
  make_final_tarballs to be updated

* Fri Nov 9 2007 <mfarrellee@redhat> - 6.9.5-0.1.200711091700cvs
- Working source with new ASL 2.0 license

* Fri Nov 9 2007 <mfarrellee@redhat> - 6.9.5-0.1.200711091330cvs
- Source is now stamped ASL 2.0, as of Nov 9 2007 1:30PM Central
- Changed license to ASL 2.0
- Fixed find in prep to work if no files have bad permissions
- Changed the name of the LICENSE file to match was is now release in
  the source tarball

* Tue Nov 6 2007  <mfarrellee@redhat> - 6.9.5-0.1.rc
- Added m4 dependency not in RHEL 5.1's base
- Changed chmod a-x script to use find as more files appear to have
  improper execute bits set
- Added ?dist to Release:
- condor_privsep became condor_root_switchboard

* Tue Sep 11 2007  <mfarrellee@redhat> - 6.9.5-0.3.20070907cvs
- Instead of releasing libcondorapi.so, which is improperly created
  and poorly versioned, we release libcondorapi.a, which is apparently
  more widely used, in a -static package
- Instead of installing the stripped tarball, the unstripped is now
  installed, which gives a nice debuginfo package
- Found and fixed permissions problems on a number of src files,
  issue raised by rpmlint on the debuginfo package

* Mon Sep 10 2007  <mfarrellee@redhat> - 6.9.5-0.2.20070907cvs
- Updated pre section to create condor's home directory with adduser, and
  removed _var/lib/condor from files section
- Added doc LICENSE.TXT to all files sections
- Shortened lines longer than 80 characters in this spec (except the sed line)
- Changed install section so untar'ing a release can handle fedora7 or fedora8
- Simplified the site.def and config file updates (sed + mv over mv + sed + rm)
- Added a patch (fedora_rawhide_7.91-20070907cvs.patch) to support building on
  a fedora 7.91 (current Rawhide) release
- Moved the examples from /usr/share/doc/condor... into builddir and just
  marked them as documentation
- Added a number of dir directives to force all files to be listed, no implicit
  inclusion

* Fri Sep  7 2007  <mfarrellee@redhat> - 6.9.5-0.1.20070907cvs
- Initial release<|MERGE_RESOLUTION|>--- conflicted
+++ resolved
@@ -1473,18 +1473,13 @@
 /bin/systemctl try-restart condor.service >/dev/null 2>&1 || :
 
 %changelog
-<<<<<<< HEAD
-* Mon May 05 2025 Tim Theisen <tim@cs.wisc.edu> - 23.10.24-2
-- Use pelican 7.14.1 on openSUSE
-
-* Tue Apr 22 2025 Tim Theisen <tim@cs.wisc.edu> - 23.10.24-1
-- HTCondor tarballs now contain Pelican 7.15.1 and Apptainer 1.4.0
-=======
 * Thu May 29 2025 Tim Theisen <tim@cs.wisc.edu> - 23.0.25-1
 - Fix problems where parallel universe jobs could crash the condor_schedd
 - Prevent condor_starter crash when evicting job during input file transfer
 - condor_watch_q now properly displays job id ranges by using numeric sort
->>>>>>> f5b35d7b
+
+* Tue Apr 22 2025 Tim Theisen <tim@cs.wisc.edu> - 23.10.24-1
+- HTCondor tarballs now contain Pelican 7.15.1 and Apptainer 1.4.0
 
 * Tue Apr 22 2025 Tim Theisen <tim@cs.wisc.edu> - 23.0.24-1
 - Fix inflated cgroups v2 memory usage reporting for Docker jobs
