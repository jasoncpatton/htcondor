%define condor_version 1.0.0

# On EL7 don't terminate the build because of bad bytecompiling
%if 0%{?rhel} == 7
%define _python_bytecompile_errors_terminate_build 0
%endif

# Don't use changelog date in CondorVersion
%global source_date_epoch_from_changelog 0

# set uw_build to 0 for downstream (Fedora or EPEL)
# UW build includes stuff for testing and tarballs
%define uw_build 0

%if 0%{?rhel} == 7
# Use devtoolset 11 for EL7
%define devtoolset 11
%endif

%if 0%{?rhel} == 8 || 0%{?rhel} == 9
# Use gcc-toolset 14 for EL8 and EL9
%define gcctoolset 14
%endif

Summary: HTCondor: High Throughput Computing
Name: condor
Version: %{condor_version}
%global version_ %(tr . _ <<< %{version})

%if 0%{?suse_version}
%global _libexecdir %{_exec_prefix}/libexec
%if %{suse_version} == 1500
%global dist .leap15
%endif
%endif

# Edit the %condor_release to set the release number
%define condor_release 1
Release: %{condor_release}%{?dist}

License: Apache-2.0
Group: Applications/System
URL: https://htcondor.org/

# Do not check .so files in condor's library directory
%global __provides_exclude_from ^%{_libdir}/%{name}/.*\\.so.*$

# Do not provide libfmt
%global __requires_exclude ^libfmt\\.so.*$

Source0: %{name}-%{condor_version}.tar.gz

Source8: htcondor.pp

# Patch credmon-oauth to use Python 2 on EL7
Patch1: rhel7-python2.patch

BuildRoot: %(mktemp -ud %{_tmppath}/%{name}-%{version}-%{release}-XXXXXX)

BuildRequires: cmake
BuildRequires: pcre2-devel
BuildRequires: openssl-devel
BuildRequires: krb5-devel
%if ! 0%{?amzn}
BuildRequires: libvirt-devel
%endif
BuildRequires: bind-utils
BuildRequires: libX11-devel
%if ! ( 0%{?rhel} >= 10 )
BuildRequires: libXScrnSaver-devel
%endif
%if 0%{?suse_version}
BuildRequires: openldap2-devel
%else
BuildRequires: openldap-devel
%endif
%if 0%{?rhel} == 7
BuildRequires: cmake3
BuildRequires: python-devel
BuildRequires: python-setuptools
%else
BuildRequires: cmake >= 3.16
%endif
BuildRequires: python3-devel
BuildRequires: python3-setuptools
%if 0%{?rhel} >= 8
BuildRequires: boost-devel
%endif
%if 0%{?suse_version}
BuildRequires: rpm-config-SUSE
%else
BuildRequires: redhat-rpm-config
%endif
BuildRequires: sqlite-devel
BuildRequires: perl(Data::Dumper)

BuildRequires: glibc-static
BuildRequires: gcc-c++
BuildRequires: libuuid-devel
BuildRequires: patch
BuildRequires: pam-devel
%if 0%{?suse_version}
BuildRequires: mozilla-nss-devel
%else
BuildRequires: nss-devel
%endif
BuildRequires: openssl-devel
BuildRequires: libxml2-devel
%if 0%{?suse_version}
BuildRequires: libexpat-devel
%else
BuildRequires: expat-devel
%endif
BuildRequires: perl(Archive::Tar)
BuildRequires: perl(XML::Parser)
BuildRequires: perl(Digest::MD5)
%if 0%{?rhel} >= 8 || 0%{?fedora} || 0%{?suse_version}
BuildRequires: python3-devel
%else
BuildRequires: python-devel
%endif
BuildRequires: libcurl-devel

# Authentication build requirements
%if ! 0%{?amzn}
BuildRequires: voms-devel
%endif
BuildRequires: munge-devel
BuildRequires: scitokens-cpp-devel

%if 0%{?devtoolset}
BuildRequires: which
BuildRequires: devtoolset-%{devtoolset}-toolchain
%endif

%if 0%{?gcctoolset}
BuildRequires: which
BuildRequires: gcc-toolset-%{gcctoolset}
%endif

%if  0%{?suse_version}
BuildRequires: gcc11
BuildRequires: gcc11-c++
%endif

%if 0%{?rhel} == 7 && ! 0%{?amzn}
BuildRequires: python36-devel
BuildRequires: boost169-devel
BuildRequires: boost169-static
%endif

%if 0%{?rhel} >= 8
BuildRequires: boost-static
%endif

%if 0%{?rhel} == 7 && ! 0%{?amzn}
BuildRequires: python3-devel
BuildRequires: boost169-python2-devel
BuildRequires: boost169-python3-devel
%else
%if  0%{?suse_version}
BuildRequires: libboost_python-py3-1_75_0-devel
%else
BuildRequires: boost-python3-devel
%endif
%endif
BuildRequires: libuuid-devel
%if 0%{?suse_version}
Requires: libuuid1
%else
Requires: libuuid
%endif

BuildRequires: systemd-devel
%if 0%{?suse_version}
BuildRequires: systemd
%else
BuildRequires: systemd-units
%endif
Requires: systemd

%if 0%{?rhel} == 7
BuildRequires: python36-sphinx python36-sphinx_rtd_theme
%endif

%if 0%{?rhel} >= 8 || 0%{?amzn} || 0%{?fedora}
BuildRequires: python3-sphinx python3-sphinx_rtd_theme
%endif

%if 0%{?suse_version}
BuildRequires: python3-Sphinx python3-sphinx_rtd_theme
%endif

# openssh-server needed for condor_ssh_to_job
Requires: openssh-server

# net-tools needed to provide netstat for condor_who
Requires: net-tools

# Perl modules required for condor_gather_info
Requires: perl(Date::Manip)
Requires: perl(FindBin)

# cryptsetup needed for encrypted LVM execute partitions
Requires: cryptsetup

Requires: /usr/sbin/sendmail

# Docker credential processing uses json query
Requires: jq

# Useful tools are using the Python bindings
Requires: python3-condor = %{version}-%{release}
# The use the python-requests library in EPEL is based Python 3.6
# However, Amazon Linux 2 has Python 3.7
%if ! 0%{?amzn}
%if 0%{?rhel} == 7
Requires: python36-requests
%else
Requires: python3-requests
%endif
%endif

%if 0%{?rhel} == 7
Requires: python2-condor = %{version}-%{release}
# For some reason OSG VMU tests need python-request
Requires: python-requests
%endif

Requires(post): /sbin/ldconfig
Requires(postun): /sbin/ldconfig

%if 0%{?suse_version}
Requires(pre): shadow
Requires(post): systemd
Requires(preun): systemd
Requires(postun): systemd
%else
Requires(pre): shadow-utils
Requires(post): systemd-units
Requires(preun): systemd-units
Requires(postun): systemd-units
%endif

%if 0%{?rhel} == 7
Requires(post): systemd-sysv
Requires(post): policycoreutils-python
Requires(post): selinux-policy-targeted >= 3.13.1-102
%endif

%if 0%{?rhel} >= 8 || 0%{?fedora} || 0%{?suse_version}
Requires(post): python3-policycoreutils
%if ! 0%{?suse_version}
Requires(post): selinux-policy-targeted
%endif
%endif

# Require libraries that we dlopen
# Ganglia is optional as well as nVidia and cuda libraries
%if ! 0%{?amzn}
%if 0%{?suse_version}
Requires: libvomsapi1
%else
Requires: voms
%endif
%endif
%if 0%{?suse_version}
Requires: krb5
Requires: libcom_err2
Requires: libmunge2
Requires: libopenssl1_1
Requires: libSciTokens0
Requires: libsystemd0
%else
Requires: krb5-libs
Requires: libcom_err
Requires: munge-libs
Requires: openssl-libs
Requires: scitokens-cpp >= 0.6.2
Requires: systemd-libs
%endif
Requires: rsync

# Require tested Pelican packages
%if 0%{?rhel} == 7
Requires: pelican >= 7.16.1
%else
Requires: (pelican >= 7.16.5 or pelican-debug >= 7.16.5)
%endif
Requires: pelican-osdf-compat >= 7.16.5

%if 0%{?rhel} != 7
# Require tested Apptainer
%if 0%{?suse_version}
# Unfortunately, Apptainer is lagging behind in openSUSE
Requires: apptainer >= 1.3.6
%else
# Hold back apptainer until version 1.4.2 is released
Requires: apptainer >= 1.3.6
%endif
%endif

%if 0%{?rhel} != 7
# Ensure that our bash completions work
Recommends: bash-completion
%endif

#From /usr/share/doc/setup/uidgid (RPM: setup-2.12.2-11)
#Provides: user(condor) = 64
#Provides: group(condor) = 64

%if 0%{?rhel} == 7
# Standard Universe discontinued as of 8.9.0
Obsoletes: %{name}-std-universe < 8.9.0
Provides: %{name}-std-universe = %{version}-%{release}

# Cream gahp discontinued as of 8.9.9
Obsoletes: %{name}-cream-gahp < 8.9.9
Provides: %{name}-cream-gahp = %{version}-%{release}

# 32-bit shadow discontinued as of 8.9.9
Obsoletes: %{name}-small-shadow < 8.9.9
Provides: %{name}-small-shadow = %{version}-%{release}
%endif

%if 0%{?rhel} <= 8
# external-libs package discontinued as of 8.9.9
Obsoletes: %{name}-external-libs < 8.9.9
Provides: %{name}-external-libs = %{version}-%{release}

# Bosco package discontinued as of 9.5.0
Obsoletes: %{name}-bosco < 9.5.0
Provides: %{name}-bosco = %{version}-%{release}

# Blahp provided by condor-blahp as of 9.5.0
Provides: blahp = %{version}-%{release}
Obsoletes: blahp < 9.5.0
%endif

%if 0%{?rhel} <= 9
# externals package discontinued as of 10.8.0
Obsoletes: %{name}-externals < 10.8.0
Provides: %{name}-externals = %{version}-%{release}

# blahp package discontinued as of 10.8.0
Obsoletes: %{name}-blahp < 10.8.0
Provides: %{name}-blahp = %{version}-%{release}

# procd package discontinued as of 10.8.0
Obsoletes: %{name}-procd < 10.8.0
Provides: %{name}-procd = %{version}-%{release}

# all package discontinued as of 10.8.0
Obsoletes: %{name}-all < 10.8.0
Provides: %{name}-all = %{version}-%{release}

# classads package discontinued as of 10.8.0
Obsoletes: %{name}-classads < 10.8.0
Provides: %{name}-classads = %{version}-%{release}

# classads-devel package discontinued as of 10.8.0
Obsoletes: %{name}-classads-devel < 10.8.0
Provides: %{name}-classads-devel = %{version}-%{release}
%endif

# upgrade-checks package discontinued as of 24.8.0
Obsoletes: %{name}-upgrade-checks < 24.8.0
Provides: %{name}-upgrade-checks = %{version}-%{release}

# upgrade-checks package discontinued as of 24.8.0
Obsoletes: %{name}-upgrade-checks < 24.8.0
Provides: %{name}-upgrade-checks = %{version}-%{release}
%endif

%if 0%{?suse_version}
%debug_package
%endif

%description
HTCondor is a specialized workload management system for
compute-intensive jobs. Like other full-featured batch systems, HTCondor
provides a job queuing mechanism, scheduling policy, priority scheme,
resource monitoring, and resource management. Users submit their
serial or parallel jobs to HTCondor, HTCondor places them into a queue,
chooses when and where to run the jobs based upon a policy, carefully
monitors their progress, and ultimately informs the user upon
completion.

#######################
%package devel
Summary: Development files for HTCondor
Group: Applications/System

%description devel
Development files for HTCondor

%if %uw_build
#######################
%package tarball
Summary: Files needed to build an HTCondor tarball
Group: Applications/System

%description tarball
Files needed to build an HTCondor tarball

%endif

#######################
%package kbdd
Summary: HTCondor Keyboard Daemon
Group: Applications/System
Requires: %name = %version-%release

%description kbdd
The condor_kbdd monitors logged in X users for activity. It is only
useful on systems where no device (e.g. /dev/*) can be used to
determine console idle time.

#######################
%if ! 0%{?amzn}
%package vm-gahp
Summary: HTCondor's VM Gahp
Group: Applications/System
Requires: %name = %version-%release
Requires: libvirt

%description vm-gahp
The condor_vm-gahp enables the Virtual Machine Universe feature of
HTCondor. The VM Universe uses libvirt to start and control VMs under
HTCondor's Startd.

%endif

#######################
%package test
Summary: HTCondor Self Tests
Group: Applications/System
Requires: %name = %version-%release

%description test
A collection of tests to verify that HTCondor is operating properly.

#######################
%if 0%{?rhel} <= 7 && 0%{?fedora} <= 31
%package -n python2-condor
Summary: Python bindings for HTCondor
Group: Applications/System
Requires: python >= 2.2
Requires: python2-cryptography
Requires: %name = %version-%release
%{?python_provide:%python_provide python2-condor}
%if 0%{?rhel} >= 7
Requires: boost169-python2
%endif
# Remove before F30
Provides: %{name}-python = %{version}-%{release}
Provides: %{name}-python%{?_isa} = %{version}-%{release}
Obsoletes: %{name}-python < %{version}-%{release}

%description -n python2-condor
The python bindings allow one to directly invoke the C++ implementations of
the ClassAd library and HTCondor from python
%endif


%if 0%{?rhel} >= 7 || 0%{?fedora} || 0%{?suse_version}
#######################
%package -n python3-condor
Summary: Python bindings for HTCondor
Group: Applications/System
Requires: %name = %version-%release
%if 0%{?rhel} == 7
Requires: boost169-python3
%else
%if 0%{?suse_version}
Requires: libboost_python-py3-1_75_0
%else
Requires: boost-python3
%endif
%endif
Requires: python3
%if 0%{?rhel} != 7
Requires: python3-cryptography
%endif

%description -n python3-condor
The python bindings allow one to directly invoke the C++ implementations of
the ClassAd library and HTCondor from python
%endif


#######################
%package credmon-local
Summary: Local issuer credmon for HTCondor
Group: Applications/System
Requires: %name = %version-%release
%if 0%{?rhel} == 7
Requires: python2-condor = %{version}-%{release}
Requires: python-six
Requires: python2-cryptography
Requires: python2-scitokens
%else
Requires: python3-condor = %{version}-%{release}
Requires: python3-six
Requires: python3-cryptography
Requires: python3-scitokens
%endif
Conflicts: %name-credmon-vault

%description credmon-local
The local issuer credmon allows users to obtain credentials from an
admin-configured private SciToken key on the access point and to use those
credentials securely inside running jobs.


#######################
%package credmon-oauth
Summary: OAuth2 credmon for HTCondor
Group: Applications/System
Requires: %name = %version-%release
Requires: condor-credmon-local = %{version}-%{release}
%if 0%{?rhel} == 7
Requires: python2-requests-oauthlib
Requires: python-flask
Requires: mod_wsgi
%else
Requires: python3-requests-oauthlib
Requires: python3-flask
Requires: python3-mod_wsgi
%endif
Requires: httpd

%description credmon-oauth
The OAuth2 credmon allows users to obtain credentials from configured
OAuth2 endpoints and to use those credentials securely inside running jobs.


#######################
%package credmon-vault
Summary: Vault credmon for HTCondor
Group: Applications/System
Requires: %name = %version-%release
Requires: python3-condor = %{version}-%{release}
Requires: python3-six
%if 0%{?rhel} == 7 && ! 0%{?amzn}
Requires: python36-cryptography
Requires: python36-urllib3
%endif
%if 0%{?rhel} >= 8
Requires: python3-cryptography
Requires: python3-urllib3
%endif
%if %uw_build
# Although htgettoken is only needed on the submit machine and
#  condor-credmon-vault is needed on both the submit and credd machines,
#  htgettoken is small so it doesn't hurt to require it in both places.
Requires: htgettoken >= 1.1
%endif
Conflicts: %name-credmon-local

%description credmon-vault
The Vault credmon allows users to obtain credentials from Vault using
htgettoken and to use those credentials securely inside running jobs.
Install this package when exclusively using Vault for all HTCondor
credential management.


#######################
%package credmon-multi
Summary: Multi-credmon support for HTCondor
Group: Applications/System
Requires: %name = %version-%release
Requires: condor-credmon-local = %{version}-%{release}
%if 0%{?rhel} == 7 && ! 0%{?amzn}
Requires: python36-urllib3
%endif
%if 0%{?rhel} >= 8
Requires: python3-urllib3
%endif
Requires: htgettoken >= 1.1

%description credmon-multi
Provides concurrent support for the Vault credmon alongside the Local
and (optional) OAuth credmons. This package should be installed instead
of condor-credmon-vault when concurrent support is needed.


#######################
%package -n minicondor
Summary: Configuration for a single-node HTCondor
Group: Applications/System
Requires: %name = %version-%release
%if 0%{?rhel} >= 7 || 0%{?fedora} || 0%{?suse_version}
Requires: python3-condor = %version-%release
%endif

%description -n minicondor
This example configuration is good for trying out HTCondor for the first time.
It only configures the IPv4 loopback address, turns on basic security, and
shortens many timers to be more responsive.

#######################
%package ap
Summary: Configuration for an Access Point
Group: Applications/System
Requires: %name = %version-%release
%if 0%{?rhel} >= 7 || 0%{?fedora} || 0%{?suse_version}
Requires: python3-condor = %version-%release
%endif

%description ap
This example configuration is good for installing an Access Point.
After installation, one could join a pool or start an annex.

#######################
%package ep
Summary: Configuration for an Execution Point
Group: Applications/System
Requires: %name = %version-%release
%if 0%{?rhel} >= 7 || 0%{?fedora} || 0%{?suse_version}
Requires: python3-condor = %version-%release
%endif

%description ep
This example configuration is good for installing an Execution Point.
After installation, one could join a pool or start an annex.

#######################
%package annex-ec2
Summary: Configuration and scripts to make an EC2 image annex-compatible
Group: Applications/System
Requires: %name = %version-%release
Requires(post): /sbin/chkconfig
Requires(preun): /sbin/chkconfig

%description annex-ec2
Configures HTCondor to make an EC2 image annex-compatible.  Do NOT install
on a non-EC2 image.

%files annex-ec2
%_libexecdir/condor/condor-annex-ec2
%{_unitdir}/condor-annex-ec2.service
%config(noreplace) %_sysconfdir/condor/config.d/50ec2.config
%config(noreplace) %_sysconfdir/condor/master_shutdown_script.sh

%post annex-ec2
/bin/systemctl enable condor-annex-ec2

%preun annex-ec2
if [ $1 == 0 ]; then
    /bin/systemctl disable condor-annex-ec2
fi

%pre
getent group condor >/dev/null || groupadd -r condor
getent passwd condor >/dev/null || \
  useradd -r -g condor -d %_var/lib/condor -s /sbin/nologin \
    -c "Owner of HTCondor Daemons" condor
exit 0


%prep
# For release tarballs
%setup -q -n %{name}-%{condor_version}

# Patch credmon-oauth to use Python 2 on EL7
%if 0%{?rhel} == 7
%patch1 -p1
%endif

# fix errant execute permissions
find src -perm /a+x -type f -name "*.[Cch]" -exec chmod a-x {} \;


%build

%if 0%{?suse_version}
export CC=/usr/bin/gcc-11
export CXX=/usr/bin/g++-11
%endif

%if 0%{?devtoolset}
. /opt/rh/devtoolset-%{devtoolset}/enable
export CC=$(which cc)
export CXX=$(which c++)
%endif

%if 0%{?gcctoolset}
. /opt/rh/gcc-toolset-%{gcctoolset}/enable
export CC=$(which cc)
export CXX=$(which c++)
%endif

# build man files
%if 0%{?amzn}
# if this environment variable is set, sphinx-build cannot import markupsafe
env -u RPM_BUILD_ROOT make -C docs man
%else
%if 0%{?rhel} == 7
make -C docs SPHINXBUILD=sphinx-build-3.6 man
%else
make -C docs man
%endif
%endif

%if %uw_build
%define condor_build_id UW_development
%define condor_git_sha -1
%endif

# Any changes here should be synchronized with
# ../debian/rules 

%if 0%{?suse_version}
%cmake \
%else
%cmake3 \
%endif
%if %uw_build
       -DBUILDID:STRING=%condor_build_id \
       -DPLATFORM:STRING=${NMI_PLATFORM:-unknown} \
%if "%{condor_git_sha}" != "-1"
       -DCONDOR_GIT_SHA:STRING=%condor_git_sha \
%endif
       -DBUILD_TESTING:BOOL=TRUE \
%else
       -DBUILD_TESTING:BOOL=FALSE \
%endif
%if 0%{?suse_version}
       -DCMAKE_SHARED_LINKER_FLAGS="%{?build_ldflags} -Wl,--as-needed -Wl,-z,now" \
%endif
%if 0%{?rhel} == 7 || 0%{?rhel} == 8
       -DPython3_EXECUTABLE=%__python3 \
%endif
       -DCMAKE_SKIP_RPATH:BOOL=TRUE \
       -DPACKAGEID:STRING=%{version}-%{condor_release} \
       -DCONDOR_PACKAGE_BUILD:BOOL=TRUE \
       -DCONDOR_RPMBUILD:BOOL=TRUE \
%if 0%{?amzn}
       -DWITH_VOMS:BOOL=FALSE \
       -DWITH_LIBVIRT:BOOL=FALSE \
%endif
       -DCMAKE_INSTALL_PREFIX:PATH=/

%if 0%{?amzn}
cd amazon-linux-build
%else
%if 0%{?rhel} >= 9 || 0%{?fedora}
cd redhat-linux-build
%endif
%endif
make %{?_smp_mflags}
%if %uw_build
make %{?_smp_mflags} tests
%endif

%install
%if 0%{?amzn}
cd amazon-linux-build
%else
%if 0%{?rhel} >= 9 || 0%{?fedora}
cd redhat-linux-build
%endif
%endif
# installation happens into a temporary location, this function is
# useful in moving files into their final locations
function populate {
  _dest="$1"; shift; _src="$*"
  mkdir -p "%{buildroot}/$_dest"
  mv $_src "%{buildroot}/$_dest"
}

rm -rf %{buildroot}
echo ---------------------------- makefile ---------------------------------
%if 0%{?suse_version}
cd build
%endif
make install DESTDIR=%{buildroot}

%if %uw_build
make tests-tar-pkg
# tarball of tests
%if 0%{?amzn}
cp -p %{_builddir}/%{name}-%{version}/amazon-linux-build/condor_tests-*.tar.gz %{buildroot}/%{_libdir}/condor/condor_tests-%{version}.tar.gz
%else
%if 0%{?rhel} >= 9 || 0%{?fedora}
cp -p %{_builddir}/%{name}-%{version}/redhat-linux-build/condor_tests-*.tar.gz %{buildroot}/%{_libdir}/condor/condor_tests-%{version}.tar.gz
%else
%if 0%{?suse_version}
cp -p %{_builddir}/%{name}-%{version}/build/condor_tests-*.tar.gz %{buildroot}/%{_libdir}/condor/condor_tests-%{version}.tar.gz
%else
cp -p %{_builddir}/%{name}-%{version}/condor_tests-*.tar.gz %{buildroot}/%{_libdir}/condor/condor_tests-%{version}.tar.gz
%endif
%endif
%endif
%endif

# Drop in a symbolic link for backward compatibility
ln -s ../..%{_libdir}/condor/condor_ssh_to_job_sshd_config_template %{buildroot}/%_sysconfdir/condor/condor_ssh_to_job_sshd_config_template

%if %uw_build
%if 0%{?rhel} == 7 && ! 0%{?amzn}
# Drop in a link for backward compatibility for small shadow
ln -s condor_shadow %{buildroot}/%{_sbindir}/condor_shadow_s
%endif
%endif

populate /usr/share/doc/condor-%{version}/examples %{buildroot}/usr/share/doc/condor-%{version}/etc/examples/*

mkdir -p %{buildroot}/%{_sysconfdir}/condor
# the default condor_config file is not architecture aware and thus
# sets the LIB directory to always be /usr/lib, we want to do better
# than that. this is, so far, the best place to do this
# specialization. we strip the "lib" or "lib64" part from _libdir and
# stick it in the LIB variable in the config.
LIB=$(echo %{?_libdir} | sed -e 's:/usr/\(.*\):\1:')
if [ "$LIB" = "%_libdir" ]; then
  echo "_libdir does not contain /usr, sed expression needs attention"
  exit 1
fi

# Install the basic configuration, a Personal HTCondor config. Allows for
# yum install condor + service condor start and go.
mkdir -p -m0755 %{buildroot}/%{_sysconfdir}/condor/config.d
mkdir -p -m0700 %{buildroot}/%{_sysconfdir}/condor/passwords.d
mkdir -p -m0700 %{buildroot}/%{_sysconfdir}/condor/tokens.d

populate %_sysconfdir/condor/config.d %{buildroot}/usr/share/doc/condor-%{version}/examples/00-security
populate %_sysconfdir/condor/config.d %{buildroot}/usr/share/doc/condor-%{version}/examples/00-minicondor
populate %_sysconfdir/condor/config.d %{buildroot}/usr/share/doc/condor-%{version}/examples/00-access-point
populate %_sysconfdir/condor/config.d %{buildroot}/usr/share/doc/condor-%{version}/examples/00-execution-point
populate %_sysconfdir/condor/config.d %{buildroot}/usr/share/doc/condor-%{version}/examples/00-kbdd
populate %_sysconfdir/condor/config.d %{buildroot}/usr/share/doc/condor-%{version}/examples/50ec2.config

# Install a second config.d directory under /usr/share, used for the
# convenience of software built on top of Condor such as GlideinWMS.
mkdir -p -m0755 %{buildroot}/usr/share/condor/config.d

mkdir -p -m0755 %{buildroot}/%{_var}/log/condor
# Note we use %{_var}/lib instead of %{_sharedstatedir} for RHEL5 compatibility
mkdir -p -m0755 %{buildroot}/%{_var}/lib/condor/spool
mkdir -p -m0755 %{buildroot}/%{_var}/lib/condor/execute
mkdir -p -m0755 %{buildroot}/%{_var}/lib/condor/krb_credentials
mkdir -p -m2770 %{buildroot}/%{_var}/lib/condor/oauth_credentials


# not packaging configure/install scripts
%if ! %uw_build
rm -f %{buildroot}%{_bindir}/make-ap-from-tarball
rm -f %{buildroot}%{_bindir}/make-personal-from-tarball
rm -f %{buildroot}%{_sbindir}/condor_configure
rm -f %{buildroot}%{_sbindir}/condor_install
rm -f %{buildroot}/%{_mandir}/man1/condor_configure.1
rm -f %{buildroot}/%{_mandir}/man1/condor_install.1
%endif

mkdir -p %{buildroot}/%{_var}/www/wsgi-scripts/condor_credmon_oauth
mv %{buildroot}/%{_libexecdir}/condor/condor_credmon_oauth.wsgi %{buildroot}/%{_var}/www/wsgi-scripts/condor_credmon_oauth/condor_credmon_oauth.wsgi

# Move oauth credmon config files out of examples and into config.d
mv %{buildroot}/usr/share/doc/condor-%{version}/examples/condor_credmon_oauth/config/condor/40-oauth-credmon.conf %{buildroot}/%{_sysconfdir}/condor/config.d/40-oauth-credmon.conf
mv %{buildroot}/usr/share/doc/condor-%{version}/examples/condor_credmon_oauth/config/condor/40-oauth-tokens.conf %{buildroot}/%{_sysconfdir}/condor/config.d/40-oauth-tokens.conf
mv %{buildroot}/usr/share/doc/condor-%{version}/examples/condor_credmon_oauth/README.credentials %{buildroot}/%{_var}/lib/condor/oauth_credentials/README.credentials

# Move vault credmon config file out of examples and into config.d
mv %{buildroot}/usr/share/doc/condor-%{version}/examples/condor_credmon_oauth/config/condor/40-vault-credmon.conf %{buildroot}/%{_sysconfdir}/condor/config.d/40-vault-credmon.conf

###
# Backwards compatibility on EL7 with the previous versions and configs of scitokens-credmon
%if 0%{?rhel} == 7
ln -s ../..%{_sbindir}/condor_credmon_oauth          %{buildroot}/%{_bindir}/condor_credmon_oauth
ln -s ../..%{_sbindir}/scitokens_credential_producer %{buildroot}/%{_bindir}/scitokens_credential_producer
mkdir -p %{buildroot}/%{_var}/www/wsgi-scripts/scitokens-credmon
ln -s ../../../..%{_var}/www/wsgi-scripts/condor_credmon_oauth/condor_credmon_oauth.wsgi %{buildroot}/%{_var}/www/wsgi-scripts/scitokens-credmon/scitokens-credmon.wsgi
%endif
###

# install tmpfiles.d/condor.conf
mkdir -p %{buildroot}%{_tmpfilesdir}
install -m 0644 %{buildroot}/usr/share/doc/condor-%{version}/examples/condor-tmpfiles.conf %{buildroot}%{_tmpfilesdir}/%{name}.conf

install -Dp -m0755 %{buildroot}/usr/share/doc/condor-%{version}/examples/condor-annex-ec2 %{buildroot}%{_libexecdir}/condor/condor-annex-ec2

mkdir -p %{buildroot}%{_unitdir}
install -m 0644 %{buildroot}/usr/share/doc/condor-%{version}/examples/condor-annex-ec2.service %{buildroot}%{_unitdir}/condor-annex-ec2.service
install -m 0644 %{buildroot}/usr/share/doc/condor-%{version}/examples/condor.service %{buildroot}%{_unitdir}/condor.service
# Disabled until HTCondor security fixed.
# install -m 0644 %{buildroot}/usr/share/doc/condor-%{version}/examples/condor.socket %{buildroot}%{_unitdir}/condor.socket

%if 0%{?rhel} >= 7
mkdir -p %{buildroot}%{_datadir}/condor/
cp %{SOURCE8} %{buildroot}%{_datadir}/condor/
%endif

# Install perl modules

#Fixups for packaged build, should have been done by cmake

mkdir -p %{buildroot}/usr/share/condor
mv %{buildroot}/usr/lib64/condor/Chirp.jar %{buildroot}/usr/share/condor
mv %{buildroot}/usr/lib64/condor/CondorJava*.class %{buildroot}/usr/share/condor
mv %{buildroot}/usr/lib64/condor/libchirp_client.so %{buildroot}/usr/lib64
mv %{buildroot}/usr/lib64/condor/libcondor_utils_*.so %{buildroot}/usr/lib64
%if 0%{?rhel} == 7
mv %{buildroot}/usr/lib64/condor/libpyclassad2*.so %{buildroot}/usr/lib64
%endif
mv %{buildroot}/usr/lib64/condor/libpyclassad3*.so %{buildroot}/usr/lib64

rm -rf %{buildroot}/usr/share/doc/condor-%{version}/LICENSE
rm -rf %{buildroot}/usr/share/doc/condor-%{version}/NOTICE.txt
rm -rf %{buildroot}/usr/share/doc/condor-%{version}/README

# we must place the config examples in builddir so %doc can find them
mv %{buildroot}/usr/share/doc/condor-%{version}/examples %_builddir/%name-%condor_version

# Fix up blahp installation
%if 0%{?rhel} == 7
# Don't rely on Python 3 on EL7 (not installed by default)
sed -i 's;/usr/bin/python3;/usr/bin/python2;' %{buildroot}%{_libexecdir}/blahp/*status.py
%endif
# Move batch system customization files to /etc, with symlinks in the
# original location. Admins will need to edit these.
install -m 0755 -d -p %{buildroot}%{_sysconfdir}/blahp
for batch_system in condor kubernetes lsf nqs pbs sge slurm; do
    mv %{buildroot}%{_libexecdir}/blahp/${batch_system}_local_submit_attributes.sh %{buildroot}%{_sysconfdir}/blahp
    ln -s ../../../etc/blahp/${batch_system}_local_submit_attributes.sh \
        %{buildroot}%{_libexecdir}/blahp/${batch_system}_local_submit_attributes.sh
done

# condor_adstash no longer supported on EL7
%if 0%{?rhel} == 7
rm -rf %{buildroot}/%_libexecdir/condor/adstash
%endif

# htcondor/dags only works with Python3
rm -rf %{buildroot}/usr/lib64/python2.7/site-packages/htcondor/dags

# htcondor/personal.py only works with Python3
rm -f %{buildroot}/usr/lib64/python2.7/site-packages/htcondor/personal.py

# New fangled stuff does not work with Python2
rm -rf %{buildroot}/usr/lib64/python2.7/site-packages/classad2
rm -rf %{buildroot}/usr/lib64/python2.7/site-packages/classad3
rm -rf %{buildroot}/usr/lib64/python2.7/site-packages/htcondor2

# classad3 shouldn't be distributed yet
rm -rf %{buildroot}/usr/lib*/python%{python3_version}/site-packages/classad3

%clean
rm -rf %{buildroot}


%check
# This currently takes hours and can kill your machine...
#cd condor_tests
#make check-seralized

#################
%files
%defattr(-,root,root,-)
%doc LICENSE NOTICE.txt examples
%dir %_sysconfdir/condor/
%config %_sysconfdir/condor/condor_config
%{_tmpfilesdir}/%{name}.conf
%{_unitdir}/condor.service
# Disabled until HTCondor security fixed.
# % {_unitdir}/condor.socket
%dir %_datadir/condor/
%_datadir/condor/Chirp.jar
%_datadir/condor/CondorJavaInfo.class
%_datadir/condor/CondorJavaWrapper.class
%if 0%{?rhel} >= 7
%_datadir/condor/htcondor.pp
%endif
%dir %_sysconfdir/condor/passwords.d/
%dir %_sysconfdir/condor/tokens.d/
%dir %_sysconfdir/condor/config.d/
%config(noreplace) %{_sysconfdir}/condor/config.d/00-security
%dir /usr/share/condor/config.d/
%_libdir/condor/condor_ssh_to_job_sshd_config_template
%_sysconfdir/condor/condor_ssh_to_job_sshd_config_template
%_sysconfdir/bash_completion.d/condor
%_libdir/libchirp_client.so
%_libdir/libcondor_utils_%{version_}.so
%_libdir/condor/libfmt.so
%_libdir/condor/libfmt.so.10
%_libdir/condor/libfmt.so.10.1.0

%_libdir/condor/libgetpwnam.so
%dir %_libexecdir/condor/
%_libexecdir/condor/cleanup_locally_mounted_checkpoint
%_libexecdir/condor/linux_kernel_tuning
%_libexecdir/condor/accountant_log_fixer
%_libexecdir/condor/check-url
%_libexecdir/condor/condor_chirp
%_libexecdir/condor/condor_ssh
%_libexecdir/condor/sshd.sh
%_libexecdir/condor/get_orted_cmd.sh
%_libexecdir/condor/orted_launcher.sh
%_libexecdir/condor/set_batchtok_cmd
%_libexecdir/condor/cred_producer_krb
%_libexecdir/condor/condor_job_router
%_libexecdir/condor/condor_pid_ns_init
%_libexecdir/condor/condor_diagnostic_send_ep_logs
%_libexecdir/condor/condor_urlfetch
%_libexecdir/condor/htcondor_docker_test
%_libexecdir/condor/htcondor_docker_test_arm
%ifarch aarch64 ppc64le x86_64
%_libexecdir/condor/exit_37.sif
%endif
%dir %_libexecdir/condor/singularity_test_sandbox/
%dir %_libexecdir/condor/singularity_test_sandbox/dev/
%dir %_libexecdir/condor/singularity_test_sandbox/proc/
%_libexecdir/condor/singularity_test_sandbox/exit_37
%_libexecdir/condor/singularity_test_sandbox/get_user_ns
%_libexecdir/condor/condor_limits_wrapper.sh
%_libexecdir/condor/condor_rooster
%_libexecdir/condor/condor_schedd.init
%_libexecdir/condor/condor_ssh_to_job_shell_setup
%_libexecdir/condor/condor_ssh_to_job_sshd_setup
%_libexecdir/condor/condor_power_state
%_libexecdir/condor/condor_kflops
%_libexecdir/condor/condor_mips
%_libexecdir/condor/data_plugin
%_libexecdir/condor/box_plugin.py
%_libexecdir/condor/gdrive_plugin.py
%_libexecdir/condor/common-cloud-attributes-google.py
%_libexecdir/condor/common-cloud-attributes-aws.py
%_libexecdir/condor/common-cloud-attributes-aws.sh
%_libexecdir/condor/onedrive_plugin.py
# TODO: get rid of these
# Not sure where these are getting built
%if 0%{?rhel} <= 7 && ! 0%{?fedora} && ! 0%{?suse_version}
%_libexecdir/condor/box_plugin.pyc
%_libexecdir/condor/box_plugin.pyo
%_libexecdir/condor/gdrive_plugin.pyc
%_libexecdir/condor/gdrive_plugin.pyo
%_libexecdir/condor/onedrive_plugin.pyc
%_libexecdir/condor/onedrive_plugin.pyo
%endif
%_libexecdir/condor/curl_plugin
%_libexecdir/condor/condor_shared_port
%_libexecdir/condor/condor_defrag
%_libexecdir/condor/interactive.sub
%_libexecdir/condor/condor_gangliad
%_libexecdir/condor/ce-audit.so
%if ! ( 0%{?rhel} == 7 )
%_libexecdir/condor/adstash/__init__.py
%_libexecdir/condor/adstash/adstash.py
%_libexecdir/condor/adstash/config.py
%_libexecdir/condor/adstash/convert.py
%_libexecdir/condor/adstash/utils.py
%_libexecdir/condor/adstash/ad_sources/__init__.py
%_libexecdir/condor/adstash/ad_sources/ad_file.py
%_libexecdir/condor/adstash/ad_sources/generic.py
%_libexecdir/condor/adstash/ad_sources/registry.py
%_libexecdir/condor/adstash/ad_sources/schedd_history.py
%_libexecdir/condor/adstash/ad_sources/startd_history.py
%_libexecdir/condor/adstash/ad_sources/schedd_job_epoch_history.py
%_libexecdir/condor/adstash/ad_sources/schedd_transfer_epoch_history.py
%_libexecdir/condor/adstash/interfaces/__init__.py
%_libexecdir/condor/adstash/interfaces/elasticsearch.py
%_libexecdir/condor/adstash/interfaces/opensearch.py
%_libexecdir/condor/adstash/interfaces/generic.py
%_libexecdir/condor/adstash/interfaces/json_file.py
%_libexecdir/condor/adstash/interfaces/null.py
%_libexecdir/condor/adstash/interfaces/registry.py
%endif
%_libexecdir/condor/annex
%_mandir/man1/condor_advertise.1.gz
%_mandir/man1/condor_annex.1.gz
%_mandir/man1/condor_check_password.1.gz
%_mandir/man1/condor_check_userlogs.1.gz
%_mandir/man1/condor_chirp.1.gz
%_mandir/man1/condor_config_val.1.gz
%_mandir/man1/condor_dagman.1.gz
%_mandir/man1/condor_fetchlog.1.gz
%_mandir/man1/condor_findhost.1.gz
%_mandir/man1/condor_gpu_discovery.1.gz
%_mandir/man1/condor_history.1.gz
%_mandir/man1/condor_hold.1.gz
%_mandir/man1/condor_job_router_info.1.gz
%_mandir/man1/condor_master.1.gz
%_mandir/man1/condor_off.1.gz
%_mandir/man1/condor_on.1.gz
%_mandir/man1/condor_pool_job_report.1.gz
%_mandir/man1/condor_preen.1.gz
%_mandir/man1/condor_prio.1.gz
%_mandir/man1/condor_q.1.gz
%_mandir/man1/condor_qsub.1.gz
%_mandir/man1/condor_qedit.1.gz
%_mandir/man1/condor_qusers.1.gz
%_mandir/man1/condor_reconfig.1.gz
%_mandir/man1/condor_release.1.gz
%_mandir/man1/condor_remote_cluster.1.gz
%_mandir/man1/condor_reschedule.1.gz
%_mandir/man1/condor_restart.1.gz
%_mandir/man1/condor_rm.1.gz
%_mandir/man1/condor_run.1.gz
%_mandir/man1/condor_set_shutdown.1.gz
%_mandir/man1/condor_ssh_start.1.gz
%_mandir/man1/condor_sos.1.gz
%_mandir/man1/condor_ssl_fingerprint.1.gz
%_mandir/man1/condor_status.1.gz
%_mandir/man1/condor_store_cred.1.gz
%_mandir/man1/condor_submit.1.gz
%_mandir/man1/condor_submit_dag.1.gz
%_mandir/man1/condor_test_token.1.gz
%_mandir/man1/condor_token_create.1.gz
%_mandir/man1/condor_token_fetch.1.gz
%_mandir/man1/condor_token_list.1.gz
%_mandir/man1/condor_token_request.1.gz
%_mandir/man1/condor_token_request_approve.1.gz
%_mandir/man1/condor_token_request_auto_approve.1.gz
%_mandir/man1/condor_token_request_list.1.gz
%_mandir/man1/condor_top.1.gz
%_mandir/man1/condor_transfer_data.1.gz
%_mandir/man1/condor_transform_ads.1.gz
%_mandir/man1/condor_update_machine_ad.1.gz
%_mandir/man1/condor_updates_stats.1.gz
%_mandir/man1/condor_upgrade_check.1.gz
%_mandir/man1/condor_urlfetch.1.gz
%_mandir/man1/condor_userlog.1.gz
%_mandir/man1/condor_userprio.1.gz
%_mandir/man1/condor_vacate.1.gz
%_mandir/man1/condor_vacate_job.1.gz
%_mandir/man1/condor_version.1.gz
%_mandir/man1/condor_wait.1.gz
%_mandir/man1/condor_router_history.1.gz
%_mandir/man1/condor_continue.1.gz
%_mandir/man1/condor_suspend.1.gz
%_mandir/man1/condor_router_q.1.gz
%_mandir/man1/condor_ssh_to_job.1.gz
%_mandir/man1/condor_power.1.gz
%_mandir/man1/condor_gather_info.1.gz
%_mandir/man1/condor_router_rm.1.gz
%_mandir/man1/condor_drain.1.gz
%_mandir/man1/condor_ping.1.gz
%_mandir/man1/condor_rmdir.1.gz
%_mandir/man1/condor_tail.1.gz
%_mandir/man1/condor_who.1.gz
%_mandir/man1/condor_now.1.gz
%_mandir/man1/classad_eval.1.gz
%_mandir/man1/classads.1.gz
%_mandir/man1/condor_adstash.1.gz
%_mandir/man1/condor_evicted_files.1.gz
%_mandir/man1/condor_watch_q.1.gz
%_mandir/man1/get_htcondor.1.gz
%_mandir/man1/htcondor.1.gz
# bin/condor is a link for checkpoint, reschedule, vacate
%_bindir/condor_submit_dag
%_bindir/condor_who
%_bindir/condor_now
%_bindir/condor_prio
%_bindir/condor_transfer_data
%_bindir/condor_check_userlogs
%_bindir/condor_q
%_libexecdir/condor/condor_transferer
%_libexecdir/condor/condor_container_launcher.sh
%_bindir/condor_docker_enter
%_bindir/condor_qedit
%_bindir/condor_qusers
%_bindir/condor_userlog
%_bindir/condor_release
%_bindir/condor_userlog_job_counter
%_bindir/condor_config_val
%_bindir/condor_reschedule
%_bindir/condor_userprio
%_bindir/condor_check_password
%_bindir/condor_check_config
%_bindir/condor_dagman
%_bindir/condor_rm
%_bindir/condor_vacate
%_bindir/condor_run
%_bindir/condor_router_history
%_bindir/condor_router_q
%_bindir/condor_router_rm
%_bindir/condor_vacate_job
%_bindir/condor_findhost
%_bindir/condor_version
%_bindir/condor_history
%_bindir/condor_status
%_bindir/condor_wait
%_bindir/condor_hold
%_bindir/condor_submit
%_bindir/condor_ssh_to_job
%_bindir/condor_power
%_bindir/condor_gather_info
%_bindir/condor_continue
%_bindir/condor_ssl_fingerprint
%_bindir/condor_suspend
%_bindir/condor_test_match
%_bindir/condor_token_create
%_bindir/condor_token_fetch
%_bindir/condor_token_request
%_bindir/condor_token_request_approve
%_bindir/condor_token_request_auto_approve
%_bindir/condor_token_request_list
%_bindir/condor_token_list
%_bindir/condor_scitoken_exchange
%_bindir/condor_drain
%_bindir/condor_ping
%_bindir/condor_tail
%_bindir/condor_qsub
%_bindir/condor_pool_job_report
%_bindir/condor_job_router_info
%_bindir/condor_transform_ads
%_bindir/condor_update_machine_ad
%_bindir/condor_annex
%_bindir/condor_nsenter
%_bindir/condor_evicted_files
%_bindir/condor_adstash
%_bindir/condor_remote_cluster
%_bindir/bosco_cluster
%_bindir/condor_ssh_start
%_bindir/condor_test_token
%_bindir/condor_manifest
%_bindir/condor_upgrade_check
%_bindir/condor_join_pool
# sbin/condor is a link for master_off, off, on, reconfig,
# reconfig_schedd, restart
%_sbindir/condor_advertise
%_sbindir/condor_aklog
%_sbindir/condor_credmon_krb
%_sbindir/condor_c-gahp
%_sbindir/condor_c-gahp_worker_thread
%_sbindir/condor_collector
%_sbindir/condor_docker_pat_producer
%_sbindir/condor_credd
%_sbindir/condor_fetchlog
%_sbindir/condor_ft-gahp
%_sbindir/condor_had
%_sbindir/condor_master
%_sbindir/condor_negotiator
%_sbindir/condor_off
%_sbindir/condor_on
%_sbindir/condor_preen
%_sbindir/condor_reconfig
%_sbindir/condor_replication
%_sbindir/condor_restart
%_sbindir/condor_schedd
%_sbindir/condor_set_shutdown
%_sbindir/condor_shadow
%if %uw_build
%if 0%{?rhel} == 7 && ! 0%{?amzn}
%{_sbindir}/condor_shadow_s
%endif
%endif
%_sbindir/condor_sos
%_sbindir/condor_startd
%_sbindir/condor_starter
%_sbindir/condor_store_cred
%_sbindir/condor_testwritelog
%_sbindir/condor_updates_stats
%_sbindir/ec2_gahp
%_sbindir/condor_gridmanager
%_sbindir/remote_gahp
%_sbindir/rvgahp_client
%_sbindir/rvgahp_proxy
%_sbindir/rvgahp_server
%_sbindir/AzureGAHPServer
%_sbindir/gce_gahp
%_sbindir/arc_gahp
%_libexecdir/condor/condor_gpu_discovery
%_libexecdir/condor/condor_gpu_utilization
%config(noreplace) %_sysconfdir/condor/ganglia.d/00_default_metrics
%defattr(-,condor,condor,-)
%dir %_var/lib/condor/
%dir %_var/lib/condor/execute/
%dir %_var/lib/condor/spool/
%dir %_var/log/condor/
%defattr(-,root,condor,-)
%dir %_var/lib/condor/oauth_credentials
%defattr(-,root,root,-)
%dir %_var/lib/condor/krb_credentials

###### blahp files #######
%config %_sysconfdir/blah.config
%config %_sysconfdir/blparser.conf
%dir %_sysconfdir/blahp/
%config %_sysconfdir/blahp/condor_local_submit_attributes.sh
%config %_sysconfdir/blahp/kubernetes_local_submit_attributes.sh
%config %_sysconfdir/blahp/lsf_local_submit_attributes.sh
%config %_sysconfdir/blahp/nqs_local_submit_attributes.sh
%config %_sysconfdir/blahp/pbs_local_submit_attributes.sh
%config %_sysconfdir/blahp/sge_local_submit_attributes.sh
%config %_sysconfdir/blahp/slurm_local_submit_attributes.sh
%_bindir/blahpd
%_sbindir/blah_check_config
%_sbindir/blahpd_daemon
%dir %_libexecdir/blahp
%_libexecdir/blahp/*

####### procd files #######
%_sbindir/condor_procd
%_sbindir/gidd_alloc
%_sbindir/procd_ctl
%_mandir/man1/procd_ctl.1.gz
%_mandir/man1/gidd_alloc.1.gz
%_mandir/man1/condor_procd.1.gz

####### classads files #######
%defattr(-,root,root,-)
%_libdir/libclassad.so.*

#################
%files devel
%{_includedir}/condor/chirp_client.h
%{_includedir}/condor/condor_event.h
%{_includedir}/condor/file_lock.h
%{_includedir}/condor/read_user_log.h
%{_libdir}/condor/libchirp_client.a
%{_libdir}/libclassad.a

####### classads-devel files #######
%defattr(-,root,root,-)
%_bindir/classad_functional_tester
%_bindir/classad_version
%_libdir/libclassad.so
%dir %_includedir/classad/
%_includedir/classad/attrrefs.h
%_includedir/classad/cclassad.h
%_includedir/classad/classad_distribution.h
%_includedir/classad/classadErrno.h
%_includedir/classad/classad.h
%_includedir/classad/classadCache.h
%_includedir/classad/classad_containers.h
%_includedir/classad/classad_flat_map.h
%_includedir/classad/collectionBase.h
%_includedir/classad/collection.h
%_includedir/classad/common.h
%_includedir/classad/debug.h
%_includedir/classad/exprList.h
%_includedir/classad/exprTree.h
%_includedir/classad/flat_set.h
%_includedir/classad/fnCall.h
%_includedir/classad/indexfile.h
%_includedir/classad/jsonSink.h
%_includedir/classad/jsonSource.h
%_includedir/classad/lexer.h
%_includedir/classad/lexerSource.h
%_includedir/classad/literals.h
%_includedir/classad/matchClassad.h
%_includedir/classad/natural_cmp.h
%_includedir/classad/operators.h
%_includedir/classad/query.h
%_includedir/classad/sink.h
%_includedir/classad/source.h
%_includedir/classad/transaction.h
%_includedir/classad/util.h
%_includedir/classad/value.h
%_includedir/classad/view.h
%_includedir/classad/xmlLexer.h
%_includedir/classad/xmlSink.h
%_includedir/classad/xmlSource.h

%if %uw_build
#################
%files tarball
%{_bindir}/make-ap-from-tarball
%{_bindir}/make-personal-from-tarball
%{_sbindir}/condor_configure
%{_sbindir}/condor_install
%{_mandir}/man1/condor_configure.1.gz
%{_mandir}/man1/condor_install.1.gz
%endif

#################
%files kbdd
%defattr(-,root,root,-)
%config(noreplace) %_sysconfdir/condor/config.d/00-kbdd
%_sbindir/condor_kbdd

#################
%if ! 0%{?amzn}
%files vm-gahp
%defattr(-,root,root,-)
%_sbindir/condor_vm-gahp
%_libexecdir/condor/libvirt_simple_script.awk

%endif
#################
%files test
%defattr(-,root,root,-)
%_libexecdir/condor/condor_sinful
%_libexecdir/condor/condor_testingd
%_libexecdir/condor/test_user_mapping
%_libexecdir/condor/test_offer_resources
%_libexecdir/condor/test_dc_std_functiond
%_libexecdir/condor/test_stdf_timer_d
%_libexecdir/condor/test_std_pipe_handlerd
%_libexecdir/condor/test_awaitable_deadline_socketd
%_libexecdir/condor/test_awaitable_deadline_socket_client
%_libexecdir/condor/test_generator
%_libexecdir/condor/memory_exerciser_dinner
%_libexecdir/condor/test_starter_guidance.exe
%if %uw_build
%_libdir/condor/condor_tests-%{version}.tar.gz
%endif

%if 0%{?rhel} <= 7 && 0%{?fedora} <= 31 && ! 0%{?suse_version}
%files -n python2-condor
%defattr(-,root,root,-)
%_bindir/condor_top
%_bindir/classad_eval
%_bindir/condor_watch_q
%_libdir/libpyclassad2*.so
%_libexecdir/condor/libclassad_python_user.so
%{python_sitearch}/classad/
%{python_sitearch}/htcondor/
%{python_sitearch}/htcondor-*.egg-info/
%endif

%if 0%{?rhel} >= 7 || 0%{?fedora} || 0%{?suse_version}
%files -n python3-condor
%defattr(-,root,root,-)
%_bindir/condor_top
%_bindir/condor_diagnostics
%_bindir/classad_eval
%_bindir/condor_watch_q
%_bindir/htcondor
%_libdir/libpyclassad3*.so
%_libexecdir/condor/libclassad_python_user.cpython-3*.so
%_libexecdir/condor/libclassad_python3_user.so
/usr/lib64/python%{python3_version}/site-packages/classad/
/usr/lib64/python%{python3_version}/site-packages/htcondor/
/usr/lib64/python%{python3_version}/site-packages/htcondor-*.egg-info/
/usr/lib64/python%{python3_version}/site-packages/htcondor_cli/
/usr/lib64/python%{python3_version}/site-packages/classad2/
/usr/lib64/python%{python3_version}/site-packages/htcondor2/
%endif

%files credmon-local
%doc examples/condor_credmon_oauth
%_sbindir/condor_credmon_oauth
%_sbindir/scitokens_credential_producer
%_libexecdir/condor/credmon
%_var/lib/condor/oauth_credentials/README.credentials
%config(noreplace) %_sysconfdir/condor/config.d/40-oauth-credmon.conf
%ghost %_var/lib/condor/oauth_credentials/CREDMON_COMPLETE
%ghost %_var/lib/condor/oauth_credentials/pid
%if 0%{?rhel} == 7
###
# Backwards compatibility with the previous versions and configs of scitokens-credmon
%_bindir/condor_credmon_oauth
%_bindir/scitokens_credential_producer
###
%endif

%files credmon-oauth
%_var/www/wsgi-scripts/condor_credmon_oauth
%config(noreplace) %_sysconfdir/condor/config.d/40-oauth-tokens.conf
%ghost %_var/lib/condor/oauth_credentials/wsgi_session_key
%if 0%{?rhel} == 7
###
# Backwards compatibility with the previous versions and configs of scitokens-credmon
%_var/www/wsgi-scripts/scitokens-credmon
###
%endif

%files credmon-vault
%doc examples/condor_credmon_oauth
%_sbindir/condor_credmon_vault
%_bindir/condor_vault_storer
%_libexecdir/condor/credmon
%config(noreplace) %_sysconfdir/condor/config.d/40-vault-credmon.conf
%ghost %_var/lib/condor/oauth_credentials/CREDMON_COMPLETE
%ghost %_var/lib/condor/oauth_credentials/pid

%files credmon-multi
%_bindir/condor_vault_storer

%files -n minicondor
%config(noreplace) %_sysconfdir/condor/config.d/00-minicondor

%files ap
%config(noreplace) %_sysconfdir/condor/config.d/00-access-point

%files ep
%config(noreplace) %_sysconfdir/condor/config.d/00-execution-point

%post
/sbin/ldconfig
# Remove obsolete security configuration
rm -f /etc/condor/config.d/00-htcondor-9.0.config
%if 0%{?fedora}
test -x /usr/sbin/selinuxenabled && /usr/sbin/selinuxenabled
if [ $? = 0 ]; then
   restorecon -R -v /var/lock/condor
   setsebool -P condor_domain_can_network_connect 1
   setsebool -P daemons_enable_cluster_mode 1
   semanage port -a -t condor_port_t -p tcp 12345
   # the number of extraneous SELinux warnings on f17 is very high
fi
%endif
%if 0%{?rhel} >= 7
test -x /usr/sbin/selinuxenabled && /usr/sbin/selinuxenabled
if [ $? = 0 ]; then
   /usr/sbin/semodule -i /usr/share/condor/htcondor.pp
%if 0%{?rhel} < 9
   /usr/sbin/setsebool -P condor_domain_can_network_connect 1
%endif
   /usr/sbin/setsebool -P daemons_enable_cluster_mode 1
fi
%endif
if [ $1 -eq 1 ] ; then
    # Initial installation 
    /bin/systemctl daemon-reload >/dev/null 2>&1 || :
fi

%preun
if [ $1 -eq 0 ] ; then
    # Package removal, not upgrade
    /bin/systemctl --no-reload disable condor.service > /dev/null 2>&1 || :
    /bin/systemctl stop condor.service > /dev/null 2>&1 || :
fi

%postun
/sbin/ldconfig
/bin/systemctl daemon-reload >/dev/null 2>&1 || :
# Note we don't try to restart - HTCondor will automatically notice the
# binary has changed and do graceful or peaceful restart, based on its
# configuration

%triggerun -- condor < 7.7.0-0.5

/usr/bin/systemd-sysv-convert --save condor >/dev/null 2>&1 ||:

/sbin/chkconfig --del condor >/dev/null 2>&1 || :
/bin/systemctl try-restart condor.service >/dev/null 2>&1 || :

%changelog
* Thu Jun 12 2025 Tim Theisen <tim@cs.wisc.edu> - 24.8.1-1
- Fix claim re-use, which was broken in HTCondor version 24.5.1
- Add support for hierarchic and delegatable v2 cgroups
- Add the ability to put each HTCondor daemon in its own cgroup
- Always sets the execute bit on the executable regardless of its origin
- The EP sets the HOME environment variable to match the /etc/passwd entry
- Add new 'halt' and 'resume' verbs to "htcondor dag"
- Add htcondor2.DAGMan class to send commands to a running DAG
- htcondor ap status now reports the AP's RecentDaemonCoreDutyCycle
- Can configure condor_adstash to fetch a custom projection of attributes

* Thu Jun 12 2025 Tim Theisen <tim@cs.wisc.edu> - 23.0.8-1
- Fix 24.0.7 bug where cgroup v1 out-of-memory was not properly handled
- HTCondor tarballs now contain Pelican 7.16.5 and Apptainer 1.4.1
  - Pelican 7.16.5 now includes end-to-end integrity checks for clients
- Add Python wheel for Python 3.13, drop Python wheel for Python 3.7
- Fix bug where DAGMAN_MAX_JOBS_IDLE was being ignored
- Fix problems where parallel universe jobs could crash the condor_schedd
- Prevent condor_starter crash when evicting job during input file transfer
- condor_watch_q now properly displays job id ranges by using numeric sort

* Thu May 29 2025 Tim Theisen <tim@cs.wisc.edu> - 23.10.25-1
- Fix bug where DAGMAN_MAX_JOBS_IDLE was being ignored
- HTCondor tarballs now contain Pelican 7.16.5 and Apptainer 1.4.1

* Thu May 29 2025 Tim Theisen <tim@cs.wisc.edu> - 23.0.25-1
- Fix problems where parallel universe jobs could crash the condor_schedd
- Prevent condor_starter crash when evicting job during input file transfer
- condor_watch_q now properly displays job id ranges by using numeric sort

* Tue Apr 22 2025 Tim Theisen <tim@cs.wisc.edu> - 24.7.3-1
- condor_who now works for Glideins
- Can add arbitrary credentials to be used by the file transfer plugins
- Fixed WLCG token generation in the local credmon
- Can limit the number of times that a job can be released
- EP administrators can enforce no outbound networking for jobs
- Add ability to use authentication when fetching Docker images
- condor_watch_q now displays when file transfer is happening
- To provide more consistency, using swap for jobs is disabled by default

* Tue Apr 22 2025 Tim Theisen <tim@cs.wisc.edu> - 24.0.7-1
- With delegated cgroups v2, job out-of-memory no longer affects the pilot

* Tue Apr 22 2025 Tim Theisen <tim@cs.wisc.edu> - 23.10.24-1
- HTCondor tarballs now contain Pelican 7.15.1 and Apptainer 1.4.0

* Tue Apr 22 2025 Tim Theisen <tim@cs.wisc.edu> - 23.0.24-1
- Fix inflated cgroups v2 memory usage reporting for Docker jobs

* Thu Mar 27 2025 Tim Theisen <tim@cs.wisc.edu> - 24.6.1-1
<<<<<<< HEAD
- Fix for security issue
- https://htcondor.org/security/vulnerabilities/HTCONDOR-2025-0001.html

* Thu Mar 27 2025 Tim Theisen <tim@cs.wisc.edu> - 24.0.6-1
- Fix for security issue
- https://htcondor.org/security/vulnerabilities/HTCONDOR-2025-0001.html

* Thu Mar 27 2025 Tim Theisen <tim@cs.wisc.edu> - 23.10.22-1
- Fix for security issue
- https://htcondor.org/security/vulnerabilities/HTCONDOR-2025-0001.html

* Thu Mar 27 2025 Tim Theisen <tim@cs.wisc.edu> - 23.0.22-1
- Fix for security issue
- https://htcondor.org/security/vulnerabilities/HTCONDOR-2025-0001.html

=======
- Fix for security issue
- https://htcondor.org/security/vulnerabilities/HTCONDOR-2025-0001.html

* Thu Mar 27 2025 Tim Theisen <tim@cs.wisc.edu> - 24.0.6-1
- Fix for security issue
- https://htcondor.org/security/vulnerabilities/HTCONDOR-2025-0001.html

* Thu Mar 27 2025 Tim Theisen <tim@cs.wisc.edu> - 23.10.22-1
- Fix for security issue
- https://htcondor.org/security/vulnerabilities/HTCONDOR-2025-0001.html

* Thu Mar 27 2025 Tim Theisen <tim@cs.wisc.edu> - 23.0.22-1
- Fix for security issue
- https://htcondor.org/security/vulnerabilities/HTCONDOR-2025-0001.html

>>>>>>> 8b8e2f98
* Thu Mar 20 2025 Tim Theisen <tim@cs.wisc.edu> - 24.5.2-1
- Disable broken slot code by default

* Fri Feb 28 2025 Tim Theisen <tim@cs.wisc.edu> - 24.5.1-1
- Can now configure APs to acquire credentials for jobs in multiple ways
- HTCondor marks slots as broken when the slot resources cannot be released
- HTCondor now reliably cleans up LVM volumes used by jobs
- HTCondor now advertises NVIDIA driver version
- To detect stuck jobs, last write to stdout and stderr are in the job ad

* Fri Feb 28 2025 Tim Theisen <tim@cs.wisc.edu> - 24.0.5-1

* Thu Feb 27 2025 Tim Theisen <tim@cs.wisc.edu> - 23.10.21-1
- Fix bug where chirp would not work in container jobs using Docker
- HTCondor tarballs now contain Pelican 7.13.0

* Thu Feb 27 2025 Tim Theisen <tim@cs.wisc.edu> - 23.0.21-1
- Fix memory leak caused by periodic evaluation of bad ClassAd expressions
- Fixes for bugs affecting grid jobs

* Tue Feb 04 2025 Tim Theisen <tim@cs.wisc.edu> - 24.4.0-1
- Improved validation and cleanup of EXECUTE directories
- For batch grid universe, the PATH comes from the job ad and worker node
- Improved 'condor_q -better-analyze' for pools with partionable slots
- The EP advertizes if Singularity is using user namespaces
- The EP advertizes average and total bytes transferred to and from jobs
- The condor_credmon now utilizes the shared port daemon

* Tue Feb 04 2025 Tim Theisen <tim@cs.wisc.edu> - 24.0.4-1
- New arc_data_staging submit command to add DataStaging block to ARC ADL
- Fix bug where the negotiator could crash when matching offline ads
- Fix memory leak in SCHEDD_CRON script that produce standard output
- Fix bug where the schedd could crash if cron script runs during shutdown

* Tue Feb 04 2025 Tim Theisen <tim@cs.wisc.edu> - 23.10.20-1
- Fix bug where STARTD_ENFORCE_DISK_LIMITS would excessively save metadata
- Fix bug where container_service_names did not work
- Fix rare startd crash when collector queries time out and DNS is slow

* Tue Feb 04 2025 Tim Theisen <tim@cs.wisc.edu> - 23.0.20-1
- condor_upgrade_check tests for PASSWORD authentication identity change

* Mon Jan 06 2025 Tim Theisen <tim@cs.wisc.edu> - 24.3.0-1
- Allow local issuer credmon and Vault credmon to coexist
- Add Singularity launcher to distinguish runtime failure from job failure
- Advertises when the EP is enforcing disk usage via LVM
- By default, LVM disk enforcement hides mounts when possible
- Container Universe jobs can now mount a writable directory under scratch
- Pass PELICAN_* job environment variables to pelican file transfer plugin
- Fix HTCondor startup when network interface has no IPv6 address
- VacateReason is set in the job ad under more circumstances
- 'htcondor job submit' now issues credentials like 'condor_submit' does

* Mon Jan 06 2025 Tim Theisen <tim@cs.wisc.edu> - 24.0.3-1
- EPs spawned by 'htcondor annex' no longer crash on startup

* Mon Jan 06 2025 Tim Theisen <tim@cs.wisc.edu> - 23.10.19-1
- Fix bug where jobs would match but not start when using KeyboardIdle
- Fix bug when trying to avoid IPv6 link local addresses

* Mon Jan 06 2025 Tim Theisen <tim@cs.wisc.edu> - 23.0.19-1
- Numerous updates in memory tracking with cgroups
  - Fix bug in reporting peak memory
  - Made cgroup v1 and v2 memory tracking consistent with each other
  - Fix bug where cgroup v1 usage included disk cache pages
  - Fix bug where cgroup v1 jobs killed by OOM were not held
  - Polls cgroups for memory usage more often
  - Can configure to always hold jobs killed by OOM
- Make condor_adstash work with OpenSearch Python Client v2.x
- Avoid OAUTH credmon errors by only signaling it when necessary
- Restore case insensitivity to 'condor_status -subsystem'
- Fix rare condor_schedd crash when a $$() macro could not be expanded

* Wed Dec 04 2024 Tim Theisen <tim@cs.wisc.edu> - 24.2.2-1
- Prevent the startd from removing all files if EXECUTE is an empty string
  - This problem first appeared in the withdrawn HTCondor 24.2.1 version

* Tue Nov 26 2024 Tim Theisen <tim@cs.wisc.edu> - 24.2.1-1
- Fixed DAGMan's direct submission of late materialization jobs
- New primary_unix_group submit command that sets the job's primary group
- Initial implementation of broken slot detection and reporting
- New job attributes FirstJobMatchDate and InitialWaitDuration
- condor_ssh_to_job now sets the supplemental groups in Apptainer
- MASTER_NEW_BINARY_RESTART now accepts the FAST parameter
- Avoid blocking on dead collectors at shutdown
- IPv6 networking is now fully supported on Windows

* Tue Nov 26 2024 Tim Theisen <tim@cs.wisc.edu> - 24.0.2-1
- Add STARTER_ALWAYS_HOLD_ON_OOM to minimize confusion about memory usage
- Fix bug that caused condor_ssh_to_job sftp and scp modes to fail
- Fix KeyboardIdle attribute in dynamic slots that could prevent job start
- No longer signals the OAuth credmon when there is no work to do
- Fix rare condor_schedd crash when a $$() macro could not be expanded
- By default, put Docker jobs on hold when CPU architecture doesn't match

* Tue Nov 19 2024 Tim Theisen <tim@cs.wisc.edu> - 23.10.18-1
- Fix issue where an unresponsive libvirtd blocked an EP from starting up

* Tue Nov 19 2024 Tim Theisen <tim@cs.wisc.edu> - 23.0.18-1
- Proper error message and hold when Docker emits multi-line error message
- The htcondor CLI now works on Windows

* Thu Oct 31 2024 Tim Theisen <tim@cs.wisc.edu> - 24.1.1-1
- Can print contents of stored OAuth2 credential with htcondor CLI tool
- In DAGMan, inline submit descriptions work when not submitting directly
- By default, put Docker jobs on hold when CPU architecture doesn't match
- Detects and deletes invalid checkpoint and reschedules job

* Thu Oct 31 2024 Tim Theisen <tim@cs.wisc.edu> - 24.0.1-1
- Improved tracking and enforcement of disk usage by using LVM
- Enhancements to the htcondor CLI tool
- cgroup v2 support for tracking and enforcement of CPU and memory usage
- Leverage cgroups to hide GPUs not allocated to the job
- DAGMan can now produce job credentials when using direct submit
- New submit commands to aid in matching specific GPU requirements
- New implementation of the Python bindings, htcondor2 and classad2
- Improved default security configuration
- Significant reduction in memory and CPU usage on the Central Manager
- Support for GPUs using AMD's HIP 6 library
- Fix bugs when -divide or -repeat was used in GPU detection
- Proper error message and hold when Docker emits multi-line error message
- Fix issue where an unresponsive libvirtd blocked an EP from starting up

* Wed Oct 30 2024 Tim Theisen <tim@cs.wisc.edu> - 23.10.2-1
- Fix for output file transfer errors obscuring input file transfer errors

* Thu Oct 24 2024 Tim Theisen <tim@cs.wisc.edu> - 23.0.17-1
- Bug fix for PID namespaces and condor_ssh_to_job on EL9
- Augment condor_upgrade_check to find unit suffixes in ClassAd expressions

* Thu Oct 10 2024 Tim Theisen <tim@cs.wisc.edu> - 23.0.16-1
- Backport all cgroup v2 fixes and enhancements from the 23.10.1 release

* Thu Oct 03 2024 Tim Theisen <tim@cs.wisc.edu> - 23.10.1-1
- Improvements to disk usage enforcement when using LVM
  - Can encrypt job sandboxes when using LVM
  - More precise tracking of disk usage when using LVM
  - Reduced disk usage tracking overhead
- Improvements tracking CPU and memory usage with cgroup v2 (on EL9)
  - Don't count kernel cache pages against job's memory usage
  - Avoid rare inclusion of previous job's CPU and peak memory usage
- HTCondor now re-checks DNS before re-connecting to a collector
- HTCondor now writes out per job epoch history
- HTCondor can encrypt network connections without requiring authentication
- htcondor CLI can now show status for local server, AP, and CM
- htcondor CLI can now display OAUTH2 credentials
- Uses job's sandbox to convert image format for Singularity/Apptainer
- Bug fix to not lose GPUs in Docker job on systemd reconfig
- Bug fix for PID namespaces and condor_ssh_to_job on EL9

* Mon Sep 30 2024 Tim Theisen <tim@cs.wisc.edu> - 23.0.15-1
- Fix bug where Docker universe jobs reported zero memory usage on EL9
- Fix bug where Docker universe images would not be removed from EP cache
- Fix bug where condor_watch_q could crash
- Fix bug that could cause the file transfer hold reason to be truncated
- Fix bug where a Windows job with a bad executable would not go on hold

* Thu Aug 08 2024 Tim Theisen <tim@cs.wisc.edu> - 23.9.6-1
- Add config knob to not have cgroups count kernel memory for jobs on EL9
- Remove support for numeric unit suffixes (k,M,G) in ClassAd expressions
- In submit files, request_disk & request_memory still accept unit suffixes
- Hide GPUs not allocated to the job on cgroup v2 systems such as EL9
- DAGMan can now produce credentials when using direct submission
- Singularity jobs have a contained home directory when file transfer is on
- Avoid using IPv6 link local addresses when resolving hostname to IP addr
- New 'htcondor credential' command to aid in debugging

* Thu Aug 08 2024 Tim Theisen <tim@cs.wisc.edu> - 23.0.14-1
- Docker and Container jobs run on EPs that match AP's CPU architecture
- Fixed premature cleanup of credentials by the condor_credd
- Fixed bug where a malformed SciToken could cause a condor_schedd crash
- Fixed crash in condor_annex script
- Fixed daemon crash after IDTOKEN request is approved by the collector

* Thu Jun 27 2024 Tim Theisen <tim@cs.wisc.edu> - 23.8.1-1
- Add new condor-ap package to facilitate Access Point installation
- HTCondor Docker images are now based on Alma Linux 9
- HTCondor Docker images are now available for the arm64 CPU architecture
- The user can now choose which submit method DAGMan will use
- Can add custom attributes to the User ClassAd with condor_qusers -edit
- Add use-projection option to condor_gangliad to reduce memory footprint
- Fix bug where interactive submit does not work on cgroup v2 systems (EL9)

* Thu Jun 13 2024 Tim Theisen <tim@cs.wisc.edu> - 23.0.12-1
- Remote condor_history queries now work the same as local queries
- Improve error handling when submitting to a remote scheduler via ssh
- Fix bug on Windows where condor_procd may crash when suspending a job
- Fix Python binding crash when submitting a DAG which has empty lines

* Thu May 16 2024 Tim Theisen <tim@cs.wisc.edu> - 23.7.2-1
- Warns about deprecated multiple queue statements in a submit file
- The semantics of 'skip_if_dataflow' have been improved
- Removing large DAGs is now non-blocking, preserving schedd performance
- Periodic policy expressions are now checked during input file transfer
- Local universe jobs can now specify a container image
- File transfer plugins can now advertise extra attributes
- DAGMan can rescue and abort if pending jobs are missing from the job queue
- Fix so 'condor_submit -interactive' works on cgroup v2 execution points

* Thu May 09 2024 Tim Theisen <tim@cs.wisc.edu> - 23.0.10-1
- Preliminary support for Ubuntu 22.04 (Noble Numbat)
- Warns about deprecated multiple queue statements in a submit file
- Fix bug where plugins could not signify to retry a file transfer
- The condor_upgrade_check script checks for proper token file permissions
- Fix bug where the condor_upgrade_check script crashes on older platforms
- The bundled version of apptainer was moved to libexec in the tarball

* Tue Apr 16 2024 Tim Theisen <tim@cs.wisc.edu> - 23.6.2-1
- Fix bug where file transfer plugin error was not in hold reason code

* Mon Apr 15 2024 Tim Theisen <tim@cs.wisc.edu> - 23.6.1-1
- Add the ability to force vanilla universe jobs to run in a container
- Add the ability to override the entrypoint for a Docker image
- condor_q -better-analyze includes units for memory and disk quantities

* Thu Apr 11 2024 Tim Theisen <tim@cs.wisc.edu> - 23.0.8-1
- Fix bug where ssh-agent processes were leaked with grid universe jobs
- Fix DAGMan crash when a provisioner node was given a parent
- Fix bug that prevented use of "ftp:" URLs in file transfer
- Fix bug where jobs that matched an offline slot never start

* Mon Mar 25 2024 Tim Theisen <tim@cs.wisc.edu> - 23.5.3-1
- HTCondor tarballs now contain Pelican 7.6.2

* Thu Mar 14 2024 Tim Theisen <tim@cs.wisc.edu> - 23.5.2-1
- Old ClassAd based syntax is disabled by default for the job router
- Can efficiently manage/enforce disk space using LVM partitions
- GPU discovery is enabled on all Execution Points by default
- Prevents accessing unallocated GPUs using cgroup v1 enforcement
- New condor_submit commands for constraining GPU properties
- Add ability to transfer EP's starter log back to the Access Point
- Can use VOMS attributes when mapping identities of SSL connections
- The CondorVersion string contains the source git SHA

* Thu Mar 14 2024 Tim Theisen <tim@cs.wisc.edu> - 23.0.6-1
- Fix DAGMan where descendants of removed retry-able jobs are marked futile
- Ensure the condor_test_token works correctly when invoked as root
- Fix bug where empty multi-line values could cause a crash
- condor_qusers returns proper exit code for errors in formatting options
- Fix crash in job router when a job transform is missing an argument

* Thu Feb 08 2024 Tim Theisen <tim@cs.wisc.edu> - 23.4.0-1
- condor_submit warns about unit-less request_disk and request_memory
- Separate condor-credmon-local RPM package provides local SciTokens issuer
- Fix bug where NEGOTIATOR_SLOT_CONSTRAINT was ignored since version 23.3.0
- The htcondor command line tool can process multiple event logs at once
- Prevent Docker daemon from keeping a duplicate copy of the job's stdout

* Thu Feb 08 2024 Tim Theisen <tim@cs.wisc.edu> - 23.0.4-1
- NVIDIA_VISIBLE_DEVICES environment variable lists full uuid of slot GPUs
- Fix problem where some container jobs would see GPUs not assigned to them
- Restore condor keyboard monitoring that was broken since HTCondor 23.0.0
- In condor_adstash, the search engine timeouts now apply to all operations
- Ensure the prerequisite perl modules are installed for condor_gather_info

* Tue Jan 23 2024 Tim Theisen <tim@cs.wisc.edu> - 23.3.1-1
- HTCondor tarballs now contain Pelican 7.4.0

* Thu Jan 04 2024 Tim Theisen <tim@cs.wisc.edu> - 23.3.0-1
- Restore limited support for Enterprise Linux 7 systems
- Additional assistance converting old syntax job routes to new syntax
- Able to capture output to debug DAGMan PRE and POST scripts
- Execution Points advertise when jobs are running with cgroup enforcement

* Thu Jan 04 2024 Tim Theisen <tim@cs.wisc.edu> - 23.0.3-1
- Preliminary support for openSUSE LEAP 15
- All non-zero exit values from file transfer plugins are now errors
- Fix crash in Python bindings when job submission fails
- Chirp uses a 5120 byte buffer and errors out for bigger messages
- condor_adstash now recognizes GPU usage values as floating point numbers

* Wed Nov 29 2023 Tim Theisen <tim@cs.wisc.edu> - 23.2.0-1
- Add 'periodic_vacate' submit command to restart jobs that are stuck
- EPs now advertises whether the execute directory is on rotational storage
- Add two log events for the time a job was running and occupied a slot
- Files written by HTCondor are now written in binary mode on Windows
- HTCondor now uses the Pelican Platform for OSDF file transfers

* Mon Nov 20 2023 Tim Theisen <tim@cs.wisc.edu> - 23.0.2-1
- Fix bug where OIDC login information was missing when submitting jobs
- Improved sandbox and ssh-agent clean up for batch grid universe jobs
- Fix bug where daemons with a private network address couldn't communicate
- Fix cgroup v2 memory enforcement for custom configurations
- Add DISABLE_SWAP_FOR_JOB support on cgroup v2 systems
- Fix log rotation for OAuth and Vault credmon daemons

* Thu Nov 16 2023 Tim Theisen <tim@cs.wisc.edu> - 9.0.20-1
- Other authentication methods are tried if mapping fails using SSL

* Tue Oct 31 2023 Tim Theisen <tim@cs.wisc.edu> - 23.1.0-1
- Enhanced filtering with 'condor_watch_q'
- Can specify alternate ssh port with 'condor_remote_cluster'
- Performance improvement for the 'condor_schedd' and other daemons
- Jobs running on cgroup v2 systems can subdivide their cgroup
- The curl plugin can now find CA certificates via an environment variable

* Tue Oct 31 2023 Tim Theisen <tim@cs.wisc.edu> - 23.0.1-1
- Fix 10.6.0 bug that broke PID namespaces
- Fix bug where execution times for ARC CE jobs were 60 times too large
- Fix bug where a failed 'Service' node would crash DAGMan
- Condor-C and Job Router jobs now get resources provisioned updates

* Fri Sep 29 2023 Tim Theisen <tim@cs.wisc.edu> - 23.0.0-1
- Absent slot configuration, execution points will use a partitionable slot
- Linux cgroups enforce maximum memory utilization by default
- Can now define DAGMan save points to be able to rerun DAGs from there
- Much better control over environment variables when using DAGMan
- Administrators can enable and disable job submission for a specific user
- Can set a minimum number of CPUs allocated to a user
- condor_status -gpus shows nodes with GPUs and the GPU properties
- condor_status -compact shows a row for each slot type
- Container images may now be transferred via a file transfer plugin
- Support for Enterprise Linux 9, Amazon Linux 2023, and Debian 12
- Can write job information in AP history file for every execution attempt
- Can run defrag daemons with different policies on distinct sets of nodes
- Add condor_test_token tool to generate a short lived SciToken for testing
- The job’s executable is no longer renamed to ‘condor_exec.exe’

* Thu Sep 28 2023 Tim Theisen <tim@cs.wisc.edu> - 10.9.0-1
- The condor_upgrade_check script now provides guidance on updating to 23.0
- The htchirp Python binding now properly locates the chirp configuration
- Fix bug that prevented deletion of HTCondor passwords on Windows

* Thu Sep 28 2023 Tim Theisen <tim@cs.wisc.edu> - 10.0.9-1
- The condor_upgrade_check script now provides guidance on updating to 23.0
- The htchirp Python binding now properly locates the chirp configuration
- Fix bug that prevented deletion of HTCondor passwords on Windows

* Thu Sep 14 2023 Tim Theisen <tim@cs.wisc.edu> - 10.8.0-1
- Fold the classads, blahp, and procd RPMs into the main condor RPM
- Align the Debian packages and package names with the RPM packaging
- On Linux, the default configuration enforces memory limits with cgroups
- condor_status -gpus shows nodes with GPUs and the GPU properties
- condor_status -compact shows a row for each slot type
- New ENV command controls which environment variables are present in DAGMan

* Thu Sep 14 2023 Tim Theisen <tim@cs.wisc.edu> - 10.0.8-1
- Avoid kernel panic on some Enterprise Linux 8 systems
- Fix bug where early termination of service nodes could crash DAGMan
- Limit email about long file transfer queue to once daily
- Various fixes to condor_adstash

* Wed Aug 09 2023 Tim Theisen <tim@cs.wisc.edu> - 10.7.1-1
- Fix performance problem detecting futile nodes in a large and bushy DAG

* Mon Jul 31 2023 Tim Theisen <tim@cs.wisc.edu> - 10.7.0-1
- Support for Debian 12 (Bookworm)
- Can run defrag daemons with different policies on distinct sets of nodes
- Added want_io_proxy submit command
- Apptainer is now included in the HTCondor tarballs
- Fix 10.5.0 bug where reported CPU time is very low when using cgroups v1
- Fix 10.5.0 bug where .job.ad and .machine.ad were missing for local jobs

* Tue Jul 25 2023 Tim Theisen <tim@cs.wisc.edu> - 10.0.7-1
- Fixed bug where held condor cron jobs would never run when released
- Improved daemon IDTOKENS logging to make useful messages more prominent
- Remove limit on certificate chain length in SSL authentication
- condor_config_val -summary now works with a remote configuration query
- Prints detailed message when condor_remote_cluster fails to fetch a URL
- Improvements to condor_preen

* Fri Jun 30 2023 Tim Theisen <tim@cs.wisc.edu> - 9.0.19-1
- Remove limit on certificate chain length in SSL authentication

* Thu Jun 29 2023 Tim Theisen <tim@cs.wisc.edu> - 10.6.0-1
- Administrators can enable and disable job submission for a specific user
- Work around memory leak in libcurl on EL7 when using the ARC-CE GAHP
- Container images may now be transferred via a file transfer plugin
- Add ClassAd stringlist subset match function
- Add submit file macro '$(JobId)' which expands to full ID of the job
- The job's executable is no longer renamed to 'condor_exec.exe'

* Thu Jun 22 2023 Tim Theisen <tim@cs.wisc.edu> - 10.0.6-1
- In SSL Authentication, use the identity instead of the X.509 proxy subject
- Can use environment variable to locate the client's SSL X.509 credential
- ClassAd aggregate functions now tolerate undefined values
- Fix Python binding bug where accounting ads were omitted from the result
- The Python bindings now properly report the HTCondor version
- remote_initial_dir works when submitting a grid batch job remotely via ssh
- Add a ClassAd stringlist subset match function

* Thu Jun 22 2023 Tim Theisen <tim@cs.wisc.edu> - 9.0.18-1
- Can configure clients to present an X.509 proxy during SSL authentication
- Provides script to assist updating from HTCondor version 9 to version 10

* Fri Jun 09 2023 Tim Theisen <tim@cs.wisc.edu> - 10.0.5-1
- Rename upgrade9to10checks.py script to condor_upgrade_check
- Fix spurious warning from condor_upgrade_check about regexes with spaces

* Tue Jun 06 2023 Tim Theisen <tim@cs.wisc.edu> - 10.5.1-1
- Fix issue with grid batch jobs interacting with older Slurm versions

* Mon Jun 05 2023 Tim Theisen <tim@cs.wisc.edu> - 10.5.0-1
- Can now define DAGMan save points to be able to rerun DAGs from there
- Expand default list of environment variables passed to the DAGMan manager
- Administrators can prevent users using "getenv = true" in submit files
- Improved throughput when submitting a large number of ARC-CE jobs
- Execute events contain the slot name, sandbox path, resource quantities
- Can add attributes of the execution point to be recorded in the user log
- Enhanced condor_transform_ads tool to ease offline job transform testing
- Fixed a bug where memory limits over 2 GiB might not be correctly enforced

* Tue May 30 2023 Tim Theisen <tim@cs.wisc.edu> - 10.0.4-1
- Provides script to assist updating from HTCondor version 9 to version 10
- Fixes a bug where rarely an output file would not be transferred back
- Fixes counting of submitted jobs, so MAX_JOBS_SUBMITTED works correctly
- Fixes SSL Authentication failure when PRIVATE_NETWORK_NAME was set
- Fixes rare crash when SSL or SCITOKENS authentication was attempted
- Can allow client to present an X.509 proxy during SSL authentication
- Fixes issue where a users jobs were ignored by the HTCondor-CE on restart
- Fixes issues where some events that HTCondor-CE depends on were missing

* Tue May 30 2023 Tim Theisen <tim@cs.wisc.edu> - 9.0.17-3
- Improved upgrade9to10checks.py script

* Tue May 09 2023 Tim Theisen <tim@cs.wisc.edu> - 9.0.17-2
- Add upgrade9to10checks.py script

* Tue May 09 2023 Tim Theisen <tim@cs.wisc.edu> - 10.4.3-1
- Fix bug than could cause the collector audit plugin to crash

* Tue May 02 2023 Tim Theisen <tim@cs.wisc.edu> - 10.4.2-1
- Fix bug where remote submission of batch grid universe jobs fail
- Fix bug where HTCondor-CE fails to handle jobs after HTCondor restarts

* Wed Apr 12 2023 Tim Theisen <tim@cs.wisc.edu> - 10.4.1-1
- Preliminary support for Ubuntu 20.04 (Focal Fossa) on PowerPC (ppc64el)

* Thu Apr 06 2023 Tim Theisen <tim@cs.wisc.edu> - 10.4.0-1
- DAGMan no longer carries the entire environment into the DAGMan job
- Allows EGI CheckIn tokens to be used the with SciTokens authentication

* Thu Apr 06 2023 Tim Theisen <tim@cs.wisc.edu> - 10.0.3-1
- GPU metrics continues to be reported after the startd is reconfigured
- Fixed issue where GPU metrics could be wildly over-reported
- Fixed issue that kept jobs from running when installed on Debian or Ubuntu
- Fixed DAGMan problem when retrying a proc failure in a multi-proc node

* Tue Mar 07 2023 Tim Theisen <tim@cs.wisc.edu> - 10.3.1-1
- Execution points now advertise if an sshd is available for ssh to job

* Mon Mar 06 2023 Tim Theisen <tim@cs.wisc.edu> - 10.3.0-1
- Now evicts OOM killed jobs when they are under their requested memory
- HTCondor glideins can now use cgroups if one has been prepared
- Can write job information in an AP history file for each execution attempt
- Can now specify a lifetime for condor_gangliad metrics
- The condor_schedd now advertises a count of unmaterialized jobs

* Thu Mar 02 2023 John Knoeller <johnkn@cs.wisc.edu> - 10.0.2-1
- HTCondor can optionally create intermediate directories for output files
- Improved condor_schedd scalability when a user runs more than 1,000 jobs
- Fix issue where condor_ssh_to_job fails if the user is not in /etc/passwd
- The Python Schedd.query() now returns the ServerTime attribute for Fifemon
- VM Universe jobs pass through the host CPU model to support newer kernels
- HTCondor Python wheel is now available for Python 3.11
- Fix issue that prevented HTCondor installation on Ubuntu 18.04

* Tue Feb 28 2023 Tim Theisen <tim@cs.wisc.edu> - 10.2.5-1
- Fix counting of unmaterialized jobs in the condor_schedd

* Fri Feb 24 2023 Tim Theisen <tim@cs.wisc.edu> - 10.2.4-1
- Improve counting of unmaterialized jobs in the condor_schedd

* Tue Feb 21 2023 Tim Theisen <tim@cs.wisc.edu> - 10.2.3-1
- Add a count of unmaterialized jobs to condor_schedd statistics

* Tue Feb 07 2023 Tim Theisen <tim@cs.wisc.edu> - 10.2.2-1
- Fixed bugs with configuration knob SINGULARITY_USE_PID_NAMESPACES

* Tue Jan 24 2023 Tim Theisen <tim@cs.wisc.edu> - 10.2.1-1
- Improved condor_schedd scalability when a user runs more than 1,000 jobs
- Fix issue where condor_ssh_to_job fails if the user is not in /etc/passwd
- The Python Schedd.query() now returns the ServerTime attribute
- Fixed issue that prevented HTCondor installation on Ubuntu 18.04

* Thu Jan 05 2023 Tim Theisen <tim@cs.wisc.edu> - 10.2.0-1
- Preliminary support for Enterprise Linux 9
- Preliminary support for cgroups v2
- Can now set minimum floor for number of CPUs that a submitter gets
- Improved validity testing of Singularity/Apptainer runtinme
- Improvements to jobs hooks, including new PREPARE_JOB_BEFORE_TRANSFER hook
- OpenCL jobs now work inside Singularity, if OpenCL drivers are on the host

* Thu Jan 05 2023 Tim Theisen <tim@cs.wisc.edu> - 10.0.1-1
- Add Ubuntu 22.04 (Jammy Jellyfish) support
- Add file transfer plugin that supports stash:// and osdf:// URLs
- Fix bug where cgroup memory limits were not enforced on Debian and Ubuntu
- Fix bug where forcibly removing DAG jobs could crash the condor_schedd
- Fix bug where Docker repository images cannot be run under Singularity
- Fix issue where blahp scripts were missing on Debian and Ubuntu platforms
- Fix bug where curl file transfer plugins would fail on Enterprise Linux 8

* Tue Nov 22 2022 Tim Theisen <tim@cs.wisc.edu> - 10.1.3-1
- Improvements to jobs hooks, including new PREPARE_JOB_BEFORE_TRANSFER hook

* Tue Nov 15 2022 Tim Theisen <tim@cs.wisc.edu> - 10.1.2-1
- OpenCL jobs now work inside Singularity, if OpenCL drivers are on the host

* Thu Nov 10 2022 Tim Theisen <tim@cs.wisc.edu> - 10.1.1-1
- Improvements to job hooks and the ability to save stderr from a job hook
- Fix bug where Apptainer only systems couldn't run with Docker style images

* Thu Nov 10 2022 Tim Theisen <tim@cs.wisc.edu> - 10.1.0-1
- Release HTCondor 10.0.0 bug fixes into 10.1.0

* Thu Nov 10 2022 Tim Theisen <tim@cs.wisc.edu> - 10.0.0-1
- Users can prevent runaway jobs by specifying an allowed duration
- Able to extend submit commands and create job submit templates
- Initial implementation of htcondor <noun> <verb> command line interface
- Initial implementation of Job Sets in the htcondor CLI tool
- Add Container Universe
- Support for heterogeneous GPUs
- Improved File transfer error reporting
- GSI Authentication method has been removed
- HTCondor now utilizes ARC-CE's REST interface
- Support for ARM and PowerPC for Enterprise Linux 8
- For IDTOKENS, signing key not required on every execution point
- Trust on first use ability for SSL connections
- Improvements against replay attacks

* Wed Oct 05 2022 Tim Theisen <tim@cs.wisc.edu> - 9.12.0-1
- Provide a mechanism to bootstrap secure authentication within a pool
- Add the ability to define submit templates
- Administrators can now extend the help offered by condor_submit
- Add DAGMan ClassAd attributes to record more information about jobs
- On Linux, advertise the x86_64 micro-architecture in a slot attribute
- Added -drain option to condor_off and condor_restart
- Administrators can now set the shared memory size for Docker jobs
- Multiple improvements to condor_adstash
- HAD daemons now use SHA-256 checksums by default

* Thu Sep 29 2022 Tim Theisen <tim@cs.wisc.edu> - 9.0.17-1
- Fix file descriptor leak when schedd fails to launch scheduler jobs
- Fix failure to forward batch grid universe job's refreshed X.509 proxy
- Fix DAGMan failure when the DONE keyword appeared in the JOB line
- Fix HTCondor's handling of extremely large UIDs on Linux
- Fix bug where OAUTH tokens lose their scope and audience upon refresh
- Support for Apptainer in addition to Singularity

* Tue Sep 13 2022 Tim Theisen <tim@cs.wisc.edu> - 9.11.2-1
- In 9.11.0, STARTD_NOCLAIM_SHUTDOWN restarted instead. Now, it shuts down.

* Tue Sep 06 2022 Tim Theisen <tim@cs.wisc.edu> - 9.11.1-1
- File transfer errors are identified as occurring during input or output

* Thu Aug 25 2022 Tim Theisen <tim@cs.wisc.edu> - 9.11.0-1
- Modified GPU attributes to support the new 'require_gpus' submit command
- Add (PREEMPT|HOLD)_IF_DISK_EXCEEDED configuration templates
- ADVERTISE authorization levels now also provide READ authorization
- Periodic release expressions no longer apply to manually held jobs
- If a #! interpreter doesn't exist, a proper hold and log message appears
- Can now set the Singularity target directory with 'container_target_dir'
- If SciToken and X.509 available, uses SciToken for arc job authentication

* Tue Aug 16 2022 Tim Theisen <tim@cs.wisc.edu> - 9.0.16-1
- Singularity now mounts /tmp and /var/tmp under the scratch directory
- Fix bug where Singularity jobs go on hold at the first checkpoint
- Fix bug where gridmanager deletes the X.509 proxy file instead of the copy
- Fix file descriptor leak when using SciTokens for authentication

* Thu Jul 21 2022 Tim Theisen <tim@cs.wisc.edu> - 9.0.15-1
- Report resources provisioned by the Slurm batch scheduler when available

* Mon Jul 18 2022 Tim Theisen <tim@cs.wisc.edu> - 9.10.1-1
- ActivationSetupDuration is now correct for jobs that checkpoint

* Thu Jul 14 2022 Tim Theisen <tim@cs.wisc.edu> - 9.10.0-1
- With collector administrator access, can manage all HTCondor pool daemons
- SciTokens can now be used for authentication with ARC CE servers
- Preliminary support for ARM and POWER RC on AlmaLinux 8
- Prevent negative values when using huge files with a file transfer plugin

* Tue Jul 12 2022 Tim Theisen <tim@cs.wisc.edu> - 9.0.14-1
- SciToken mapping failures are now recorded in the daemon logs
- Fix bug that stopped file transfers when output and error are the same
- Ensure that the Python bindings version matches the installed HTCondor
- $(OPSYSANDVER) now expand properly in job transforms
- Fix bug where context managed Python htcondor.SecMan sessions would crash
- Fix bug where remote CPU times would rarely be set to zero

* Tue Jun 14 2022 Tim Theisen <tim@cs.wisc.edu> - 9.9.1-1
- Fix bug where jobs would not match when using a child collector

* Tue May 31 2022 Tim Theisen <tim@cs.wisc.edu> - 9.9.0-1
- A new authentication method for remote HTCondor administration
- Several changes to improve the security of connections
- Fix issue where DAGMan direct submission failed when using Kerberos
- The submission method is now recorded in the job ClassAd
- Singularity jobs can now pull from Docker style repositories
- The OWNER authorization level has been folded into the ADMINISTRATOR level

* Thu May 26 2022 Tim Theisen <tim@cs.wisc.edu> - 9.0.13-1
- Schedd and startd cron jobs can now log output upon non-zero exit
- condor_config_val now produces correct syntax for multi-line values
- The condor_run tool now reports submit errors and warnings to the terminal
- Fix issue where Kerberos authentication would fail within DAGMan
- Fix HTCondor startup failure with certain complex network configurations

* Mon Apr 25 2022 Tim Theisen <tim@cs.wisc.edu> - 9.8.1-1
- Fix HTCondor startup failure with certain complex network configurations

* Thu Apr 21 2022 Tim Theisen <tim@cs.wisc.edu> - 9.8.0-1
- Support for Heterogeneous GPUs, some configuration required
- Allow HTCondor to utilize grid sites requiring two-factor authentication
- Technology preview: bring your own resources from (some) NSF HPC clusters

* Tue Apr 19 2022 Tim Theisen <tim@cs.wisc.edu> - 9.0.12-1
- Fix bug in parallel universe that could cause the schedd to crash
- Fix rare crash where a daemon tries to use a discarded security session

* Tue Apr 05 2022 Tim Theisen <tim@cs.wisc.edu> - 9.7.1-1
- Fix recent bug where jobs may go on hold without a hold reason or code

* Tue Mar 15 2022 Tim Theisen <tim@cs.wisc.edu> - 9.7.0-1
- Support environment variables, other application elements in ARC REST jobs
- Container universe supports Singularity jobs with hard-coded command
- DAGMan submits jobs directly (does not shell out to condor_submit)
- Meaningful error message and sub-code for file transfer failures
- Add file transfer statistics for file transfer plugins
- Add named list policy knobs for SYSTEM_PERIODIC_ policies

* Tue Mar 15 2022 Tim Theisen <tim@cs.wisc.edu> - 9.0.11-1
- The Job Router can now create an IDTOKEN for use by the job
- Fix bug where a self-checkpointing job may erroneously be held
- Fix bug where the Job Router could erroneously substitute a default value
- Fix bug where a file transfer error may identify the wrong file
- Fix bug where condor_ssh_to_job may fail to connect

* Tue Mar 15 2022 Tim Theisen <tim@cs.wisc.edu> - 8.8.17-1
- Fixed a memory leak in the Job Router

* Tue Mar 15 2022 Tim Theisen <tim@cs.wisc.edu> - 9.6.0-1
- Fixes for security issues
- https://htcondor.org/security/vulnerabilities/HTCONDOR-2022-0001.html
- https://htcondor.org/security/vulnerabilities/HTCONDOR-2022-0002.html
- https://htcondor.org/security/vulnerabilities/HTCONDOR-2022-0003.html

* Tue Mar 15 2022 Tim Theisen <tim@cs.wisc.edu> - 9.0.10-1
- Fixes for security issues
- https://htcondor.org/security/vulnerabilities/HTCONDOR-2022-0001.html
- https://htcondor.org/security/vulnerabilities/HTCONDOR-2022-0002.html
- https://htcondor.org/security/vulnerabilities/HTCONDOR-2022-0003.html

* Tue Mar 15 2022 Tim Theisen <tim@cs.wisc.edu> - 8.8.16-1
- Fix for security issue
- https://htcondor.org/security/vulnerabilities/HTCONDOR-2022-0003.html

* Tue Feb 08 2022 Tim Theisen <tim@cs.wisc.edu> - 9.5.4-1
- The access point more robustly detects execution points that disappear
- The condor_procd will now function if /proc is mounted with hidepid=2

* Tue Feb 01 2022 Tim Theisen <tim@cs.wisc.edu> - 9.5.3-1
- Fix daemon crash where one of multiple collectors is not in DNS
- Fix bug where initial schedd registration was rarely delayed by an hour
- Can set CCB_TIMEOUT and choose to not start up if CCB address unavailable

* Tue Jan 25 2022 Tim Theisen <tim@cs.wisc.edu> - 9.5.2-1
- Fix bug where job may not go on hold when exceeding allowed_job_duration
- Fix bug where the condor_shadow could run indefinitely
- Fix bug where condor_ssh_to_job may fail to connect
- Fix bug where a file transfer error may identify the wrong file

* Tue Jan 18 2022 Tim Theisen <tim@cs.wisc.edu> - 9.5.1-1
- Fix bug where a self-checkpointing job may erroneously be held

* Thu Jan 13 2022 Tim Theisen <tim@cs.wisc.edu> - 9.5.0-1
- Initial implementation of Container Universe
- HTCondor will automatically detect container type and where it can run
- The blahp is no longer separate, it is now an integral part of HTCondor
- Docker Universe jobs can now self-checkpoint
- Added Debian 11 (bullseye) as a supported platform
- Since CentOS 8 has reached end of life, we build and test on Rocky Linux 8

* Thu Jan 13 2022 Tim Theisen <tim@cs.wisc.edu> - 9.0.9-1
- Added Debian 11 (bullseye) as a supported platform
- Since CentOS 8 has reached end of life, we build and test on Rocky Linux 8
- The OAUTH credmon is now packaged for Enterprise Linux 8

* Tue Dec 21 2021 Tim Theisen <tim@cs.wisc.edu> - 9.4.1-1
- Add the ability to track slot activation metrics
- Fix bug where a file transfer plugin failure code may not be reported

* Thu Dec 02 2021 Tim Theisen <tim@cs.wisc.edu> - 9.4.0-1
- Initial implementation of Job Sets in the htcondor CLI tool
- The access point administrator can add keywords to the submit language
- Add submit commands that limit job run time
- Fix bug where self check-pointing jobs may be erroneously held

* Thu Dec 02 2021 Tim Theisen <tim@cs.wisc.edu> - 9.0.8-1
- Fix bug where huge values of ImageSize and others would end up negative
- Fix bug in how MAX_JOBS_PER_OWNER applied to late materialization jobs
- Fix bug where the schedd could choose a slot with insufficient disk space
- Fix crash in ClassAd substr() function when the offset is out of range
- Fix bug in Kerberos code that can crash on macOS and could leak memory
- Fix bug where a job is ignored for 20 minutes if the startd claim fails

* Tue Nov 30 2021 Tim Theisen <tim@cs.wisc.edu> - 9.3.2-1
- Add allowed_execute_duration condor_submit command to cap job run time
- Fix bug where self check-pointing jobs may be erroneously held

* Tue Nov 09 2021 Tim Theisen <tim@cs.wisc.edu> - 9.3.1-1
- Add allowed_job_duration condor_submit command to cap job run time

* Wed Nov 03 2021 Tim Theisen <tim@cs.wisc.edu> - 9.3.0-1
- Discontinue support for Globus GSI
- Discontinue support for grid type 'nordugrid', use 'arc' instead
- MacOS version strings now include the major version number (10 or 11)
- File transfer plugin sample code to aid in developing new plugins
- Add generic knob to set the slot user for all slots

* Tue Nov 02 2021 Tim Theisen <tim@cs.wisc.edu> - 9.0.7-1
- Fix bug where condor_gpu_discovery could crash with older CUDA libraries
- Fix bug where condor_watch_q would fail on machines with older kernels
- condor_watch_q no longer has a limit on the number of job event log files
- Fix bug where a startd could crash claiming a slot with p-slot preemption
- Fix bug where a job start would not be recorded when a shadow reconnects

* Thu Sep 23 2021 Tim Theisen <tim@cs.wisc.edu> - 9.2.0-1
- Add SERVICE node that runs alongside the DAG for the duration of the DAG
- Fix problem where proxy delegation to older HTCondor versions failed
- Jobs are now re-run if the execute directory unexpectedly disappears
- HTCondor counts the number of files transfered at the submit node
- Fix a bug that caused jobs to fail when using newer Singularity versions

* Thu Sep 23 2021 Tim Theisen <tim@cs.wisc.edu> - 9.0.6-1
- CUDA_VISIBLE_DEVICES can now contain GPU-<uuid> formatted values
- Fixed a bug that caused jobs to fail when using newer Singularity versions
- Fixed a bug in the Windows MSI installer for the latest Windows 10 version
- Fixed bugs relating to the transfer of standard out and error logs
- MacOS 11.x now reports as 10.16.x (which is better than reporting x.0)

* Thu Aug 19 2021 Tim Theisen <tim@cs.wisc.edu> - 9.1.3-1
- Globus GSI is no longer needed for X.509 proxy delegation
- Globus GSI authentication is disabled by default
- The job ad now contains a history of job holds and hold reasons
- If a user job policy expression evaluates to undefined, it is ignored

* Wed Aug 18 2021 Tim Theisen <tim@cs.wisc.edu> - 9.0.5-1
- Other authentication methods are tried if mapping fails using SciTokens
- Fix rare crashes from successful condor_submit, which caused DAGMan issues
- Fix bug where ExitCode attribute would be suppressed when OnExitHold fired
- condor_who now suppresses spurious warnings coming from netstat
- The online manual now has detailed instructions for installing on MacOS
- Fix bug where misconfigured MIG devices confused condor_gpu_discovery
- The transfer_checkpoint_file list may now include input files

* Thu Jul 29 2021 Tim Theisen <tim@cs.wisc.edu> - 9.1.2-1
- Fixes for security issues
- https://htcondor.org/security/vulnerabilities/HTCONDOR-2021-0003.html
- https://htcondor.org/security/vulnerabilities/HTCONDOR-2021-0004.html

* Thu Jul 29 2021 Tim Theisen <tim@cs.wisc.edu> - 9.0.4-1
- Fixes for security issues
- https://htcondor.org/security/vulnerabilities/HTCONDOR-2021-0003.html
- https://htcondor.org/security/vulnerabilities/HTCONDOR-2021-0004.html

* Thu Jul 29 2021 Tim Theisen <tim@cs.wisc.edu> - 8.8.15-1
- Fix for security issue
- https://htcondor.org/security/vulnerabilities/HTCONDOR-2021-0003.html

* Tue Jul 27 2021 Tim Theisen <tim@cs.wisc.edu> - 9.1.1-1
- Fixes for security issues
- https://htcondor.org/security/vulnerabilities/HTCONDOR-2021-0003.html
- https://htcondor.org/security/vulnerabilities/HTCONDOR-2021-0004.html

* Tue Jul 27 2021 Tim Theisen <tim@cs.wisc.edu> - 9.0.3-1
- Fixes for security issues
- https://htcondor.org/security/vulnerabilities/HTCONDOR-2021-0003.html
- https://htcondor.org/security/vulnerabilities/HTCONDOR-2021-0004.html

* Tue Jul 27 2021 Tim Theisen <tim@cs.wisc.edu> - 8.8.14-1
- Fix for security issue
- https://htcondor.org/security/vulnerabilities/HTCONDOR-2021-0003.html

* Thu Jul 08 2021 Tim Theisen <tim@cs.wisc.edu> - 9.0.2-1
- HTCondor can be set up to use only FIPS 140-2 approved security functions
- If the Singularity test fails, the job goes idle rather than getting held
- Can divide GPU memory, when making multiple GPU entries for a single GPU
- Startd and Schedd cron job maximum line length increased to 64k bytes
- Added first class submit keywords for SciTokens
- Fixed MUNGE authentication
- Fixed Windows installer to work when the install location isn't C:\Condor

* Thu May 20 2021 Tim Theisen <tim@cs.wisc.edu> - 9.1.0-1
- Support for submitting to ARC-CE via the REST interface
- DAGMan can put failed jobs on hold (user can correct problems and release)
- Can run gdb and ptrace within Docker containers
- A small Docker test job is run on the execute node to verify functionality
- The number of instructions executed is reported in the job Ad on Linux

* Mon May 17 2021 Tim Theisen <tim@cs.wisc.edu> - 9.0.1-1
- Fix problem where X.509 proxy refresh kills job when using AES encryption
- Fix problem when jobs require a different machine after a failure
- Fix problem where a job matched a machine it can't use, delaying job start
- Fix exit code and retry checking when a job exits because of a signal
- Fix a memory leak in the job router when a job is removed via job policy
- Fixed the back-end support for the 'bosco_cluster --add' command
- An updated Windows installer that supports IDTOKEN authentication

* Wed Apr 14 2021 Tim Theisen <tim@cs.wisc.edu> - 9.0.0-1
- Absent any configuration, HTCondor denies authorization to all users
- AES encryption is used for all communication and file transfers by default
- New IDTOKEN authentication method enables fine-grained authorization
- IDTOKEN authentication method is designed to replace GSI
- Improved support for GPUs, including machines with multiple GPUs
- New condor_watch_q tool that efficiently provides live job status updates
- Many improvements to the Python bindings
- New Python bindings for DAGMan and chirp
- Improved file transfer plugins supporting uploads and authentication
- File transfer times are now recorded in the job log
- Added support for jobs that need to acquire and use OAUTH tokens
- Many memory footprint and performance improvements in DAGMan
- Submitter ceilings can limit the number of jobs per user in a pool

* Tue Mar 30 2021 Tim Theisen <tim@cs.wisc.edu> - 8.9.13-1
- Host based security is no longer the default security model
- Hardware accelerated integrity and AES encryption used by default
- Normally, AES encryption is used for all communication and file transfers
- Fallback to Triple-DES or Blowfish when interoperating with older versions
- Simplified and automated new HTCondor installations
- HTCondor now detects instances of multi-instance GPUs
- Fixed memory leaks (collector updates in 8.9 could leak a few MB per day)
- Many other enhancements and bug fixes, see version history for details

* Thu Mar 25 2021 Tim Theisen <tim@cs.wisc.edu> - 8.9.12-1
- Withdrawn due to compatibility issues with prior releases

* Tue Mar 23 2021 Tim Theisen <tim@cs.wisc.edu> - 8.8.13-1
- condor_ssh_to_job now maps CR and NL to work with editors like nano
- Improved the performance of data transfer in condor_ssh_to_job
- HA replication now accepts SHA-2 checksums to prepare for MD5 removal
- Submission to NorduGrid ARC CE works with newer ARC CE versions
- Fixed condor_annex crashes on platforms with newer compilers
- Fixed "use feature: GPUsMonitor" to locate the monitor binary on Windows
- Fixed a bug that prevented using the '@' character in an event log path

* Wed Jan 27 2021 Tim Theisen <tim@cs.wisc.edu> - 8.9.11-1
- This release of HTCondor fixes security-related bugs described at
- https://htcondor.org/security/vulnerabilities/HTCONDOR-2021-0001.html
- https://htcondor.org/security/vulnerabilities/HTCONDOR-2021-0002.html

* Tue Nov 24 2020 Tim Theisen <tim@cs.wisc.edu> - 8.9.10-1
- Fix bug where negotiator stopped making matches when group quotas are used
- Support OAuth, SciTokens, and Kerberos credentials in local universe jobs
- The Python schedd.submit method now takes a Submit object
- DAGMan can now optionally run a script when a job goes on hold
- DAGMan now provides a method for inline jobs to share submit descriptions
- Can now add arbitrary tags to condor annex instances
- Runs the "singularity test" before running the a singularity job

* Mon Nov 23 2020 Tim Theisen <tim@cs.wisc.edu> - 8.8.12-1
- Added a family of version comparison functions to ClassAds
- Increased default Globus proxy key length to meet current NIST guidance

* Mon Oct 26 2020 Tim Theisen <tim@cs.wisc.edu> - 8.9.9-1
- The RPM packages requires globus, munge, scitokens, and voms from EPEL
- Improved cgroup memory policy settings that set both hard and soft limit
- Cgroup memory usage reporting no longer includes the kernel buffer cache
- Numerous Python binding improvements, see version history
- Can create a manifest of files on the execute node at job start and finish
- Added provisioner nodes to DAGMan, allowing users to provision resources
- DAGMan can now produce .dot graphs without running the workflow

* Wed Oct 21 2020 Tim Theisen <tim@cs.wisc.edu> - 8.8.11-1
- HTCondor now properly tracks usage over vanilla universe checkpoints
- New ClassAd equality and inequality operators in the Python bindings
- Fixed a bug where removing in-use routes could crash the job router
- Fixed a bug where condor_chirp would abort after success on Windows
- Fixed a bug where using MACHINE_RESOURCE_NAMES could crash the startd
- Improved condor c-gahp to prioritize commands over file transfers
- Fixed a rare crash in the schedd when running many local universe jobs
- With GSI, avoid unnecessary reverse DNS lookup when HOST_ALIAS is set
- Fix a bug that could cause grid universe jobs to fail upon proxy refresh

* Thu Aug 06 2020 Tim Theisen <tim@cs.wisc.edu> - 8.9.8-1
- Added htcondor.dags and htcondor.htchirp to the HTCondor Python bindings
- New condor_watch_q tool that efficiently provides live job status updates
- Added support for marking a GPU offline while other jobs continue
- The condor_master command does not return until it is fully started
- Deprecated several Python interfaces in the Python bindings

* Thu Aug 06 2020 Tim Theisen <tim@cs.wisc.edu> - 8.8.10-1
- condor_qedit can no longer be used to disrupt the condor_schedd
- Fixed a bug where the SHARED_PORT_PORT configuration setting was ignored
- Ubuntu 20.04 and Amazon Linux 2 are now supported
- In MacOSX, HTCondor now requires LibreSSL, available since MacOSX 10.13

* Wed May 20 2020 Tim Theisen <tim@cs.wisc.edu> - 8.9.7-1
- Multiple enhancements in the file transfer code
- Support for more regions in s3:// URLs
- Much more flexible job router language
- Jobs may now specify cuda_version to match equally-capable GPUs
- TOKENS are now called IDTOKENS to differentiate from SCITOKENS
- Added the ability to blacklist TOKENS via an expression
- Can simultaneously handle Kerberos and OAUTH credentials
- The getenv submit command now supports a blacklist and whitelist
- The startd supports a remote history query similar to the schedd
- condor_q -submitters now works with accounting groups
- Fixed a bug reading service account credentials for Google Compute Engine

* Thu May 07 2020 Tim Theisen <tim@cs.wisc.edu> - 8.8.9-1
- Proper tracking of maximum memory used by Docker universe jobs
- Fixed preempting a GPU slot for a GPU job when all GPUs are in use
- Fixed a Python crash when queue_item_data iterator raises an exception
- Fixed a bug where slot attribute overrides were ignored
- Calculates accounting group quota correctly when more than 1 CPU requested
- Updated HTCondor Annex to accommodate API change for AWS Spot Fleet
- Fixed a problem where HTCondor would not start on AWS Fargate
- Fixed where the collector could wait forever for a partial message
- Fixed streaming output to large files (>2Gb) when using the 32-bit shadow

* Mon Apr 06 2020 Tim Theisen <tim@cs.wisc.edu> - 8.9.6-1
- Fixes addressing CVE-2019-18823
- https://htcondor.org/security/vulnerabilities/HTCONDOR-2020-0001.html
- https://htcondor.org/security/vulnerabilities/HTCONDOR-2020-0002.html
- https://htcondor.org/security/vulnerabilities/HTCONDOR-2020-0003.html
- https://htcondor.org/security/vulnerabilities/HTCONDOR-2020-0004.html

* Mon Apr 06 2020 Tim Theisen <tim@cs.wisc.edu> - 8.8.8-1
- Fixes addressing CVE-2019-18823
- https://htcondor.org/security/vulnerabilities/HTCONDOR-2020-0001.html
- https://htcondor.org/security/vulnerabilities/HTCONDOR-2020-0002.html
- https://htcondor.org/security/vulnerabilities/HTCONDOR-2020-0003.html
- https://htcondor.org/security/vulnerabilities/HTCONDOR-2020-0004.html

* Thu Jan 02 2020 Tim Theisen <tim@cs.wisc.edu> - 8.9.5-1
- Added a new mode that skips jobs whose outputs are newer than their inputs
- Added command line tool to help debug ClassAd expressions
- Added port forwarding to Docker containers
- You may now change some DAGMan throttles while the DAG is running
- Added support for session tokens for pre-signed S3 URLs
- Improved the speed of the negotiator when custom resources are defined
- Fixed interactive submission of Docker jobs
- Fixed a bug where jobs wouldn't be killed when getting an OOM notification

* Thu Dec 26 2019 Tim Theisen <tim@cs.wisc.edu> - 8.8.7-1
- Updated condor_annex to work with upcoming AWS Lambda function changes
- Added the ability to specify the order that job routes are applied
- Fixed a bug that could cause remote condor submits to fail
- Fixed condor_wait to work when the job event log is on AFS
- Fixed RPM packaging to be able to install condor-all on CentOS 8
- Period ('.') is allowed again in DAGMan node names

* Tue Nov 19 2019 Tim Theisen <tim@cs.wisc.edu> - 8.9.4-1
- Amazon S3 file transfers using pre-signed URLs
- Further reductions in DAGMan memory usage
- Added -idle option to condor_q to display information about idle jobs
- Support for SciTokens authentication
- A tool, condor_evicted_files, to examine the SPOOL of an idle job

* Wed Nov 13 2019 Tim Theisen <tim@cs.wisc.edu> - 8.8.6-1
- Initial support for CentOS 8
- Fixed a memory leak in SSL authentication
- Fixed a bug where "condor_submit -spool" would only submit the first job
- Reduced encrypted file transfer CPU usage by a factor of six
- "condor_config_val -summary" displays changes from a default configuration
- Improved the ClassAd documentation, added many functions that were omitted

* Tue Sep 17 2019 Tim Theisen <tim@cs.wisc.edu> - 8.9.3-1
- TOKEN and SSL authentication methods are now enabled by default
- The job and global event logs use ISO 8601 formatted dates by default
- Added Google Drive multifile transfer plugin
- Added upload capability to Box multifile transfer plugin
- Added Python bindings to submit a DAG
- Python 'JobEventLog' can be pickled to facilitate intermittent readers
- 2x matchmaking speed for partitionable slots with simple START expressions
- Improved the performance of the condor_schedd under heavy load
- Reduced the memory footprint of condor_dagman
- Initial implementation to record the circumstances of a job's termination

* Thu Sep 05 2019 Tim Theisen <tim@cs.wisc.edu> - 8.8.5-1
- Fixed two performance problems on Windows
- Fixed Java universe on Debian and Ubuntu systems
- Added two knobs to improve performance on large scale pools
- Fixed a bug where requesting zero GPUs would require a machine with GPUs
- HTCondor can now recognize nVidia Volta and Turing GPUs

* Tue Jul 09 2019 Tim Theisen <tim@cs.wisc.edu> - 8.8.4-1
- Python 3 bindings - see version history for details (requires EPEL on EL7)
- Can configure DAGMan to dramatically reduce memory usage on some DAGs
- Improved scalability when using the python bindings to qedit jobs
- Fixed infrequent schedd crashes when removing scheduler universe jobs
- The condor_master creates run and lock directories when systemd doesn't
- The condor daemon obituary email now contains the last 200 lines of log

* Tue Jun 04 2019 Tim Theisen <tim@cs.wisc.edu> - 8.9.2-1
- The HTTP/HTTPS file transfer plugin will timeout and retry transfers
- A new multi-file box.com file transfer plugin to download files
- The manual has been moved to Read the Docs
- Configuration options for job-log time-stamps (UTC, ISO 8601, sub-second)
- Several improvements to SSL authentication
- New TOKEN authentication method enables fine-grained authorization control

* Wed May 22 2019 Tim Theisen <tim@cs.wisc.edu> - 8.8.3-1
- Fixed a bug where jobs were killed instead of peacefully shutting down
- Fixed a bug where a restarted schedd wouldn't connect to its running jobs
- Improved file transfer performance when sending multiple files
- Fix a bug that prevented interactive submit from working with Singularity
- Orphaned Docker containers are now cleaned up on execute nodes
- Restored a deprecated Python interface that is used to read the event log

* Wed Apr 17 2019 Tim Theisen <tim@cs.wisc.edu> - 8.9.1-1
- An efficient curl plugin that supports uploads and authentication tokens
- HTCondor automatically supports GPU jobs in Docker and Singularity
- File transfer times are now recorded in the user job log and the job ad

* Thu Apr 11 2019 Tim Theisen <tim@cs.wisc.edu> - 8.8.2-1
- Fixed problems with condor_ssh_to_job and Singularity jobs
- Fixed a problem that could cause condor_annex to crash
- Fixed a problem where the job queue would very rarely be corrupted
- condor_userprio can report concurrency limits again
- Fixed the GPU discovery and monitoring code to map GPUs in the same way
- Made the CHIRP_DELAYED_UPDATE_PREFIX configuration knob work again
- Fixed restarting HTCondor from the Service Control Manager on Windows
- Fixed a problem where local universe jobs could not use condor_submit
- Restored a deprecated Python interface that is used to read the event log
- Fixed a problem where condor_shadow reuse could confuse DAGMan

* Thu Feb 28 2019 Tim Theisen <tim@cs.wisc.edu> - 8.9.0-1
- Absent any configuration, HTCondor denies authorization to all users
- All HTCondor daemons under a condor_master share a security session
- Scheduler Universe jobs are prioritized by job priority

* Tue Feb 19 2019 Tim Theisen <tim@cs.wisc.edu> - 8.8.1-1
- Fixed excessive CPU consumption with GPU monitoring
- GPU monitoring is off by default; enable with "use feature: GPUsMonitor"
- HTCondor now works with the new CUDA version 10 libraries
- Fixed a bug where sometimes jobs would not start on a Windows execute node
- Fixed a bug that could cause DAGman to go into an infinite loop on exit
- The JobRouter doesn't forward the USER attribute between two UID Domains
- Made Collector.locateAll() more efficient in the Python bindings
- Improved efficiency of the negotiation code in the condor_schedd

* Thu Jan 03 2019 Tim Theisen <tim@cs.wisc.edu> - 8.8.0-1
- Automatically add AWS resources to your pool using HTCondor Annex
- The Python bindings now include submit functionality
- Added the ability to run a job immediately by replacing a running job
- A new minicondor package makes single node installations easy
- HTCondor now tracks and reports GPU utilization
- Several performance enhancements in the collector
- The grid universe can create and manage VM instances in Microsoft Azure
- The MUNGE security method is now supported on all Linux platforms

* Wed Oct 31 2018 Tim Theisen <tim@cs.wisc.edu> - 8.7.10-1
- Can now interactively submit Docker jobs
- The administrator can now add arguments to the Singularity command line
- The MUNGE security method is now supported on all Linux platforms
- The grid universe can create and manage VM instances in Microsoft Azure
- Added a single-node package to facilitate using a personal HTCondor

* Wed Oct 31 2018 Tim Theisen <tim@cs.wisc.edu> - 8.6.13-1
- Made the Python 'in' operator case-insensitive for ClassAd attributes
- Python bindings are now built for the Debian and Ubuntu platforms
- Fixed a memory leak in the Python bindings
- Fixed a bug where absolute paths failed for output/error files on Windows
- Fixed a bug using Condor-C to run Condor-C jobs
- Fixed a bug where Singularity could not be used if Docker was not present

* Wed Aug 01 2018 Tim Theisen <tim@cs.wisc.edu> - 8.7.9-1
- Support for Debian 9, Ubuntu 16, and Ubuntu 18
- Improved Python bindings to support the full range of submit functionality
- Allows VMs to shutdown when the job is being gracefully evicted
- Can now specify a host name alias (CNAME) for NETWORK_HOSTNAME
- Added the ability to run a job immediately by replacing a running job

* Wed Aug 01 2018 Tim Theisen <tim@cs.wisc.edu> - 8.6.12-1
- Support for Debian 9, Ubuntu 16, and Ubuntu 18
- Fixed a memory leak that occurred when SSL authentication fails
- Fixed a bug where invalid transform REQUIREMENTS caused a Job to match
- Fixed a bug to allow a queue super user to edit protected attributes
- Fixed a problem setting the job environment in the Singularity container
- Fixed several other minor problems

* Tue May 22 2018 Tim Theisen <tim@cs.wisc.edu> - 8.7.8-2
- Reinstate man pages
- Drop centos from dist tag in 32-bit Enterprise Linux 7 RPMs

* Thu May 10 2018 Tim Theisen <tim@cs.wisc.edu> - 8.7.8-1
- The condor annex can easily use multiple regions simultaneously
- HTCondor now uses CUDA_VISIBLE_DEVICES to tell which GPU devices to manage
- HTCondor now reports GPU memory utilization

* Thu May 10 2018 Tim Theisen <tim@cs.wisc.edu> - 8.6.11-1
- Can now do an interactive submit of a Singularity job
- Shared port daemon is more resilient when starved for TCP ports
- The Windows installer configures the environment for the Python bindings
- Fixed several other minor problems

* Tue Mar 13 2018 Tim Theisen <tim@cs.wisc.edu> - 8.7.7-1
- condor_ssh_to_job now works with Docker Universe jobs
- A 32-bit condor_shadow is available for Enterprise Linux 7 systems
- Tracks and reports custom resources, e.g. GPUs, in the job ad and user log
- condor_q -unmatchable reports jobs that will not match any slots
- Several updates to the parallel universe
- Spaces are now allowed in input, output, and error paths in submit files
- In DAG files, spaces are now allowed in submit file paths

* Tue Mar 13 2018 Tim Theisen <tim@cs.wisc.edu> - 8.6.10-1
- Fixed a problem where condor_preen would crash on an active submit node
- Improved systemd configuration to clean up processes if the master crashes
- Fixed several other minor problems

* Thu Jan 04 2018 Tim Theisen <tim@cs.wisc.edu> - 8.7.6-1
- Machines won't enter "Owner" state unless using the Desktop policy
- One can use SCHEDD and JOB instead of MY and TARGET in SUBMIT_REQUIREMENTS
- HTCondor now reports all submit warnings, not just the first one
- The HTCondor Python bindings in pip are now built from the release branch

* Thu Jan 04 2018 Tim Theisen <tim@cs.wisc.edu> - 8.6.9-1
- Fixed a bug where some Accounting Groups could get too much surplus quota
- Fixed a Python binding bug where some queries could corrupt memory
- Fixed a problem where preen could block the schedd for a long time
- Fixed a bug in Windows where the job sandbox would not be cleaned up
- Fixed problems with the interaction between the master and systemd
- Fixed a bug where MAX_JOBS_SUBMITTED could be permanently reduced
- Fixed problems with very large disk requests

* Tue Nov 14 2017 Tim Theisen <tim@cs.wisc.edu> - 8.7.5-1
- Fixed an issue validating VOMS proxies

* Tue Nov 14 2017 Tim Theisen <tim@cs.wisc.edu> - 8.6.8-1
- Fixed an issue validating VOMS proxies

* Tue Oct 31 2017 Tim Theisen <tim@cs.wisc.edu> - 8.7.4-1
- Improvements to DAGMan including support for late job materialization
- Updates to condor_annex including improved status reporting
- When submitting jobs, HTCondor can now warn about job requirements
- Fixed a bug where remote CPU time was not recorded in the history
- Improved support for OpenMPI jobs
- The high availability daemon now works with IPV6 and shared_port
- The HTCondor Python bindings are now available for Python 2 and 3 in pip

* Tue Oct 31 2017 Tim Theisen <tim@cs.wisc.edu> - 8.6.7-1
- Fixed a bug where memory limits might not be updated in cgroups
- Add SELinux type enforcement rules to allow condor_ssh_to_job to work
- Updated systemd configuration to shutdown HTCondor in an orderly fashion
- The curl_plugin utility can now do HTTPS transfers
- Specifying environment variables now works with the Python Submit class

* Tue Sep 12 2017 Tim Theisen <tim@cs.wisc.edu> - 8.7.3-1
- Further updates to the late job materialization technology preview
- An improved condor_top tool
- Enhanced the AUTO setting for ENABLE_IPV{4,6} to be more selective
- Fixed several small memory leaks

* Tue Sep 12 2017 Tim Theisen <tim@cs.wisc.edu> - 8.6.6-1
- HTCondor daemons no longer crash on reconfig if syslog is used for logging
- HTCondor daemons now reliably leave a core file when killed by a signal
- Negotiator won't match jobs to machines with incompatible IPv{4,6} network
- On Ubuntu, send systemd alive messages to prevent HTCondor restarts
- Fixed a problem parsing old ClassAd string escapes in the python bindings
- Properly parse CPU time used from Slurm grid universe jobs
- Claims are released when parallel univ jobs are removed while claiming
- Starter won't get stuck when a job is removed with JOB_EXIT_HOOK defined
- To reduce audit logging, added cgroup rules to SELinux profile

* Mon Aug 07 2017 Tim Theisen <tim@cs.wisc.edu> - 8.6.5-2
- Update SELinux profile for Red Hat 7.4

* Tue Aug 01 2017 Tim Theisen <tim@cs.wisc.edu> - 8.6.5-1
- Fixed a memory leak that would cause the HTCondor collector to slowly grow
- Prevent the condor_starter from hanging when using cgroups on Debian
- Fixed several issues that occur when IPv6 is in use
- Support for using an ImDisk RAM drive on Windows as the execute directory
- Fixed a bug where condor_rm rarely removed another one of the user's jobs
- Fixed a bug with parallel universe jobs starting on partitionable slots

* Thu Jul 13 2017 Tim Theisen <tim@cs.wisc.edu> - 8.4.12-1
- Can configure the condor_startd to compute free disk space once

* Thu Jun 22 2017 Tim Theisen <tim@cs.wisc.edu> - 8.7.2-1
- Improved condor_schedd performance by turning off file checks by default
- condor_annex -status finds VM instances that have not joined the pool
- Able to update an annex's lease without adding new instances
- condor_annex now keeps a command log
- condor_q produces an expanded multi-line summary
- Automatically retry and/or resume http file transfers when appropriate
- Reduced load on the condor_collector by optimizing queries
- A python based condor_top tool

* Thu Jun 22 2017 Tim Theisen <tim@cs.wisc.edu> - 8.6.4-1
- Python bindings are now available on MacOSX
- Fixed a bug where PASSWORD authentication could fail to exchange keys
- Pslot preemption now properly handles custom resources, such as GPUs
- condor_submit now checks X.509 proxy expiration

* Tue May 09 2017 Tim Theisen <tim@cs.wisc.edu> - 8.6.3-1
- Fixed a bug where using an X.509 proxy might corrupt the job queue log
- Fixed a memory leak in the Python bindings

* Mon Apr 24 2017 Tim Theisen <tim@cs.wisc.edu> - 8.7.1-1
- Several performance enhancements in the collector
- Further refinement and initial documentation of the HTCondor Annex
- Enable chirp for Docker jobs
- Job Router uses first match rather than round-robin matching
- The schedd tracks jobs counts by status for each owner
- Technology preview of late job materialization in the schedd

* Mon Apr 24 2017 Tim Theisen <tim@cs.wisc.edu> - 8.6.2-1
- New metaknobs for mapping users to groups
- Now case-insensitive with Windows user names when storing credentials
- Signal handling in the OpenMPI script
- Report RemoteSysCpu for Docker jobs
- Allow SUBMIT_REQUIREMENT to refer to X509 secure attributes
- Linux kernel tuning script takes into account the machine's role

* Thu Mar 02 2017 Tim Theisen <tim@cs.wisc.edu> - 8.7.0-1
- Performance improvements in collector's ingestion of ClassAds
- Added collector attributes to report query times and forks
- Removed extra white space around parentheses when unparsing ClassAds
- Technology preview of the HTCondor Annex

* Thu Mar 02 2017 Tim Theisen <tim@cs.wisc.edu> - 8.6.1-1
- condor_q works in situations where user authentication is not configured
- Updates to work with Docker version 1.13
- Fix several problems with the Job Router
- Update scripts to support current versions of Open MPI and MPICH2
- Fixed a bug that could corrupt the job queue log when the disk is full

* Thu Jan 26 2017 Tim Theisen <tim@cs.wisc.edu> - 8.6.0-1
- condor_q shows shows only the current user's jobs by default
- condor_q summarizes related jobs (batches) on a single line by default
- Users can define their own job batch name at job submission time
- Immutable/protected job attributes make SUBMIT_REQUIREMENTS more useful
- The shared port daemon is enabled by default
- Jobs run in cgroups by default
- HTCondor can now use IPv6 addresses (Prefers IPv4 when both present)
- DAGMan: Able to easily define SCRIPT, VARs, etc., for all nodes in a DAG
- DAGMan: Revamped priority implementation
- DAGMan: New splice connection feature
- New slurm grid type in the grid universe for submitting to Slurm
- Numerous improvements to Docker support
- Several enhancements in the python bindings

* Mon Jan 23 2017 Tim Theisen <tim@cs.wisc.edu> - 8.4.11-1
- Fixed a bug which delayed startd access to stard cron job results
- Fixed a bug in pslot preemption that could delay jobs starting
- Fixed a bug in job cleanup at job lease expiration if using glexec
- Fixed a bug in locating ganglia shared libraries on Debian and Ubuntu

* Tue Dec 13 2016 Tim Theisen <tim@cs.wisc.edu> - 8.5.8-1
- The starter puts all jobs in a cgroup by default
- Added condor_submit commands that support job retries
- condor_qedit defaults to the current user's jobs
- Ability to add SCRIPTS, VARS, etc. to all nodes in a DAG using one command
- Able to conditionally add Docker volumes for certain jobs
- Initial support for Singularity containers
- A 64-bit Windows release

* Tue Dec 13 2016 Tim Theisen <tim@cs.wisc.edu> - 8.4.10-1
- Updated SELinux profile for Enterprise Linux
- Fixed a performance problem in the schedd when RequestCpus was an expression
- Preserve permissions when transferring sub-directories of the job's sandbox
- Fixed HOLD_IF_CPUS_EXCEEDED and LIMIT_JOB_RUNTIMES metaknobs
- Fixed a bug in handling REMOVE_SIGNIFICANT_ATTRIBUTES

* Thu Sep 29 2016 Tim Theisen <tim@cs.wisc.edu> - 8.5.7-1
- The schedd can perform job ClassAd transformations
- Specifying dependencies between DAGMan splices is much more flexible
- The second argument of the ClassAd ? : operator may be omitted
- Many usability improvements in condor_q and condor_status
- condor_q and condor_status can produce JSON, XML, and new ClassAd output
- To prepare for a 64-bit Windows release, HTCondor identifies itself as X86
- Automatically detect Daemon Core daemons and pass localname to them

* Thu Sep 29 2016 Tim Theisen <tim@cs.wisc.edu> - 8.4.9-1
- The condor_startd removes orphaned Docker containers on restart
- Job Router and HTCondor-C job job submission prompts schedd reschedule
- Fixed bugs in the Job Router's hooks
- Improved systemd integration on Enterprise Linux 7
- Upped default number of Chirp attributes to 100, and made it configurable
- Fixed a bug where variables starting with STARTD. or STARTER. were ignored

* Tue Aug 02 2016 Tim Theisen <tim@cs.wisc.edu> - 8.5.6-1
- The -batch output for condor_q is now the default
- Python bindings for job submission and machine draining
- Numerous Docker usability changes
- New options to limit condor_history results to jobs since last invocation
- Shared port daemon can be used with high availability and replication
- ClassAds can be written out in JSON format
- More flexible ordering of DAGMan commands
- Efficient PBS and SLURM job monitoring
- Simplified leases for grid universe jobs

* Tue Jul 05 2016 Tim Theisen <tim@cs.wisc.edu> - 8.4.8-1
- Fixed a memory leak triggered by the python htcondor.Schedd().query() call
- Fixed a bug that could cause Bosco file transfers to fail
- Fixed a bug that could cause the schedd to crash when using schedd cron jobs
- condor_schedd now rejects jobs when owner has no account on the machine
- Fixed a new bug in 8.4.7 where remote condor_history failed without -limit
- Fixed bugs triggered by the reconfiguration of the high-availability daemon
- Fixed a bug where condor_master could hang when using shared port on Windows 
- Fixed a bug with the -xml option on condor_q and condor_status

* Mon Jun 06 2016 Tim Theisen <tim@cs.wisc.edu> - 8.5.5-1
- Improvements for scalability of EC2 grid universe jobs
- Docker Universe jobs advertises remote user and system CPU time
- Improved systemd support
- The master can now run an administrator defined script at shutdown
- DAGMan includes better support for the batch name feature

* Mon Jun 06 2016 Tim Theisen <tim@cs.wisc.edu> - 8.4.7-1
- fixed a bug that could cause the schedd to become unresponsive
- fixed a bug where the Docker Universe would not set the group ID
- Docker Universe jobs now drop all Linux capabilities by default
- fixed a bug where subsystem specific configuration parameters were ignored
- fixed bugs with history file processing on the Windows platform

* Mon May 02 2016 Tim Theisen <tim@cs.wisc.edu> - 8.5.4-1
- Fixed a bug that delays schedd response when significant attributes change
- Fixed a bug where the group ID was not set in Docker universe jobs
- Limit update rate of various attributes to not overload the collector
- To make job router configuration easier, added implicit "target" scoping
- To make BOSCO work, the blahp does not generate limited proxies by default
- condor_status can now display utilization per machine rather than per slot
- Improve performance of condor_history and other tools

* Thu Apr 21 2016 Tim Theisen <tim@cs.wisc.edu> - 8.4.6-1
- fixed a bug that could cause a job to fail to start in a dynamic slot
- fixed a negotiator memory leak when using partitionable slot preemption
- fixed a bug that caused supplemental groups to be wrong during file transfer
- properly identify the Windows 10 platform
- fixed a typographic error in the LIMIT_JOB_RUNTIMES policy
- fixed a bug where maximum length IPv6 addresses were not parsed

* Thu Mar 24 2016 Tim Theisen <tim@cs.wisc.edu> - 8.5.3-1
- Use IPv6 (and IPv4) interfaces if they are detected
- Prefer IPv4 addresses when both are available
- Count Idle and Running jobs in Submitter Ads for Local and Scheduler universes
- Can submit jobs to SLURM with the new "slurm" type in the Grid universe
- HTCondor is built and linked with Globus 6.0

* Tue Mar 22 2016 Tim Theisen <tim@cs.wisc.edu> - 8.4.5-1
- fixed a bug that would cause the condor_schedd to send no flocked jobs
- fixed a bug that caused a 60 second delay using tools when DNS lookup failed
- prevent using accounting groups with embedded spaces that crash the negotiator
- fixed a bug that could cause use of ports outside the port range on Windows
- fixed a bug that could prevent dynamic slot reuse when using many slots
- fixed a bug that prevented correct utilization reports from the job router
- tune kernel when using cgroups to avoid OOM killing of jobs doing heavy I/O

* Thu Feb 18 2016 Tim Theisen <tim@cs.wisc.edu> - 8.5.2-1
- condor_q now defaults to showing only the current user's jobs
- condor_q -batch produces a single line report for a batch of jobs
- Docker Universe jobs now report and update memory and network usage
- immutable and protected job attributes
- improved performance when querying a HTCondor daemon's location
- Added the ability to set ClassAd attributes within the DAG file
- DAGMan now provides event timestamps in dagman.out

* Tue Feb 02 2016 Tim Theisen <tim@cs.wisc.edu> - 8.4.4-1
- fixed a bug that could cause the collector to crash when DNS lookup fails
- fixed a bug that caused Condor-C jobs with short lease durations to fail
- fixed bugs that affected EC2 grid universe jobs
- fixed a bug that prevented startup if a prior version shared port file exists
- fixed a bug that could cause the condor_shadow to hang on Windows

* Fri Jan 08 2016 Tim Theisen <tim@cs.wisc.edu> - 8.5.1-2
- optimized binaries

* Fri Jan 08 2016 Tim Theisen <tim@cs.wisc.edu> - 8.4.3-2
- optimized binaries

* Mon Dec 21 2015 Tim Theisen <tim@cs.wisc.edu> - 8.5.1-1
- the shared port daemon is enabled by default
- the condor_startd now records the peak memory usage instead of recent
- the condor_startd advertises CPU submodel and cache size
- authorizations are automatically setup when "Match Password" is enabled
- added a schedd-constraint option to condor_q

* Wed Dec 16 2015 Tim Theisen <tim@cs.wisc.edu> - 8.4.3-1
- fixed the processing of the -append option in the condor_submit command
- fixed a bug to run more that 100 dynamic slots on a single execute node
- fixed bugs that would delay daemon startup when using shared port on Windows
- fixed a bug where the cgroup VM limit would not be set for sizes over 2 GiB
- fixed a bug to use the ec2_iam_profile_name for Amazon EC2 Spot instances

* Tue Nov 17 2015 Tim Theisen <tim@cs.wisc.edu> - 8.4.2-1
- a bug fix to prevent the condor_schedd from crashing
- a bug fix to honor TCP_FORWARDING_HOST
- Standard Universe works properly in RPM installations of HTCondor
- the RPM packages no longer claim to provide Globus libraries
- bug fixes to DAGMan's "maximum idle jobs" throttle

* Tue Oct 27 2015 Tim Theisen <tim@cs.wisc.edu> - 8.4.1-1
- four new policy metaknobs to make configuration easier
- a bug fix to prevent condor daemons from crashing on reconfiguration
- an option natural sorting option on condor_status
- support of admin to mount certain directories into Docker containers

* Thu Oct 22 2015 Tim Theisen <tim@cs.wisc.edu> - 8.2.10-1
- an updated RPM to work with SELinux on EL7 platforms
- fixes to the condor_kbdd authentication to the X server
- a fix to allow the condor_kbdd to work with shared port enabled
- avoid crashes when using more than 1024 file descriptors on EL7
- fixed a memory leak in the ClassAd split() function
- condor_vacate will error out rather than ignore conflicting arguments
- a bug fix to the JobRouter to properly process the queue on restart
- a bug fix to prevent sending spurious data on a SOAP file transfer
- a bug fix to always present jobs in order in condor_history

* Mon Oct 12 2015 Tim Theisen <tim@cs.wisc.edu> - 8.5.0-1
- multiple enhancements to the python bindings
- the condor_schedd no longer changes the ownership of spooled job files
- spooled job files are visible to only the user account by default
- the condor_startd records when jobs are evicted by preemption or draining

* Mon Sep 14 2015 Tim Theisen <tim@cs.wisc.edu> - 8.4.0-1
- a Docker Universe to run a Docker container as an HTCondor job
- the submit file can queue a job for each file found
- the submit file can contain macros
- a dry-run option to condor_submit to test the submit file without any actions
- HTCondor pools can use IPv4 and IPv6 simultaneously
- execute directories can be encrypted upon user or administrator request
- Vanilla Universe jobs can utilize periodic application-level checkpoints
- the administrator can establish job requirements
- numerous scalability changes

* Thu Aug 27 2015 Tim Theisen <tim@cs.wisc.edu> - 8.3.8-1
- a script to tune Linux kernel parameters for better scalability
- support for python bindings on Windows platforms
- a mechanism to remove Docker images from the local machine

* Thu Aug 13 2015 Tim Theisen <tim@cs.wisc.edu> - 8.2.9-1
- a mechanism for the preemption of dynamic slots, such that the partitionable slot may use the dynamic slot in the match of a different job
- default configuration bug fixes for the desktop policy, such that it can both start jobs and monitor the keyboard

* Mon Jul 27 2015 Tim Theisen <tim@cs.wisc.edu> - 8.3.7-1
- default configuration settings have been updated to reflect current usage
- the ability to preempt dynamic slots, such that a job may match with a partitionable slot
- the ability to limit the number of jobs per submission and the number of jobs per owner by setting configuration variables

* Tue Jun 23 2015 Tim Theisen <tim@cs.wisc.edu> - 8.3.6-1
- initial Docker universe support
- IPv4/IPv6 mixed mode support

* Mon Apr 20 2015 Tim Theisen <tim@cs.wisc.edu> - 8.3.5-1
- new features that increase the power of job specification in the submit description file
- RPMs for Red Hat Enterprise Linux 6 and 7 are modularized and only distributed via our YUM repository
- The new condor-all RPM requires the other HTCondor RPMs of a typical HTCondor installation

* Tue Apr 07 2015 Tim Theisen <tim@cs.wisc.edu> - 8.2.8-1
- a bug fix to reconnect a TCP session when an HTCondorView collector restarts
- a bug fix to avoid starting too many jobs, only to kill some chosen at random

* Thu Mar 05 2015 Tim Theisen <tim@cs.wisc.edu> - 8.3.4-1
- a bug fix for a problem that can cause jobs to not be matched to resources when the condor_schedd is flocking

* Thu Feb 19 2015 Tim Theisen <tim@cs.wisc.edu> - 8.3.3-1
- the ability to encrypt a job's directory on Linux execute hosts
- enhancements to EC2 grid universe jobs
- a more efficient query protocol, including the ability to query the condor_schedd daemon's autocluster set

* Tue Feb 10 2015 Tim Theisen <tim@cs.wisc.edu> - 8.2.7-1
- sendmail is used by default for sending notifications (CVE-2014-8126)
- corrected input validation, which prevents daemon crashes
- an update, such that grid jobs work within the current Google Compute Engine
- a bug fix to prevent an infinite loop in the python bindings
- a bug fix to prevent infinite recursion when evaluating ClassAd attributes

* Tue Dec 23 2014 Tim Theisen <tim@cs.wisc.edu> - 8.3.2-1
- the next installment of IPv4/IPv6 mixed mode support: a submit node can simultaneously interact with an IPv4 and an IPv6 HTCondor pool
- scalability improvements: a reduced memory foot-print of daemons, a reduced number of TCP connections between submit and execute machines, and an improved responsiveness from a busy condor_schedd to queries

* Tue Dec 16 2014 Tim Theisen <tim@cs.wisc.edu> - 8.2.6-1
- a bug fix to the log rotation of the condor_schedd on Linux platforms
- transfer_input_files now works for directories on Windows platforms
- a correction of the flags passed to the mail program on Linux platforms
- a RHEL 7 platform fix of a directory permission that prevented daemons from starting

* Mon Dec 01 2014 Tim Theisen <tim@cs.wisc.edu> - 8.2.5-1
- an updated RPM installation script that preserves a modified condor_config.local file
- OpenSSL version 1.0.1j for Windows platforms

* Wed Nov 12 2014 Tim Theisen <tim@cs.wisc.edu> - 8.2.4-1
- a bug fix for an 8.2.3 condor_schedd that could not obtain a claim from an 8.0.x condor_startd
- a bug fix for removed jobs that return to the queue
- a workaround for a condor_schedd performance issue when handling a large number of jobs
- a bug fix to prevent the condor_kbdd from crashing on Windows
- a bug fix to correct the reporting of available disk on Windows

* Wed Oct 01 2014 Tim Theisen <tim@cs.wisc.edu> - 8.2.3-1
- support for Ubuntu 14.04 LTS, including support for the standard universe

* Thu Sep 11 2014 Tim Theisen <tim@cs.wisc.edu> - 8.3.1-1
- a variety of changes that reduce memory usage and improve performance
- if cgroups are used to limit memory utilization, HTCondor sets both the memory and swap limits.

* Wed Aug 27 2014 Carl Edquist <edquist@cs.wisc.edu> - 8.2.2-2.3
- Include config file for MASTER_NEW_BINARY_RESTART = PEACEFUL (SOFTWARE-850)

* Tue Aug 26 2014 Carl Edquist <edquist@cs.wisc.edu> - 8.2.2-2.2
- Include peaceful_off patch (SOFTWARE-1307)

* Mon Aug 25 2014 Carl Edquist <edquist@cs.wisc.edu> - 8.2.2-2.1
- Include condor_gt4540_aws patch for #4540

* Fri Aug 22 2014 Carl Edquist <edquist@cs.wisc.edu> - 8.2.2-2
- Strict pass-through with fixes from 8.2.2-1.1

* Thu Aug 21 2014 Carl Edquist <edquist@cs.wisc.edu> - 8.2.2-1.1
- Update to 8.2.2 with build fixes for non-UW builds

* Mon Sep 09 2013  <edquist@cs.wisc.edu> - 8.1.2-0.3
- Include misc unpackaged files from 8.x.x

* Sun Sep 08 2013  <edquist@cs.wisc.edu> - 8.1.2-0.1.unif
- Packaging fixes to work with latest 8.1.2 source from master
- Move condor.spec into git master-unified_rpm-branch
- Apply patches to upstream branch and remove from rpm / spec
- Always build man pages / remove references to include_man
- Always include systemd sources for passthrough rebuilds of source rpms
- Add macros to bundle external source tarballs with the source rpm to support
  offline builds with externals

* Tue Aug 20 2013 Carl Edquist <edquist@cs.wisc.edu> - 7.9.6-8.unif.8
- Remove externals dependency from std-universe subpackage

* Mon Aug 19 2013 Carl Edquist <edquist@cs.wisc.edu> - 7.9.6-8.unif.7
- Merge init script improvements from trunk
- Have std_local_ref depend on senders,receivers instead of stub_gen
- Carve out std universe files into separate subpackage
- Move uw_build-specific non-std-universe files into externals subpackage
- Condor_config changes for #3645
- Use %osg / %std_univ macros to control build type default
- Support PROPER builds of std universe (ie, without UW_BUILD)
- Use make jobserver when building glibc external instead of make -j2
- Move python requirement out of main condor package (#3704)
- Move condor_config.local from /var/lib/condor/ to /etc/condor/

* Fri Jul 05 2013 Carl Edquist <edquist@cs.wisc.edu> - 7.9.6-8.unif.6
- Address build dependency issue seen with -j24

* Fri Jun 21 2013 Carl Edquist <edquist@cs.wisc.edu> - 7.9.6-8.unif.5
- Initial support for UW_BUILD

* Tue Jun 18 2013 Carl Edquist <edquist@cs.wisc.edu> - 7.9.6-8.unif.4
- Remove service restart for upgrades

* Tue Jun 11 2013 Carl Edquist <edquist@cs.wisc.edu> - 7.9.6-8.unif.2
- Add a parallel-setup sub-package for parallel universe configuration,
  namely setting up the host as a dedicated resource

* Mon Jun 10 2013 Brian Lin <blin@cs.wisc.edu> - 7.8.8-2
- Init script improvements

* Fri Jun 07 2013 Carl Edquist <edquist@cs.wisc.edu> - 7.9.6-8.unif.1
- Add in missing features from Fedora rpm
- Reorganize to reduce the diff size between this and the Fedora rpm

* Fri Jun 07 2013 Brian Lin <blin@cs.wisc.edu> - 7.9.6-8
- Remove glexec runtime dependency

* Tue May 28 2013 Brian Lin <blin@cs.wisc.edu> - 7.9.6-7
- Mark /usr/share/osg/sysconfig/condor as non-config file

* Thu May 23 2013 Brian Lin <blin@cs.wisc.edu> - 7.9.6-6
- Rebuild against fixed glite-ce-cream-client-api-c

* Wed May 22 2013 Brian Lin <blin@cs.wisc.edu> - 7.9.6-5
- Enable plumage for x86{,_64}

* Wed May 22 2013 Brian Lin <blin@cs.wisc.edu> - 7.9.6-4
- Enable cgroups for EL6

* Tue May 21 2013 Brian Lin <blin@cs.wisc.edu> - 7.9.6-3
- Building with blahp/cream

* Tue May 21 2013 Brian Lin <blin@cs.wisc.edu> - 7.9.6-2
- Build without blahp/cream

* Tue May 21 2013 Brian Lin <blin@cs.wisc.edu> - 7.9.6-1
- New version

* Wed May 08 2013 Matyas Selmeci <matyas@cs.wisc.edu> - 7.8.8-1
- New version
- Removed condor_glidein -- was removed upstream

* Wed Feb 13 2013 Dave Dykstra <dwd@fnal.gov> - 7.8.6-3
- Renamed /etc/sysconfig/condor-lcmaps-env to /usr/share/osg/sysconfig/condor
  to match the new OSG method for handling daemon environment variables, 
  which keeps non-replaceable settings out of /etc/sysonfig
- Change settings in /usr/share/osg/sysconfig/condor to use the latest variable
  name LLGT_LIFT_PRIVILEGED_PROTECTION instead of LLGT4_NO_CHANGE_USER,
  eliminate obsolete variable LLGT_VOMS_DISABLE_CREDENTIAL_CHECK, and change
  the default debug level from 3 to 2.

* Fri Dec 21 2012 Matyas Selmeci <matyas@cs.wisc.edu> - 7.8.6-2
- Patch to fix default BATCH_GAHP config value (#SOFTWARE-873)

* Thu Oct 25 2012 Matyas Selmeci <matyas@cs.wisc.edu> - 7.8.6-1
- New version

* Mon Oct 22 2012 Matyas Selmeci <matyas@cs.wisc.edu> - 7.8.5-1
- New version

* Wed Sep 19 2012 Matyas Selmeci <matyas@cs.wisc.edu> - 7.8.4-1
- New version

* Fri Sep 07 2012 Matyas Selmeci <matyas@cs.wisc.edu> - 7.8.3-1
- New version

* Mon Aug 27 2012 Matyas Selmeci <matyas@cs.wisc.edu> - 7.8.2-2
- Add patch to fix unnecessary GSI callouts (condor_gt2104_pt2.patch in gittrac #2104)
- Fixed BLClient location

* Tue Aug 14 2012 Matyas Selmeci <matyas@cs.wisc.edu> - 7.8.2-1
- New version

* Mon Jul 30 2012 Matyas Selmeci <matyas@cs.wisc.edu> - 7.8.1-7
- Put cream_gahp into separate subpackage

* Mon Jul 16 2012 Matyas Selmeci <matyas@cs.wisc.edu> - 7.8.1-6
- Remove cream_el6.patch; change proper_cream.diff to work on both el5 and el6
  instead.

* Thu Jul 05 2012 Matyas Selmeci <matyas@cs.wisc.edu> - 7.8.1-5
- Bump to rebuild

* Tue Jun 26 2012 Matyas Selmeci <matyas@cs.wisc.edu> - 7.8.1-4
- Add CREAM

* Tue Jun 19 2012 Matyas Selmeci <matyas@cs.wisc.edu> - 7.8.1-3
- Add Provides lines for classads and classads-devel

* Mon Jun 18 2012 Matyas Selmeci <matyas@cs.wisc.edu> - 7.8.1-2
- Add environment variables for interacting with lcmaps (condor-lcmaps-env)

* Fri Jun 15 2012 Matyas Selmeci <matyas@cs.wisc.edu> - 7.8.1-1
- Version bump

* Wed Jun 13 2012 Matyas Selmeci <matyas@cs.wisc.edu> - 7.8.0-3
- Fix wrong paths for shared libraries

* Wed Jun 13 2012 Matyas Selmeci <matyas@cs.wisc.edu> - 7.8.0-2
- Build blahp

* Thu May 31 2012 Matyas Selmeci <matyas@cs.wisc.edu> - 7.8.0-1
- Version bump
- Updated condor_config.generic.patch
- Removed glexec-patch.diff

* Sun Apr  1 2012 Alain Roy <roy@cs.wisc.edu> - 7.6.6-4
- Backported patch from Condor 7.7 to fix glexec bugs
- Enabled glexec

* Fri Feb 10 2012 Derek Weitzel <dweitzel@cse.unl.edu> - 7.6.6-3
- Adding sticky bit to condor_root_switchboard

* Wed Jan 18 2012 Derek Weitzel <dweitzel@cse.unl.edu> - 7.6.6-2
- Added support for rhel6

* Wed Jan 18 2012 Tim Cartwright <cat@cs.wisc.edu> - 7.6.6-1
- Updated to upstream tagged 7.6.6 release

* Wed Jan 11 2012 Tim Cartwright <cat@cs.wisc.edu> - 7.6.4-1
- Simplified revision number

* Tue Nov 29 2011 Derek Weitzel <dweitzel@cse.unl.edu> - 7.6.4-0.6.2
- Rebasing to 7.6.4

* Fri Oct 28 2011 Matyas Selmeci <matyas@cs.wisc.edu> - 7.6.2-0.6.3
- rebuilt

* Mon Sep 12 2011 Matyas Selmeci <matyas@cs.wisc.edu> - 7.6.2-0.6.2
- Rev bump to rebuild with updated Globus libs

* Thu Aug 11 2011 Derek Weitzel <dweitzel@cse.unl.edu> - 7.6.2-0.5.2
- Updated to upstream official 7.6.2 release

* Thu Aug 04 2011 Derek Weitzel <dweitzel@cse.unl.edu> - 7.6.2-0.5.672537b1git.1
- Made LOCAL_DIR always point to /var/lib/condor rather than TILDE

* Wed Jun  8 2011 <bbockelm@cse.unl.edu> - 7.7.0-0.5
- Start to break build products into conditionals for future EPEL5 support.
- Begun integration of a systemd service file.

* Tue Jun  7 2011 <matt@redhat> - 7.7.0-0.4
- Added tmpfiles.d/condor.conf (BZ711456)

* Tue Jun  7 2011 <matt@redhat> - 7.7.0-0.3
- Fast forward to 7.7.0 pre-release at 1babb324
- Catch libdeltacloud 0.8 update

* Fri May 20 2011 <matt@redhat> - 7.7.0-0.2
- Added GSI support, dependency on Globus

* Fri May 13 2011 <matt@redhat> - 7.7.0-0.1
- Fast forward to 7.7.0 pre-release at 79952d6b
- Introduced ec2_gahp
- 79952d6b brings schema expectations inline with Cumin

* Tue May 10 2011 <matt@redhat> - 7.6.1-0.1
- Upgrade to 7.6.0 release, pre-release of 7.6.1 at 5617a464
- Upstreamed patch: log_lock_run.patch
- Introduced condor-classads to obsolete classads
- Introduced condor-aviary, package of the aviary contrib
- Introduced condor-deltacloud-gahp
- Introduced condor-qmf, package of the mgmt/qmf contrib
- Transitioned from LOCAL_CONFIG_FILE to LOCAL_CONFIG_DIR
- Stopped building against gSOAP,
-  use aviary over birdbath and ec2_gahp (7.7.0) over amazon_gahp

* Tue Feb 08 2011 Fedora Release Engineering <rel-eng@lists.fedoraproject.org> - 7.5.5-2
- Rebuilt for https://fedoraproject.org/wiki/Fedora_15_Mass_Rebuild

* Thu Jan 27 2011 <matt@redhat> - 7.5.5-1
- Rebase to 7.5.5 release
-  configure+imake -> cmake
-  Removed patches:
-   only_dynamic_unstripped.patch
-   gsoap-2.7.16-wsseapi.patch
-   gsoap-2.7.16-dom.patch
-  man pages are now built with source
-  quill is no longer present
-  condor_shared_port added
-  condor_power added
-  condor_credd added
-  classads now built from source

* Thu Jan 13 2011 <matt@redhat> - 7.4.4-1
- Upgrade to 7.4.4 release
- Upstreamed: stdsoap2.h.patch.patch

* Mon Aug 23 2010  <matt@redhat> - 7.4.3-1
- Upgrade to 7.4.3 release
- Upstreamed: dso_link_change

* Fri Jun 11 2010  <matt@redhat> - 7.4.2-2
- Rebuild for classads DSO version change (1:0:0)
- Updated stdsoap2.h.patch.patch for gsoap 2.7.16
- Added gsoap-2.7.16-wsseapi/dom.patch for gsoap 2.7.16

* Wed Apr 21 2010  <matt@redhat> - 7.4.2-1
- Upgrade to 7.4.2 release

* Tue Jan  5 2010  <matt@redhat> - 7.4.1-1
- Upgrade to 7.4.1 release
- Upstreamed: guess_version_from_release_dir, fix_platform_check
- Security update (BZ549577)

* Fri Dec  4 2009  <matt@redhat> - 7.4.0-1
- Upgrade to 7.4.0 release
- Fixed POSTIN error (BZ540439)
- Removed NOTICE.txt source, now provided by upstream
- Removed no_rpmdb_query.patch, applied upstream
- Removed no_basename.patch, applied upstream
- Added only_dynamic_unstripped.patch to reduce build time
- Added guess_version_from_release_dir.patch, for previous
- Added fix_platform_check.patch
- Use new --with-platform, to avoid modification of make_final_tarballs
- Introduced vm-gahp package to hold libvirt deps

* Fri Aug 28 2009  <matt@redhat> - 7.2.4-1
- Upgrade to 7.2.4 release
- Removed gcc44_const.patch, accepted upstream
- New log, lock, run locations (BZ502175)
- Filtered innocuous semanage message

* Fri Aug 21 2009 Tomas Mraz <tmraz@redhat.com> - 7.2.1-3
- rebuilt with new openssl

* Fri Jul 24 2009 Fedora Release Engineering <rel-eng@lists.fedoraproject.org> - 7.2.1-2
- Rebuilt for https://fedoraproject.org/wiki/Fedora_12_Mass_Rebuild

* Wed Feb 25 2009  <matt@redhat> - 7.2.1-1
- Upgraded to 7.2.1 release
- Pruned changes accepted upstream from condor_config.generic.patch
- Removed Requires in favor of automatic dependencies on SONAMEs
- Added no_rmpdb_query.patch to avoid rpm -q during a build

* Tue Feb 24 2009 Fedora Release Engineering <rel-eng@lists.fedoraproject.org> - 7.2.0-5
- Rebuilt for https://fedoraproject.org/wiki/Fedora_11_Mass_Rebuild

* Thu Jan 15 2009 Tomas Mraz <tmraz@redhat.com> - 7.2.0-4
- rebuild with new openssl

* Wed Jan 14 2009  <matt@redhat> - 7.2.0-3
- Fixed regression: initscript was on by default, now off again

* Thu Jan  8 2009  <matt@redhat> - 7.2.0-2
- (Re)added CONDOR_DEVELOPERS=NONE to the default condor_config.local
- Added missing Obsoletes for condor-static (thanks Michael Schwendt)

* Wed Jan  7 2009  <matt@redhat> - 7.2.0-1
- Upgraded to 7.2.0 release
- Removed -static package
- Added Fedora specific buildid
- Enabled KBDD, daemon to monitor X usage on systems with only USB devs
- Updated install process

* Wed Oct  8 2008  <matt@redhat> - 7.0.5-1
- Rebased on 7.0.5, security update

* Wed Aug  6 2008  <mfarrellee@redhat> - 7.0.4-1
- Updated to 7.0.4 source
- Stopped using condor_configure in install step

* Tue Jun 10 2008  <mfarrellee@redhat> - 7.0.2-1
- Updated to 7.0.2 source
- Updated config, specifically HOSTALLOW_WRITE, for Personal Condor setup
- Added condor_config.generic

* Mon Apr  7 2008  <mfarrellee@redhat> - 7.0.0-8
- Modified init script to be off by default, resolves bz441279

* Fri Apr  4 2008  <mfarrellee@redhat> - 7.0.0-7
- Updated to handle changes in gsoap dependency

* Mon Feb 11 2008  <mfarrellee@redhat> - 7.0.0-6
- Added note about how to download the source
- Added generate-tarball.sh script

* Sun Feb 10 2008  <mfarrellee@redhat> - 7.0.0-5
- The gsoap package is compiled with --disable-namespaces, which means
  soap_set_namespaces is required after each soap_init. The
  gsoap_nonamespaces.patch handles this.

* Fri Feb  8 2008  <mfarrellee@redhat> - 7.0.0-4
- Added patch to detect GCC 4.3.0 on F9
- Added patch to detect GLIBC 2.7.90 on F9
- Added BuildRequires: autoconf to allow for regeneration of configure
  script after GCC 4.3.0 detection and GLIBC 2.7.90 patches are
  applied
- Condor + GCC 4.3.0 + -O2 results in an internal compiler error
  (BZ 432090), so -O2 is removed from optflags for the time
  being. Thanks to Mike Bonnet for the suggestion on how to filter
  -O2.

* Tue Jan 22 2008  <mfarrellee@redhat> - 7.0.0-3
- Update to UW's really-final source for Condor 7.0.0 stable series
  release. It is based on the 72173 build with minor changes to the
  configure.ac related to the SRB external version.
- In addition to removing externals from the UW tarball, the NTconfig
  directory was removed because it had not gone through IP audit.

* Tue Jan 22 2008  <mfarrellee@redhat> - 7.0.0-2
- Update to UW's final source for Condor 7.0.0 stable series release

* Thu Jan 10 2008  <mfarrellee@redhat> - 7.0.0-1
- Initial package of Condor's stable series under ASL 2.0
- is_clipped.patch replaced with --without-full-port option to configure
- zlib_is_soft.patch removed, outdated by configure.ac changes
- removed autoconf dependency needed for zlib_is_soft.patch

* Tue Dec  4 2007  <mfarrellee@redhat> - 6.9.5-2
- SELinux was stopping useradd in pre because files specified root as
  the group owner for /var/lib/condor, fixed, much thanks to Phil Knirsch

* Fri Nov 30 2007  <mfarrellee@redhat> - 6.9.5-1
- Fixed release tag
- Added gSOAP support and packaged WSDL files

* Thu Nov 29 2007  <mfarrellee@redhat> - 6.9.5-0.2
- Packaged LSB init script
- Changed pre to not create the condor user's home directory, it is
  now a directory owned by the package

* Thu Nov 29 2007  <mfarrellee@redhat> - 6.9.5-0.1
- Condor 6.9.5 release, the 7.0.0 stable series candidate
- Removed x86_64_no_multilib-200711091700cvs.patch, merged upstream
- Added patch to make zlib a soft requirement, which it should be
- Disabled use of smp_mflags because of make dependency issues
- Explicitly not packaging WSDL files until the SOAP APIs are available

* Tue Nov 20 2007  <mfarrellee@redhat> - 6.9.5-0.3.200711091700cvs
- Rebuild for repo inheritance update: dependencies are now pulled
  from RHEL 5 U1 before RH Application Stack

* Thu Nov 15 2007 <mfarrellee@redhat> - 6.9.5-0.2.200711091700cvs
- Added support for building on x86_64 without multilib packages
- Made the install section more flexible, reduced need for
  make_final_tarballs to be updated

* Fri Nov 9 2007 <mfarrellee@redhat> - 6.9.5-0.1.200711091700cvs
- Working source with new ASL 2.0 license

* Fri Nov 9 2007 <mfarrellee@redhat> - 6.9.5-0.1.200711091330cvs
- Source is now stamped ASL 2.0, as of Nov 9 2007 1:30PM Central
- Changed license to ASL 2.0
- Fixed find in prep to work if no files have bad permissions
- Changed the name of the LICENSE file to match was is now release in
  the source tarball

* Tue Nov 6 2007  <mfarrellee@redhat> - 6.9.5-0.1.rc
- Added m4 dependency not in RHEL 5.1's base
- Changed chmod a-x script to use find as more files appear to have
  improper execute bits set
- Added ?dist to Release:
- condor_privsep became condor_root_switchboard

* Tue Sep 11 2007  <mfarrellee@redhat> - 6.9.5-0.3.20070907cvs
- Instead of releasing libcondorapi.so, which is improperly created
  and poorly versioned, we release libcondorapi.a, which is apparently
  more widely used, in a -static package
- Instead of installing the stripped tarball, the unstripped is now
  installed, which gives a nice debuginfo package
- Found and fixed permissions problems on a number of src files,
  issue raised by rpmlint on the debuginfo package

* Mon Sep 10 2007  <mfarrellee@redhat> - 6.9.5-0.2.20070907cvs
- Updated pre section to create condor's home directory with adduser, and
  removed _var/lib/condor from files section
- Added doc LICENSE.TXT to all files sections
- Shortened lines longer than 80 characters in this spec (except the sed line)
- Changed install section so untar'ing a release can handle fedora7 or fedora8
- Simplified the site.def and config file updates (sed + mv over mv + sed + rm)
- Added a patch (fedora_rawhide_7.91-20070907cvs.patch) to support building on
  a fedora 7.91 (current Rawhide) release
- Moved the examples from /usr/share/doc/condor... into builddir and just
  marked them as documentation
- Added a number of dir directives to force all files to be listed, no implicit
  inclusion

* Fri Sep  7 2007  <mfarrellee@redhat> - 6.9.5-0.1.20070907cvs
- Initial release<|MERGE_RESOLUTION|>--- conflicted
+++ resolved
@@ -366,11 +366,6 @@
 # upgrade-checks package discontinued as of 24.8.0
 Obsoletes: %{name}-upgrade-checks < 24.8.0
 Provides: %{name}-upgrade-checks = %{version}-%{release}
-
-# upgrade-checks package discontinued as of 24.8.0
-Obsoletes: %{name}-upgrade-checks < 24.8.0
-Provides: %{name}-upgrade-checks = %{version}-%{release}
-%endif
 
 %if 0%{?suse_version}
 %debug_package
@@ -1580,7 +1575,6 @@
 - Fix inflated cgroups v2 memory usage reporting for Docker jobs
 
 * Thu Mar 27 2025 Tim Theisen <tim@cs.wisc.edu> - 24.6.1-1
-<<<<<<< HEAD
 - Fix for security issue
 - https://htcondor.org/security/vulnerabilities/HTCONDOR-2025-0001.html
 
@@ -1596,23 +1590,6 @@
 - Fix for security issue
 - https://htcondor.org/security/vulnerabilities/HTCONDOR-2025-0001.html
 
-=======
-- Fix for security issue
-- https://htcondor.org/security/vulnerabilities/HTCONDOR-2025-0001.html
-
-* Thu Mar 27 2025 Tim Theisen <tim@cs.wisc.edu> - 24.0.6-1
-- Fix for security issue
-- https://htcondor.org/security/vulnerabilities/HTCONDOR-2025-0001.html
-
-* Thu Mar 27 2025 Tim Theisen <tim@cs.wisc.edu> - 23.10.22-1
-- Fix for security issue
-- https://htcondor.org/security/vulnerabilities/HTCONDOR-2025-0001.html
-
-* Thu Mar 27 2025 Tim Theisen <tim@cs.wisc.edu> - 23.0.22-1
-- Fix for security issue
-- https://htcondor.org/security/vulnerabilities/HTCONDOR-2025-0001.html
-
->>>>>>> 8b8e2f98
 * Thu Mar 20 2025 Tim Theisen <tim@cs.wisc.edu> - 24.5.2-1
 - Disable broken slot code by default
 
