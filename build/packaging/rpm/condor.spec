--- conflicted
+++ resolved
@@ -1371,7 +1371,12 @@
 /bin/systemctl try-restart condor.service >/dev/null 2>&1 || :
 
 %changelog
-<<<<<<< HEAD
+* Thu Sep 14 2023 Tim Theisen <tim@cs.wisc.edu> - 10.0.8-1
+- Avoid kernel panic on some Enterprise Linux 8 systems
+- Fix bug where early termination of service nodes could crash DAGMan
+- Limit email about long file transfer queue to once daily
+- Various fixes to condor_adstash
+
 * Wed Aug 09 2023 Tim Theisen <tim@cs.wisc.edu> - 10.7.1-1
 - Fix performance problem detecting futile nodes in a large and bushy DAG
 
@@ -1382,13 +1387,6 @@
 - Apptainer is now included in the HTCondor tarballs
 - Fix 10.5.0 bug where reported CPU time is very low when using cgroups v1
 - Fix 10.5.0 bug where .job.ad and .machine.ad were missing for local jobs
-=======
-* Thu Sep 14 2023 Tim Theisen <tim@cs.wisc.edu> - 10.0.8-1
-- Avoid kernel panic on some Enterprise Linux 8 systems
-- Fix bug where early termination of service nodes could crash DAGMan
-- Limit email about long file transfer queue to once daily
-- Various fixes to condor_adstash
->>>>>>> c7701867
 
 * Tue Jul 25 2023 Tim Theisen <tim@cs.wisc.edu> - 10.0.7-1
 - Fixed bug where held condor cron jobs would never run when released
