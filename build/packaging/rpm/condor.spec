--- conflicted
+++ resolved
@@ -1270,14 +1270,6 @@
 /bin/systemctl try-restart condor.service >/dev/null 2>&1 || :
 
 %changelog
-<<<<<<< HEAD
-* Tue Oct 31 2023 Tim Theisen <tim@cs.wisc.edu> - 23.1.0-1
-- Enhanced filtering with 'condor_watch_q'
-- Can specify alternate ssh port with 'condor_remote_cluster'
-- Performance improvement for the 'condor_schedd' and other daemons
-- Jobs running on cgroup v2 systems can subdivide their cgroup
-- The curl plugin can now find CA certificates via an environment variable
-=======
 * Mon Nov 20 2023 Tim Theisen <tim@cs.wisc.edu> - 23.0.2-1
 - Fix bug where OIDC login information was missing when submitting jobs
 - Improved sandbox and ssh-agent clean up for batch grid universe jobs
@@ -1285,7 +1277,13 @@
 - Fix cgroup v2 memory enforcement for custom configurations
 - Add DISABLE_SWAP_FOR_JOB support on cgroup v2 systems
 - Fix log rotation for OAuth and Vault credmon daemons
->>>>>>> 77385717
+
+* Tue Oct 31 2023 Tim Theisen <tim@cs.wisc.edu> - 23.1.0-1
+- Enhanced filtering with 'condor_watch_q'
+- Can specify alternate ssh port with 'condor_remote_cluster'
+- Performance improvement for the 'condor_schedd' and other daemons
+- Jobs running on cgroup v2 systems can subdivide their cgroup
+- The curl plugin can now find CA certificates via an environment variable
 
 * Tue Oct 31 2023 Tim Theisen <tim@cs.wisc.edu> - 23.0.1-1
 - Fix 10.6.0 bug that broke PID namespaces
