%define condor_version 1.0.0

# On EL7 don't terminate the build because of bad bytecompiling
%if 0%{?rhel} == 7
%define _python_bytecompile_errors_terminate_build 0
%endif

# Don't use changelog date in CondorVersion
%global source_date_epoch_from_changelog 0

# set uw_build to 0 for downstream (Fedora or EPEL)
# UW build includes stuff for testing and tarballs
%define uw_build 0

# Use devtoolset 11 for EL7
%define devtoolset 11
# Use gcc-toolset 12 for EL8
%define gcctoolset 12

Summary: HTCondor: High Throughput Computing
Name: condor
Version: %{condor_version}
%global version_ %(tr . _ <<< %{version})

%if 0%{?suse_version}
%global _libexecdir %{_exec_prefix}/libexec
%if %{suse_version} == 1500
%global dist .leap15
%endif
%endif

# Edit the %condor_release to set the release number
%define condor_release 1
Release: %{condor_release}%{?dist}

License: ASL 2.0
Group: Applications/System
URL: https://htcondor.org/

# Do not check .so files in condor's library directory
%global __provides_exclude_from ^%{_libdir}/%{name}/.*\\.so.*$

# Do not provide libfmt
%global __requires_exclude ^libfmt\\.so.*$

Source0: %{name}-%{condor_version}.tar.gz

Source8: htcondor.pp

# Patch credmon-oauth to use Python 2 on EL7
Patch1: rhel7-python2.patch

BuildRoot: %(mktemp -ud %{_tmppath}/%{name}-%{version}-%{release}-XXXXXX)

BuildRequires: cmake
BuildRequires: pcre2-devel
BuildRequires: openssl-devel
BuildRequires: krb5-devel
%if ! 0%{?amzn}
BuildRequires: libvirt-devel
%endif
BuildRequires: bind-utils
BuildRequires: libX11-devel
BuildRequires: libXScrnSaver-devel
%if 0%{?suse_version}
BuildRequires: openldap2-devel
%else
BuildRequires: openldap-devel
%endif
%if 0%{?rhel} == 7
BuildRequires: cmake3
BuildRequires: python-devel
BuildRequires: python-setuptools
%else
BuildRequires: cmake >= 3.16
%endif
BuildRequires: python3-devel
BuildRequires: python3-setuptools
%if 0%{?rhel} >= 8
BuildRequires: boost-devel
%endif
%if 0%{?suse_version}
BuildRequires: rpm-config-SUSE
%else
BuildRequires: redhat-rpm-config
%endif
BuildRequires: sqlite-devel
BuildRequires: perl(Data::Dumper)

BuildRequires: glibc-static
BuildRequires: gcc-c++
BuildRequires: libuuid-devel
BuildRequires: patch
BuildRequires: pam-devel
%if 0%{?suse_version}
BuildRequires: mozilla-nss-devel
%else
BuildRequires: nss-devel
%endif
BuildRequires: openssl-devel
BuildRequires: libxml2-devel
%if 0%{?suse_version}
BuildRequires: libexpat-devel
%else
BuildRequires: expat-devel
%endif
BuildRequires: perl(Archive::Tar)
BuildRequires: perl(XML::Parser)
BuildRequires: perl(Digest::MD5)
%if 0%{?rhel} >= 8 || 0%{?fedora} || 0%{?suse_version}
BuildRequires: python3-devel
%else
BuildRequires: python-devel
%endif
BuildRequires: libcurl-devel

# Authentication build requirements
%if ! 0%{?amzn}
BuildRequires: voms-devel
%endif
BuildRequires: munge-devel
BuildRequires: scitokens-cpp-devel

%if 0%{?rhel} == 7 && 0%{?devtoolset}
BuildRequires: which
BuildRequires: devtoolset-%{devtoolset}-toolchain
%endif

%if 0%{?rhel} == 8 && 0%{?gcctoolset}
BuildRequires: which
BuildRequires: gcc-toolset-%{gcctoolset}
%endif

%if  0%{?suse_version}
BuildRequires: gcc11
BuildRequires: gcc11-c++
%endif

%if 0%{?rhel} == 7 && ! 0%{?amzn}
BuildRequires: python36-devel
BuildRequires: boost169-devel
BuildRequires: boost169-static
%endif

%if 0%{?rhel} >= 8
BuildRequires: boost-static
%endif

%if 0%{?rhel} == 7 && ! 0%{?amzn}
BuildRequires: python3-devel
BuildRequires: boost169-python2-devel
BuildRequires: boost169-python3-devel
%else
%if  0%{?suse_version}
BuildRequires: libboost_python-py3-1_75_0-devel
%else
BuildRequires: boost-python3-devel
%endif
%endif
BuildRequires: libuuid-devel
%if 0%{?suse_version}
Requires: libuuid1
%else
Requires: libuuid
%endif

BuildRequires: systemd-devel
%if 0%{?suse_version}
BuildRequires: systemd
%else
BuildRequires: systemd-units
%endif
Requires: systemd

%if 0%{?rhel} == 7
BuildRequires: python36-sphinx python36-sphinx_rtd_theme
%endif

%if 0%{?rhel} >= 8 || 0%{?amzn} || 0%{?fedora}
BuildRequires: python3-sphinx python3-sphinx_rtd_theme
%endif

%if 0%{?suse_version}
BuildRequires: python3-Sphinx python3-sphinx_rtd_theme
%endif

# openssh-server needed for condor_ssh_to_job
Requires: openssh-server

# net-tools needed to provide netstat for condor_who
Requires: net-tools

# Perl modules required for condor_gather_info
Requires: perl(Date::Manip)
Requires: perl(FindBin)

Requires: /usr/sbin/sendmail

# Useful tools are using the Python bindings
Requires: python3-condor = %{version}-%{release}
# The use the python-requests library in EPEL is based Python 3.6
# However, Amazon Linux 2 has Python 3.7
%if ! 0%{?amzn}
%if 0%{?rhel} == 7
Requires: python36-requests
%else
Requires: python3-requests
%endif
%endif

%if 0%{?rhel} == 7
Requires: python2-condor = %{version}-%{release}
# For some reason OSG VMU tests need python-request
Requires: python-requests
%endif

Requires(post): /sbin/ldconfig
Requires(postun): /sbin/ldconfig

%if 0%{?suse_version}
Requires(pre): shadow
Requires(post): systemd
Requires(preun): systemd
Requires(postun): systemd
%else
Requires(pre): shadow-utils
Requires(post): systemd-units
Requires(preun): systemd-units
Requires(postun): systemd-units
%endif

%if 0%{?rhel} == 7
Requires(post): systemd-sysv
Requires(post): policycoreutils-python
Requires(post): selinux-policy-targeted >= 3.13.1-102
%endif

%if 0%{?rhel} >= 8 || 0%{?fedora} || 0%{?suse_version}
Requires(post): python3-policycoreutils
%if ! 0%{?suse_version}
Requires(post): selinux-policy-targeted
%endif
%endif

# Require libraries that we dlopen
# Ganglia is optional as well as nVidia and cuda libraries
%if ! 0%{?amzn}
%if 0%{?suse_version}
Requires: libvomsapi1
%else
Requires: voms
%endif
%endif
%if 0%{?suse_version}
Requires: krb5
Requires: libcom_err2
Requires: libmunge2
Requires: libopenssl1_1
Requires: libSciTokens0
Requires: libsystemd0
%else
Requires: krb5-libs
Requires: libcom_err
Requires: munge-libs
Requires: openssl-libs
Requires: scitokens-cpp >= 0.6.2
Requires: systemd-libs
%endif
Requires: rsync

# Support OSDF client
<<<<<<< HEAD
%if 0%{?rhel} == 7
Requires: pelican-osdf-compat >= 7.1.4
%else
Recommends: pelican-osdf-compat >= 7.1.4
%endif

%if 0%{?rhel} != 7
# Ensure that our bash completions work
Recommends: bash-completion
%endif
=======
Requires: pelican-osdf-compat >= 7.1.4
>>>>>>> af5f6620

#From /usr/share/doc/setup/uidgid (RPM: setup-2.12.2-11)
#Provides: user(condor) = 64
#Provides: group(condor) = 64

%if 0%{?rhel} == 7
# Standard Universe discontinued as of 8.9.0
Obsoletes: %{name}-std-universe < 8.9.0
Provides: %{name}-std-universe = %{version}-%{release}

# Cream gahp discontinued as of 8.9.9
Obsoletes: %{name}-cream-gahp < 8.9.9
Provides: %{name}-cream-gahp = %{version}-%{release}

# 32-bit shadow discontinued as of 8.9.9
Obsoletes: %{name}-small-shadow < 8.9.9
Provides: %{name}-small-shadow = %{version}-%{release}
%endif

%if 0%{?rhel} <= 8
# external-libs package discontinued as of 8.9.9
Obsoletes: %{name}-external-libs < 8.9.9
Provides: %{name}-external-libs = %{version}-%{release}

# Bosco package discontinued as of 9.5.0
Obsoletes: %{name}-bosco < 9.5.0
Provides: %{name}-bosco = %{version}-%{release}

# Blahp provided by condor-blahp as of 9.5.0
Provides: blahp = %{version}-%{release}
Obsoletes: blahp < 9.5.0
%endif

# externals package discontinued as of 10.8.0
Obsoletes: %{name}-externals < 10.8.0
Provides: %{name}-externals = %{version}-%{release}

# blahp package discontinued as of 10.8.0
Obsoletes: %{name}-blahp < 10.8.0
Provides: %{name}-blahp = %{version}-%{release}

# procd package discontinued as of 10.8.0
Obsoletes: %{name}-procd < 10.8.0
Provides: %{name}-procd = %{version}-%{release}

# all package discontinued as of 10.8.0
Obsoletes: %{name}-all < 10.8.0
Provides: %{name}-all = %{version}-%{release}

# classads package discontinued as of 10.8.0
Obsoletes: %{name}-classads < 10.8.0
Provides: %{name}-classads = %{version}-%{release}

# classads-devel package discontinued as of 10.8.0
Obsoletes: %{name}-classads-devel < 10.8.0
Provides: %{name}-classads-devel = %{version}-%{release}

%if 0%{?suse_version}
%debug_package
%endif

%description
HTCondor is a specialized workload management system for
compute-intensive jobs. Like other full-featured batch systems, HTCondor
provides a job queuing mechanism, scheduling policy, priority scheme,
resource monitoring, and resource management. Users submit their
serial or parallel jobs to HTCondor, HTCondor places them into a queue,
chooses when and where to run the jobs based upon a policy, carefully
monitors their progress, and ultimately informs the user upon
completion.

#######################
%package devel
Summary: Development files for HTCondor
Group: Applications/System

%description devel
Development files for HTCondor

%if %uw_build
#######################
%package tarball
Summary: Files needed to build an HTCondor tarball
Group: Applications/System

%description tarball
Files needed to build an HTCondor tarball

%endif

#######################
%package kbdd
Summary: HTCondor Keyboard Daemon
Group: Applications/System
Requires: %name = %version-%release

%description kbdd
The condor_kbdd monitors logged in X users for activity. It is only
useful on systems where no device (e.g. /dev/*) can be used to
determine console idle time.

#######################
%if ! 0%{?amzn}
%package vm-gahp
Summary: HTCondor's VM Gahp
Group: Applications/System
Requires: %name = %version-%release
Requires: libvirt

%description vm-gahp
The condor_vm-gahp enables the Virtual Machine Universe feature of
HTCondor. The VM Universe uses libvirt to start and control VMs under
HTCondor's Startd.

%endif

#######################
%package test
Summary: HTCondor Self Tests
Group: Applications/System
Requires: %name = %version-%release

%description test
A collection of tests to verify that HTCondor is operating properly.

#######################
%if 0%{?rhel} <= 7 && 0%{?fedora} <= 31
%package -n python2-condor
Summary: Python bindings for HTCondor
Group: Applications/System
Requires: python >= 2.2
Requires: python2-cryptography
Requires: %name = %version-%release
%{?python_provide:%python_provide python2-condor}
%if 0%{?rhel} >= 7
Requires: boost169-python2
%endif
# Remove before F30
Provides: %{name}-python = %{version}-%{release}
Provides: %{name}-python%{?_isa} = %{version}-%{release}
Obsoletes: %{name}-python < %{version}-%{release}

%description -n python2-condor
The python bindings allow one to directly invoke the C++ implementations of
the ClassAd library and HTCondor from python
%endif


%if 0%{?rhel} >= 7 || 0%{?fedora} || 0%{?suse_version}
#######################
%package -n python3-condor
Summary: Python bindings for HTCondor
Group: Applications/System
Requires: %name = %version-%release
%if 0%{?rhel} == 7
Requires: boost169-python3
%else
%if 0%{?suse_version}
Requires: libboost_python-py3-1_75_0
%else
Requires: boost-python3
%endif
%endif
Requires: python3
%if 0%{?rhel} != 7
Requires: python3-cryptography
%endif

%description -n python3-condor
The python bindings allow one to directly invoke the C++ implementations of
the ClassAd library and HTCondor from python
%endif


#######################
%package credmon-local
Summary: Local issuer credmon for HTCondor
Group: Applications/System
Requires: %name = %version-%release
%if 0%{?rhel} == 7
Requires: python2-condor = %{version}-%{release}
Requires: python-six
Requires: python2-cryptography
Requires: python2-scitokens
%else
Requires: python3-condor = %{version}-%{release}
Requires: python3-six
Requires: python3-cryptography
Requires: python3-scitokens
%endif

%description credmon-local
The local issuer credmon allows users to obtain credentials from an
admin-configured private SciToken key on the access point and to use those
credentials securely inside running jobs.


#######################
%package credmon-oauth
Summary: OAuth2 credmon for HTCondor
Group: Applications/System
Requires: %name = %version-%release
Requires: condor-credmon-local = %{version}-%{release}
%if 0%{?rhel} == 7
Requires: python2-requests-oauthlib
Requires: python-flask
Requires: mod_wsgi
%else
Requires: python3-requests-oauthlib
Requires: python3-flask
Requires: python3-mod_wsgi
%endif
Requires: httpd

%description credmon-oauth
The OAuth2 credmon allows users to obtain credentials from configured
OAuth2 endpoints and to use those credentials securely inside running jobs.


#######################
%package credmon-vault
Summary: Vault credmon for HTCondor
Group: Applications/System
Requires: %name = %version-%release
Requires: python3-condor = %{version}-%{release}
Requires: python3-six
%if 0%{?rhel} == 7 && ! 0%{?amzn}
Requires: python36-cryptography
%endif
%if 0%{?rhel} >= 8
Requires: python3-cryptography
%endif
%if %uw_build
# Although htgettoken is only needed on the submit machine and
#  condor-credmon-vault is needed on both the submit and credd machines,
#  htgettoken is small so it doesn't hurt to require it in both places.
Requires: htgettoken >= 1.1
%endif
Conflicts: %name-credmon-local

%description credmon-vault
The Vault credmon allows users to obtain credentials from Vault using
htgettoken and to use those credentials securely inside running jobs.

#######################
%package -n minicondor
Summary: Configuration for a single-node HTCondor
Group: Applications/System
Requires: %name = %version-%release
%if 0%{?rhel} >= 7 || 0%{?fedora} || 0%{?suse_version}
Requires: python3-condor = %version-%release
%endif

%description -n minicondor
This example configuration is good for trying out HTCondor for the first time.
It only configures the IPv4 loopback address, turns on basic security, and
shortens many timers to be more responsive.

#######################
%package annex-ec2
Summary: Configuration and scripts to make an EC2 image annex-compatible
Group: Applications/System
Requires: %name = %version-%release
Requires(post): /sbin/chkconfig
Requires(preun): /sbin/chkconfig

%description annex-ec2
Configures HTCondor to make an EC2 image annex-compatible.  Do NOT install
on a non-EC2 image.

%files annex-ec2
%_libexecdir/condor/condor-annex-ec2
%{_unitdir}/condor-annex-ec2.service
%config(noreplace) %_sysconfdir/condor/config.d/50ec2.config
%config(noreplace) %_sysconfdir/condor/master_shutdown_script.sh

%post annex-ec2
/bin/systemctl enable condor-annex-ec2

%preun annex-ec2
if [ $1 == 0 ]; then
    /bin/systemctl disable condor-annex-ec2
fi

#######################
%package upgrade-checks
Summary: Script to check for manual interventions needed to upgrade
Group: Applications/System
Requires: python3-condor
Requires: pcre2-tools

%description upgrade-checks
Examines the current HTCondor installation and recommends changes to ensure
a smooth upgrade to a subsequent HTCondor version.

%files upgrade-checks
%_bindir/condor_upgrade_check

%pre
getent group condor >/dev/null || groupadd -r condor
getent passwd condor >/dev/null || \
  useradd -r -g condor -d %_var/lib/condor -s /sbin/nologin \
    -c "Owner of HTCondor Daemons" condor
exit 0


%prep
# For release tarballs
%setup -q -n %{name}-%{condor_version}

# Patch credmon-oauth to use Python 2 on EL7
%if 0%{?rhel} == 7
%patch1 -p1
%endif

# fix errant execute permissions
find src -perm /a+x -type f -name "*.[Cch]" -exec chmod a-x {} \;


%build

%if 0%{?suse_version}
export CC=/usr/bin/gcc-11
export CXX=/usr/bin/g++-11
%endif

%if 0%{?rhel} == 7 && 0%{?devtoolset}
. /opt/rh/devtoolset-%{devtoolset}/enable
export CC=$(which cc)
export CXX=$(which c++)
%endif

%if 0%{?rhel} == 8 && 0%{?gcctoolset}
. /opt/rh/gcc-toolset-%{gcctoolset}/enable
export CC=$(which cc)
export CXX=$(which c++)
# gcc-toolset does not include gcc-annobin.so
%undefine _annotated_build
%endif

# build man files
%if 0%{?amzn}
# if this environment variable is set, sphinx-build cannot import markupsafe
env -u RPM_BUILD_ROOT make -C docs man
%else
%if 0%{?rhel} == 7
make -C docs SPHINXBUILD=sphinx-build-3.6 man
%else
make -C docs man
%endif
%endif

%if %uw_build
%define condor_build_id UW_development
%define condor_git_sha -1
%endif

# Any changes here should be synchronized with
# ../debian/rules 

%if 0%{?suse_version}
%cmake \
%else
%cmake3 \
%endif
%if %uw_build
       -DBUILDID:STRING=%condor_build_id \
       -DPLATFORM:STRING=${NMI_PLATFORM:-unknown} \
%if "%{condor_git_sha}" != "-1"
       -DCONDOR_GIT_SHA:STRING=%condor_git_sha \
%endif
       -DBUILD_TESTING:BOOL=TRUE \
%else
       -DBUILD_TESTING:BOOL=FALSE \
%endif
%if 0%{?suse_version}
       -DCMAKE_SHARED_LINKER_FLAGS="%{?build_ldflags} -Wl,--as-needed -Wl,-z,now" \
%endif
       -DCMAKE_SKIP_RPATH:BOOL=TRUE \
       -DPACKAGEID:STRING=%{version}-%{condor_release} \
       -DCONDOR_PACKAGE_BUILD:BOOL=TRUE \
       -DCONDOR_RPMBUILD:BOOL=TRUE \
%if 0%{?amzn}
       -DWITH_VOMS:BOOL=FALSE \
       -DWITH_LIBVIRT:BOOL=FALSE \
%endif
       -DCMAKE_INSTALL_PREFIX:PATH=/

%if 0%{?amzn}
cd amazon-linux-build
%else
%if 0%{?rhel} == 9 || 0%{?fedora}
cd redhat-linux-build
%endif
%endif
make %{?_smp_mflags}
%if %uw_build
make %{?_smp_mflags} tests
%endif

%install
%if 0%{?amzn}
cd amazon-linux-build
%else
%if 0%{?rhel} == 9 || 0%{?fedora}
cd redhat-linux-build
%endif
%endif
# installation happens into a temporary location, this function is
# useful in moving files into their final locations
function populate {
  _dest="$1"; shift; _src="$*"
  mkdir -p "%{buildroot}/$_dest"
  mv $_src "%{buildroot}/$_dest"
}

rm -rf %{buildroot}
echo ---------------------------- makefile ---------------------------------
%if 0%{?suse_version}
cd build
%endif
make install DESTDIR=%{buildroot}

%if %uw_build
make tests-tar-pkg
# tarball of tests
%if 0%{?amzn}
cp -p %{_builddir}/%{name}-%{version}/amazon-linux-build/condor_tests-*.tar.gz %{buildroot}/%{_libdir}/condor/condor_tests-%{version}.tar.gz
%else
%if 0%{?rhel} == 9 || 0%{?fedora}
cp -p %{_builddir}/%{name}-%{version}/redhat-linux-build/condor_tests-*.tar.gz %{buildroot}/%{_libdir}/condor/condor_tests-%{version}.tar.gz
%else
%if 0%{?suse_version}
cp -p %{_builddir}/%{name}-%{version}/build/condor_tests-*.tar.gz %{buildroot}/%{_libdir}/condor/condor_tests-%{version}.tar.gz
%else
cp -p %{_builddir}/%{name}-%{version}/condor_tests-*.tar.gz %{buildroot}/%{_libdir}/condor/condor_tests-%{version}.tar.gz
%endif
%endif
%endif
%endif

# Drop in a symbolic link for backward compatibility
ln -s ../..%{_libdir}/condor/condor_ssh_to_job_sshd_config_template %{buildroot}/%_sysconfdir/condor/condor_ssh_to_job_sshd_config_template

%if %uw_build
%if 0%{?rhel} == 7 && ! 0%{?amzn}
# Drop in a link for backward compatibility for small shadow
ln -s condor_shadow %{buildroot}/%{_sbindir}/condor_shadow_s
%endif
%endif

populate /usr/share/doc/condor-%{version}/examples %{buildroot}/usr/share/doc/condor-%{version}/etc/examples/*

mkdir -p %{buildroot}/%{_sysconfdir}/condor
# the default condor_config file is not architecture aware and thus
# sets the LIB directory to always be /usr/lib, we want to do better
# than that. this is, so far, the best place to do this
# specialization. we strip the "lib" or "lib64" part from _libdir and
# stick it in the LIB variable in the config.
LIB=$(echo %{?_libdir} | sed -e 's:/usr/\(.*\):\1:')
if [ "$LIB" = "%_libdir" ]; then
  echo "_libdir does not contain /usr, sed expression needs attention"
  exit 1
fi

# Install the basic configuration, a Personal HTCondor config. Allows for
# yum install condor + service condor start and go.
mkdir -p -m0755 %{buildroot}/%{_sysconfdir}/condor/config.d
mkdir -p -m0700 %{buildroot}/%{_sysconfdir}/condor/passwords.d
mkdir -p -m0700 %{buildroot}/%{_sysconfdir}/condor/tokens.d

populate %_sysconfdir/condor/config.d %{buildroot}/usr/share/doc/condor-%{version}/examples/00-htcondor-9.0.config
populate %_sysconfdir/condor/config.d %{buildroot}/usr/share/doc/condor-%{version}/examples/00-minicondor
populate %_sysconfdir/condor/config.d %{buildroot}/usr/share/doc/condor-%{version}/examples/00-kbdd
populate %_sysconfdir/condor/config.d %{buildroot}/usr/share/doc/condor-%{version}/examples/50ec2.config

# Install a second config.d directory under /usr/share, used for the
# convenience of software built on top of Condor such as GlideinWMS.
mkdir -p -m0755 %{buildroot}/usr/share/condor/config.d

mkdir -p -m0755 %{buildroot}/%{_var}/log/condor
# Note we use %{_var}/lib instead of %{_sharedstatedir} for RHEL5 compatibility
mkdir -p -m0755 %{buildroot}/%{_var}/lib/condor/spool
mkdir -p -m0755 %{buildroot}/%{_var}/lib/condor/execute
mkdir -p -m0755 %{buildroot}/%{_var}/lib/condor/krb_credentials
mkdir -p -m2770 %{buildroot}/%{_var}/lib/condor/oauth_credentials


# not packaging configure/install scripts
%if ! %uw_build
rm -f %{buildroot}%{_bindir}/make-personal-from-tarball
rm -f %{buildroot}%{_sbindir}/condor_configure
rm -f %{buildroot}%{_sbindir}/condor_install
rm -f %{buildroot}/%{_mandir}/man1/condor_configure.1
rm -f %{buildroot}/%{_mandir}/man1/condor_install.1
%endif

mkdir -p %{buildroot}/%{_var}/www/wsgi-scripts/condor_credmon_oauth
mv %{buildroot}/%{_libexecdir}/condor/condor_credmon_oauth.wsgi %{buildroot}/%{_var}/www/wsgi-scripts/condor_credmon_oauth/condor_credmon_oauth.wsgi

# Move oauth credmon config files out of examples and into config.d
mv %{buildroot}/usr/share/doc/condor-%{version}/examples/condor_credmon_oauth/config/condor/40-oauth-credmon.conf %{buildroot}/%{_sysconfdir}/condor/config.d/40-oauth-credmon.conf
mv %{buildroot}/usr/share/doc/condor-%{version}/examples/condor_credmon_oauth/config/condor/40-oauth-tokens.conf %{buildroot}/%{_sysconfdir}/condor/config.d/40-oauth-tokens.conf
mv %{buildroot}/usr/share/doc/condor-%{version}/examples/condor_credmon_oauth/README.credentials %{buildroot}/%{_var}/lib/condor/oauth_credentials/README.credentials

# Move vault credmon config file out of examples and into config.d
mv %{buildroot}/usr/share/doc/condor-%{version}/examples/condor_credmon_oauth/config/condor/40-vault-credmon.conf %{buildroot}/%{_sysconfdir}/condor/config.d/40-vault-credmon.conf

###
# Backwards compatibility on EL7 with the previous versions and configs of scitokens-credmon
%if 0%{?rhel} == 7
ln -s ../..%{_sbindir}/condor_credmon_oauth          %{buildroot}/%{_bindir}/condor_credmon_oauth
ln -s ../..%{_sbindir}/scitokens_credential_producer %{buildroot}/%{_bindir}/scitokens_credential_producer
mkdir -p %{buildroot}/%{_var}/www/wsgi-scripts/scitokens-credmon
ln -s ../../../..%{_var}/www/wsgi-scripts/condor_credmon_oauth/condor_credmon_oauth.wsgi %{buildroot}/%{_var}/www/wsgi-scripts/scitokens-credmon/scitokens-credmon.wsgi
%endif
###

# install tmpfiles.d/condor.conf
mkdir -p %{buildroot}%{_tmpfilesdir}
install -m 0644 %{buildroot}/usr/share/doc/condor-%{version}/examples/condor-tmpfiles.conf %{buildroot}%{_tmpfilesdir}/%{name}.conf

install -Dp -m0755 %{buildroot}/usr/share/doc/condor-%{version}/examples/condor-annex-ec2 %{buildroot}%{_libexecdir}/condor/condor-annex-ec2

mkdir -p %{buildroot}%{_unitdir}
install -m 0644 %{buildroot}/usr/share/doc/condor-%{version}/examples/condor-annex-ec2.service %{buildroot}%{_unitdir}/condor-annex-ec2.service
install -m 0644 %{buildroot}/usr/share/doc/condor-%{version}/examples/condor.service %{buildroot}%{_unitdir}/condor.service
# Disabled until HTCondor security fixed.
# install -m 0644 %{buildroot}/usr/share/doc/condor-%{version}/examples/condor.socket %{buildroot}%{_unitdir}/condor.socket

%if 0%{?rhel} >= 7
mkdir -p %{buildroot}%{_datadir}/condor/
cp %{SOURCE8} %{buildroot}%{_datadir}/condor/
%endif

# Install perl modules

#Fixups for packaged build, should have been done by cmake

mkdir -p %{buildroot}/usr/share/condor
mv %{buildroot}/usr/lib64/condor/Chirp.jar %{buildroot}/usr/share/condor
mv %{buildroot}/usr/lib64/condor/CondorJava*.class %{buildroot}/usr/share/condor
mv %{buildroot}/usr/lib64/condor/libchirp_client.so %{buildroot}/usr/lib64
mv %{buildroot}/usr/lib64/condor/libcondor_utils_*.so %{buildroot}/usr/lib64
%if 0%{?rhel} == 7
mv %{buildroot}/usr/lib64/condor/libpyclassad2*.so %{buildroot}/usr/lib64
%endif
mv %{buildroot}/usr/lib64/condor/libpyclassad3*.so %{buildroot}/usr/lib64

rm -rf %{buildroot}/usr/share/doc/condor-%{version}/LICENSE
rm -rf %{buildroot}/usr/share/doc/condor-%{version}/NOTICE.txt
rm -rf %{buildroot}/usr/share/doc/condor-%{version}/README

# we must place the config examples in builddir so %doc can find them
mv %{buildroot}/usr/share/doc/condor-%{version}/examples %_builddir/%name-%condor_version

# Fix up blahp installation
%if 0%{?rhel} == 7
# Don't rely on Python 3 on EL7 (not installed by default)
sed -i 's;/usr/bin/python3;/usr/bin/python2;' %{buildroot}%{_libexecdir}/blahp/*status.py
%endif
# Move batch system customization files to /etc, with symlinks in the
# original location. Admins will need to edit these.
install -m 0755 -d -p %{buildroot}%{_sysconfdir}/blahp
for batch_system in condor kubernetes lsf nqs pbs sge slurm; do
    mv %{buildroot}%{_libexecdir}/blahp/${batch_system}_local_submit_attributes.sh %{buildroot}%{_sysconfdir}/blahp
    ln -s ../../../etc/blahp/${batch_system}_local_submit_attributes.sh \
        %{buildroot}%{_libexecdir}/blahp/${batch_system}_local_submit_attributes.sh
done

# htcondor/dags only works with Python3
rm -rf %{buildroot}/usr/lib64/python2.7/site-packages/htcondor/dags

# htcondor/personal.py only works with Python3
rm -f %{buildroot}/usr/lib64/python2.7/site-packages/htcondor/personal.py

# New fangled stuff does not work with Python2
rm -rf %{buildroot}/usr/lib64/python2.7/site-packages/classad2
rm -rf %{buildroot}/usr/lib64/python2.7/site-packages/classad3
rm -rf %{buildroot}/usr/lib64/python2.7/site-packages/htcondor2

# classad3 shouldn't be distributed yet
rm -rf %{buildroot}/usr/lib64/python%{python3_version}/site-packages/classad3

%clean
rm -rf %{buildroot}


%check
# This currently takes hours and can kill your machine...
#cd condor_tests
#make check-seralized

#################
%files
%defattr(-,root,root,-)
%doc LICENSE NOTICE.txt examples
%dir %_sysconfdir/condor/
%config %_sysconfdir/condor/condor_config
%{_tmpfilesdir}/%{name}.conf
%{_unitdir}/condor.service
# Disabled until HTCondor security fixed.
# % {_unitdir}/condor.socket
%dir %_datadir/condor/
%_datadir/condor/Chirp.jar
%_datadir/condor/CondorJavaInfo.class
%_datadir/condor/CondorJavaWrapper.class
%if 0%{?rhel} >= 7
%_datadir/condor/htcondor.pp
%endif
%dir %_sysconfdir/condor/passwords.d/
%dir %_sysconfdir/condor/tokens.d/
%dir %_sysconfdir/condor/config.d/
%config(noreplace) %{_sysconfdir}/condor/config.d/00-htcondor-9.0.config
%dir /usr/share/condor/config.d/
%_libdir/condor/condor_ssh_to_job_sshd_config_template
%_sysconfdir/condor/condor_ssh_to_job_sshd_config_template
%_sysconfdir/bash_completion.d/condor
%_libdir/libchirp_client.so
%_libdir/libcondor_utils_%{version_}.so
%_libdir/condor/libfmt.so
%_libdir/condor/libfmt.so.10
%_libdir/condor/libfmt.so.10.1.0

%_libdir/condor/libgetpwnam.so
%dir %_libexecdir/condor/
%_libexecdir/condor/cleanup_locally_mounted_checkpoint
%_libexecdir/condor/linux_kernel_tuning
%_libexecdir/condor/accountant_log_fixer
%_libexecdir/condor/condor_chirp
%_libexecdir/condor/condor_ssh
%_libexecdir/condor/sshd.sh
%_libexecdir/condor/get_orted_cmd.sh
%_libexecdir/condor/orted_launcher.sh
%_libexecdir/condor/set_batchtok_cmd
%_libexecdir/condor/cred_producer_krb
%_libexecdir/condor/condor_job_router
%_libexecdir/condor/condor_pid_ns_init
%_libexecdir/condor/condor_urlfetch
%_libexecdir/condor/htcondor_docker_test
%_libexecdir/condor/exit_37.sif
%dir %_libexecdir/condor/singularity_test_sandbox/
%dir %_libexecdir/condor/singularity_test_sandbox/dev/
%dir %_libexecdir/condor/singularity_test_sandbox/proc/
%_libexecdir/condor/singularity_test_sandbox/exit_37
%_libexecdir/condor/condor_limits_wrapper.sh
%_libexecdir/condor/condor_rooster
%_libexecdir/condor/condor_schedd.init
%_libexecdir/condor/condor_ssh_to_job_shell_setup
%_libexecdir/condor/condor_ssh_to_job_sshd_setup
%_libexecdir/condor/condor_power_state
%_libexecdir/condor/condor_kflops
%_libexecdir/condor/condor_mips
%_libexecdir/condor/data_plugin
%_libexecdir/condor/box_plugin.py
%_libexecdir/condor/gdrive_plugin.py
%_libexecdir/condor/common-cloud-attributes-google.py
%_libexecdir/condor/common-cloud-attributes-aws.py
%_libexecdir/condor/common-cloud-attributes-aws.sh
%_libexecdir/condor/onedrive_plugin.py
# TODO: get rid of these
# Not sure where these are getting built
%if 0%{?rhel} <= 7 && ! 0%{?fedora} && ! 0%{?suse_version}
%_libexecdir/condor/box_plugin.pyc
%_libexecdir/condor/box_plugin.pyo
%_libexecdir/condor/gdrive_plugin.pyc
%_libexecdir/condor/gdrive_plugin.pyo
%_libexecdir/condor/onedrive_plugin.pyc
%_libexecdir/condor/onedrive_plugin.pyo
%_libexecdir/condor/adstash/__init__.pyc
%_libexecdir/condor/adstash/__init__.pyo
%_libexecdir/condor/adstash/ad_sources/__init__.pyc
%_libexecdir/condor/adstash/ad_sources/__init__.pyo
%_libexecdir/condor/adstash/ad_sources/registry.pyc
%_libexecdir/condor/adstash/ad_sources/registry.pyo
%_libexecdir/condor/adstash/interfaces/__init__.pyc
%_libexecdir/condor/adstash/interfaces/__init__.pyo
%_libexecdir/condor/adstash/interfaces/generic.pyc
%_libexecdir/condor/adstash/interfaces/generic.pyo
%_libexecdir/condor/adstash/interfaces/null.pyc
%_libexecdir/condor/adstash/interfaces/null.pyo
%_libexecdir/condor/adstash/interfaces/registry.pyc
%_libexecdir/condor/adstash/interfaces/registry.pyo
%_libexecdir/condor/adstash/interfaces/opensearch.pyc
%_libexecdir/condor/adstash/interfaces/opensearch.pyo
%endif
%_libexecdir/condor/curl_plugin
%_libexecdir/condor/condor_shared_port
%_libexecdir/condor/condor_defrag
%_libexecdir/condor/interactive.sub
%_libexecdir/condor/condor_gangliad
%_libexecdir/condor/ce-audit.so
%_libexecdir/condor/adstash/__init__.py
%_libexecdir/condor/adstash/adstash.py
%_libexecdir/condor/adstash/config.py
%_libexecdir/condor/adstash/convert.py
%_libexecdir/condor/adstash/utils.py
%_libexecdir/condor/adstash/ad_sources/__init__.py
%_libexecdir/condor/adstash/ad_sources/ad_file.py
%_libexecdir/condor/adstash/ad_sources/generic.py
%_libexecdir/condor/adstash/ad_sources/registry.py
%_libexecdir/condor/adstash/ad_sources/schedd_history.py
%_libexecdir/condor/adstash/ad_sources/startd_history.py
%_libexecdir/condor/adstash/interfaces/__init__.py
%_libexecdir/condor/adstash/interfaces/elasticsearch.py
%_libexecdir/condor/adstash/interfaces/opensearch.py
%_libexecdir/condor/adstash/interfaces/generic.py
%_libexecdir/condor/adstash/interfaces/json_file.py
%_libexecdir/condor/adstash/interfaces/null.py
%_libexecdir/condor/adstash/interfaces/registry.py
%_libexecdir/condor/annex
%_mandir/man1/condor_advertise.1.gz
%_mandir/man1/condor_annex.1.gz
%_mandir/man1/condor_check_password.1.gz
%_mandir/man1/condor_check_userlogs.1.gz
%_mandir/man1/condor_chirp.1.gz
%_mandir/man1/condor_config_val.1.gz
%_mandir/man1/condor_dagman.1.gz
%_mandir/man1/condor_fetchlog.1.gz
%_mandir/man1/condor_findhost.1.gz
%_mandir/man1/condor_gpu_discovery.1.gz
%_mandir/man1/condor_history.1.gz
%_mandir/man1/condor_hold.1.gz
%_mandir/man1/condor_job_router_info.1.gz
%_mandir/man1/condor_master.1.gz
%_mandir/man1/condor_off.1.gz
%_mandir/man1/condor_on.1.gz
%_mandir/man1/condor_pool_job_report.1.gz
%_mandir/man1/condor_preen.1.gz
%_mandir/man1/condor_prio.1.gz
%_mandir/man1/condor_q.1.gz
%_mandir/man1/condor_qsub.1.gz
%_mandir/man1/condor_qedit.1.gz
%_mandir/man1/condor_reconfig.1.gz
%_mandir/man1/condor_release.1.gz
%_mandir/man1/condor_remote_cluster.1.gz
%_mandir/man1/condor_reschedule.1.gz
%_mandir/man1/condor_restart.1.gz
%_mandir/man1/condor_rm.1.gz
%_mandir/man1/condor_run.1.gz
%_mandir/man1/condor_set_shutdown.1.gz
%_mandir/man1/condor_ssh_start.1.gz
%_mandir/man1/condor_sos.1.gz
%_mandir/man1/condor_ssl_fingerprint.1.gz
%_mandir/man1/condor_stats.1.gz
%_mandir/man1/condor_status.1.gz
%_mandir/man1/condor_store_cred.1.gz
%_mandir/man1/condor_submit.1.gz
%_mandir/man1/condor_submit_dag.1.gz
%_mandir/man1/condor_test_token.1.gz
%_mandir/man1/condor_token_create.1.gz
%_mandir/man1/condor_token_fetch.1.gz
%_mandir/man1/condor_token_list.1.gz
%_mandir/man1/condor_token_request.1.gz
%_mandir/man1/condor_token_request_approve.1.gz
%_mandir/man1/condor_token_request_auto_approve.1.gz
%_mandir/man1/condor_token_request_list.1.gz
%_mandir/man1/condor_top.1.gz
%_mandir/man1/condor_transfer_data.1.gz
%_mandir/man1/condor_transform_ads.1.gz
%_mandir/man1/condor_update_machine_ad.1.gz
%_mandir/man1/condor_updates_stats.1.gz
%_mandir/man1/condor_upgrade_check.1.gz
%_mandir/man1/condor_urlfetch.1.gz
%_mandir/man1/condor_userlog.1.gz
%_mandir/man1/condor_userprio.1.gz
%_mandir/man1/condor_vacate.1.gz
%_mandir/man1/condor_vacate_job.1.gz
%_mandir/man1/condor_version.1.gz
%_mandir/man1/condor_wait.1.gz
%_mandir/man1/condor_router_history.1.gz
%_mandir/man1/condor_continue.1.gz
%_mandir/man1/condor_suspend.1.gz
%_mandir/man1/condor_router_q.1.gz
%_mandir/man1/condor_ssh_to_job.1.gz
%_mandir/man1/condor_power.1.gz
%_mandir/man1/condor_gather_info.1.gz
%_mandir/man1/condor_router_rm.1.gz
%_mandir/man1/condor_drain.1.gz
%_mandir/man1/condor_ping.1.gz
%_mandir/man1/condor_rmdir.1.gz
%_mandir/man1/condor_tail.1.gz
%_mandir/man1/condor_who.1.gz
%_mandir/man1/condor_now.1.gz
%_mandir/man1/classad_eval.1.gz
%_mandir/man1/classads.1.gz
%_mandir/man1/condor_adstash.1.gz
%_mandir/man1/condor_evicted_files.1.gz
%_mandir/man1/condor_watch_q.1.gz
%_mandir/man1/get_htcondor.1.gz
%_mandir/man1/htcondor.1.gz
# bin/condor is a link for checkpoint, reschedule, vacate
%_bindir/condor_submit_dag
%_bindir/condor_who
%_bindir/condor_now
%_bindir/condor_prio
%_bindir/condor_transfer_data
%_bindir/condor_check_userlogs
%_bindir/condor_q
%_libexecdir/condor/condor_transferer
%_bindir/condor_docker_enter
%_bindir/condor_qedit
%_bindir/condor_qusers
%_bindir/condor_userlog
%_bindir/condor_release
%_bindir/condor_userlog_job_counter
%_bindir/condor_config_val
%_bindir/condor_reschedule
%_bindir/condor_userprio
%_bindir/condor_check_password
%_bindir/condor_check_config
%_bindir/condor_dagman
%_bindir/condor_rm
%_bindir/condor_vacate
%_bindir/condor_run
%_bindir/condor_router_history
%_bindir/condor_router_q
%_bindir/condor_router_rm
%_bindir/condor_vacate_job
%_bindir/condor_findhost
%_bindir/condor_stats
%_bindir/condor_version
%_bindir/condor_history
%_bindir/condor_status
%_bindir/condor_wait
%_bindir/condor_hold
%_bindir/condor_submit
%_bindir/condor_ssh_to_job
%_bindir/condor_power
%_bindir/condor_gather_info
%_bindir/condor_continue
%_bindir/condor_ssl_fingerprint
%_bindir/condor_suspend
%_bindir/condor_test_match
%_bindir/condor_token_create
%_bindir/condor_token_fetch
%_bindir/condor_token_request
%_bindir/condor_token_request_approve
%_bindir/condor_token_request_auto_approve
%_bindir/condor_token_request_list
%_bindir/condor_token_list
%_bindir/condor_scitoken_exchange
%_bindir/condor_drain
%_bindir/condor_ping
%_bindir/condor_tail
%_bindir/condor_qsub
%_bindir/condor_pool_job_report
%_bindir/condor_job_router_info
%_bindir/condor_transform_ads
%_bindir/condor_update_machine_ad
%_bindir/condor_annex
%_bindir/condor_nsenter
%_bindir/condor_evicted_files
%_bindir/condor_adstash
%_bindir/condor_remote_cluster
%_bindir/bosco_cluster
%_bindir/condor_ssh_start
%_bindir/condor_test_token
%_bindir/condor_manifest
# sbin/condor is a link for master_off, off, on, reconfig,
# reconfig_schedd, restart
%_sbindir/condor_advertise
%_sbindir/condor_aklog
%_sbindir/condor_credmon_krb
%_sbindir/condor_c-gahp
%_sbindir/condor_c-gahp_worker_thread
%_sbindir/condor_collector
%_sbindir/condor_credd
%_sbindir/condor_fetchlog
%_sbindir/condor_ft-gahp
%_sbindir/condor_had
%_sbindir/condor_master
%_sbindir/condor_negotiator
%_sbindir/condor_off
%_sbindir/condor_on
%_sbindir/condor_preen
%_sbindir/condor_reconfig
%_sbindir/condor_replication
%_sbindir/condor_restart
%_sbindir/condor_schedd
%_sbindir/condor_set_shutdown
%_sbindir/condor_shadow
%if %uw_build
%if 0%{?rhel} == 7 && ! 0%{?amzn}
%{_sbindir}/condor_shadow_s
%endif
%endif
%_sbindir/condor_sos
%_sbindir/condor_startd
%_sbindir/condor_starter
%_sbindir/condor_store_cred
%_sbindir/condor_testwritelog
%_sbindir/condor_updates_stats
%_sbindir/ec2_gahp
%_sbindir/condor_gridmanager
%_sbindir/remote_gahp
%_sbindir/rvgahp_client
%_sbindir/rvgahp_proxy
%_sbindir/rvgahp_server
%_sbindir/AzureGAHPServer
%_sbindir/gce_gahp
%_sbindir/arc_gahp
%_libexecdir/condor/condor_gpu_discovery
%_libexecdir/condor/condor_gpu_utilization
%config(noreplace) %_sysconfdir/condor/ganglia.d/00_default_metrics
%defattr(-,condor,condor,-)
%dir %_var/lib/condor/
%dir %_var/lib/condor/execute/
%dir %_var/lib/condor/spool/
%dir %_var/log/condor/
%defattr(-,root,condor,-)
%dir %_var/lib/condor/oauth_credentials
%defattr(-,root,root,-)
%dir %_var/lib/condor/krb_credentials

###### blahp files #######
%config %_sysconfdir/blah.config
%config %_sysconfdir/blparser.conf
%dir %_sysconfdir/blahp/
%config %_sysconfdir/blahp/condor_local_submit_attributes.sh
%config %_sysconfdir/blahp/kubernetes_local_submit_attributes.sh
%config %_sysconfdir/blahp/lsf_local_submit_attributes.sh
%config %_sysconfdir/blahp/nqs_local_submit_attributes.sh
%config %_sysconfdir/blahp/pbs_local_submit_attributes.sh
%config %_sysconfdir/blahp/sge_local_submit_attributes.sh
%config %_sysconfdir/blahp/slurm_local_submit_attributes.sh
%_bindir/blahpd
%_sbindir/blah_check_config
%_sbindir/blahpd_daemon
%dir %_libexecdir/blahp
%_libexecdir/blahp/*

####### procd files #######
%_sbindir/condor_procd
%_sbindir/gidd_alloc
%_sbindir/procd_ctl
%_mandir/man1/procd_ctl.1.gz
%_mandir/man1/gidd_alloc.1.gz
%_mandir/man1/condor_procd.1.gz

####### classads files #######
%defattr(-,root,root,-)
%_libdir/libclassad.so.*

#################
%files devel
%{_includedir}/condor/chirp_client.h
%{_includedir}/condor/condor_event.h
%{_includedir}/condor/file_lock.h
%{_includedir}/condor/read_user_log.h
%{_libdir}/condor/libchirp_client.a
%{_libdir}/libclassad.a

####### classads-devel files #######
%defattr(-,root,root,-)
%_bindir/classad_functional_tester
%_bindir/classad_version
%_libdir/libclassad.so
%dir %_includedir/classad/
%_includedir/classad/attrrefs.h
%_includedir/classad/cclassad.h
%_includedir/classad/classad_distribution.h
%_includedir/classad/classadErrno.h
%_includedir/classad/classad.h
%_includedir/classad/classadCache.h
%_includedir/classad/classad_containers.h
%_includedir/classad/classad_flat_map.h
%_includedir/classad/collectionBase.h
%_includedir/classad/collection.h
%_includedir/classad/common.h
%_includedir/classad/debug.h
%_includedir/classad/exprList.h
%_includedir/classad/exprTree.h
%_includedir/classad/fnCall.h
%_includedir/classad/indexfile.h
%_includedir/classad/jsonSink.h
%_includedir/classad/jsonSource.h
%_includedir/classad/lexer.h
%_includedir/classad/lexerSource.h
%_includedir/classad/literals.h
%_includedir/classad/matchClassad.h
%_includedir/classad/natural_cmp.h
%_includedir/classad/operators.h
%_includedir/classad/query.h
%_includedir/classad/sink.h
%_includedir/classad/source.h
%_includedir/classad/transaction.h
%_includedir/classad/util.h
%_includedir/classad/value.h
%_includedir/classad/view.h
%_includedir/classad/xmlLexer.h
%_includedir/classad/xmlSink.h
%_includedir/classad/xmlSource.h

%if %uw_build
#################
%files tarball
%{_bindir}/make-personal-from-tarball
%{_sbindir}/condor_configure
%{_sbindir}/condor_install
%{_mandir}/man1/condor_configure.1.gz
%{_mandir}/man1/condor_install.1.gz
%endif

#################
%files kbdd
%defattr(-,root,root,-)
%config(noreplace) %_sysconfdir/condor/config.d/00-kbdd
%_sbindir/condor_kbdd

#################
%if ! 0%{?amzn}
%files vm-gahp
%defattr(-,root,root,-)
%_sbindir/condor_vm-gahp
%_libexecdir/condor/libvirt_simple_script.awk

%endif
#################
%files test
%defattr(-,root,root,-)
%_libexecdir/condor/condor_sinful
%_libexecdir/condor/condor_testingd
%_libexecdir/condor/test_user_mapping
%if %uw_build
%_libdir/condor/condor_tests-%{version}.tar.gz
%endif

%if 0%{?rhel} <= 7 && 0%{?fedora} <= 31 && ! 0%{?suse_version}
%files -n python2-condor
%defattr(-,root,root,-)
%_bindir/condor_top
%_bindir/classad_eval
%_bindir/condor_watch_q
%_libdir/libpyclassad2*.so
%_libexecdir/condor/libclassad_python_user.so
%{python_sitearch}/classad/
%{python_sitearch}/htcondor/
%{python_sitearch}/htcondor-*.egg-info/
%endif

%if 0%{?rhel} >= 7 || 0%{?fedora} || 0%{?suse_version}
%files -n python3-condor
%defattr(-,root,root,-)
%_bindir/condor_top
%_bindir/classad_eval
%_bindir/condor_watch_q
%_bindir/htcondor
%_libdir/libpyclassad3*.so
%_libexecdir/condor/libclassad_python_user.cpython-3*.so
%_libexecdir/condor/libclassad_python3_user.so
/usr/lib64/python%{python3_version}/site-packages/classad/
/usr/lib64/python%{python3_version}/site-packages/htcondor/
/usr/lib64/python%{python3_version}/site-packages/htcondor-*.egg-info/
/usr/lib64/python%{python3_version}/site-packages/htcondor_cli/
/usr/lib64/python%{python3_version}/site-packages/classad2/
/usr/lib64/python%{python3_version}/site-packages/htcondor2/
%endif

%files credmon-local
%doc examples/condor_credmon_oauth
%_sbindir/condor_credmon_oauth
%_sbindir/scitokens_credential_producer
%_libexecdir/condor/credmon
%_var/lib/condor/oauth_credentials/README.credentials
%config(noreplace) %_sysconfdir/condor/config.d/40-oauth-credmon.conf
%ghost %_var/lib/condor/oauth_credentials/CREDMON_COMPLETE
%ghost %_var/lib/condor/oauth_credentials/pid
%if 0%{?rhel} == 7
###
# Backwards compatibility with the previous versions and configs of scitokens-credmon
%_bindir/condor_credmon_oauth
%_bindir/scitokens_credential_producer
###
%endif

%files credmon-oauth
%_var/www/wsgi-scripts/condor_credmon_oauth
%config(noreplace) %_sysconfdir/condor/config.d/40-oauth-tokens.conf
%ghost %_var/lib/condor/oauth_credentials/wsgi_session_key
%if 0%{?rhel} == 7
###
# Backwards compatibility with the previous versions and configs of scitokens-credmon
%_var/www/wsgi-scripts/scitokens-credmon
###
%endif

%files credmon-vault
%doc examples/condor_credmon_oauth
%_sbindir/condor_credmon_vault
%_bindir/condor_vault_storer
%_libexecdir/condor/credmon
%config(noreplace) %_sysconfdir/condor/config.d/40-vault-credmon.conf
%ghost %_var/lib/condor/oauth_credentials/CREDMON_COMPLETE
%ghost %_var/lib/condor/oauth_credentials/pid

%files -n minicondor
%config(noreplace) %_sysconfdir/condor/config.d/00-minicondor


%post
/sbin/ldconfig
%if 0%{?fedora}
test -x /usr/sbin/selinuxenabled && /usr/sbin/selinuxenabled
if [ $? = 0 ]; then
   restorecon -R -v /var/lock/condor
   setsebool -P condor_domain_can_network_connect 1
   setsebool -P daemons_enable_cluster_mode 1
   semanage port -a -t condor_port_t -p tcp 12345
   # the number of extraneous SELinux warnings on f17 is very high
fi
%endif
%if 0%{?rhel} >= 7
test -x /usr/sbin/selinuxenabled && /usr/sbin/selinuxenabled
if [ $? = 0 ]; then
   /usr/sbin/semodule -i /usr/share/condor/htcondor.pp
%if 0%{?rhel} < 9
   /usr/sbin/setsebool -P condor_domain_can_network_connect 1
%endif
   /usr/sbin/setsebool -P daemons_enable_cluster_mode 1
fi
%endif
if [ $1 -eq 1 ] ; then
    # Initial installation 
    /bin/systemctl daemon-reload >/dev/null 2>&1 || :
fi

%preun
if [ $1 -eq 0 ] ; then
    # Package removal, not upgrade
    /bin/systemctl --no-reload disable condor.service > /dev/null 2>&1 || :
    /bin/systemctl stop condor.service > /dev/null 2>&1 || :
fi

%postun
/sbin/ldconfig
/bin/systemctl daemon-reload >/dev/null 2>&1 || :
# Note we don't try to restart - HTCondor will automatically notice the
# binary has changed and do graceful or peaceful restart, based on its
# configuration

%triggerun -- condor < 7.7.0-0.5

/usr/bin/systemd-sysv-convert --save condor >/dev/null 2>&1 ||:

/sbin/chkconfig --del condor >/dev/null 2>&1 || :
/bin/systemctl try-restart condor.service >/dev/null 2>&1 || :

%changelog
<<<<<<< HEAD
=======
* Thu Mar 14 2024 Tim Theisen <tim@cs.wisc.edu> - 23.5.2-1
- Old ClassAd based syntax is disabled by default for the job router
- Can efficiently manage/enforce disk space using LVM partitions
- GPU discovery is enabled on all Execution Points by default
- Prevents accessing unallocated GPUs using cgroup v1 enforcement
- New condor_submit commands for constraining GPU properties
- Add ability to transfer EP's starter log back to the Access Point
- Can use VOMS attributes when mapping identities of SSL connections
- The CondorVersion string contains the source git SHA

* Thu Mar 14 2024 Tim Theisen <tim@cs.wisc.edu> - 23.0.6-1
- Fix DAGMan where descendants of removed retry-able jobs are marked futile
- Ensure the condor_test_token works correctly when invoked as root
- Fix bug where empty multi-line values could cause a crash
- condor_qusers returns proper exit code for errors in formatting options
- Fix crash in job router when a job transform is missing an argument

>>>>>>> af5f6620
* Thu Feb 08 2024 Tim Theisen <tim@cs.wisc.edu> - 23.4.0-1
- condor_submit warns about unit-less request_disk and request_memory
- Separate condor-credmon-local RPM package provides local SciTokens issuer
- Fix bug where NEGOTIATOR_SLOT_CONSTRAINT was ignored since version 23.3.0
- The htcondor command line tool can process multiple event logs at once
- Prevent Docker daemon from keeping a duplicate copy of the job's stdout

* Thu Feb 08 2024 Tim Theisen <tim@cs.wisc.edu> - 23.0.4-1
- NVIDIA_VISIBLE_DEVICES environment variable lists full uuid of slot GPUs
- Fix problem where some container jobs would see GPUs not assigned to them
- Restore condor keyboard monitoring that was broken since HTCondor 23.0.0
- In condor_adstash, the search engine timeouts now apply to all operations
- Ensure the prerequisite perl modules are installed for condor_gather_info

* Tue Jan 23 2024 Tim Theisen <tim@cs.wisc.edu> - 23.3.1-1
- HTCondor tarballs now contain Pelican 7.4.0

* Thu Jan 04 2024 Tim Theisen <tim@cs.wisc.edu> - 23.3.0-1
- Restore limited support for Enterprise Linux 7 systems
- Additional assistance converting old syntax job routes to new syntax
- Able to capture output to debug DAGMan PRE and POST scripts
- Execution Points advertise when jobs are running with cgroup enforcement

* Thu Jan 04 2024 Tim Theisen <tim@cs.wisc.edu> - 23.0.3-1
- Preliminary support for openSUSE LEAP 15
- All non-zero exit values from file transfer plugins are now errors
- Fix crash in Python bindings when job submission fails
- Chirp uses a 5120 byte buffer and errors out for bigger messages
- condor_adstash now recognizes GPU usage values as floating point numbers

* Wed Nov 29 2023 Tim Theisen <tim@cs.wisc.edu> - 23.2.0-1
- Add 'periodic_vacate' submit command to restart jobs that are stuck
- EPs now advertises whether the execute directory is on rotational storage
- Add two log events for the time a job was running and occupied a slot
- Files written by HTCondor are now written in binary mode on Windows
- HTCondor now uses the Pelican Platform for OSDF file transfers

* Mon Nov 20 2023 Tim Theisen <tim@cs.wisc.edu> - 23.0.2-1
- Fix bug where OIDC login information was missing when submitting jobs
- Improved sandbox and ssh-agent clean up for batch grid universe jobs
- Fix bug where daemons with a private network address couldn't communicate
- Fix cgroup v2 memory enforcement for custom configurations
- Add DISABLE_SWAP_FOR_JOB support on cgroup v2 systems
- Fix log rotation for OAuth and Vault credmon daemons

* Thu Nov 16 2023 Tim Theisen <tim@cs.wisc.edu> - 9.0.20-1
- Other authentication methods are tried if mapping fails using SSL

* Tue Oct 31 2023 Tim Theisen <tim@cs.wisc.edu> - 23.1.0-1
- Enhanced filtering with 'condor_watch_q'
- Can specify alternate ssh port with 'condor_remote_cluster'
- Performance improvement for the 'condor_schedd' and other daemons
- Jobs running on cgroup v2 systems can subdivide their cgroup
- The curl plugin can now find CA certificates via an environment variable

* Tue Oct 31 2023 Tim Theisen <tim@cs.wisc.edu> - 23.0.1-1
- Fix 10.6.0 bug that broke PID namespaces
- Fix bug where execution times for ARC CE jobs were 60 times too large
- Fix bug where a failed 'Service' node would crash DAGMan
- Condor-C and Job Router jobs now get resources provisioned updates

* Fri Sep 29 2023 Tim Theisen <tim@cs.wisc.edu> - 23.0.0-1
- Absent slot configuration, execution points will use a partitionable slot
- Linux cgroups enforce maximum memory utilization by default
- Can now define DAGMan save points to be able to rerun DAGs from there
- Much better control over environment variables when using DAGMan
- Administrators can enable and disable job submission for a specific user
- Can set a minimum number of CPUs allocated to a user
- condor_status -gpus shows nodes with GPUs and the GPU properties
- condor_status -compact shows a row for each slot type
- Container images may now be transferred via a file transfer plugin
- Support for Enterprise Linux 9, Amazon Linux 2023, and Debian 12
- Can write job information in AP history file for every execution attempt
- Can run defrag daemons with different policies on distinct sets of nodes
- Add condor_test_token tool to generate a short lived SciToken for testing
- The job’s executable is no longer renamed to ‘condor_exec.exe’

* Thu Sep 28 2023 Tim Theisen <tim@cs.wisc.edu> - 10.9.0-1
- The condor_upgrade_check script now provides guidance on updating to 23.0
- The htchirp Python binding now properly locates the chirp configuration
- Fix bug that prevented deletion of HTCondor passwords on Windows

* Thu Sep 28 2023 Tim Theisen <tim@cs.wisc.edu> - 10.0.9-1
- The condor_upgrade_check script now provides guidance on updating to 23.0
- The htchirp Python binding now properly locates the chirp configuration
- Fix bug that prevented deletion of HTCondor passwords on Windows

* Thu Sep 14 2023 Tim Theisen <tim@cs.wisc.edu> - 10.8.0-1
- Fold the classads, blahp, and procd RPMs into the main condor RPM
- Align the Debian packages and package names with the RPM packaging
- On Linux, the default configuration enforces memory limits with cgroups
- condor_status -gpus shows nodes with GPUs and the GPU properties
- condor_status -compact shows a row for each slot type
- New ENV command controls which environment variables are present in DAGMan

* Thu Sep 14 2023 Tim Theisen <tim@cs.wisc.edu> - 10.0.8-1
- Avoid kernel panic on some Enterprise Linux 8 systems
- Fix bug where early termination of service nodes could crash DAGMan
- Limit email about long file transfer queue to once daily
- Various fixes to condor_adstash

* Wed Aug 09 2023 Tim Theisen <tim@cs.wisc.edu> - 10.7.1-1
- Fix performance problem detecting futile nodes in a large and bushy DAG

* Mon Jul 31 2023 Tim Theisen <tim@cs.wisc.edu> - 10.7.0-1
- Support for Debian 12 (Bookworm)
- Can run defrag daemons with different policies on distinct sets of nodes
- Added want_io_proxy submit command
- Apptainer is now included in the HTCondor tarballs
- Fix 10.5.0 bug where reported CPU time is very low when using cgroups v1
- Fix 10.5.0 bug where .job.ad and .machine.ad were missing for local jobs

* Tue Jul 25 2023 Tim Theisen <tim@cs.wisc.edu> - 10.0.7-1
- Fixed bug where held condor cron jobs would never run when released
- Improved daemon IDTOKENS logging to make useful messages more prominent
- Remove limit on certificate chain length in SSL authentication
- condor_config_val -summary now works with a remote configuration query
- Prints detailed message when condor_remote_cluster fails to fetch a URL
- Improvements to condor_preen

* Fri Jun 30 2023 Tim Theisen <tim@cs.wisc.edu> - 9.0.19-1
- Remove limit on certificate chain length in SSL authentication

* Thu Jun 29 2023 Tim Theisen <tim@cs.wisc.edu> - 10.6.0-1
- Administrators can enable and disable job submission for a specific user
- Work around memory leak in libcurl on EL7 when using the ARC-CE GAHP
- Container images may now be transferred via a file transfer plugin
- Add ClassAd stringlist subset match function
- Add submit file macro '$(JobId)' which expands to full ID of the job
- The job's executable is no longer renamed to 'condor_exec.exe'

* Thu Jun 22 2023 Tim Theisen <tim@cs.wisc.edu> - 10.0.6-1
- In SSL Authentication, use the identity instead of the X.509 proxy subject
- Can use environment variable to locate the client's SSL X.509 credential
- ClassAd aggregate functions now tolerate undefined values
- Fix Python binding bug where accounting ads were omitted from the result
- The Python bindings now properly report the HTCondor version
- remote_initial_dir works when submitting a grid batch job remotely via ssh
- Add a ClassAd stringlist subset match function

* Thu Jun 22 2023 Tim Theisen <tim@cs.wisc.edu> - 9.0.18-1
- Can configure clients to present an X.509 proxy during SSL authentication
- Provides script to assist updating from HTCondor version 9 to version 10

* Fri Jun 09 2023 Tim Theisen <tim@cs.wisc.edu> - 10.0.5-1
- Rename upgrade9to10checks.py script to condor_upgrade_check
- Fix spurious warning from condor_upgrade_check about regexes with spaces

* Tue Jun 06 2023 Tim Theisen <tim@cs.wisc.edu> - 10.5.1-1
- Fix issue with grid batch jobs interacting with older Slurm versions

* Mon Jun 05 2023 Tim Theisen <tim@cs.wisc.edu> - 10.5.0-1
- Can now define DAGMan save points to be able to rerun DAGs from there
- Expand default list of environment variables passed to the DAGMan manager
- Administrators can prevent users using "getenv = true" in submit files
- Improved throughput when submitting a large number of ARC-CE jobs
- Execute events contain the slot name, sandbox path, resource quantities
- Can add attributes of the execution point to be recorded in the user log
- Enhanced condor_transform_ads tool to ease offline job transform testing
- Fixed a bug where memory limits over 2 GiB might not be correctly enforced

* Tue May 30 2023 Tim Theisen <tim@cs.wisc.edu> - 10.0.4-1
- Provides script to assist updating from HTCondor version 9 to version 10
- Fixes a bug where rarely an output file would not be transferred back
- Fixes counting of submitted jobs, so MAX_JOBS_SUBMITTED works correctly
- Fixes SSL Authentication failure when PRIVATE_NETWORK_NAME was set
- Fixes rare crash when SSL or SCITOKENS authentication was attempted
- Can allow client to present an X.509 proxy during SSL authentication
- Fixes issue where a users jobs were ignored by the HTCondor-CE on restart
- Fixes issues where some events that HTCondor-CE depends on were missing

* Tue May 30 2023 Tim Theisen <tim@cs.wisc.edu> - 9.0.17-3
- Improved upgrade9to10checks.py script

* Tue May 09 2023 Tim Theisen <tim@cs.wisc.edu> - 9.0.17-2
- Add upgrade9to10checks.py script

* Tue May 09 2023 Tim Theisen <tim@cs.wisc.edu> - 10.4.3-1
- Fix bug than could cause the collector audit plugin to crash

* Tue May 02 2023 Tim Theisen <tim@cs.wisc.edu> - 10.4.2-1
- Fix bug where remote submission of batch grid universe jobs fail
- Fix bug where HTCondor-CE fails to handle jobs after HTCondor restarts

* Wed Apr 12 2023 Tim Theisen <tim@cs.wisc.edu> - 10.4.1-1
- Preliminary support for Ubuntu 20.04 (Focal Fossa) on PowerPC (ppc64el)

* Thu Apr 06 2023 Tim Theisen <tim@cs.wisc.edu> - 10.4.0-1
- DAGMan no longer carries the entire environment into the DAGMan job
- Allows EGI CheckIn tokens to be used the with SciTokens authentication

* Thu Apr 06 2023 Tim Theisen <tim@cs.wisc.edu> - 10.0.3-1
- GPU metrics continues to be reported after the startd is reconfigured
- Fixed issue where GPU metrics could be wildly over-reported
- Fixed issue that kept jobs from running when installed on Debian or Ubuntu
- Fixed DAGMan problem when retrying a proc failure in a multi-proc node

* Tue Mar 07 2023 Tim Theisen <tim@cs.wisc.edu> - 10.3.1-1
- Execution points now advertise if an sshd is available for ssh to job

* Mon Mar 06 2023 Tim Theisen <tim@cs.wisc.edu> - 10.3.0-1
- Now evicts OOM killed jobs when they are under their requested memory
- HTCondor glideins can now use cgroups if one has been prepared
- Can write job information in an AP history file for each execution attempt
- Can now specify a lifetime for condor_gangliad metrics
- The condor_schedd now advertises a count of unmaterialized jobs

* Thu Mar 02 2023 John Knoeller <johnkn@cs.wisc.edu> - 10.0.2-1
- HTCondor can optionally create intermediate directories for output files
- Improved condor_schedd scalability when a user runs more than 1,000 jobs
- Fix issue where condor_ssh_to_job fails if the user is not in /etc/passwd
- The Python Schedd.query() now returns the ServerTime attribute for Fifemon
- VM Universe jobs pass through the host CPU model to support newer kernels
- HTCondor Python wheel is now available for Python 3.11
- Fix issue that prevented HTCondor installation on Ubuntu 18.04

* Tue Feb 28 2023 Tim Theisen <tim@cs.wisc.edu> - 10.2.5-1
- Fix counting of unmaterialized jobs in the condor_schedd

* Fri Feb 24 2023 Tim Theisen <tim@cs.wisc.edu> - 10.2.4-1
- Improve counting of unmaterialized jobs in the condor_schedd

* Tue Feb 21 2023 Tim Theisen <tim@cs.wisc.edu> - 10.2.3-1
- Add a count of unmaterialized jobs to condor_schedd statistics

* Tue Feb 07 2023 Tim Theisen <tim@cs.wisc.edu> - 10.2.2-1
- Fixed bugs with configuration knob SINGULARITY_USE_PID_NAMESPACES

* Tue Jan 24 2023 Tim Theisen <tim@cs.wisc.edu> - 10.2.1-1
- Improved condor_schedd scalability when a user runs more than 1,000 jobs
- Fix issue where condor_ssh_to_job fails if the user is not in /etc/passwd
- The Python Schedd.query() now returns the ServerTime attribute
- Fixed issue that prevented HTCondor installation on Ubuntu 18.04

* Thu Jan 05 2023 Tim Theisen <tim@cs.wisc.edu> - 10.2.0-1
- Preliminary support for Enterprise Linux 9
- Preliminary support for cgroups v2
- Can now set minimum floor for number of CPUs that a submitter gets
- Improved validity testing of Singularity/Apptainer runtinme
- Improvements to jobs hooks, including new PREPARE_JOB_BEFORE_TRANSFER hook
- OpenCL jobs now work inside Singularity, if OpenCL drivers are on the host

* Thu Jan 05 2023 Tim Theisen <tim@cs.wisc.edu> - 10.0.1-1
- Add Ubuntu 22.04 (Jammy Jellyfish) support
- Add file transfer plugin that supports stash:// and osdf:// URLs
- Fix bug where cgroup memory limits were not enforced on Debian and Ubuntu
- Fix bug where forcibly removing DAG jobs could crash the condor_schedd
- Fix bug where Docker repository images cannot be run under Singularity
- Fix issue where blahp scripts were missing on Debian and Ubuntu platforms
- Fix bug where curl file transfer plugins would fail on Enterprise Linux 8

* Tue Nov 22 2022 Tim Theisen <tim@cs.wisc.edu> - 10.1.3-1
- Improvements to jobs hooks, including new PREPARE_JOB_BEFORE_TRANSFER hook

* Tue Nov 15 2022 Tim Theisen <tim@cs.wisc.edu> - 10.1.2-1
- OpenCL jobs now work inside Singularity, if OpenCL drivers are on the host

* Thu Nov 10 2022 Tim Theisen <tim@cs.wisc.edu> - 10.1.1-1
- Improvements to job hooks and the ability to save stderr from a job hook
- Fix bug where Apptainer only systems couldn't run with Docker style images

* Thu Nov 10 2022 Tim Theisen <tim@cs.wisc.edu> - 10.1.0-1
- Release HTCondor 10.0.0 bug fixes into 10.1.0

* Thu Nov 10 2022 Tim Theisen <tim@cs.wisc.edu> - 10.0.0-1
- Users can prevent runaway jobs by specifying an allowed duration
- Able to extend submit commands and create job submit templates
- Initial implementation of htcondor <noun> <verb> command line interface
- Initial implementation of Job Sets in the htcondor CLI tool
- Add Container Universe
- Support for heterogeneous GPUs
- Improved File transfer error reporting
- GSI Authentication method has been removed
- HTCondor now utilizes ARC-CE's REST interface
- Support for ARM and PowerPC for Enterprise Linux 8
- For IDTOKENS, signing key not required on every execution point
- Trust on first use ability for SSL connections
- Improvements against replay attacks

* Wed Oct 05 2022 Tim Theisen <tim@cs.wisc.edu> - 9.12.0-1
- Provide a mechanism to bootstrap secure authentication within a pool
- Add the ability to define submit templates
- Administrators can now extend the help offered by condor_submit
- Add DAGMan ClassAd attributes to record more information about jobs
- On Linux, advertise the x86_64 micro-architecture in a slot attribute
- Added -drain option to condor_off and condor_restart
- Administrators can now set the shared memory size for Docker jobs
- Multiple improvements to condor_adstash
- HAD daemons now use SHA-256 checksums by default

* Thu Sep 29 2022 Tim Theisen <tim@cs.wisc.edu> - 9.0.17-1
- Fix file descriptor leak when schedd fails to launch scheduler jobs
- Fix failure to forward batch grid universe job's refreshed X.509 proxy
- Fix DAGMan failure when the DONE keyword appeared in the JOB line
- Fix HTCondor's handling of extremely large UIDs on Linux
- Fix bug where OAUTH tokens lose their scope and audience upon refresh
- Support for Apptainer in addition to Singularity

* Tue Sep 13 2022 Tim Theisen <tim@cs.wisc.edu> - 9.11.2-1
- In 9.11.0, STARTD_NOCLAIM_SHUTDOWN restarted instead. Now, it shuts down.

* Tue Sep 06 2022 Tim Theisen <tim@cs.wisc.edu> - 9.11.1-1
- File transfer errors are identified as occurring during input or output

* Thu Aug 25 2022 Tim Theisen <tim@cs.wisc.edu> - 9.11.0-1
- Modified GPU attributes to support the new 'require_gpus' submit command
- Add (PREEMPT|HOLD)_IF_DISK_EXCEEDED configuration templates
- ADVERTISE authorization levels now also provide READ authorization
- Periodic release expressions no longer apply to manually held jobs
- If a #! interpreter doesn't exist, a proper hold and log message appears
- Can now set the Singularity target directory with 'container_target_dir'
- If SciToken and X.509 available, uses SciToken for arc job authentication

* Tue Aug 16 2022 Tim Theisen <tim@cs.wisc.edu> - 9.0.16-1
- Singularity now mounts /tmp and /var/tmp under the scratch directory
- Fix bug where Singularity jobs go on hold at the first checkpoint
- Fix bug where gridmanager deletes the X.509 proxy file instead of the copy
- Fix file descriptor leak when using SciTokens for authentication

* Thu Jul 21 2022 Tim Theisen <tim@cs.wisc.edu> - 9.0.15-1
- Report resources provisioned by the Slurm batch scheduler when available

* Mon Jul 18 2022 Tim Theisen <tim@cs.wisc.edu> - 9.10.1-1
- ActivationSetupDuration is now correct for jobs that checkpoint

* Thu Jul 14 2022 Tim Theisen <tim@cs.wisc.edu> - 9.10.0-1
- With collector administrator access, can manage all HTCondor pool daemons
- SciTokens can now be used for authentication with ARC CE servers
- Preliminary support for ARM and POWER RC on AlmaLinux 8
- Prevent negative values when using huge files with a file transfer plugin

* Tue Jul 12 2022 Tim Theisen <tim@cs.wisc.edu> - 9.0.14-1
- SciToken mapping failures are now recorded in the daemon logs
- Fix bug that stopped file transfers when output and error are the same
- Ensure that the Python bindings version matches the installed HTCondor
- $(OPSYSANDVER) now expand properly in job transforms
- Fix bug where context managed Python htcondor.SecMan sessions would crash
- Fix bug where remote CPU times would rarely be set to zero

* Tue Jun 14 2022 Tim Theisen <tim@cs.wisc.edu> - 9.9.1-1
- Fix bug where jobs would not match when using a child collector

* Tue May 31 2022 Tim Theisen <tim@cs.wisc.edu> - 9.9.0-1
- A new authentication method for remote HTCondor administration
- Several changes to improve the security of connections
- Fix issue where DAGMan direct submission failed when using Kerberos
- The submission method is now recorded in the job ClassAd
- Singularity jobs can now pull from Docker style repositories
- The OWNER authorization level has been folded into the ADMINISTRATOR level

* Thu May 26 2022 Tim Theisen <tim@cs.wisc.edu> - 9.0.13-1
- Schedd and startd cron jobs can now log output upon non-zero exit
- condor_config_val now produces correct syntax for multi-line values
- The condor_run tool now reports submit errors and warnings to the terminal
- Fix issue where Kerberos authentication would fail within DAGMan
- Fix HTCondor startup failure with certain complex network configurations

* Mon Apr 25 2022 Tim Theisen <tim@cs.wisc.edu> - 9.8.1-1
- Fix HTCondor startup failure with certain complex network configurations

* Thu Apr 21 2022 Tim Theisen <tim@cs.wisc.edu> - 9.8.0-1
- Support for Heterogeneous GPUs, some configuration required
- Allow HTCondor to utilize grid sites requiring two-factor authentication
- Technology preview: bring your own resources from (some) NSF HPC clusters

* Tue Apr 19 2022 Tim Theisen <tim@cs.wisc.edu> - 9.0.12-1
- Fix bug in parallel universe that could cause the schedd to crash
- Fix rare crash where a daemon tries to use a discarded security session

* Tue Apr 05 2022 Tim Theisen <tim@cs.wisc.edu> - 9.7.1-1
- Fix recent bug where jobs may go on hold without a hold reason or code

* Tue Mar 15 2022 Tim Theisen <tim@cs.wisc.edu> - 9.7.0-1
- Support environment variables, other application elements in ARC REST jobs
- Container universe supports Singularity jobs with hard-coded command
- DAGMan submits jobs directly (does not shell out to condor_submit)
- Meaningful error message and sub-code for file transfer failures
- Add file transfer statistics for file transfer plugins
- Add named list policy knobs for SYSTEM_PERIODIC_ policies

* Tue Mar 15 2022 Tim Theisen <tim@cs.wisc.edu> - 9.0.11-1
- The Job Router can now create an IDTOKEN for use by the job
- Fix bug where a self-checkpointing job may erroneously be held
- Fix bug where the Job Router could erroneously substitute a default value
- Fix bug where a file transfer error may identify the wrong file
- Fix bug where condor_ssh_to_job may fail to connect

* Tue Mar 15 2022 Tim Theisen <tim@cs.wisc.edu> - 8.8.17-1
- Fixed a memory leak in the Job Router

* Tue Mar 15 2022 Tim Theisen <tim@cs.wisc.edu> - 9.6.0-1
- Fixes for security issues
- https://htcondor.org/security/vulnerabilities/HTCONDOR-2022-0001.html
- https://htcondor.org/security/vulnerabilities/HTCONDOR-2022-0002.html
- https://htcondor.org/security/vulnerabilities/HTCONDOR-2022-0003.html

* Tue Mar 15 2022 Tim Theisen <tim@cs.wisc.edu> - 9.0.10-1
- Fixes for security issues
- https://htcondor.org/security/vulnerabilities/HTCONDOR-2022-0001.html
- https://htcondor.org/security/vulnerabilities/HTCONDOR-2022-0002.html
- https://htcondor.org/security/vulnerabilities/HTCONDOR-2022-0003.html

* Tue Mar 15 2022 Tim Theisen <tim@cs.wisc.edu> - 8.8.16-1
- Fix for security issue
- https://htcondor.org/security/vulnerabilities/HTCONDOR-2022-0003.html

* Tue Feb 08 2022 Tim Theisen <tim@cs.wisc.edu> - 9.5.4-1
- The access point more robustly detects execution points that disappear
- The condor_procd will now function if /proc is mounted with hidepid=2

* Tue Feb 01 2022 Tim Theisen <tim@cs.wisc.edu> - 9.5.3-1
- Fix daemon crash where one of multiple collectors is not in DNS
- Fix bug where initial schedd registration was rarely delayed by an hour
- Can set CCB_TIMEOUT and choose to not start up if CCB address unavailable

* Tue Jan 25 2022 Tim Theisen <tim@cs.wisc.edu> - 9.5.2-1
- Fix bug where job may not go on hold when exceeding allowed_job_duration
- Fix bug where the condor_shadow could run indefinitely
- Fix bug where condor_ssh_to_job may fail to connect
- Fix bug where a file transfer error may identify the wrong file

* Tue Jan 18 2022 Tim Theisen <tim@cs.wisc.edu> - 9.5.1-1
- Fix bug where a self-checkpointing job may erroneously be held

* Thu Jan 13 2022 Tim Theisen <tim@cs.wisc.edu> - 9.5.0-1
- Initial implementation of Container Universe
- HTCondor will automatically detect container type and where it can run
- The blahp is no longer separate, it is now an integral part of HTCondor
- Docker Universe jobs can now self-checkpoint
- Added Debian 11 (bullseye) as a supported platform
- Since CentOS 8 has reached end of life, we build and test on Rocky Linux 8

* Thu Jan 13 2022 Tim Theisen <tim@cs.wisc.edu> - 9.0.9-1
- Added Debian 11 (bullseye) as a supported platform
- Since CentOS 8 has reached end of life, we build and test on Rocky Linux 8
- The OAUTH credmon is now packaged for Enterprise Linux 8

* Tue Dec 21 2021 Tim Theisen <tim@cs.wisc.edu> - 9.4.1-1
- Add the ability to track slot activation metrics
- Fix bug where a file transfer plugin failure code may not be reported

* Thu Dec 02 2021 Tim Theisen <tim@cs.wisc.edu> - 9.4.0-1
- Initial implementation of Job Sets in the htcondor CLI tool
- The access point administrator can add keywords to the submit language
- Add submit commands that limit job run time
- Fix bug where self check-pointing jobs may be erroneously held

* Thu Dec 02 2021 Tim Theisen <tim@cs.wisc.edu> - 9.0.8-1
- Fix bug where huge values of ImageSize and others would end up negative
- Fix bug in how MAX_JOBS_PER_OWNER applied to late materialization jobs
- Fix bug where the schedd could choose a slot with insufficient disk space
- Fix crash in ClassAd substr() function when the offset is out of range
- Fix bug in Kerberos code that can crash on macOS and could leak memory
- Fix bug where a job is ignored for 20 minutes if the startd claim fails

* Tue Nov 30 2021 Tim Theisen <tim@cs.wisc.edu> - 9.3.2-1
- Add allowed_execute_duration condor_submit command to cap job run time
- Fix bug where self check-pointing jobs may be erroneously held

* Tue Nov 09 2021 Tim Theisen <tim@cs.wisc.edu> - 9.3.1-1
- Add allowed_job_duration condor_submit command to cap job run time

* Wed Nov 03 2021 Tim Theisen <tim@cs.wisc.edu> - 9.3.0-1
- Discontinue support for Globus GSI
- Discontinue support for grid type 'nordugrid', use 'arc' instead
- MacOS version strings now include the major version number (10 or 11)
- File transfer plugin sample code to aid in developing new plugins
- Add generic knob to set the slot user for all slots

* Tue Nov 02 2021 Tim Theisen <tim@cs.wisc.edu> - 9.0.7-1
- Fix bug where condor_gpu_discovery could crash with older CUDA libraries
- Fix bug where condor_watch_q would fail on machines with older kernels
- condor_watch_q no longer has a limit on the number of job event log files
- Fix bug where a startd could crash claiming a slot with p-slot preemption
- Fix bug where a job start would not be recorded when a shadow reconnects

* Thu Sep 23 2021 Tim Theisen <tim@cs.wisc.edu> - 9.2.0-1
- Add SERVICE node that runs alongside the DAG for the duration of the DAG
- Fix problem where proxy delegation to older HTCondor versions failed
- Jobs are now re-run if the execute directory unexpectedly disappears
- HTCondor counts the number of files transfered at the submit node
- Fix a bug that caused jobs to fail when using newer Singularity versions

* Thu Sep 23 2021 Tim Theisen <tim@cs.wisc.edu> - 9.0.6-1
- CUDA_VISIBLE_DEVICES can now contain GPU-<uuid> formatted values
- Fixed a bug that caused jobs to fail when using newer Singularity versions
- Fixed a bug in the Windows MSI installer for the latest Windows 10 version
- Fixed bugs relating to the transfer of standard out and error logs
- MacOS 11.x now reports as 10.16.x (which is better than reporting x.0)

* Thu Aug 19 2021 Tim Theisen <tim@cs.wisc.edu> - 9.1.3-1
- Globus GSI is no longer needed for X.509 proxy delegation
- Globus GSI authentication is disabled by default
- The job ad now contains a history of job holds and hold reasons
- If a user job policy expression evaluates to undefined, it is ignored

* Wed Aug 18 2021 Tim Theisen <tim@cs.wisc.edu> - 9.0.5-1
- Other authentication methods are tried if mapping fails using SciTokens
- Fix rare crashes from successful condor_submit, which caused DAGMan issues
- Fix bug where ExitCode attribute would be suppressed when OnExitHold fired
- condor_who now suppresses spurious warnings coming from netstat
- The online manual now has detailed instructions for installing on MacOS
- Fix bug where misconfigured MIG devices confused condor_gpu_discovery
- The transfer_checkpoint_file list may now include input files

* Thu Jul 29 2021 Tim Theisen <tim@cs.wisc.edu> - 9.1.2-1
- Fixes for security issues
- https://htcondor.org/security/vulnerabilities/HTCONDOR-2021-0003.html
- https://htcondor.org/security/vulnerabilities/HTCONDOR-2021-0004.html

* Thu Jul 29 2021 Tim Theisen <tim@cs.wisc.edu> - 9.0.4-1
- Fixes for security issues
- https://htcondor.org/security/vulnerabilities/HTCONDOR-2021-0003.html
- https://htcondor.org/security/vulnerabilities/HTCONDOR-2021-0004.html

* Thu Jul 29 2021 Tim Theisen <tim@cs.wisc.edu> - 8.8.15-1
- Fix for security issue
- https://htcondor.org/security/vulnerabilities/HTCONDOR-2021-0003.html

* Tue Jul 27 2021 Tim Theisen <tim@cs.wisc.edu> - 9.1.1-1
- Fixes for security issues
- https://htcondor.org/security/vulnerabilities/HTCONDOR-2021-0003.html
- https://htcondor.org/security/vulnerabilities/HTCONDOR-2021-0004.html

* Tue Jul 27 2021 Tim Theisen <tim@cs.wisc.edu> - 9.0.3-1
- Fixes for security issues
- https://htcondor.org/security/vulnerabilities/HTCONDOR-2021-0003.html
- https://htcondor.org/security/vulnerabilities/HTCONDOR-2021-0004.html

* Tue Jul 27 2021 Tim Theisen <tim@cs.wisc.edu> - 8.8.14-1
- Fix for security issue
- https://htcondor.org/security/vulnerabilities/HTCONDOR-2021-0003.html

* Thu Jul 08 2021 Tim Theisen <tim@cs.wisc.edu> - 9.0.2-1
- HTCondor can be set up to use only FIPS 140-2 approved security functions
- If the Singularity test fails, the job goes idle rather than getting held
- Can divide GPU memory, when making multiple GPU entries for a single GPU
- Startd and Schedd cron job maximum line length increased to 64k bytes
- Added first class submit keywords for SciTokens
- Fixed MUNGE authentication
- Fixed Windows installer to work when the install location isn't C:\Condor

* Thu May 20 2021 Tim Theisen <tim@cs.wisc.edu> - 9.1.0-1
- Support for submitting to ARC-CE via the REST interface
- DAGMan can put failed jobs on hold (user can correct problems and release)
- Can run gdb and ptrace within Docker containers
- A small Docker test job is run on the execute node to verify functionality
- The number of instructions executed is reported in the job Ad on Linux

* Mon May 17 2021 Tim Theisen <tim@cs.wisc.edu> - 9.0.1-1
- Fix problem where X.509 proxy refresh kills job when using AES encryption
- Fix problem when jobs require a different machine after a failure
- Fix problem where a job matched a machine it can't use, delaying job start
- Fix exit code and retry checking when a job exits because of a signal
- Fix a memory leak in the job router when a job is removed via job policy
- Fixed the back-end support for the 'bosco_cluster --add' command
- An updated Windows installer that supports IDTOKEN authentication

* Wed Apr 14 2021 Tim Theisen <tim@cs.wisc.edu> - 9.0.0-1
- Absent any configuration, HTCondor denies authorization to all users
- AES encryption is used for all communication and file transfers by default
- New IDTOKEN authentication method enables fine-grained authorization
- IDTOKEN authentication method is designed to replace GSI
- Improved support for GPUs, including machines with multiple GPUs
- New condor_watch_q tool that efficiently provides live job status updates
- Many improvements to the Python bindings
- New Python bindings for DAGMan and chirp
- Improved file transfer plugins supporting uploads and authentication
- File transfer times are now recorded in the job log
- Added support for jobs that need to acquire and use OAUTH tokens
- Many memory footprint and performance improvements in DAGMan
- Submitter ceilings can limit the number of jobs per user in a pool

* Tue Mar 30 2021 Tim Theisen <tim@cs.wisc.edu> - 8.9.13-1
- Host based security is no longer the default security model
- Hardware accelerated integrity and AES encryption used by default
- Normally, AES encryption is used for all communication and file transfers
- Fallback to Triple-DES or Blowfish when interoperating with older versions
- Simplified and automated new HTCondor installations
- HTCondor now detects instances of multi-instance GPUs
- Fixed memory leaks (collector updates in 8.9 could leak a few MB per day)
- Many other enhancements and bug fixes, see version history for details

* Thu Mar 25 2021 Tim Theisen <tim@cs.wisc.edu> - 8.9.12-1
- Withdrawn due to compatibility issues with prior releases

* Tue Mar 23 2021 Tim Theisen <tim@cs.wisc.edu> - 8.8.13-1
- condor_ssh_to_job now maps CR and NL to work with editors like nano
- Improved the performance of data transfer in condor_ssh_to_job
- HA replication now accepts SHA-2 checksums to prepare for MD5 removal
- Submission to NorduGrid ARC CE works with newer ARC CE versions
- Fixed condor_annex crashes on platforms with newer compilers
- Fixed "use feature: GPUsMonitor" to locate the monitor binary on Windows
- Fixed a bug that prevented using the '@' character in an event log path

* Wed Jan 27 2021 Tim Theisen <tim@cs.wisc.edu> - 8.9.11-1
- This release of HTCondor fixes security-related bugs described at
- https://htcondor.org/security/vulnerabilities/HTCONDOR-2021-0001.html
- https://htcondor.org/security/vulnerabilities/HTCONDOR-2021-0002.html

* Tue Nov 24 2020 Tim Theisen <tim@cs.wisc.edu> - 8.9.10-1
- Fix bug where negotiator stopped making matches when group quotas are used
- Support OAuth, SciTokens, and Kerberos credentials in local universe jobs
- The Python schedd.submit method now takes a Submit object
- DAGMan can now optionally run a script when a job goes on hold
- DAGMan now provides a method for inline jobs to share submit descriptions
- Can now add arbitrary tags to condor annex instances
- Runs the "singularity test" before running the a singularity job

* Mon Nov 23 2020 Tim Theisen <tim@cs.wisc.edu> - 8.8.12-1
- Added a family of version comparison functions to ClassAds
- Increased default Globus proxy key length to meet current NIST guidance

* Mon Oct 26 2020 Tim Theisen <tim@cs.wisc.edu> - 8.9.9-1
- The RPM packages requires globus, munge, scitokens, and voms from EPEL
- Improved cgroup memory policy settings that set both hard and soft limit
- Cgroup memory usage reporting no longer includes the kernel buffer cache
- Numerous Python binding improvements, see version history
- Can create a manifest of files on the execute node at job start and finish
- Added provisioner nodes to DAGMan, allowing users to provision resources
- DAGMan can now produce .dot graphs without running the workflow

* Wed Oct 21 2020 Tim Theisen <tim@cs.wisc.edu> - 8.8.11-1
- HTCondor now properly tracks usage over vanilla universe checkpoints
- New ClassAd equality and inequality operators in the Python bindings
- Fixed a bug where removing in-use routes could crash the job router
- Fixed a bug where condor_chirp would abort after success on Windows
- Fixed a bug where using MACHINE_RESOURCE_NAMES could crash the startd
- Improved condor c-gahp to prioritize commands over file transfers
- Fixed a rare crash in the schedd when running many local universe jobs
- With GSI, avoid unnecessary reverse DNS lookup when HOST_ALIAS is set
- Fix a bug that could cause grid universe jobs to fail upon proxy refresh

* Thu Aug 06 2020 Tim Theisen <tim@cs.wisc.edu> - 8.9.8-1
- Added htcondor.dags and htcondor.htchirp to the HTCondor Python bindings
- New condor_watch_q tool that efficiently provides live job status updates
- Added support for marking a GPU offline while other jobs continue
- The condor_master command does not return until it is fully started
- Deprecated several Python interfaces in the Python bindings

* Thu Aug 06 2020 Tim Theisen <tim@cs.wisc.edu> - 8.8.10-1
- condor_qedit can no longer be used to disrupt the condor_schedd
- Fixed a bug where the SHARED_PORT_PORT configuration setting was ignored
- Ubuntu 20.04 and Amazon Linux 2 are now supported
- In MacOSX, HTCondor now requires LibreSSL, available since MacOSX 10.13

* Wed May 20 2020 Tim Theisen <tim@cs.wisc.edu> - 8.9.7-1
- Multiple enhancements in the file transfer code
- Support for more regions in s3:// URLs
- Much more flexible job router language
- Jobs may now specify cuda_version to match equally-capable GPUs
- TOKENS are now called IDTOKENS to differentiate from SCITOKENS
- Added the ability to blacklist TOKENS via an expression
- Can simultaneously handle Kerberos and OAUTH credentials
- The getenv submit command now supports a blacklist and whitelist
- The startd supports a remote history query similar to the schedd
- condor_q -submitters now works with accounting groups
- Fixed a bug reading service account credentials for Google Compute Engine

* Thu May 07 2020 Tim Theisen <tim@cs.wisc.edu> - 8.8.9-1
- Proper tracking of maximum memory used by Docker universe jobs
- Fixed preempting a GPU slot for a GPU job when all GPUs are in use
- Fixed a Python crash when queue_item_data iterator raises an exception
- Fixed a bug where slot attribute overrides were ignored
- Calculates accounting group quota correctly when more than 1 CPU requested
- Updated HTCondor Annex to accommodate API change for AWS Spot Fleet
- Fixed a problem where HTCondor would not start on AWS Fargate
- Fixed where the collector could wait forever for a partial message
- Fixed streaming output to large files (>2Gb) when using the 32-bit shadow

* Mon Apr 06 2020 Tim Theisen <tim@cs.wisc.edu> - 8.9.6-1
- Fixes addressing CVE-2019-18823
- https://htcondor.org/security/vulnerabilities/HTCONDOR-2020-0001.html
- https://htcondor.org/security/vulnerabilities/HTCONDOR-2020-0002.html
- https://htcondor.org/security/vulnerabilities/HTCONDOR-2020-0003.html
- https://htcondor.org/security/vulnerabilities/HTCONDOR-2020-0004.html

* Mon Apr 06 2020 Tim Theisen <tim@cs.wisc.edu> - 8.8.8-1
- Fixes addressing CVE-2019-18823
- https://htcondor.org/security/vulnerabilities/HTCONDOR-2020-0001.html
- https://htcondor.org/security/vulnerabilities/HTCONDOR-2020-0002.html
- https://htcondor.org/security/vulnerabilities/HTCONDOR-2020-0003.html
- https://htcondor.org/security/vulnerabilities/HTCONDOR-2020-0004.html

* Thu Jan 02 2020 Tim Theisen <tim@cs.wisc.edu> - 8.9.5-1
- Added a new mode that skips jobs whose outputs are newer than their inputs
- Added command line tool to help debug ClassAd expressions
- Added port forwarding to Docker containers
- You may now change some DAGMan throttles while the DAG is running
- Added support for session tokens for pre-signed S3 URLs
- Improved the speed of the negotiator when custom resources are defined
- Fixed interactive submission of Docker jobs
- Fixed a bug where jobs wouldn't be killed when getting an OOM notification

* Thu Dec 26 2019 Tim Theisen <tim@cs.wisc.edu> - 8.8.7-1
- Updated condor_annex to work with upcoming AWS Lambda function changes
- Added the ability to specify the order that job routes are applied
- Fixed a bug that could cause remote condor submits to fail
- Fixed condor_wait to work when the job event log is on AFS
- Fixed RPM packaging to be able to install condor-all on CentOS 8
- Period ('.') is allowed again in DAGMan node names

* Tue Nov 19 2019 Tim Theisen <tim@cs.wisc.edu> - 8.9.4-1
- Amazon S3 file transfers using pre-signed URLs
- Further reductions in DAGMan memory usage
- Added -idle option to condor_q to display information about idle jobs
- Support for SciTokens authentication
- A tool, condor_evicted_files, to examine the SPOOL of an idle job

* Wed Nov 13 2019 Tim Theisen <tim@cs.wisc.edu> - 8.8.6-1
- Initial support for CentOS 8
- Fixed a memory leak in SSL authentication
- Fixed a bug where "condor_submit -spool" would only submit the first job
- Reduced encrypted file transfer CPU usage by a factor of six
- "condor_config_val -summary" displays changes from a default configuration
- Improved the ClassAd documentation, added many functions that were omitted

* Tue Sep 17 2019 Tim Theisen <tim@cs.wisc.edu> - 8.9.3-1
- TOKEN and SSL authentication methods are now enabled by default
- The job and global event logs use ISO 8601 formatted dates by default
- Added Google Drive multifile transfer plugin
- Added upload capability to Box multifile transfer plugin
- Added Python bindings to submit a DAG
- Python 'JobEventLog' can be pickled to facilitate intermittent readers
- 2x matchmaking speed for partitionable slots with simple START expressions
- Improved the performance of the condor_schedd under heavy load
- Reduced the memory footprint of condor_dagman
- Initial implementation to record the circumstances of a job's termination

* Thu Sep 05 2019 Tim Theisen <tim@cs.wisc.edu> - 8.8.5-1
- Fixed two performance problems on Windows
- Fixed Java universe on Debian and Ubuntu systems
- Added two knobs to improve performance on large scale pools
- Fixed a bug where requesting zero GPUs would require a machine with GPUs
- HTCondor can now recognize nVidia Volta and Turing GPUs

* Tue Jul 09 2019 Tim Theisen <tim@cs.wisc.edu> - 8.8.4-1
- Python 3 bindings - see version history for details (requires EPEL on EL7)
- Can configure DAGMan to dramatically reduce memory usage on some DAGs
- Improved scalability when using the python bindings to qedit jobs
- Fixed infrequent schedd crashes when removing scheduler universe jobs
- The condor_master creates run and lock directories when systemd doesn't
- The condor daemon obituary email now contains the last 200 lines of log

* Tue Jun 04 2019 Tim Theisen <tim@cs.wisc.edu> - 8.9.2-1
- The HTTP/HTTPS file transfer plugin will timeout and retry transfers
- A new multi-file box.com file transfer plugin to download files
- The manual has been moved to Read the Docs
- Configuration options for job-log time-stamps (UTC, ISO 8601, sub-second)
- Several improvements to SSL authentication
- New TOKEN authentication method enables fine-grained authorization control

* Wed May 22 2019 Tim Theisen <tim@cs.wisc.edu> - 8.8.3-1
- Fixed a bug where jobs were killed instead of peacefully shutting down
- Fixed a bug where a restarted schedd wouldn't connect to its running jobs
- Improved file transfer performance when sending multiple files
- Fix a bug that prevented interactive submit from working with Singularity
- Orphaned Docker containers are now cleaned up on execute nodes
- Restored a deprecated Python interface that is used to read the event log

* Wed Apr 17 2019 Tim Theisen <tim@cs.wisc.edu> - 8.9.1-1
- An efficient curl plugin that supports uploads and authentication tokens
- HTCondor automatically supports GPU jobs in Docker and Singularity
- File transfer times are now recorded in the user job log and the job ad

* Thu Apr 11 2019 Tim Theisen <tim@cs.wisc.edu> - 8.8.2-1
- Fixed problems with condor_ssh_to_job and Singularity jobs
- Fixed a problem that could cause condor_annex to crash
- Fixed a problem where the job queue would very rarely be corrupted
- condor_userprio can report concurrency limits again
- Fixed the GPU discovery and monitoring code to map GPUs in the same way
- Made the CHIRP_DELAYED_UPDATE_PREFIX configuration knob work again
- Fixed restarting HTCondor from the Service Control Manager on Windows
- Fixed a problem where local universe jobs could not use condor_submit
- Restored a deprecated Python interface that is used to read the event log
- Fixed a problem where condor_shadow reuse could confuse DAGMan

* Thu Feb 28 2019 Tim Theisen <tim@cs.wisc.edu> - 8.9.0-1
- Absent any configuration, HTCondor denies authorization to all users
- All HTCondor daemons under a condor_master share a security session
- Scheduler Universe jobs are prioritized by job priority

* Tue Feb 19 2019 Tim Theisen <tim@cs.wisc.edu> - 8.8.1-1
- Fixed excessive CPU consumption with GPU monitoring
- GPU monitoring is off by default; enable with "use feature: GPUsMonitor"
- HTCondor now works with the new CUDA version 10 libraries
- Fixed a bug where sometimes jobs would not start on a Windows execute node
- Fixed a bug that could cause DAGman to go into an infinite loop on exit
- The JobRouter doesn't forward the USER attribute between two UID Domains
- Made Collector.locateAll() more efficient in the Python bindings
- Improved efficiency of the negotiation code in the condor_schedd

* Thu Jan 03 2019 Tim Theisen <tim@cs.wisc.edu> - 8.8.0-1
- Automatically add AWS resources to your pool using HTCondor Annex
- The Python bindings now include submit functionality
- Added the ability to run a job immediately by replacing a running job
- A new minicondor package makes single node installations easy
- HTCondor now tracks and reports GPU utilization
- Several performance enhancements in the collector
- The grid universe can create and manage VM instances in Microsoft Azure
- The MUNGE security method is now supported on all Linux platforms

* Wed Oct 31 2018 Tim Theisen <tim@cs.wisc.edu> - 8.7.10-1
- Can now interactively submit Docker jobs
- The administrator can now add arguments to the Singularity command line
- The MUNGE security method is now supported on all Linux platforms
- The grid universe can create and manage VM instances in Microsoft Azure
- Added a single-node package to facilitate using a personal HTCondor

* Wed Oct 31 2018 Tim Theisen <tim@cs.wisc.edu> - 8.6.13-1
- Made the Python 'in' operator case-insensitive for ClassAd attributes
- Python bindings are now built for the Debian and Ubuntu platforms
- Fixed a memory leak in the Python bindings
- Fixed a bug where absolute paths failed for output/error files on Windows
- Fixed a bug using Condor-C to run Condor-C jobs
- Fixed a bug where Singularity could not be used if Docker was not present

* Wed Aug 01 2018 Tim Theisen <tim@cs.wisc.edu> - 8.7.9-1
- Support for Debian 9, Ubuntu 16, and Ubuntu 18
- Improved Python bindings to support the full range of submit functionality
- Allows VMs to shutdown when the job is being gracefully evicted
- Can now specify a host name alias (CNAME) for NETWORK_HOSTNAME
- Added the ability to run a job immediately by replacing a running job

* Wed Aug 01 2018 Tim Theisen <tim@cs.wisc.edu> - 8.6.12-1
- Support for Debian 9, Ubuntu 16, and Ubuntu 18
- Fixed a memory leak that occurred when SSL authentication fails
- Fixed a bug where invalid transform REQUIREMENTS caused a Job to match
- Fixed a bug to allow a queue super user to edit protected attributes
- Fixed a problem setting the job environment in the Singularity container
- Fixed several other minor problems

* Tue May 22 2018 Tim Theisen <tim@cs.wisc.edu> - 8.7.8-2
- Reinstate man pages
- Drop centos from dist tag in 32-bit Enterprise Linux 7 RPMs

* Thu May 10 2018 Tim Theisen <tim@cs.wisc.edu> - 8.7.8-1
- The condor annex can easily use multiple regions simultaneously
- HTCondor now uses CUDA_VISIBLE_DEVICES to tell which GPU devices to manage
- HTCondor now reports GPU memory utilization

* Thu May 10 2018 Tim Theisen <tim@cs.wisc.edu> - 8.6.11-1
- Can now do an interactive submit of a Singularity job
- Shared port daemon is more resilient when starved for TCP ports
- The Windows installer configures the environment for the Python bindings
- Fixed several other minor problems

* Tue Mar 13 2018 Tim Theisen <tim@cs.wisc.edu> - 8.7.7-1
- condor_ssh_to_job now works with Docker Universe jobs
- A 32-bit condor_shadow is available for Enterprise Linux 7 systems
- Tracks and reports custom resources, e.g. GPUs, in the job ad and user log
- condor_q -unmatchable reports jobs that will not match any slots
- Several updates to the parallel universe
- Spaces are now allowed in input, output, and error paths in submit files
- In DAG files, spaces are now allowed in submit file paths

* Tue Mar 13 2018 Tim Theisen <tim@cs.wisc.edu> - 8.6.10-1
- Fixed a problem where condor_preen would crash on an active submit node
- Improved systemd configuration to clean up processes if the master crashes
- Fixed several other minor problems

* Thu Jan 04 2018 Tim Theisen <tim@cs.wisc.edu> - 8.7.6-1
- Machines won't enter "Owner" state unless using the Desktop policy
- One can use SCHEDD and JOB instead of MY and TARGET in SUBMIT_REQUIREMENTS
- HTCondor now reports all submit warnings, not just the first one
- The HTCondor Python bindings in pip are now built from the release branch

* Thu Jan 04 2018 Tim Theisen <tim@cs.wisc.edu> - 8.6.9-1
- Fixed a bug where some Accounting Groups could get too much surplus quota
- Fixed a Python binding bug where some queries could corrupt memory
- Fixed a problem where preen could block the schedd for a long time
- Fixed a bug in Windows where the job sandbox would not be cleaned up
- Fixed problems with the interaction between the master and systemd
- Fixed a bug where MAX_JOBS_SUBMITTED could be permanently reduced
- Fixed problems with very large disk requests

* Tue Nov 14 2017 Tim Theisen <tim@cs.wisc.edu> - 8.7.5-1
- Fixed an issue validating VOMS proxies

* Tue Nov 14 2017 Tim Theisen <tim@cs.wisc.edu> - 8.6.8-1
- Fixed an issue validating VOMS proxies

* Tue Oct 31 2017 Tim Theisen <tim@cs.wisc.edu> - 8.7.4-1
- Improvements to DAGMan including support for late job materialization
- Updates to condor_annex including improved status reporting
- When submitting jobs, HTCondor can now warn about job requirements
- Fixed a bug where remote CPU time was not recorded in the history
- Improved support for OpenMPI jobs
- The high availability daemon now works with IPV6 and shared_port
- The HTCondor Python bindings are now available for Python 2 and 3 in pip

* Tue Oct 31 2017 Tim Theisen <tim@cs.wisc.edu> - 8.6.7-1
- Fixed a bug where memory limits might not be updated in cgroups
- Add SELinux type enforcement rules to allow condor_ssh_to_job to work
- Updated systemd configuration to shutdown HTCondor in an orderly fashion
- The curl_plugin utility can now do HTTPS transfers
- Specifying environment variables now works with the Python Submit class

* Tue Sep 12 2017 Tim Theisen <tim@cs.wisc.edu> - 8.7.3-1
- Further updates to the late job materialization technology preview
- An improved condor_top tool
- Enhanced the AUTO setting for ENABLE_IPV{4,6} to be more selective
- Fixed several small memory leaks

* Tue Sep 12 2017 Tim Theisen <tim@cs.wisc.edu> - 8.6.6-1
- HTCondor daemons no longer crash on reconfig if syslog is used for logging
- HTCondor daemons now reliably leave a core file when killed by a signal
- Negotiator won't match jobs to machines with incompatible IPv{4,6} network
- On Ubuntu, send systemd alive messages to prevent HTCondor restarts
- Fixed a problem parsing old ClassAd string escapes in the python bindings
- Properly parse CPU time used from Slurm grid universe jobs
- Claims are released when parallel univ jobs are removed while claiming
- Starter won't get stuck when a job is removed with JOB_EXIT_HOOK defined
- To reduce audit logging, added cgroup rules to SELinux profile

* Mon Aug 07 2017 Tim Theisen <tim@cs.wisc.edu> - 8.6.5-2
- Update SELinux profile for Red Hat 7.4

* Tue Aug 01 2017 Tim Theisen <tim@cs.wisc.edu> - 8.6.5-1
- Fixed a memory leak that would cause the HTCondor collector to slowly grow
- Prevent the condor_starter from hanging when using cgroups on Debian
- Fixed several issues that occur when IPv6 is in use
- Support for using an ImDisk RAM drive on Windows as the execute directory
- Fixed a bug where condor_rm rarely removed another one of the user's jobs
- Fixed a bug with parallel universe jobs starting on partitionable slots

* Thu Jul 13 2017 Tim Theisen <tim@cs.wisc.edu> - 8.4.12-1
- Can configure the condor_startd to compute free disk space once

* Thu Jun 22 2017 Tim Theisen <tim@cs.wisc.edu> - 8.7.2-1
- Improved condor_schedd performance by turning off file checks by default
- condor_annex -status finds VM instances that have not joined the pool
- Able to update an annex's lease without adding new instances
- condor_annex now keeps a command log
- condor_q produces an expanded multi-line summary
- Automatically retry and/or resume http file transfers when appropriate
- Reduced load on the condor_collector by optimizing queries
- A python based condor_top tool

* Thu Jun 22 2017 Tim Theisen <tim@cs.wisc.edu> - 8.6.4-1
- Python bindings are now available on MacOSX
- Fixed a bug where PASSWORD authentication could fail to exchange keys
- Pslot preemption now properly handles custom resources, such as GPUs
- condor_submit now checks X.509 proxy expiration

* Tue May 09 2017 Tim Theisen <tim@cs.wisc.edu> - 8.6.3-1
- Fixed a bug where using an X.509 proxy might corrupt the job queue log
- Fixed a memory leak in the Python bindings

* Mon Apr 24 2017 Tim Theisen <tim@cs.wisc.edu> - 8.7.1-1
- Several performance enhancements in the collector
- Further refinement and initial documentation of the HTCondor Annex
- Enable chirp for Docker jobs
- Job Router uses first match rather than round-robin matching
- The schedd tracks jobs counts by status for each owner
- Technology preview of late job materialization in the schedd

* Mon Apr 24 2017 Tim Theisen <tim@cs.wisc.edu> - 8.6.2-1
- New metaknobs for mapping users to groups
- Now case-insensitive with Windows user names when storing credentials
- Signal handling in the OpenMPI script
- Report RemoteSysCpu for Docker jobs
- Allow SUBMIT_REQUIREMENT to refer to X509 secure attributes
- Linux kernel tuning script takes into account the machine's role

* Thu Mar 02 2017 Tim Theisen <tim@cs.wisc.edu> - 8.7.0-1
- Performance improvements in collector's ingestion of ClassAds
- Added collector attributes to report query times and forks
- Removed extra white space around parentheses when unparsing ClassAds
- Technology preview of the HTCondor Annex

* Thu Mar 02 2017 Tim Theisen <tim@cs.wisc.edu> - 8.6.1-1
- condor_q works in situations where user authentication is not configured
- Updates to work with Docker version 1.13
- Fix several problems with the Job Router
- Update scripts to support current versions of Open MPI and MPICH2
- Fixed a bug that could corrupt the job queue log when the disk is full

* Thu Jan 26 2017 Tim Theisen <tim@cs.wisc.edu> - 8.6.0-1
- condor_q shows shows only the current user's jobs by default
- condor_q summarizes related jobs (batches) on a single line by default
- Users can define their own job batch name at job submission time
- Immutable/protected job attributes make SUBMIT_REQUIREMENTS more useful
- The shared port daemon is enabled by default
- Jobs run in cgroups by default
- HTCondor can now use IPv6 addresses (Prefers IPv4 when both present)
- DAGMan: Able to easily define SCRIPT, VARs, etc., for all nodes in a DAG
- DAGMan: Revamped priority implementation
- DAGMan: New splice connection feature
- New slurm grid type in the grid universe for submitting to Slurm
- Numerous improvements to Docker support
- Several enhancements in the python bindings

* Mon Jan 23 2017 Tim Theisen <tim@cs.wisc.edu> - 8.4.11-1
- Fixed a bug which delayed startd access to stard cron job results
- Fixed a bug in pslot preemption that could delay jobs starting
- Fixed a bug in job cleanup at job lease expiration if using glexec
- Fixed a bug in locating ganglia shared libraries on Debian and Ubuntu

* Tue Dec 13 2016 Tim Theisen <tim@cs.wisc.edu> - 8.5.8-1
- The starter puts all jobs in a cgroup by default
- Added condor_submit commands that support job retries
- condor_qedit defaults to the current user's jobs
- Ability to add SCRIPTS, VARS, etc. to all nodes in a DAG using one command
- Able to conditionally add Docker volumes for certain jobs
- Initial support for Singularity containers
- A 64-bit Windows release

* Tue Dec 13 2016 Tim Theisen <tim@cs.wisc.edu> - 8.4.10-1
- Updated SELinux profile for Enterprise Linux
- Fixed a performance problem in the schedd when RequestCpus was an expression
- Preserve permissions when transferring sub-directories of the job's sandbox
- Fixed HOLD_IF_CPUS_EXCEEDED and LIMIT_JOB_RUNTIMES metaknobs
- Fixed a bug in handling REMOVE_SIGNIFICANT_ATTRIBUTES

* Thu Sep 29 2016 Tim Theisen <tim@cs.wisc.edu> - 8.5.7-1
- The schedd can perform job ClassAd transformations
- Specifying dependencies between DAGMan splices is much more flexible
- The second argument of the ClassAd ? : operator may be omitted
- Many usability improvements in condor_q and condor_status
- condor_q and condor_status can produce JSON, XML, and new ClassAd output
- To prepare for a 64-bit Windows release, HTCondor identifies itself as X86
- Automatically detect Daemon Core daemons and pass localname to them

* Thu Sep 29 2016 Tim Theisen <tim@cs.wisc.edu> - 8.4.9-1
- The condor_startd removes orphaned Docker containers on restart
- Job Router and HTCondor-C job job submission prompts schedd reschedule
- Fixed bugs in the Job Router's hooks
- Improved systemd integration on Enterprise Linux 7
- Upped default number of Chirp attributes to 100, and made it configurable
- Fixed a bug where variables starting with STARTD. or STARTER. were ignored

* Tue Aug 02 2016 Tim Theisen <tim@cs.wisc.edu> - 8.5.6-1
- The -batch output for condor_q is now the default
- Python bindings for job submission and machine draining
- Numerous Docker usability changes
- New options to limit condor_history results to jobs since last invocation
- Shared port daemon can be used with high availability and replication
- ClassAds can be written out in JSON format
- More flexible ordering of DAGMan commands
- Efficient PBS and SLURM job monitoring
- Simplified leases for grid universe jobs

* Tue Jul 05 2016 Tim Theisen <tim@cs.wisc.edu> - 8.4.8-1
- Fixed a memory leak triggered by the python htcondor.Schedd().query() call
- Fixed a bug that could cause Bosco file transfers to fail
- Fixed a bug that could cause the schedd to crash when using schedd cron jobs
- condor_schedd now rejects jobs when owner has no account on the machine
- Fixed a new bug in 8.4.7 where remote condor_history failed without -limit
- Fixed bugs triggered by the reconfiguration of the high-availability daemon
- Fixed a bug where condor_master could hang when using shared port on Windows 
- Fixed a bug with the -xml option on condor_q and condor_status

* Mon Jun 06 2016 Tim Theisen <tim@cs.wisc.edu> - 8.5.5-1
- Improvements for scalability of EC2 grid universe jobs
- Docker Universe jobs advertises remote user and system CPU time
- Improved systemd support
- The master can now run an administrator defined script at shutdown
- DAGMan includes better support for the batch name feature

* Mon Jun 06 2016 Tim Theisen <tim@cs.wisc.edu> - 8.4.7-1
- fixed a bug that could cause the schedd to become unresponsive
- fixed a bug where the Docker Universe would not set the group ID
- Docker Universe jobs now drop all Linux capabilities by default
- fixed a bug where subsystem specific configuration parameters were ignored
- fixed bugs with history file processing on the Windows platform

* Mon May 02 2016 Tim Theisen <tim@cs.wisc.edu> - 8.5.4-1
- Fixed a bug that delays schedd response when significant attributes change
- Fixed a bug where the group ID was not set in Docker universe jobs
- Limit update rate of various attributes to not overload the collector
- To make job router configuration easier, added implicit "target" scoping
- To make BOSCO work, the blahp does not generate limited proxies by default
- condor_status can now display utilization per machine rather than per slot
- Improve performance of condor_history and other tools

* Thu Apr 21 2016 Tim Theisen <tim@cs.wisc.edu> - 8.4.6-1
- fixed a bug that could cause a job to fail to start in a dynamic slot
- fixed a negotiator memory leak when using partitionable slot preemption
- fixed a bug that caused supplemental groups to be wrong during file transfer
- properly identify the Windows 10 platform
- fixed a typographic error in the LIMIT_JOB_RUNTIMES policy
- fixed a bug where maximum length IPv6 addresses were not parsed

* Thu Mar 24 2016 Tim Theisen <tim@cs.wisc.edu> - 8.5.3-1
- Use IPv6 (and IPv4) interfaces if they are detected
- Prefer IPv4 addresses when both are available
- Count Idle and Running jobs in Submitter Ads for Local and Scheduler universes
- Can submit jobs to SLURM with the new "slurm" type in the Grid universe
- HTCondor is built and linked with Globus 6.0

* Tue Mar 22 2016 Tim Theisen <tim@cs.wisc.edu> - 8.4.5-1
- fixed a bug that would cause the condor_schedd to send no flocked jobs
- fixed a bug that caused a 60 second delay using tools when DNS lookup failed
- prevent using accounting groups with embedded spaces that crash the negotiator
- fixed a bug that could cause use of ports outside the port range on Windows
- fixed a bug that could prevent dynamic slot reuse when using many slots
- fixed a bug that prevented correct utilization reports from the job router
- tune kernel when using cgroups to avoid OOM killing of jobs doing heavy I/O

* Thu Feb 18 2016 Tim Theisen <tim@cs.wisc.edu> - 8.5.2-1
- condor_q now defaults to showing only the current user's jobs
- condor_q -batch produces a single line report for a batch of jobs
- Docker Universe jobs now report and update memory and network usage
- immutable and protected job attributes
- improved performance when querying a HTCondor daemon's location
- Added the ability to set ClassAd attributes within the DAG file
- DAGMan now provides event timestamps in dagman.out

* Tue Feb 02 2016 Tim Theisen <tim@cs.wisc.edu> - 8.4.4-1
- fixed a bug that could cause the collector to crash when DNS lookup fails
- fixed a bug that caused Condor-C jobs with short lease durations to fail
- fixed bugs that affected EC2 grid universe jobs
- fixed a bug that prevented startup if a prior version shared port file exists
- fixed a bug that could cause the condor_shadow to hang on Windows

* Fri Jan 08 2016 Tim Theisen <tim@cs.wisc.edu> - 8.5.1-2
- optimized binaries

* Fri Jan 08 2016 Tim Theisen <tim@cs.wisc.edu> - 8.4.3-2
- optimized binaries

* Mon Dec 21 2015 Tim Theisen <tim@cs.wisc.edu> - 8.5.1-1
- the shared port daemon is enabled by default
- the condor_startd now records the peak memory usage instead of recent
- the condor_startd advertises CPU submodel and cache size
- authorizations are automatically setup when "Match Password" is enabled
- added a schedd-constraint option to condor_q

* Wed Dec 16 2015 Tim Theisen <tim@cs.wisc.edu> - 8.4.3-1
- fixed the processing of the -append option in the condor_submit command
- fixed a bug to run more that 100 dynamic slots on a single execute node
- fixed bugs that would delay daemon startup when using shared port on Windows
- fixed a bug where the cgroup VM limit would not be set for sizes over 2 GiB
- fixed a bug to use the ec2_iam_profile_name for Amazon EC2 Spot instances

* Tue Nov 17 2015 Tim Theisen <tim@cs.wisc.edu> - 8.4.2-1
- a bug fix to prevent the condor_schedd from crashing
- a bug fix to honor TCP_FORWARDING_HOST
- Standard Universe works properly in RPM installations of HTCondor
- the RPM packages no longer claim to provide Globus libraries
- bug fixes to DAGMan's "maximum idle jobs" throttle

* Tue Oct 27 2015 Tim Theisen <tim@cs.wisc.edu> - 8.4.1-1
- four new policy metaknobs to make configuration easier
- a bug fix to prevent condor daemons from crashing on reconfiguration
- an option natural sorting option on condor_status
- support of admin to mount certain directories into Docker containers

* Thu Oct 22 2015 Tim Theisen <tim@cs.wisc.edu> - 8.2.10-1
- an updated RPM to work with SELinux on EL7 platforms
- fixes to the condor_kbdd authentication to the X server
- a fix to allow the condor_kbdd to work with shared port enabled
- avoid crashes when using more than 1024 file descriptors on EL7
- fixed a memory leak in the ClassAd split() function
- condor_vacate will error out rather than ignore conflicting arguments
- a bug fix to the JobRouter to properly process the queue on restart
- a bug fix to prevent sending spurious data on a SOAP file transfer
- a bug fix to always present jobs in order in condor_history

* Mon Oct 12 2015 Tim Theisen <tim@cs.wisc.edu> - 8.5.0-1
- multiple enhancements to the python bindings
- the condor_schedd no longer changes the ownership of spooled job files
- spooled job files are visible to only the user account by default
- the condor_startd records when jobs are evicted by preemption or draining

* Mon Sep 14 2015 Tim Theisen <tim@cs.wisc.edu> - 8.4.0-1
- a Docker Universe to run a Docker container as an HTCondor job
- the submit file can queue a job for each file found
- the submit file can contain macros
- a dry-run option to condor_submit to test the submit file without any actions
- HTCondor pools can use IPv4 and IPv6 simultaneously
- execute directories can be encrypted upon user or administrator request
- Vanilla Universe jobs can utilize periodic application-level checkpoints
- the administrator can establish job requirements
- numerous scalability changes

* Thu Aug 27 2015 Tim Theisen <tim@cs.wisc.edu> - 8.3.8-1
- a script to tune Linux kernel parameters for better scalability
- support for python bindings on Windows platforms
- a mechanism to remove Docker images from the local machine

* Thu Aug 13 2015 Tim Theisen <tim@cs.wisc.edu> - 8.2.9-1
- a mechanism for the preemption of dynamic slots, such that the partitionable slot may use the dynamic slot in the match of a different job
- default configuration bug fixes for the desktop policy, such that it can both start jobs and monitor the keyboard

* Mon Jul 27 2015 Tim Theisen <tim@cs.wisc.edu> - 8.3.7-1
- default configuration settings have been updated to reflect current usage
- the ability to preempt dynamic slots, such that a job may match with a partitionable slot
- the ability to limit the number of jobs per submission and the number of jobs per owner by setting configuration variables

* Tue Jun 23 2015 Tim Theisen <tim@cs.wisc.edu> - 8.3.6-1
- initial Docker universe support
- IPv4/IPv6 mixed mode support

* Mon Apr 20 2015 Tim Theisen <tim@cs.wisc.edu> - 8.3.5-1
- new features that increase the power of job specification in the submit description file
- RPMs for Red Hat Enterprise Linux 6 and 7 are modularized and only distributed via our YUM repository
- The new condor-all RPM requires the other HTCondor RPMs of a typical HTCondor installation

* Tue Apr 07 2015 Tim Theisen <tim@cs.wisc.edu> - 8.2.8-1
- a bug fix to reconnect a TCP session when an HTCondorView collector restarts
- a bug fix to avoid starting too many jobs, only to kill some chosen at random

* Thu Mar 05 2015 Tim Theisen <tim@cs.wisc.edu> - 8.3.4-1
- a bug fix for a problem that can cause jobs to not be matched to resources when the condor_schedd is flocking

* Thu Feb 19 2015 Tim Theisen <tim@cs.wisc.edu> - 8.3.3-1
- the ability to encrypt a job's directory on Linux execute hosts
- enhancements to EC2 grid universe jobs
- a more efficient query protocol, including the ability to query the condor_schedd daemon's autocluster set

* Tue Feb 10 2015 Tim Theisen <tim@cs.wisc.edu> - 8.2.7-1
- sendmail is used by default for sending notifications (CVE-2014-8126)
- corrected input validation, which prevents daemon crashes
- an update, such that grid jobs work within the current Google Compute Engine
- a bug fix to prevent an infinite loop in the python bindings
- a bug fix to prevent infinite recursion when evaluating ClassAd attributes

* Tue Dec 23 2014 Tim Theisen <tim@cs.wisc.edu> - 8.3.2-1
- the next installment of IPv4/IPv6 mixed mode support: a submit node can simultaneously interact with an IPv4 and an IPv6 HTCondor pool
- scalability improvements: a reduced memory foot-print of daemons, a reduced number of TCP connections between submit and execute machines, and an improved responsiveness from a busy condor_schedd to queries

* Tue Dec 16 2014 Tim Theisen <tim@cs.wisc.edu> - 8.2.6-1
- a bug fix to the log rotation of the condor_schedd on Linux platforms
- transfer_input_files now works for directories on Windows platforms
- a correction of the flags passed to the mail program on Linux platforms
- a RHEL 7 platform fix of a directory permission that prevented daemons from starting

* Mon Dec 01 2014 Tim Theisen <tim@cs.wisc.edu> - 8.2.5-1
- an updated RPM installation script that preserves a modified condor_config.local file
- OpenSSL version 1.0.1j for Windows platforms

* Wed Nov 12 2014 Tim Theisen <tim@cs.wisc.edu> - 8.2.4-1
- a bug fix for an 8.2.3 condor_schedd that could not obtain a claim from an 8.0.x condor_startd
- a bug fix for removed jobs that return to the queue
- a workaround for a condor_schedd performance issue when handling a large number of jobs
- a bug fix to prevent the condor_kbdd from crashing on Windows
- a bug fix to correct the reporting of available disk on Windows

* Wed Oct 01 2014 Tim Theisen <tim@cs.wisc.edu> - 8.2.3-1
- support for Ubuntu 14.04 LTS, including support for the standard universe

* Thu Sep 11 2014 Tim Theisen <tim@cs.wisc.edu> - 8.3.1-1
- a variety of changes that reduce memory usage and improve performance
- if cgroups are used to limit memory utilization, HTCondor sets both the memory and swap limits.

* Wed Aug 27 2014 Carl Edquist <edquist@cs.wisc.edu> - 8.2.2-2.3
- Include config file for MASTER_NEW_BINARY_RESTART = PEACEFUL (SOFTWARE-850)

* Tue Aug 26 2014 Carl Edquist <edquist@cs.wisc.edu> - 8.2.2-2.2
- Include peaceful_off patch (SOFTWARE-1307)

* Mon Aug 25 2014 Carl Edquist <edquist@cs.wisc.edu> - 8.2.2-2.1
- Include condor_gt4540_aws patch for #4540

* Fri Aug 22 2014 Carl Edquist <edquist@cs.wisc.edu> - 8.2.2-2
- Strict pass-through with fixes from 8.2.2-1.1

* Thu Aug 21 2014 Carl Edquist <edquist@cs.wisc.edu> - 8.2.2-1.1
- Update to 8.2.2 with build fixes for non-UW builds

* Mon Sep 09 2013  <edquist@cs.wisc.edu> - 8.1.2-0.3
- Include misc unpackaged files from 8.x.x

* Sun Sep 08 2013  <edquist@cs.wisc.edu> - 8.1.2-0.1.unif
- Packaging fixes to work with latest 8.1.2 source from master
- Move condor.spec into git master-unified_rpm-branch
- Apply patches to upstream branch and remove from rpm / spec
- Always build man pages / remove references to include_man
- Always include systemd sources for passthrough rebuilds of source rpms
- Add macros to bundle external source tarballs with the source rpm to support
  offline builds with externals

* Tue Aug 20 2013 Carl Edquist <edquist@cs.wisc.edu> - 7.9.6-8.unif.8
- Remove externals dependency from std-universe subpackage

* Mon Aug 19 2013 Carl Edquist <edquist@cs.wisc.edu> - 7.9.6-8.unif.7
- Merge init script improvements from trunk
- Have std_local_ref depend on senders,receivers instead of stub_gen
- Carve out std universe files into separate subpackage
- Move uw_build-specific non-std-universe files into externals subpackage
- Condor_config changes for #3645
- Use %osg / %std_univ macros to control build type default
- Support PROPER builds of std universe (ie, without UW_BUILD)
- Use make jobserver when building glibc external instead of make -j2
- Move python requirement out of main condor package (#3704)
- Move condor_config.local from /var/lib/condor/ to /etc/condor/

* Fri Jul 05 2013 Carl Edquist <edquist@cs.wisc.edu> - 7.9.6-8.unif.6
- Address build dependency issue seen with -j24

* Fri Jun 21 2013 Carl Edquist <edquist@cs.wisc.edu> - 7.9.6-8.unif.5
- Initial support for UW_BUILD

* Tue Jun 18 2013 Carl Edquist <edquist@cs.wisc.edu> - 7.9.6-8.unif.4
- Remove service restart for upgrades

* Tue Jun 11 2013 Carl Edquist <edquist@cs.wisc.edu> - 7.9.6-8.unif.2
- Add a parallel-setup sub-package for parallel universe configuration,
  namely setting up the host as a dedicated resource

* Mon Jun 10 2013 Brian Lin <blin@cs.wisc.edu> - 7.8.8-2
- Init script improvements

* Fri Jun 07 2013 Carl Edquist <edquist@cs.wisc.edu> - 7.9.6-8.unif.1
- Add in missing features from Fedora rpm
- Reorganize to reduce the diff size between this and the Fedora rpm

* Fri Jun 07 2013 Brian Lin <blin@cs.wisc.edu> - 7.9.6-8
- Remove glexec runtime dependency

* Tue May 28 2013 Brian Lin <blin@cs.wisc.edu> - 7.9.6-7
- Mark /usr/share/osg/sysconfig/condor as non-config file

* Thu May 23 2013 Brian Lin <blin@cs.wisc.edu> - 7.9.6-6
- Rebuild against fixed glite-ce-cream-client-api-c

* Wed May 22 2013 Brian Lin <blin@cs.wisc.edu> - 7.9.6-5
- Enable plumage for x86{,_64}

* Wed May 22 2013 Brian Lin <blin@cs.wisc.edu> - 7.9.6-4
- Enable cgroups for EL6

* Tue May 21 2013 Brian Lin <blin@cs.wisc.edu> - 7.9.6-3
- Building with blahp/cream

* Tue May 21 2013 Brian Lin <blin@cs.wisc.edu> - 7.9.6-2
- Build without blahp/cream

* Tue May 21 2013 Brian Lin <blin@cs.wisc.edu> - 7.9.6-1
- New version

* Wed May 08 2013 Matyas Selmeci <matyas@cs.wisc.edu> - 7.8.8-1
- New version
- Removed condor_glidein -- was removed upstream

* Wed Feb 13 2013 Dave Dykstra <dwd@fnal.gov> - 7.8.6-3
- Renamed /etc/sysconfig/condor-lcmaps-env to /usr/share/osg/sysconfig/condor
  to match the new OSG method for handling daemon environment variables, 
  which keeps non-replaceable settings out of /etc/sysonfig
- Change settings in /usr/share/osg/sysconfig/condor to use the latest variable
  name LLGT_LIFT_PRIVILEGED_PROTECTION instead of LLGT4_NO_CHANGE_USER,
  eliminate obsolete variable LLGT_VOMS_DISABLE_CREDENTIAL_CHECK, and change
  the default debug level from 3 to 2.

* Fri Dec 21 2012 Matyas Selmeci <matyas@cs.wisc.edu> - 7.8.6-2
- Patch to fix default BATCH_GAHP config value (#SOFTWARE-873)

* Thu Oct 25 2012 Matyas Selmeci <matyas@cs.wisc.edu> - 7.8.6-1
- New version

* Mon Oct 22 2012 Matyas Selmeci <matyas@cs.wisc.edu> - 7.8.5-1
- New version

* Wed Sep 19 2012 Matyas Selmeci <matyas@cs.wisc.edu> - 7.8.4-1
- New version

* Fri Sep 07 2012 Matyas Selmeci <matyas@cs.wisc.edu> - 7.8.3-1
- New version

* Mon Aug 27 2012 Matyas Selmeci <matyas@cs.wisc.edu> - 7.8.2-2
- Add patch to fix unnecessary GSI callouts (condor_gt2104_pt2.patch in gittrac #2104)
- Fixed BLClient location

* Tue Aug 14 2012 Matyas Selmeci <matyas@cs.wisc.edu> - 7.8.2-1
- New version

* Mon Jul 30 2012 Matyas Selmeci <matyas@cs.wisc.edu> - 7.8.1-7
- Put cream_gahp into separate subpackage

* Mon Jul 16 2012 Matyas Selmeci <matyas@cs.wisc.edu> - 7.8.1-6
- Remove cream_el6.patch; change proper_cream.diff to work on both el5 and el6
  instead.

* Thu Jul 05 2012 Matyas Selmeci <matyas@cs.wisc.edu> - 7.8.1-5
- Bump to rebuild

* Tue Jun 26 2012 Matyas Selmeci <matyas@cs.wisc.edu> - 7.8.1-4
- Add CREAM

* Tue Jun 19 2012 Matyas Selmeci <matyas@cs.wisc.edu> - 7.8.1-3
- Add Provides lines for classads and classads-devel

* Mon Jun 18 2012 Matyas Selmeci <matyas@cs.wisc.edu> - 7.8.1-2
- Add environment variables for interacting with lcmaps (condor-lcmaps-env)

* Fri Jun 15 2012 Matyas Selmeci <matyas@cs.wisc.edu> - 7.8.1-1
- Version bump

* Wed Jun 13 2012 Matyas Selmeci <matyas@cs.wisc.edu> - 7.8.0-3
- Fix wrong paths for shared libraries

* Wed Jun 13 2012 Matyas Selmeci <matyas@cs.wisc.edu> - 7.8.0-2
- Build blahp

* Thu May 31 2012 Matyas Selmeci <matyas@cs.wisc.edu> - 7.8.0-1
- Version bump
- Updated condor_config.generic.patch
- Removed glexec-patch.diff

* Sun Apr  1 2012 Alain Roy <roy@cs.wisc.edu> - 7.6.6-4
- Backported patch from Condor 7.7 to fix glexec bugs
- Enabled glexec

* Fri Feb 10 2012 Derek Weitzel <dweitzel@cse.unl.edu> - 7.6.6-3
- Adding sticky bit to condor_root_switchboard

* Wed Jan 18 2012 Derek Weitzel <dweitzel@cse.unl.edu> - 7.6.6-2
- Added support for rhel6

* Wed Jan 18 2012 Tim Cartwright <cat@cs.wisc.edu> - 7.6.6-1
- Updated to upstream tagged 7.6.6 release

* Wed Jan 11 2012 Tim Cartwright <cat@cs.wisc.edu> - 7.6.4-1
- Simplified revision number

* Tue Nov 29 2011 Derek Weitzel <dweitzel@cse.unl.edu> - 7.6.4-0.6.2
- Rebasing to 7.6.4

* Fri Oct 28 2011 Matyas Selmeci <matyas@cs.wisc.edu> - 7.6.2-0.6.3
- rebuilt

* Mon Sep 12 2011 Matyas Selmeci <matyas@cs.wisc.edu> - 7.6.2-0.6.2
- Rev bump to rebuild with updated Globus libs

* Thu Aug 11 2011 Derek Weitzel <dweitzel@cse.unl.edu> - 7.6.2-0.5.2
- Updated to upstream official 7.6.2 release

* Thu Aug 04 2011 Derek Weitzel <dweitzel@cse.unl.edu> - 7.6.2-0.5.672537b1git.1
- Made LOCAL_DIR always point to /var/lib/condor rather than TILDE

* Wed Jun  8 2011 <bbockelm@cse.unl.edu> - 7.7.0-0.5
- Start to break build products into conditionals for future EPEL5 support.
- Begun integration of a systemd service file.

* Tue Jun  7 2011 <matt@redhat> - 7.7.0-0.4
- Added tmpfiles.d/condor.conf (BZ711456)

* Tue Jun  7 2011 <matt@redhat> - 7.7.0-0.3
- Fast forward to 7.7.0 pre-release at 1babb324
- Catch libdeltacloud 0.8 update

* Fri May 20 2011 <matt@redhat> - 7.7.0-0.2
- Added GSI support, dependency on Globus

* Fri May 13 2011 <matt@redhat> - 7.7.0-0.1
- Fast forward to 7.7.0 pre-release at 79952d6b
- Introduced ec2_gahp
- 79952d6b brings schema expectations inline with Cumin

* Tue May 10 2011 <matt@redhat> - 7.6.1-0.1
- Upgrade to 7.6.0 release, pre-release of 7.6.1 at 5617a464
- Upstreamed patch: log_lock_run.patch
- Introduced condor-classads to obsolete classads
- Introduced condor-aviary, package of the aviary contrib
- Introduced condor-deltacloud-gahp
- Introduced condor-qmf, package of the mgmt/qmf contrib
- Transitioned from LOCAL_CONFIG_FILE to LOCAL_CONFIG_DIR
- Stopped building against gSOAP,
-  use aviary over birdbath and ec2_gahp (7.7.0) over amazon_gahp

* Tue Feb 08 2011 Fedora Release Engineering <rel-eng@lists.fedoraproject.org> - 7.5.5-2
- Rebuilt for https://fedoraproject.org/wiki/Fedora_15_Mass_Rebuild

* Thu Jan 27 2011 <matt@redhat> - 7.5.5-1
- Rebase to 7.5.5 release
-  configure+imake -> cmake
-  Removed patches:
-   only_dynamic_unstripped.patch
-   gsoap-2.7.16-wsseapi.patch
-   gsoap-2.7.16-dom.patch
-  man pages are now built with source
-  quill is no longer present
-  condor_shared_port added
-  condor_power added
-  condor_credd added
-  classads now built from source

* Thu Jan 13 2011 <matt@redhat> - 7.4.4-1
- Upgrade to 7.4.4 release
- Upstreamed: stdsoap2.h.patch.patch

* Mon Aug 23 2010  <matt@redhat> - 7.4.3-1
- Upgrade to 7.4.3 release
- Upstreamed: dso_link_change

* Fri Jun 11 2010  <matt@redhat> - 7.4.2-2
- Rebuild for classads DSO version change (1:0:0)
- Updated stdsoap2.h.patch.patch for gsoap 2.7.16
- Added gsoap-2.7.16-wsseapi/dom.patch for gsoap 2.7.16

* Wed Apr 21 2010  <matt@redhat> - 7.4.2-1
- Upgrade to 7.4.2 release

* Tue Jan  5 2010  <matt@redhat> - 7.4.1-1
- Upgrade to 7.4.1 release
- Upstreamed: guess_version_from_release_dir, fix_platform_check
- Security update (BZ549577)

* Fri Dec  4 2009  <matt@redhat> - 7.4.0-1
- Upgrade to 7.4.0 release
- Fixed POSTIN error (BZ540439)
- Removed NOTICE.txt source, now provided by upstream
- Removed no_rpmdb_query.patch, applied upstream
- Removed no_basename.patch, applied upstream
- Added only_dynamic_unstripped.patch to reduce build time
- Added guess_version_from_release_dir.patch, for previous
- Added fix_platform_check.patch
- Use new --with-platform, to avoid modification of make_final_tarballs
- Introduced vm-gahp package to hold libvirt deps

* Fri Aug 28 2009  <matt@redhat> - 7.2.4-1
- Upgrade to 7.2.4 release
- Removed gcc44_const.patch, accepted upstream
- New log, lock, run locations (BZ502175)
- Filtered innocuous semanage message

* Fri Aug 21 2009 Tomas Mraz <tmraz@redhat.com> - 7.2.1-3
- rebuilt with new openssl

* Fri Jul 24 2009 Fedora Release Engineering <rel-eng@lists.fedoraproject.org> - 7.2.1-2
- Rebuilt for https://fedoraproject.org/wiki/Fedora_12_Mass_Rebuild

* Wed Feb 25 2009  <matt@redhat> - 7.2.1-1
- Upgraded to 7.2.1 release
- Pruned changes accepted upstream from condor_config.generic.patch
- Removed Requires in favor of automatic dependencies on SONAMEs
- Added no_rmpdb_query.patch to avoid rpm -q during a build

* Tue Feb 24 2009 Fedora Release Engineering <rel-eng@lists.fedoraproject.org> - 7.2.0-5
- Rebuilt for https://fedoraproject.org/wiki/Fedora_11_Mass_Rebuild

* Thu Jan 15 2009 Tomas Mraz <tmraz@redhat.com> - 7.2.0-4
- rebuild with new openssl

* Wed Jan 14 2009  <matt@redhat> - 7.2.0-3
- Fixed regression: initscript was on by default, now off again

* Thu Jan  8 2009  <matt@redhat> - 7.2.0-2
- (Re)added CONDOR_DEVELOPERS=NONE to the default condor_config.local
- Added missing Obsoletes for condor-static (thanks Michael Schwendt)

* Wed Jan  7 2009  <matt@redhat> - 7.2.0-1
- Upgraded to 7.2.0 release
- Removed -static package
- Added Fedora specific buildid
- Enabled KBDD, daemon to monitor X usage on systems with only USB devs
- Updated install process

* Wed Oct  8 2008  <matt@redhat> - 7.0.5-1
- Rebased on 7.0.5, security update

* Wed Aug  6 2008  <mfarrellee@redhat> - 7.0.4-1
- Updated to 7.0.4 source
- Stopped using condor_configure in install step

* Tue Jun 10 2008  <mfarrellee@redhat> - 7.0.2-1
- Updated to 7.0.2 source
- Updated config, specifically HOSTALLOW_WRITE, for Personal Condor setup
- Added condor_config.generic

* Mon Apr  7 2008  <mfarrellee@redhat> - 7.0.0-8
- Modified init script to be off by default, resolves bz441279

* Fri Apr  4 2008  <mfarrellee@redhat> - 7.0.0-7
- Updated to handle changes in gsoap dependency

* Mon Feb 11 2008  <mfarrellee@redhat> - 7.0.0-6
- Added note about how to download the source
- Added generate-tarball.sh script

* Sun Feb 10 2008  <mfarrellee@redhat> - 7.0.0-5
- The gsoap package is compiled with --disable-namespaces, which means
  soap_set_namespaces is required after each soap_init. The
  gsoap_nonamespaces.patch handles this.

* Fri Feb  8 2008  <mfarrellee@redhat> - 7.0.0-4
- Added patch to detect GCC 4.3.0 on F9
- Added patch to detect GLIBC 2.7.90 on F9
- Added BuildRequires: autoconf to allow for regeneration of configure
  script after GCC 4.3.0 detection and GLIBC 2.7.90 patches are
  applied
- Condor + GCC 4.3.0 + -O2 results in an internal compiler error
  (BZ 432090), so -O2 is removed from optflags for the time
  being. Thanks to Mike Bonnet for the suggestion on how to filter
  -O2.

* Tue Jan 22 2008  <mfarrellee@redhat> - 7.0.0-3
- Update to UW's really-final source for Condor 7.0.0 stable series
  release. It is based on the 72173 build with minor changes to the
  configure.ac related to the SRB external version.
- In addition to removing externals from the UW tarball, the NTconfig
  directory was removed because it had not gone through IP audit.

* Tue Jan 22 2008  <mfarrellee@redhat> - 7.0.0-2
- Update to UW's final source for Condor 7.0.0 stable series release

* Thu Jan 10 2008  <mfarrellee@redhat> - 7.0.0-1
- Initial package of Condor's stable series under ASL 2.0
- is_clipped.patch replaced with --without-full-port option to configure
- zlib_is_soft.patch removed, outdated by configure.ac changes
- removed autoconf dependency needed for zlib_is_soft.patch

* Tue Dec  4 2007  <mfarrellee@redhat> - 6.9.5-2
- SELinux was stopping useradd in pre because files specified root as
  the group owner for /var/lib/condor, fixed, much thanks to Phil Knirsch

* Fri Nov 30 2007  <mfarrellee@redhat> - 6.9.5-1
- Fixed release tag
- Added gSOAP support and packaged WSDL files

* Thu Nov 29 2007  <mfarrellee@redhat> - 6.9.5-0.2
- Packaged LSB init script
- Changed pre to not create the condor user's home directory, it is
  now a directory owned by the package

* Thu Nov 29 2007  <mfarrellee@redhat> - 6.9.5-0.1
- Condor 6.9.5 release, the 7.0.0 stable series candidate
- Removed x86_64_no_multilib-200711091700cvs.patch, merged upstream
- Added patch to make zlib a soft requirement, which it should be
- Disabled use of smp_mflags because of make dependency issues
- Explicitly not packaging WSDL files until the SOAP APIs are available

* Tue Nov 20 2007  <mfarrellee@redhat> - 6.9.5-0.3.200711091700cvs
- Rebuild for repo inheritance update: dependencies are now pulled
  from RHEL 5 U1 before RH Application Stack

* Thu Nov 15 2007 <mfarrellee@redhat> - 6.9.5-0.2.200711091700cvs
- Added support for building on x86_64 without multilib packages
- Made the install section more flexible, reduced need for
  make_final_tarballs to be updated

* Fri Nov 9 2007 <mfarrellee@redhat> - 6.9.5-0.1.200711091700cvs
- Working source with new ASL 2.0 license

* Fri Nov 9 2007 <mfarrellee@redhat> - 6.9.5-0.1.200711091330cvs
- Source is now stamped ASL 2.0, as of Nov 9 2007 1:30PM Central
- Changed license to ASL 2.0
- Fixed find in prep to work if no files have bad permissions
- Changed the name of the LICENSE file to match was is now release in
  the source tarball

* Tue Nov 6 2007  <mfarrellee@redhat> - 6.9.5-0.1.rc
- Added m4 dependency not in RHEL 5.1's base
- Changed chmod a-x script to use find as more files appear to have
  improper execute bits set
- Added ?dist to Release:
- condor_privsep became condor_root_switchboard

* Tue Sep 11 2007  <mfarrellee@redhat> - 6.9.5-0.3.20070907cvs
- Instead of releasing libcondorapi.so, which is improperly created
  and poorly versioned, we release libcondorapi.a, which is apparently
  more widely used, in a -static package
- Instead of installing the stripped tarball, the unstripped is now
  installed, which gives a nice debuginfo package
- Found and fixed permissions problems on a number of src files,
  issue raised by rpmlint on the debuginfo package

* Mon Sep 10 2007  <mfarrellee@redhat> - 6.9.5-0.2.20070907cvs
- Updated pre section to create condor's home directory with adduser, and
  removed _var/lib/condor from files section
- Added doc LICENSE.TXT to all files sections
- Shortened lines longer than 80 characters in this spec (except the sed line)
- Changed install section so untar'ing a release can handle fedora7 or fedora8
- Simplified the site.def and config file updates (sed + mv over mv + sed + rm)
- Added a patch (fedora_rawhide_7.91-20070907cvs.patch) to support building on
  a fedora 7.91 (current Rawhide) release
- Moved the examples from /usr/share/doc/condor... into builddir and just
  marked them as documentation
- Added a number of dir directives to force all files to be listed, no implicit
  inclusion

* Fri Sep  7 2007  <mfarrellee@redhat> - 6.9.5-0.1.20070907cvs
- Initial release<|MERGE_RESOLUTION|>--- conflicted
+++ resolved
@@ -269,7 +269,6 @@
 Requires: rsync
 
 # Support OSDF client
-<<<<<<< HEAD
 %if 0%{?rhel} == 7
 Requires: pelican-osdf-compat >= 7.1.4
 %else
@@ -280,9 +279,6 @@
 # Ensure that our bash completions work
 Recommends: bash-completion
 %endif
-=======
-Requires: pelican-osdf-compat >= 7.1.4
->>>>>>> af5f6620
 
 #From /usr/share/doc/setup/uidgid (RPM: setup-2.12.2-11)
 #Provides: user(condor) = 64
@@ -1432,8 +1428,6 @@
 /bin/systemctl try-restart condor.service >/dev/null 2>&1 || :
 
 %changelog
-<<<<<<< HEAD
-=======
 * Thu Mar 14 2024 Tim Theisen <tim@cs.wisc.edu> - 23.5.2-1
 - Old ClassAd based syntax is disabled by default for the job router
 - Can efficiently manage/enforce disk space using LVM partitions
@@ -1451,7 +1445,6 @@
 - condor_qusers returns proper exit code for errors in formatting options
 - Fix crash in job router when a job transform is missing an argument
 
->>>>>>> af5f6620
 * Thu Feb 08 2024 Tim Theisen <tim@cs.wisc.edu> - 23.4.0-1
 - condor_submit warns about unit-less request_disk and request_memory
 - Separate condor-credmon-local RPM package provides local SciTokens issuer
