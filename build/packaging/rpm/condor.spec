%define condor_version 1.0.0

# On EL7 don't terminate the build because of bad bytecompiling
%if 0%{?rhel} == 7
%define _python_bytecompile_errors_terminate_build 0
%endif

# Don't use changelog date in CondorVersion
%global source_date_epoch_from_changelog 0

# set uw_build to 0 for downstream (Fedora or EPEL)
# UW build includes stuff for testing and tarballs
%define uw_build 0

# Use devtoolset 11 for EL7
%define devtoolset 11
# Use gcc-toolset 13 for EL8 and later
%define gcctoolset 13

Summary: HTCondor: High Throughput Computing
Name: condor
Version: %{condor_version}
%global version_ %(tr . _ <<< %{version})

%if 0%{?suse_version}
%global _libexecdir %{_exec_prefix}/libexec
%if %{suse_version} == 1500
%global dist .leap15
%endif
%endif

# Edit the %condor_release to set the release number
%define condor_release 1
Release: %{condor_release}%{?dist}

License: Apache-2.0
Group: Applications/System
URL: https://htcondor.org/

# Do not check .so files in condor's library directory
%global __provides_exclude_from ^%{_libdir}/%{name}/.*\\.so.*$

# Do not provide libfmt
%global __requires_exclude ^libfmt\\.so.*$

Source0: %{name}-%{condor_version}.tar.gz

Source8: htcondor.pp

# Patch credmon-oauth to use Python 2 on EL7
Patch1: rhel7-python2.patch

BuildRoot: %(mktemp -ud %{_tmppath}/%{name}-%{version}-%{release}-XXXXXX)

BuildRequires: cmake
BuildRequires: pcre2-devel
BuildRequires: openssl-devel
BuildRequires: krb5-devel
%if ! 0%{?amzn}
BuildRequires: libvirt-devel
%endif
BuildRequires: bind-utils
BuildRequires: libX11-devel
BuildRequires: libXScrnSaver-devel
%if 0%{?suse_version}
BuildRequires: openldap2-devel
%else
BuildRequires: openldap-devel
%endif
%if 0%{?rhel} == 7
BuildRequires: cmake3
BuildRequires: python-devel
BuildRequires: python-setuptools
%else
BuildRequires: cmake >= 3.16
%endif
BuildRequires: python3-devel
BuildRequires: python3-setuptools
%if 0%{?rhel} >= 8
BuildRequires: boost-devel
%endif
%if 0%{?suse_version}
BuildRequires: rpm-config-SUSE
%else
BuildRequires: redhat-rpm-config
%endif
BuildRequires: sqlite-devel
BuildRequires: perl(Data::Dumper)

BuildRequires: glibc-static
BuildRequires: gcc-c++
BuildRequires: libuuid-devel
BuildRequires: patch
BuildRequires: pam-devel
%if 0%{?suse_version}
BuildRequires: mozilla-nss-devel
%else
BuildRequires: nss-devel
%endif
BuildRequires: openssl-devel
BuildRequires: libxml2-devel
%if 0%{?suse_version}
BuildRequires: libexpat-devel
%else
BuildRequires: expat-devel
%endif
BuildRequires: perl(Archive::Tar)
BuildRequires: perl(XML::Parser)
BuildRequires: perl(Digest::MD5)
%if 0%{?rhel} >= 8 || 0%{?fedora} || 0%{?suse_version}
BuildRequires: python3-devel
%else
BuildRequires: python-devel
%endif
BuildRequires: libcurl-devel

# Authentication build requirements
%if ! 0%{?amzn}
BuildRequires: voms-devel
%endif
BuildRequires: munge-devel
BuildRequires: scitokens-cpp-devel

%if 0%{?rhel} == 7 && 0%{?devtoolset}
BuildRequires: which
BuildRequires: devtoolset-%{devtoolset}-toolchain
%endif

%if 0%{?rhel} >= 8 && 0%{?gcctoolset}
BuildRequires: which
BuildRequires: gcc-toolset-%{gcctoolset}
%endif

%if  0%{?suse_version}
BuildRequires: gcc11
BuildRequires: gcc11-c++
%endif

%if 0%{?rhel} == 7 && ! 0%{?amzn}
BuildRequires: python36-devel
BuildRequires: boost169-devel
BuildRequires: boost169-static
%endif

%if 0%{?rhel} >= 8
BuildRequires: boost-static
%endif

%if 0%{?rhel} == 7 && ! 0%{?amzn}
BuildRequires: python3-devel
BuildRequires: boost169-python2-devel
BuildRequires: boost169-python3-devel
%else
%if  0%{?suse_version}
BuildRequires: libboost_python-py3-1_75_0-devel
%else
BuildRequires: boost-python3-devel
%endif
%endif
BuildRequires: libuuid-devel
%if 0%{?suse_version}
Requires: libuuid1
%else
Requires: libuuid
%endif

BuildRequires: systemd-devel
%if 0%{?suse_version}
BuildRequires: systemd
%else
BuildRequires: systemd-units
%endif
Requires: systemd

%if 0%{?rhel} == 7
BuildRequires: python36-sphinx python36-sphinx_rtd_theme
%endif

%if 0%{?rhel} >= 8 || 0%{?amzn} || 0%{?fedora}
BuildRequires: python3-sphinx python3-sphinx_rtd_theme
%endif

%if 0%{?suse_version}
BuildRequires: python3-Sphinx python3-sphinx_rtd_theme
%endif

# openssh-server needed for condor_ssh_to_job
Requires: openssh-server

# net-tools needed to provide netstat for condor_who
Requires: net-tools

# Perl modules required for condor_gather_info
Requires: perl(Date::Manip)
Requires: perl(FindBin)

# cryptsetup needed for encrypted LVM execute partitions
Requires: cryptsetup

Requires: /usr/sbin/sendmail

# Useful tools are using the Python bindings
Requires: python3-condor = %{version}-%{release}
# The use the python-requests library in EPEL is based Python 3.6
# However, Amazon Linux 2 has Python 3.7
%if ! 0%{?amzn}
%if 0%{?rhel} == 7
Requires: python36-requests
%else
Requires: python3-requests
%endif
%endif

%if 0%{?rhel} == 7
Requires: python2-condor = %{version}-%{release}
# For some reason OSG VMU tests need python-request
Requires: python-requests
%endif

Requires(post): /sbin/ldconfig
Requires(postun): /sbin/ldconfig

%if 0%{?suse_version}
Requires(pre): shadow
Requires(post): systemd
Requires(preun): systemd
Requires(postun): systemd
%else
Requires(pre): shadow-utils
Requires(post): systemd-units
Requires(preun): systemd-units
Requires(postun): systemd-units
%endif

%if 0%{?rhel} == 7
Requires(post): systemd-sysv
Requires(post): policycoreutils-python
Requires(post): selinux-policy-targeted >= 3.13.1-102
%endif

%if 0%{?rhel} >= 8 || 0%{?fedora} || 0%{?suse_version}
Requires(post): python3-policycoreutils
%if ! 0%{?suse_version}
Requires(post): selinux-policy-targeted
%endif
%endif

# Require libraries that we dlopen
# Ganglia is optional as well as nVidia and cuda libraries
%if ! 0%{?amzn}
%if 0%{?suse_version}
Requires: libvomsapi1
%else
Requires: voms
%endif
%endif
%if 0%{?suse_version}
Requires: krb5
Requires: libcom_err2
Requires: libmunge2
Requires: libopenssl1_1
Requires: libSciTokens0
Requires: libsystemd0
%else
Requires: krb5-libs
Requires: libcom_err
Requires: munge-libs
Requires: openssl-libs
Requires: scitokens-cpp >= 0.6.2
Requires: systemd-libs
%endif
Requires: rsync
Requires: condor-upgrade-checks

# Support OSDF client
%if 0%{?rhel} == 7
Requires: pelican-osdf-compat >= 7.1.4
%else
Recommends: pelican-osdf-compat >= 7.1.4
%endif

%if 0%{?rhel} != 7
# Ensure that our bash completions work
Recommends: bash-completion
%endif

#From /usr/share/doc/setup/uidgid (RPM: setup-2.12.2-11)
#Provides: user(condor) = 64
#Provides: group(condor) = 64

%if 0%{?rhel} == 7
# Standard Universe discontinued as of 8.9.0
Obsoletes: %{name}-std-universe < 8.9.0
Provides: %{name}-std-universe = %{version}-%{release}

# Cream gahp discontinued as of 8.9.9
Obsoletes: %{name}-cream-gahp < 8.9.9
Provides: %{name}-cream-gahp = %{version}-%{release}

# 32-bit shadow discontinued as of 8.9.9
Obsoletes: %{name}-small-shadow < 8.9.9
Provides: %{name}-small-shadow = %{version}-%{release}
%endif

%if 0%{?rhel} <= 8
# external-libs package discontinued as of 8.9.9
Obsoletes: %{name}-external-libs < 8.9.9
Provides: %{name}-external-libs = %{version}-%{release}

# Bosco package discontinued as of 9.5.0
Obsoletes: %{name}-bosco < 9.5.0
Provides: %{name}-bosco = %{version}-%{release}

# Blahp provided by condor-blahp as of 9.5.0
Provides: blahp = %{version}-%{release}
Obsoletes: blahp < 9.5.0
%endif

# externals package discontinued as of 10.8.0
Obsoletes: %{name}-externals < 10.8.0
Provides: %{name}-externals = %{version}-%{release}

# blahp package discontinued as of 10.8.0
Obsoletes: %{name}-blahp < 10.8.0
Provides: %{name}-blahp = %{version}-%{release}

# procd package discontinued as of 10.8.0
Obsoletes: %{name}-procd < 10.8.0
Provides: %{name}-procd = %{version}-%{release}

# all package discontinued as of 10.8.0
Obsoletes: %{name}-all < 10.8.0
Provides: %{name}-all = %{version}-%{release}

# classads package discontinued as of 10.8.0
Obsoletes: %{name}-classads < 10.8.0
Provides: %{name}-classads = %{version}-%{release}

# classads-devel package discontinued as of 10.8.0
Obsoletes: %{name}-classads-devel < 10.8.0
Provides: %{name}-classads-devel = %{version}-%{release}

%if 0%{?suse_version}
%debug_package
%endif

%description
HTCondor is a specialized workload management system for
compute-intensive jobs. Like other full-featured batch systems, HTCondor
provides a job queuing mechanism, scheduling policy, priority scheme,
resource monitoring, and resource management. Users submit their
serial or parallel jobs to HTCondor, HTCondor places them into a queue,
chooses when and where to run the jobs based upon a policy, carefully
monitors their progress, and ultimately informs the user upon
completion.

#######################
%package devel
Summary: Development files for HTCondor
Group: Applications/System

%description devel
Development files for HTCondor

%if %uw_build
#######################
%package tarball
Summary: Files needed to build an HTCondor tarball
Group: Applications/System

%description tarball
Files needed to build an HTCondor tarball

%endif

#######################
%package kbdd
Summary: HTCondor Keyboard Daemon
Group: Applications/System
Requires: %name = %version-%release

%description kbdd
The condor_kbdd monitors logged in X users for activity. It is only
useful on systems where no device (e.g. /dev/*) can be used to
determine console idle time.

#######################
%if ! 0%{?amzn}
%package vm-gahp
Summary: HTCondor's VM Gahp
Group: Applications/System
Requires: %name = %version-%release
Requires: libvirt

%description vm-gahp
The condor_vm-gahp enables the Virtual Machine Universe feature of
HTCondor. The VM Universe uses libvirt to start and control VMs under
HTCondor's Startd.

%endif

#######################
%package test
Summary: HTCondor Self Tests
Group: Applications/System
Requires: %name = %version-%release

%description test
A collection of tests to verify that HTCondor is operating properly.

#######################
%if 0%{?rhel} <= 7 && 0%{?fedora} <= 31
%package -n python2-condor
Summary: Python bindings for HTCondor
Group: Applications/System
Requires: python >= 2.2
Requires: python2-cryptography
Requires: %name = %version-%release
%{?python_provide:%python_provide python2-condor}
%if 0%{?rhel} >= 7
Requires: boost169-python2
%endif
# Remove before F30
Provides: %{name}-python = %{version}-%{release}
Provides: %{name}-python%{?_isa} = %{version}-%{release}
Obsoletes: %{name}-python < %{version}-%{release}

%description -n python2-condor
The python bindings allow one to directly invoke the C++ implementations of
the ClassAd library and HTCondor from python
%endif


%if 0%{?rhel} >= 7 || 0%{?fedora} || 0%{?suse_version}
#######################
%package -n python3-condor
Summary: Python bindings for HTCondor
Group: Applications/System
Requires: %name = %version-%release
%if 0%{?rhel} == 7
Requires: boost169-python3
%else
%if 0%{?suse_version}
Requires: libboost_python-py3-1_75_0
%else
Requires: boost-python3
%endif
%endif
Requires: python3
%if 0%{?rhel} != 7
Requires: python3-cryptography
%endif

%description -n python3-condor
The python bindings allow one to directly invoke the C++ implementations of
the ClassAd library and HTCondor from python
%endif


#######################
%package credmon-local
Summary: Local issuer credmon for HTCondor
Group: Applications/System
Requires: %name = %version-%release
%if 0%{?rhel} == 7
Requires: python2-condor = %{version}-%{release}
Requires: python-six
Requires: python2-cryptography
Requires: python2-scitokens
%else
Requires: python3-condor = %{version}-%{release}
Requires: python3-six
Requires: python3-cryptography
Requires: python3-scitokens
%endif

%description credmon-local
The local issuer credmon allows users to obtain credentials from an
admin-configured private SciToken key on the access point and to use those
credentials securely inside running jobs.


#######################
%package credmon-oauth
Summary: OAuth2 credmon for HTCondor
Group: Applications/System
Requires: %name = %version-%release
Requires: condor-credmon-local = %{version}-%{release}
%if 0%{?rhel} == 7
Requires: python2-requests-oauthlib
Requires: python-flask
Requires: mod_wsgi
%else
Requires: python3-requests-oauthlib
Requires: python3-flask
Requires: python3-mod_wsgi
%endif
Requires: httpd

%description credmon-oauth
The OAuth2 credmon allows users to obtain credentials from configured
OAuth2 endpoints and to use those credentials securely inside running jobs.


#######################
%package credmon-vault
Summary: Vault credmon for HTCondor
Group: Applications/System
Requires: %name = %version-%release
Requires: python3-condor = %{version}-%{release}
Requires: python3-six
%if 0%{?rhel} == 7 && ! 0%{?amzn}
Requires: python36-cryptography
%endif
%if 0%{?rhel} >= 8
Requires: python3-cryptography
%endif
%if %uw_build
# Although htgettoken is only needed on the submit machine and
#  condor-credmon-vault is needed on both the submit and credd machines,
#  htgettoken is small so it doesn't hurt to require it in both places.
Requires: htgettoken >= 1.1
%endif
Conflicts: %name-credmon-local

%description credmon-vault
The Vault credmon allows users to obtain credentials from Vault using
htgettoken and to use those credentials securely inside running jobs.

#######################
%package -n minicondor
Summary: Configuration for a single-node HTCondor
Group: Applications/System
Requires: %name = %version-%release
%if 0%{?rhel} >= 7 || 0%{?fedora} || 0%{?suse_version}
Requires: python3-condor = %version-%release
%endif

%description -n minicondor
This example configuration is good for trying out HTCondor for the first time.
It only configures the IPv4 loopback address, turns on basic security, and
shortens many timers to be more responsive.

#######################
%package ap
Summary: Configuration for an Access Point
Group: Applications/System
Requires: %name = %version-%release
%if 0%{?rhel} >= 7 || 0%{?fedora} || 0%{?suse_version}
Requires: python3-condor = %version-%release
%endif

%description ap
This example configuration is good for installing an Access Point.
After installation, one could join a pool or start an annex.

#######################
%package ep
Summary: Configuration for an Execution Point
Group: Applications/System
Requires: %name = %version-%release
%if 0%{?rhel} >= 7 || 0%{?fedora} || 0%{?suse_version}
Requires: python3-condor = %version-%release
%endif

%description ep
This example configuration is good for installing an Execution Point.
After installation, one could join a pool or start an annex.

#######################
%package annex-ec2
Summary: Configuration and scripts to make an EC2 image annex-compatible
Group: Applications/System
Requires: %name = %version-%release
Requires(post): /sbin/chkconfig
Requires(preun): /sbin/chkconfig

%description annex-ec2
Configures HTCondor to make an EC2 image annex-compatible.  Do NOT install
on a non-EC2 image.

%files annex-ec2
%_libexecdir/condor/condor-annex-ec2
%{_unitdir}/condor-annex-ec2.service
%config(noreplace) %_sysconfdir/condor/config.d/50ec2.config
%config(noreplace) %_sysconfdir/condor/master_shutdown_script.sh

%post annex-ec2
/bin/systemctl enable condor-annex-ec2

%preun annex-ec2
if [ $1 == 0 ]; then
    /bin/systemctl disable condor-annex-ec2
fi

#######################
%package upgrade-checks
Summary: Script to check for manual interventions needed to upgrade
Group: Applications/System
Requires: pcre2-tools

%description upgrade-checks
Examines the current HTCondor installation and recommends changes to ensure
a smooth upgrade to a subsequent HTCondor version.

%files upgrade-checks
%_bindir/condor_upgrade_check

%pre
getent group condor >/dev/null || groupadd -r condor
getent passwd condor >/dev/null || \
  useradd -r -g condor -d %_var/lib/condor -s /sbin/nologin \
    -c "Owner of HTCondor Daemons" condor
exit 0


%prep
# For release tarballs
%setup -q -n %{name}-%{condor_version}

# Patch credmon-oauth to use Python 2 on EL7
%if 0%{?rhel} == 7
%patch1 -p1
%endif

# fix errant execute permissions
find src -perm /a+x -type f -name "*.[Cch]" -exec chmod a-x {} \;


%build

%if 0%{?suse_version}
export CC=/usr/bin/gcc-11
export CXX=/usr/bin/g++-11
%endif

%if 0%{?rhel} == 7 && 0%{?devtoolset}
. /opt/rh/devtoolset-%{devtoolset}/enable
export CC=$(which cc)
export CXX=$(which c++)
%endif

%if 0%{?rhel} >= 8 && 0%{?gcctoolset}
. /opt/rh/gcc-toolset-%{gcctoolset}/enable
export CC=$(which cc)
export CXX=$(which c++)
%endif

# build man files
%if 0%{?amzn}
# if this environment variable is set, sphinx-build cannot import markupsafe
env -u RPM_BUILD_ROOT make -C docs man
%else
%if 0%{?rhel} == 7
make -C docs SPHINXBUILD=sphinx-build-3.6 man
%else
make -C docs man
%endif
%endif

%if %uw_build
%define condor_build_id UW_development
%define condor_git_sha -1
%endif

# Any changes here should be synchronized with
# ../debian/rules 

%if 0%{?suse_version}
%cmake \
%else
%cmake3 \
%endif
%if %uw_build
       -DBUILDID:STRING=%condor_build_id \
       -DPLATFORM:STRING=${NMI_PLATFORM:-unknown} \
%if "%{condor_git_sha}" != "-1"
       -DCONDOR_GIT_SHA:STRING=%condor_git_sha \
%endif
       -DBUILD_TESTING:BOOL=TRUE \
%else
       -DBUILD_TESTING:BOOL=FALSE \
%endif
%if 0%{?suse_version}
       -DCMAKE_SHARED_LINKER_FLAGS="%{?build_ldflags} -Wl,--as-needed -Wl,-z,now" \
%endif
%if 0%{?rhel} == 7 || 0%{?rhel} == 8
       -DPython3_EXECUTABLE=%__python3 \
%endif
       -DCMAKE_SKIP_RPATH:BOOL=TRUE \
       -DPACKAGEID:STRING=%{version}-%{condor_release} \
       -DCONDOR_PACKAGE_BUILD:BOOL=TRUE \
       -DCONDOR_RPMBUILD:BOOL=TRUE \
%if 0%{?amzn}
       -DWITH_VOMS:BOOL=FALSE \
       -DWITH_LIBVIRT:BOOL=FALSE \
%endif
       -DCMAKE_INSTALL_PREFIX:PATH=/

%if 0%{?amzn}
cd amazon-linux-build
%else
%if 0%{?rhel} == 9 || 0%{?fedora}
cd redhat-linux-build
%endif
%endif
make %{?_smp_mflags}
%if %uw_build
make %{?_smp_mflags} tests
%endif

%install
%if 0%{?amzn}
cd amazon-linux-build
%else
%if 0%{?rhel} == 9 || 0%{?fedora}
cd redhat-linux-build
%endif
%endif
# installation happens into a temporary location, this function is
# useful in moving files into their final locations
function populate {
  _dest="$1"; shift; _src="$*"
  mkdir -p "%{buildroot}/$_dest"
  mv $_src "%{buildroot}/$_dest"
}

rm -rf %{buildroot}
echo ---------------------------- makefile ---------------------------------
%if 0%{?suse_version}
cd build
%endif
make install DESTDIR=%{buildroot}

%if %uw_build
make tests-tar-pkg
# tarball of tests
%if 0%{?amzn}
cp -p %{_builddir}/%{name}-%{version}/amazon-linux-build/condor_tests-*.tar.gz %{buildroot}/%{_libdir}/condor/condor_tests-%{version}.tar.gz
%else
%if 0%{?rhel} == 9 || 0%{?fedora}
cp -p %{_builddir}/%{name}-%{version}/redhat-linux-build/condor_tests-*.tar.gz %{buildroot}/%{_libdir}/condor/condor_tests-%{version}.tar.gz
%else
%if 0%{?suse_version}
cp -p %{_builddir}/%{name}-%{version}/build/condor_tests-*.tar.gz %{buildroot}/%{_libdir}/condor/condor_tests-%{version}.tar.gz
%else
cp -p %{_builddir}/%{name}-%{version}/condor_tests-*.tar.gz %{buildroot}/%{_libdir}/condor/condor_tests-%{version}.tar.gz
%endif
%endif
%endif
%endif

# Drop in a symbolic link for backward compatibility
ln -s ../..%{_libdir}/condor/condor_ssh_to_job_sshd_config_template %{buildroot}/%_sysconfdir/condor/condor_ssh_to_job_sshd_config_template

%if %uw_build
%if 0%{?rhel} == 7 && ! 0%{?amzn}
# Drop in a link for backward compatibility for small shadow
ln -s condor_shadow %{buildroot}/%{_sbindir}/condor_shadow_s
%endif
%endif

populate /usr/share/doc/condor-%{version}/examples %{buildroot}/usr/share/doc/condor-%{version}/etc/examples/*

mkdir -p %{buildroot}/%{_sysconfdir}/condor
# the default condor_config file is not architecture aware and thus
# sets the LIB directory to always be /usr/lib, we want to do better
# than that. this is, so far, the best place to do this
# specialization. we strip the "lib" or "lib64" part from _libdir and
# stick it in the LIB variable in the config.
LIB=$(echo %{?_libdir} | sed -e 's:/usr/\(.*\):\1:')
if [ "$LIB" = "%_libdir" ]; then
  echo "_libdir does not contain /usr, sed expression needs attention"
  exit 1
fi

# Install the basic configuration, a Personal HTCondor config. Allows for
# yum install condor + service condor start and go.
mkdir -p -m0755 %{buildroot}/%{_sysconfdir}/condor/config.d
mkdir -p -m0700 %{buildroot}/%{_sysconfdir}/condor/passwords.d
mkdir -p -m0700 %{buildroot}/%{_sysconfdir}/condor/tokens.d

populate %_sysconfdir/condor/config.d %{buildroot}/usr/share/doc/condor-%{version}/examples/00-security
populate %_sysconfdir/condor/config.d %{buildroot}/usr/share/doc/condor-%{version}/examples/00-minicondor
populate %_sysconfdir/condor/config.d %{buildroot}/usr/share/doc/condor-%{version}/examples/00-access-point
populate %_sysconfdir/condor/config.d %{buildroot}/usr/share/doc/condor-%{version}/examples/00-execution-point
populate %_sysconfdir/condor/config.d %{buildroot}/usr/share/doc/condor-%{version}/examples/00-kbdd
populate %_sysconfdir/condor/config.d %{buildroot}/usr/share/doc/condor-%{version}/examples/50ec2.config

# Install a second config.d directory under /usr/share, used for the
# convenience of software built on top of Condor such as GlideinWMS.
mkdir -p -m0755 %{buildroot}/usr/share/condor/config.d

mkdir -p -m0755 %{buildroot}/%{_var}/log/condor
# Note we use %{_var}/lib instead of %{_sharedstatedir} for RHEL5 compatibility
mkdir -p -m0755 %{buildroot}/%{_var}/lib/condor/spool
mkdir -p -m0755 %{buildroot}/%{_var}/lib/condor/execute
mkdir -p -m0755 %{buildroot}/%{_var}/lib/condor/krb_credentials
mkdir -p -m2770 %{buildroot}/%{_var}/lib/condor/oauth_credentials


# not packaging configure/install scripts
%if ! %uw_build
rm -f %{buildroot}%{_bindir}/make-ap-from-tarball
rm -f %{buildroot}%{_bindir}/make-personal-from-tarball
rm -f %{buildroot}%{_sbindir}/condor_configure
rm -f %{buildroot}%{_sbindir}/condor_install
rm -f %{buildroot}/%{_mandir}/man1/condor_configure.1
rm -f %{buildroot}/%{_mandir}/man1/condor_install.1
%endif

mkdir -p %{buildroot}/%{_var}/www/wsgi-scripts/condor_credmon_oauth
mv %{buildroot}/%{_libexecdir}/condor/condor_credmon_oauth.wsgi %{buildroot}/%{_var}/www/wsgi-scripts/condor_credmon_oauth/condor_credmon_oauth.wsgi

# Move oauth credmon config files out of examples and into config.d
mv %{buildroot}/usr/share/doc/condor-%{version}/examples/condor_credmon_oauth/config/condor/40-oauth-credmon.conf %{buildroot}/%{_sysconfdir}/condor/config.d/40-oauth-credmon.conf
mv %{buildroot}/usr/share/doc/condor-%{version}/examples/condor_credmon_oauth/config/condor/40-oauth-tokens.conf %{buildroot}/%{_sysconfdir}/condor/config.d/40-oauth-tokens.conf
mv %{buildroot}/usr/share/doc/condor-%{version}/examples/condor_credmon_oauth/README.credentials %{buildroot}/%{_var}/lib/condor/oauth_credentials/README.credentials

# Move vault credmon config file out of examples and into config.d
mv %{buildroot}/usr/share/doc/condor-%{version}/examples/condor_credmon_oauth/config/condor/40-vault-credmon.conf %{buildroot}/%{_sysconfdir}/condor/config.d/40-vault-credmon.conf

###
# Backwards compatibility on EL7 with the previous versions and configs of scitokens-credmon
%if 0%{?rhel} == 7
ln -s ../..%{_sbindir}/condor_credmon_oauth          %{buildroot}/%{_bindir}/condor_credmon_oauth
ln -s ../..%{_sbindir}/scitokens_credential_producer %{buildroot}/%{_bindir}/scitokens_credential_producer
mkdir -p %{buildroot}/%{_var}/www/wsgi-scripts/scitokens-credmon
ln -s ../../../..%{_var}/www/wsgi-scripts/condor_credmon_oauth/condor_credmon_oauth.wsgi %{buildroot}/%{_var}/www/wsgi-scripts/scitokens-credmon/scitokens-credmon.wsgi
%endif
###

# install tmpfiles.d/condor.conf
mkdir -p %{buildroot}%{_tmpfilesdir}
install -m 0644 %{buildroot}/usr/share/doc/condor-%{version}/examples/condor-tmpfiles.conf %{buildroot}%{_tmpfilesdir}/%{name}.conf

install -Dp -m0755 %{buildroot}/usr/share/doc/condor-%{version}/examples/condor-annex-ec2 %{buildroot}%{_libexecdir}/condor/condor-annex-ec2

mkdir -p %{buildroot}%{_unitdir}
install -m 0644 %{buildroot}/usr/share/doc/condor-%{version}/examples/condor-annex-ec2.service %{buildroot}%{_unitdir}/condor-annex-ec2.service
install -m 0644 %{buildroot}/usr/share/doc/condor-%{version}/examples/condor.service %{buildroot}%{_unitdir}/condor.service
# Disabled until HTCondor security fixed.
# install -m 0644 %{buildroot}/usr/share/doc/condor-%{version}/examples/condor.socket %{buildroot}%{_unitdir}/condor.socket

%if 0%{?rhel} >= 7
mkdir -p %{buildroot}%{_datadir}/condor/
cp %{SOURCE8} %{buildroot}%{_datadir}/condor/
%endif

# Install perl modules

#Fixups for packaged build, should have been done by cmake

mkdir -p %{buildroot}/usr/share/condor
mv %{buildroot}/usr/lib64/condor/Chirp.jar %{buildroot}/usr/share/condor
mv %{buildroot}/usr/lib64/condor/CondorJava*.class %{buildroot}/usr/share/condor
mv %{buildroot}/usr/lib64/condor/libchirp_client.so %{buildroot}/usr/lib64
mv %{buildroot}/usr/lib64/condor/libcondor_utils_*.so %{buildroot}/usr/lib64
%if 0%{?rhel} == 7
mv %{buildroot}/usr/lib64/condor/libpyclassad2*.so %{buildroot}/usr/lib64
%endif
mv %{buildroot}/usr/lib64/condor/libpyclassad3*.so %{buildroot}/usr/lib64

rm -rf %{buildroot}/usr/share/doc/condor-%{version}/LICENSE
rm -rf %{buildroot}/usr/share/doc/condor-%{version}/NOTICE.txt
rm -rf %{buildroot}/usr/share/doc/condor-%{version}/README

# we must place the config examples in builddir so %doc can find them
mv %{buildroot}/usr/share/doc/condor-%{version}/examples %_builddir/%name-%condor_version

# Fix up blahp installation
%if 0%{?rhel} == 7
# Don't rely on Python 3 on EL7 (not installed by default)
sed -i 's;/usr/bin/python3;/usr/bin/python2;' %{buildroot}%{_libexecdir}/blahp/*status.py
%endif
# Move batch system customization files to /etc, with symlinks in the
# original location. Admins will need to edit these.
install -m 0755 -d -p %{buildroot}%{_sysconfdir}/blahp
for batch_system in condor kubernetes lsf nqs pbs sge slurm; do
    mv %{buildroot}%{_libexecdir}/blahp/${batch_system}_local_submit_attributes.sh %{buildroot}%{_sysconfdir}/blahp
    ln -s ../../../etc/blahp/${batch_system}_local_submit_attributes.sh \
        %{buildroot}%{_libexecdir}/blahp/${batch_system}_local_submit_attributes.sh
done

# htcondor/dags only works with Python3
rm -rf %{buildroot}/usr/lib64/python2.7/site-packages/htcondor/dags

# htcondor/personal.py only works with Python3
rm -f %{buildroot}/usr/lib64/python2.7/site-packages/htcondor/personal.py

# New fangled stuff does not work with Python2
rm -rf %{buildroot}/usr/lib64/python2.7/site-packages/classad2
rm -rf %{buildroot}/usr/lib64/python2.7/site-packages/classad3
rm -rf %{buildroot}/usr/lib64/python2.7/site-packages/htcondor2

# classad3 shouldn't be distributed yet
rm -rf %{buildroot}/usr/lib*/python%{python3_version}/site-packages/classad3

%clean
rm -rf %{buildroot}


%check
# This currently takes hours and can kill your machine...
#cd condor_tests
#make check-seralized

#################
%files
%defattr(-,root,root,-)
%doc LICENSE NOTICE.txt examples
%dir %_sysconfdir/condor/
%config %_sysconfdir/condor/condor_config
%{_tmpfilesdir}/%{name}.conf
%{_unitdir}/condor.service
# Disabled until HTCondor security fixed.
# % {_unitdir}/condor.socket
%dir %_datadir/condor/
%_datadir/condor/Chirp.jar
%_datadir/condor/CondorJavaInfo.class
%_datadir/condor/CondorJavaWrapper.class
%if 0%{?rhel} >= 7
%_datadir/condor/htcondor.pp
%endif
%dir %_sysconfdir/condor/passwords.d/
%dir %_sysconfdir/condor/tokens.d/
%dir %_sysconfdir/condor/config.d/
%config(noreplace) %{_sysconfdir}/condor/config.d/00-security
%dir /usr/share/condor/config.d/
%_libdir/condor/condor_ssh_to_job_sshd_config_template
%_sysconfdir/condor/condor_ssh_to_job_sshd_config_template
%_sysconfdir/bash_completion.d/condor
%_libdir/libchirp_client.so
%_libdir/libcondor_utils_%{version_}.so
%_libdir/condor/libfmt.so
%_libdir/condor/libfmt.so.10
%_libdir/condor/libfmt.so.10.1.0

%_libdir/condor/libgetpwnam.so
%dir %_libexecdir/condor/
%_libexecdir/condor/cleanup_locally_mounted_checkpoint
%_libexecdir/condor/linux_kernel_tuning
%_libexecdir/condor/accountant_log_fixer
%_libexecdir/condor/condor_chirp
%_libexecdir/condor/condor_ssh
%_libexecdir/condor/sshd.sh
%_libexecdir/condor/get_orted_cmd.sh
%_libexecdir/condor/orted_launcher.sh
%_libexecdir/condor/set_batchtok_cmd
%_libexecdir/condor/cred_producer_krb
%_libexecdir/condor/condor_job_router
%_libexecdir/condor/condor_pid_ns_init
%_libexecdir/condor/condor_urlfetch
%_libexecdir/condor/htcondor_docker_test
%ifarch aarch64 ppc64le x86_64
%_libexecdir/condor/exit_37.sif
%endif
%dir %_libexecdir/condor/singularity_test_sandbox/
%dir %_libexecdir/condor/singularity_test_sandbox/dev/
%dir %_libexecdir/condor/singularity_test_sandbox/proc/
%_libexecdir/condor/singularity_test_sandbox/exit_37
%_libexecdir/condor/condor_limits_wrapper.sh
%_libexecdir/condor/condor_rooster
%_libexecdir/condor/condor_schedd.init
%_libexecdir/condor/condor_ssh_to_job_shell_setup
%_libexecdir/condor/condor_ssh_to_job_sshd_setup
%_libexecdir/condor/condor_power_state
%_libexecdir/condor/condor_kflops
%_libexecdir/condor/condor_mips
%_libexecdir/condor/data_plugin
%_libexecdir/condor/box_plugin.py
%_libexecdir/condor/gdrive_plugin.py
%_libexecdir/condor/common-cloud-attributes-google.py
%_libexecdir/condor/common-cloud-attributes-aws.py
%_libexecdir/condor/common-cloud-attributes-aws.sh
%_libexecdir/condor/onedrive_plugin.py
# TODO: get rid of these
# Not sure where these are getting built
%if 0%{?rhel} <= 7 && ! 0%{?fedora} && ! 0%{?suse_version}
%_libexecdir/condor/box_plugin.pyc
%_libexecdir/condor/box_plugin.pyo
%_libexecdir/condor/gdrive_plugin.pyc
%_libexecdir/condor/gdrive_plugin.pyo
%_libexecdir/condor/onedrive_plugin.pyc
%_libexecdir/condor/onedrive_plugin.pyo
%_libexecdir/condor/adstash/__init__.pyc
%_libexecdir/condor/adstash/__init__.pyo
%_libexecdir/condor/adstash/ad_sources/__init__.pyc
%_libexecdir/condor/adstash/ad_sources/__init__.pyo
%_libexecdir/condor/adstash/ad_sources/registry.pyc
%_libexecdir/condor/adstash/ad_sources/registry.pyo
%_libexecdir/condor/adstash/interfaces/__init__.pyc
%_libexecdir/condor/adstash/interfaces/__init__.pyo
%_libexecdir/condor/adstash/interfaces/generic.pyc
%_libexecdir/condor/adstash/interfaces/generic.pyo
%_libexecdir/condor/adstash/interfaces/null.pyc
%_libexecdir/condor/adstash/interfaces/null.pyo
%_libexecdir/condor/adstash/interfaces/registry.pyc
%_libexecdir/condor/adstash/interfaces/registry.pyo
%_libexecdir/condor/adstash/interfaces/opensearch.pyc
%_libexecdir/condor/adstash/interfaces/opensearch.pyo
%endif
%_libexecdir/condor/curl_plugin
%_libexecdir/condor/condor_shared_port
%_libexecdir/condor/condor_defrag
%_libexecdir/condor/interactive.sub
%_libexecdir/condor/condor_gangliad
%_libexecdir/condor/ce-audit.so
%_libexecdir/condor/adstash/__init__.py
%_libexecdir/condor/adstash/adstash.py
%_libexecdir/condor/adstash/config.py
%_libexecdir/condor/adstash/convert.py
%_libexecdir/condor/adstash/utils.py
%_libexecdir/condor/adstash/ad_sources/__init__.py
%_libexecdir/condor/adstash/ad_sources/ad_file.py
%_libexecdir/condor/adstash/ad_sources/generic.py
%_libexecdir/condor/adstash/ad_sources/registry.py
%_libexecdir/condor/adstash/ad_sources/schedd_history.py
%_libexecdir/condor/adstash/ad_sources/startd_history.py
%_libexecdir/condor/adstash/ad_sources/schedd_job_epoch_history.py
%_libexecdir/condor/adstash/ad_sources/schedd_transfer_epoch_history.py
%_libexecdir/condor/adstash/interfaces/__init__.py
%_libexecdir/condor/adstash/interfaces/elasticsearch.py
%_libexecdir/condor/adstash/interfaces/opensearch.py
%_libexecdir/condor/adstash/interfaces/generic.py
%_libexecdir/condor/adstash/interfaces/json_file.py
%_libexecdir/condor/adstash/interfaces/null.py
%_libexecdir/condor/adstash/interfaces/registry.py
%_libexecdir/condor/annex
%_mandir/man1/condor_advertise.1.gz
%_mandir/man1/condor_annex.1.gz
%_mandir/man1/condor_check_password.1.gz
%_mandir/man1/condor_check_userlogs.1.gz
%_mandir/man1/condor_chirp.1.gz
%_mandir/man1/condor_config_val.1.gz
%_mandir/man1/condor_dagman.1.gz
%_mandir/man1/condor_fetchlog.1.gz
%_mandir/man1/condor_findhost.1.gz
%_mandir/man1/condor_gpu_discovery.1.gz
%_mandir/man1/condor_history.1.gz
%_mandir/man1/condor_hold.1.gz
%_mandir/man1/condor_job_router_info.1.gz
%_mandir/man1/condor_master.1.gz
%_mandir/man1/condor_off.1.gz
%_mandir/man1/condor_on.1.gz
%_mandir/man1/condor_pool_job_report.1.gz
%_mandir/man1/condor_preen.1.gz
%_mandir/man1/condor_prio.1.gz
%_mandir/man1/condor_q.1.gz
%_mandir/man1/condor_qsub.1.gz
%_mandir/man1/condor_qedit.1.gz
%_mandir/man1/condor_reconfig.1.gz
%_mandir/man1/condor_release.1.gz
%_mandir/man1/condor_remote_cluster.1.gz
%_mandir/man1/condor_reschedule.1.gz
%_mandir/man1/condor_restart.1.gz
%_mandir/man1/condor_rm.1.gz
%_mandir/man1/condor_run.1.gz
%_mandir/man1/condor_set_shutdown.1.gz
%_mandir/man1/condor_ssh_start.1.gz
%_mandir/man1/condor_sos.1.gz
%_mandir/man1/condor_ssl_fingerprint.1.gz
%_mandir/man1/condor_status.1.gz
%_mandir/man1/condor_store_cred.1.gz
%_mandir/man1/condor_submit.1.gz
%_mandir/man1/condor_submit_dag.1.gz
%_mandir/man1/condor_test_token.1.gz
%_mandir/man1/condor_token_create.1.gz
%_mandir/man1/condor_token_fetch.1.gz
%_mandir/man1/condor_token_list.1.gz
%_mandir/man1/condor_token_request.1.gz
%_mandir/man1/condor_token_request_approve.1.gz
%_mandir/man1/condor_token_request_auto_approve.1.gz
%_mandir/man1/condor_token_request_list.1.gz
%_mandir/man1/condor_top.1.gz
%_mandir/man1/condor_transfer_data.1.gz
%_mandir/man1/condor_transform_ads.1.gz
%_mandir/man1/condor_update_machine_ad.1.gz
%_mandir/man1/condor_updates_stats.1.gz
%_mandir/man1/condor_upgrade_check.1.gz
%_mandir/man1/condor_urlfetch.1.gz
%_mandir/man1/condor_userlog.1.gz
%_mandir/man1/condor_userprio.1.gz
%_mandir/man1/condor_vacate.1.gz
%_mandir/man1/condor_vacate_job.1.gz
%_mandir/man1/condor_version.1.gz
%_mandir/man1/condor_wait.1.gz
%_mandir/man1/condor_router_history.1.gz
%_mandir/man1/condor_continue.1.gz
%_mandir/man1/condor_suspend.1.gz
%_mandir/man1/condor_router_q.1.gz
%_mandir/man1/condor_ssh_to_job.1.gz
%_mandir/man1/condor_power.1.gz
%_mandir/man1/condor_gather_info.1.gz
%_mandir/man1/condor_router_rm.1.gz
%_mandir/man1/condor_drain.1.gz
%_mandir/man1/condor_ping.1.gz
%_mandir/man1/condor_rmdir.1.gz
%_mandir/man1/condor_tail.1.gz
%_mandir/man1/condor_who.1.gz
%_mandir/man1/condor_now.1.gz
%_mandir/man1/classad_eval.1.gz
%_mandir/man1/classads.1.gz
%_mandir/man1/condor_adstash.1.gz
%_mandir/man1/condor_evicted_files.1.gz
%_mandir/man1/condor_watch_q.1.gz
%_mandir/man1/get_htcondor.1.gz
%_mandir/man1/htcondor.1.gz
# bin/condor is a link for checkpoint, reschedule, vacate
%_bindir/condor_submit_dag
%_bindir/condor_who
%_bindir/condor_now
%_bindir/condor_prio
%_bindir/condor_transfer_data
%_bindir/condor_check_userlogs
%_bindir/condor_q
%_libexecdir/condor/condor_transferer
%_bindir/condor_docker_enter
%_bindir/condor_qedit
%_bindir/condor_qusers
%_bindir/condor_userlog
%_bindir/condor_release
%_bindir/condor_userlog_job_counter
%_bindir/condor_config_val
%_bindir/condor_reschedule
%_bindir/condor_userprio
%_bindir/condor_check_password
%_bindir/condor_check_config
%_bindir/condor_dagman
%_bindir/condor_rm
%_bindir/condor_vacate
%_bindir/condor_run
%_bindir/condor_router_history
%_bindir/condor_router_q
%_bindir/condor_router_rm
%_bindir/condor_vacate_job
%_bindir/condor_findhost
%_bindir/condor_version
%_bindir/condor_history
%_bindir/condor_status
%_bindir/condor_wait
%_bindir/condor_hold
%_bindir/condor_submit
%_bindir/condor_ssh_to_job
%_bindir/condor_power
%_bindir/condor_gather_info
%_bindir/condor_continue
%_bindir/condor_ssl_fingerprint
%_bindir/condor_suspend
%_bindir/condor_test_match
%_bindir/condor_token_create
%_bindir/condor_token_fetch
%_bindir/condor_token_request
%_bindir/condor_token_request_approve
%_bindir/condor_token_request_auto_approve
%_bindir/condor_token_request_list
%_bindir/condor_token_list
%_bindir/condor_scitoken_exchange
%_bindir/condor_drain
%_bindir/condor_ping
%_bindir/condor_tail
%_bindir/condor_qsub
%_bindir/condor_pool_job_report
%_bindir/condor_job_router_info
%_bindir/condor_transform_ads
%_bindir/condor_update_machine_ad
%_bindir/condor_annex
%_bindir/condor_nsenter
%_bindir/condor_evicted_files
%_bindir/condor_adstash
%_bindir/condor_remote_cluster
%_bindir/bosco_cluster
%_bindir/condor_ssh_start
%_bindir/condor_test_token
%_bindir/condor_manifest
# sbin/condor is a link for master_off, off, on, reconfig,
# reconfig_schedd, restart
%_sbindir/condor_advertise
%_sbindir/condor_aklog
%_sbindir/condor_credmon_krb
%_sbindir/condor_c-gahp
%_sbindir/condor_c-gahp_worker_thread
%_sbindir/condor_collector
%_sbindir/condor_credd
%_sbindir/condor_fetchlog
%_sbindir/condor_ft-gahp
%_sbindir/condor_had
%_sbindir/condor_master
%_sbindir/condor_negotiator
%_sbindir/condor_off
%_sbindir/condor_on
%_sbindir/condor_preen
%_sbindir/condor_reconfig
%_sbindir/condor_replication
%_sbindir/condor_restart
%_sbindir/condor_schedd
%_sbindir/condor_set_shutdown
%_sbindir/condor_shadow
%if %uw_build
%if 0%{?rhel} == 7 && ! 0%{?amzn}
%{_sbindir}/condor_shadow_s
%endif
%endif
%_sbindir/condor_sos
%_sbindir/condor_startd
%_sbindir/condor_starter
%_sbindir/condor_store_cred
%_sbindir/condor_testwritelog
%_sbindir/condor_updates_stats
%_sbindir/ec2_gahp
%_sbindir/condor_gridmanager
%_sbindir/remote_gahp
%_sbindir/rvgahp_client
%_sbindir/rvgahp_proxy
%_sbindir/rvgahp_server
%_sbindir/AzureGAHPServer
%_sbindir/gce_gahp
%_sbindir/arc_gahp
%_libexecdir/condor/condor_gpu_discovery
%_libexecdir/condor/condor_gpu_utilization
%config(noreplace) %_sysconfdir/condor/ganglia.d/00_default_metrics
%defattr(-,condor,condor,-)
%dir %_var/lib/condor/
%dir %_var/lib/condor/execute/
%dir %_var/lib/condor/spool/
%dir %_var/log/condor/
%defattr(-,root,condor,-)
%dir %_var/lib/condor/oauth_credentials
%defattr(-,root,root,-)
%dir %_var/lib/condor/krb_credentials

###### blahp files #######
%config %_sysconfdir/blah.config
%config %_sysconfdir/blparser.conf
%dir %_sysconfdir/blahp/
%config %_sysconfdir/blahp/condor_local_submit_attributes.sh
%config %_sysconfdir/blahp/kubernetes_local_submit_attributes.sh
%config %_sysconfdir/blahp/lsf_local_submit_attributes.sh
%config %_sysconfdir/blahp/nqs_local_submit_attributes.sh
%config %_sysconfdir/blahp/pbs_local_submit_attributes.sh
%config %_sysconfdir/blahp/sge_local_submit_attributes.sh
%config %_sysconfdir/blahp/slurm_local_submit_attributes.sh
%_bindir/blahpd
%_sbindir/blah_check_config
%_sbindir/blahpd_daemon
%dir %_libexecdir/blahp
%_libexecdir/blahp/*

####### procd files #######
%_sbindir/condor_procd
%_sbindir/gidd_alloc
%_sbindir/procd_ctl
%_mandir/man1/procd_ctl.1.gz
%_mandir/man1/gidd_alloc.1.gz
%_mandir/man1/condor_procd.1.gz

####### classads files #######
%defattr(-,root,root,-)
%_libdir/libclassad.so.*

#################
%files devel
%{_includedir}/condor/chirp_client.h
%{_includedir}/condor/condor_event.h
%{_includedir}/condor/file_lock.h
%{_includedir}/condor/read_user_log.h
%{_libdir}/condor/libchirp_client.a
%{_libdir}/libclassad.a

####### classads-devel files #######
%defattr(-,root,root,-)
%_bindir/classad_functional_tester
%_bindir/classad_version
%_libdir/libclassad.so
%dir %_includedir/classad/
%_includedir/classad/attrrefs.h
%_includedir/classad/cclassad.h
%_includedir/classad/classad_distribution.h
%_includedir/classad/classadErrno.h
%_includedir/classad/classad.h
%_includedir/classad/classadCache.h
%_includedir/classad/classad_containers.h
%_includedir/classad/classad_flat_map.h
%_includedir/classad/collectionBase.h
%_includedir/classad/collection.h
%_includedir/classad/common.h
%_includedir/classad/debug.h
%_includedir/classad/exprList.h
%_includedir/classad/exprTree.h
%_includedir/classad/flat_set.h
%_includedir/classad/fnCall.h
%_includedir/classad/indexfile.h
%_includedir/classad/jsonSink.h
%_includedir/classad/jsonSource.h
%_includedir/classad/lexer.h
%_includedir/classad/lexerSource.h
%_includedir/classad/literals.h
%_includedir/classad/matchClassad.h
%_includedir/classad/natural_cmp.h
%_includedir/classad/operators.h
%_includedir/classad/query.h
%_includedir/classad/sink.h
%_includedir/classad/source.h
%_includedir/classad/transaction.h
%_includedir/classad/util.h
%_includedir/classad/value.h
%_includedir/classad/view.h
%_includedir/classad/xmlLexer.h
%_includedir/classad/xmlSink.h
%_includedir/classad/xmlSource.h

%if %uw_build
#################
%files tarball
%{_bindir}/make-ap-from-tarball
%{_bindir}/make-personal-from-tarball
%{_sbindir}/condor_configure
%{_sbindir}/condor_install
%{_mandir}/man1/condor_configure.1.gz
%{_mandir}/man1/condor_install.1.gz
%endif

#################
%files kbdd
%defattr(-,root,root,-)
%config(noreplace) %_sysconfdir/condor/config.d/00-kbdd
%_sbindir/condor_kbdd

#################
%if ! 0%{?amzn}
%files vm-gahp
%defattr(-,root,root,-)
%_sbindir/condor_vm-gahp
%_libexecdir/condor/libvirt_simple_script.awk

%endif
#################
%files test
%defattr(-,root,root,-)
%_libexecdir/condor/condor_sinful
%_libexecdir/condor/condor_testingd
%_libexecdir/condor/test_user_mapping
%_libexecdir/condor/test_awaitable_deadline_socketd
%_libexecdir/condor/test_awaitable_deadline_socket_client
%if %uw_build
%_libdir/condor/condor_tests-%{version}.tar.gz
%endif

%if 0%{?rhel} <= 7 && 0%{?fedora} <= 31 && ! 0%{?suse_version}
%files -n python2-condor
%defattr(-,root,root,-)
%_bindir/condor_top
%_bindir/classad_eval
%_bindir/condor_watch_q
%_libdir/libpyclassad2*.so
%_libexecdir/condor/libclassad_python_user.so
%{python_sitearch}/classad/
%{python_sitearch}/htcondor/
%{python_sitearch}/htcondor-*.egg-info/
%endif

%if 0%{?rhel} >= 7 || 0%{?fedora} || 0%{?suse_version}
%files -n python3-condor
%defattr(-,root,root,-)
%_bindir/condor_top
%_bindir/condor_diagnostics
%_bindir/classad_eval
%_bindir/condor_watch_q
%_bindir/htcondor
%_libdir/libpyclassad3*.so
%_libexecdir/condor/libclassad_python_user.cpython-3*.so
%_libexecdir/condor/libclassad_python3_user.so
/usr/lib64/python%{python3_version}/site-packages/classad/
/usr/lib64/python%{python3_version}/site-packages/htcondor/
/usr/lib64/python%{python3_version}/site-packages/htcondor-*.egg-info/
/usr/lib64/python%{python3_version}/site-packages/htcondor_cli/
/usr/lib64/python%{python3_version}/site-packages/classad2/
/usr/lib64/python%{python3_version}/site-packages/htcondor2/
%endif

%files credmon-local
%doc examples/condor_credmon_oauth
%_sbindir/condor_credmon_oauth
%_sbindir/scitokens_credential_producer
%_libexecdir/condor/credmon
%_var/lib/condor/oauth_credentials/README.credentials
%config(noreplace) %_sysconfdir/condor/config.d/40-oauth-credmon.conf
%ghost %_var/lib/condor/oauth_credentials/CREDMON_COMPLETE
%ghost %_var/lib/condor/oauth_credentials/pid
%if 0%{?rhel} == 7
###
# Backwards compatibility with the previous versions and configs of scitokens-credmon
%_bindir/condor_credmon_oauth
%_bindir/scitokens_credential_producer
###
%endif

%files credmon-oauth
%_var/www/wsgi-scripts/condor_credmon_oauth
%config(noreplace) %_sysconfdir/condor/config.d/40-oauth-tokens.conf
%ghost %_var/lib/condor/oauth_credentials/wsgi_session_key
%if 0%{?rhel} == 7
###
# Backwards compatibility with the previous versions and configs of scitokens-credmon
%_var/www/wsgi-scripts/scitokens-credmon
###
%endif

%files credmon-vault
%doc examples/condor_credmon_oauth
%_sbindir/condor_credmon_vault
%_bindir/condor_vault_storer
%_libexecdir/condor/credmon
%config(noreplace) %_sysconfdir/condor/config.d/40-vault-credmon.conf
%ghost %_var/lib/condor/oauth_credentials/CREDMON_COMPLETE
%ghost %_var/lib/condor/oauth_credentials/pid

%files -n minicondor
%config(noreplace) %_sysconfdir/condor/config.d/00-minicondor

%files ap
%config(noreplace) %_sysconfdir/condor/config.d/00-access-point

%files ep
%config(noreplace) %_sysconfdir/condor/config.d/00-execution-point

%post
/sbin/ldconfig
# Remove obsolete security configuration
rm -f /etc/condor/config.d/00-htcondor-9.0.config
%if 0%{?fedora}
test -x /usr/sbin/selinuxenabled && /usr/sbin/selinuxenabled
if [ $? = 0 ]; then
   restorecon -R -v /var/lock/condor
   setsebool -P condor_domain_can_network_connect 1
   setsebool -P daemons_enable_cluster_mode 1
   semanage port -a -t condor_port_t -p tcp 12345
   # the number of extraneous SELinux warnings on f17 is very high
fi
%endif
%if 0%{?rhel} >= 7
test -x /usr/sbin/selinuxenabled && /usr/sbin/selinuxenabled
if [ $? = 0 ]; then
   /usr/sbin/semodule -i /usr/share/condor/htcondor.pp
%if 0%{?rhel} < 9
   /usr/sbin/setsebool -P condor_domain_can_network_connect 1
%endif
   /usr/sbin/setsebool -P daemons_enable_cluster_mode 1
fi
%endif
if [ $1 -eq 1 ] ; then
    # Initial installation 
    /bin/systemctl daemon-reload >/dev/null 2>&1 || :
fi

%preun
if [ $1 -eq 0 ] ; then
    # Package removal, not upgrade
    /bin/systemctl --no-reload disable condor.service > /dev/null 2>&1 || :
    /bin/systemctl stop condor.service > /dev/null 2>&1 || :
fi

%postun
/sbin/ldconfig
/bin/systemctl daemon-reload >/dev/null 2>&1 || :
# Note we don't try to restart - HTCondor will automatically notice the
# binary has changed and do graceful or peaceful restart, based on its
# configuration

%triggerun -- condor < 7.7.0-0.5

/usr/bin/systemd-sysv-convert --save condor >/dev/null 2>&1 ||:

/sbin/chkconfig --del condor >/dev/null 2>&1 || :
/bin/systemctl try-restart condor.service >/dev/null 2>&1 || :

%changelog
<<<<<<< HEAD
* Thu Oct 31 2024 Tim Theisen <tim@cs.wisc.edu> - 24.1.1-1
- Can print contents of stored OAuth2 credential with htcondor CLI tool
- In DAGMan, inline submit descriptions work when not submitting directly
- By default, put Docker jobs on hold when CPU architecture doesn't match
- Detects and deletes invalid checkpoint and reschedules job
=======
* Tue Nov 26 2024 Tim Theisen <tim@cs.wisc.edu> - 24.0.2-1
- Add STARTER_ALWAYS_HOLD_ON_OOM to minimize confusion about memory usage
- Fix bug that caused condor_ssh_to_job sftp and scp modes to fail
- Fix KeyboardIdle attribute in dynamic slots that could prevent job start
- No longer signals the OAuth credmon when there is no work to do
- Fix rare condor_schedd crash when a $$() macro could not be expanded
- By default, put Docker jobs on hold when CPU architecture doesn't match
>>>>>>> 71d9a306

* Thu Oct 31 2024 Tim Theisen <tim@cs.wisc.edu> - 24.0.1-1
- Improved tracking and enforcement of disk usage by using LVM
- Enhancements to the htcondor CLI tool
- cgroup v2 support for tracking and enforcement of CPU and memory usage
- Leverage cgroups to hide GPUs not allocated to the job
- DAGMan can now produce job credentials when using direct submit
- New submit commands to aid in matching specific GPU requirements
- New implementation of the Python bindings, htcondor2 and classad2
- Improved default security configuration
- Significant reduction in memory and CPU usage on the Central Manager
- Support for GPUs using AMD's HIP 6 library
- Fix bugs when -divide or -repeat was used in GPU detection
- Proper error message and hold when Docker emits multi-line error message
- Fix issue where an unresponsive libvirtd blocked an EP from starting up

* Wed Oct 30 2024 Tim Theisen <tim@cs.wisc.edu> - 23.10.2-1
- Fix for output file transfer errors obscuring input file transfer errors

* Thu Oct 24 2024 Tim Theisen <tim@cs.wisc.edu> - 23.0.17-1
- Bug fix for PID namespaces and condor_ssh_to_job on EL9
- Augment condor_upgrade_check to find unit suffixes in ClassAd expressions

* Thu Oct 10 2024 Tim Theisen <tim@cs.wisc.edu> - 23.0.16-1
- Backport all cgroup v2 fixes and enhancements from the 23.10.1 release

* Thu Oct 03 2024 Tim Theisen <tim@cs.wisc.edu> - 23.10.1-1
- Improvements to disk usage enforcement when using LVM
  - Can encrypt job sandboxes when using LVM
  - More precise tracking of disk usage when using LVM
  - Reduced disk usage tracking overhead
- Improvements tracking CPU and memory usage with cgroup v2 (on EL9)
  - Don't count kernel cache pages against job's memory usage
  - Avoid rare inclusion of previous job's CPU and peak memory usage
- HTCondor now re-checks DNS before re-connecting to a collector
- HTCondor now writes out per job epoch history
- HTCondor can encrypt network connections without requiring authentication
- htcondor CLI can now show status for local server, AP, and CM
- htcondor CLI can now display OAUTH2 credentials
- Uses job's sandbox to convert image format for Singularity/Apptainer
- Bug fix to not lose GPUs in Docker job on systemd reconfig
- Bug fix for PID namespaces and condor_ssh_to_job on EL9

* Mon Sep 30 2024 Tim Theisen <tim@cs.wisc.edu> - 23.0.15-1
- Fix bug where Docker universe jobs reported zero memory usage on EL9
- Fix bug where Docker universe images would not be removed from EP cache
- Fix bug where condor_watch_q could crash
- Fix bug that could cause the file transfer hold reason to be truncated
- Fix bug where a Windows job with a bad executable would not go on hold

* Thu Aug 08 2024 Tim Theisen <tim@cs.wisc.edu> - 23.9.6-1
- Add config knob to not have cgroups count kernel memory for jobs on EL9
- Remove support for numeric unit suffixes (k,M,G) in ClassAd expressions
- In submit files, request_disk & request_memory still accept unit suffixes
- Hide GPUs not allocated to the job on cgroup v2 systems such as EL9
- DAGMan can now produce credentials when using direct submission
- Singularity jobs have a contained home directory when file transfer is on
- Avoid using IPv6 link local addresses when resolving hostname to IP addr
- New 'htcondor credential' command to aid in debugging

* Thu Aug 08 2024 Tim Theisen <tim@cs.wisc.edu> - 23.0.14-1
- Docker and Container jobs run on EPs that match AP's CPU architecture
- Fixed premature cleanup of credentials by the condor_credd
- Fixed bug where a malformed SciToken could cause a condor_schedd crash
- Fixed crash in condor_annex script
- Fixed daemon crash after IDTOKEN request is approved by the collector

* Thu Jun 27 2024 Tim Theisen <tim@cs.wisc.edu> - 23.8.1-1
- Add new condor-ap package to facilitate Access Point installation
- HTCondor Docker images are now based on Alma Linux 9
- HTCondor Docker images are now available for the arm64 CPU architecture
- The user can now choose which submit method DAGMan will use
- Can add custom attributes to the User ClassAd with condor_qusers -edit
- Add use-projection option to condor_gangliad to reduce memory footprint
- Fix bug where interactive submit does not work on cgroup v2 systems (EL9)

* Thu Jun 13 2024 Tim Theisen <tim@cs.wisc.edu> - 23.0.12-1
- Remote condor_history queries now work the same as local queries
- Improve error handling when submitting to a remote scheduler via ssh
- Fix bug on Windows where condor_procd may crash when suspending a job
- Fix Python binding crash when submitting a DAG which has empty lines

* Thu May 16 2024 Tim Theisen <tim@cs.wisc.edu> - 23.7.2-1
- Warns about deprecated multiple queue statements in a submit file
- The semantics of 'skip_if_dataflow' have been improved
- Removing large DAGs is now non-blocking, preserving schedd performance
- Periodic policy expressions are now checked during input file transfer
- Local universe jobs can now specify a container image
- File transfer plugins can now advertise extra attributes
- DAGMan can rescue and abort if pending jobs are missing from the job queue
- Fix so 'condor_submit -interactive' works on cgroup v2 execution points

* Thu May 09 2024 Tim Theisen <tim@cs.wisc.edu> - 23.0.10-1
- Preliminary support for Ubuntu 22.04 (Noble Numbat)
- Warns about deprecated multiple queue statements in a submit file
- Fix bug where plugins could not signify to retry a file transfer
- The condor_upgrade_check script checks for proper token file permissions
- Fix bug where the condor_upgrade_check script crashes on older platforms
- The bundled version of apptainer was moved to libexec in the tarball

* Tue Apr 16 2024 Tim Theisen <tim@cs.wisc.edu> - 23.6.2-1
- Fix bug where file transfer plugin error was not in hold reason code

* Mon Apr 15 2024 Tim Theisen <tim@cs.wisc.edu> - 23.6.1-1
- Add the ability to force vanilla universe jobs to run in a container
- Add the ability to override the entrypoint for a Docker image
- condor_q -better-analyze includes units for memory and disk quantities

* Thu Apr 11 2024 Tim Theisen <tim@cs.wisc.edu> - 23.0.8-1
- Fix bug where ssh-agent processes were leaked with grid universe jobs
- Fix DAGMan crash when a provisioner node was given a parent
- Fix bug that prevented use of "ftp:" URLs in file transfer
- Fix bug where jobs that matched an offline slot never start

* Mon Mar 25 2024 Tim Theisen <tim@cs.wisc.edu> - 23.5.3-1
- HTCondor tarballs now contain Pelican 7.6.2

* Thu Mar 14 2024 Tim Theisen <tim@cs.wisc.edu> - 23.5.2-1
- Old ClassAd based syntax is disabled by default for the job router
- Can efficiently manage/enforce disk space using LVM partitions
- GPU discovery is enabled on all Execution Points by default
- Prevents accessing unallocated GPUs using cgroup v1 enforcement
- New condor_submit commands for constraining GPU properties
- Add ability to transfer EP's starter log back to the Access Point
- Can use VOMS attributes when mapping identities of SSL connections
- The CondorVersion string contains the source git SHA

* Thu Mar 14 2024 Tim Theisen <tim@cs.wisc.edu> - 23.0.6-1
- Fix DAGMan where descendants of removed retry-able jobs are marked futile
- Ensure the condor_test_token works correctly when invoked as root
- Fix bug where empty multi-line values could cause a crash
- condor_qusers returns proper exit code for errors in formatting options
- Fix crash in job router when a job transform is missing an argument

* Thu Feb 08 2024 Tim Theisen <tim@cs.wisc.edu> - 23.4.0-1
- condor_submit warns about unit-less request_disk and request_memory
- Separate condor-credmon-local RPM package provides local SciTokens issuer
- Fix bug where NEGOTIATOR_SLOT_CONSTRAINT was ignored since version 23.3.0
- The htcondor command line tool can process multiple event logs at once
- Prevent Docker daemon from keeping a duplicate copy of the job's stdout

* Thu Feb 08 2024 Tim Theisen <tim@cs.wisc.edu> - 23.0.4-1
- NVIDIA_VISIBLE_DEVICES environment variable lists full uuid of slot GPUs
- Fix problem where some container jobs would see GPUs not assigned to them
- Restore condor keyboard monitoring that was broken since HTCondor 23.0.0
- In condor_adstash, the search engine timeouts now apply to all operations
- Ensure the prerequisite perl modules are installed for condor_gather_info

* Tue Jan 23 2024 Tim Theisen <tim@cs.wisc.edu> - 23.3.1-1
- HTCondor tarballs now contain Pelican 7.4.0

* Thu Jan 04 2024 Tim Theisen <tim@cs.wisc.edu> - 23.3.0-1
- Restore limited support for Enterprise Linux 7 systems
- Additional assistance converting old syntax job routes to new syntax
- Able to capture output to debug DAGMan PRE and POST scripts
- Execution Points advertise when jobs are running with cgroup enforcement

* Thu Jan 04 2024 Tim Theisen <tim@cs.wisc.edu> - 23.0.3-1
- Preliminary support for openSUSE LEAP 15
- All non-zero exit values from file transfer plugins are now errors
- Fix crash in Python bindings when job submission fails
- Chirp uses a 5120 byte buffer and errors out for bigger messages
- condor_adstash now recognizes GPU usage values as floating point numbers

* Wed Nov 29 2023 Tim Theisen <tim@cs.wisc.edu> - 23.2.0-1
- Add 'periodic_vacate' submit command to restart jobs that are stuck
- EPs now advertises whether the execute directory is on rotational storage
- Add two log events for the time a job was running and occupied a slot
- Files written by HTCondor are now written in binary mode on Windows
- HTCondor now uses the Pelican Platform for OSDF file transfers

* Mon Nov 20 2023 Tim Theisen <tim@cs.wisc.edu> - 23.0.2-1
- Fix bug where OIDC login information was missing when submitting jobs
- Improved sandbox and ssh-agent clean up for batch grid universe jobs
- Fix bug where daemons with a private network address couldn't communicate
- Fix cgroup v2 memory enforcement for custom configurations
- Add DISABLE_SWAP_FOR_JOB support on cgroup v2 systems
- Fix log rotation for OAuth and Vault credmon daemons

* Thu Nov 16 2023 Tim Theisen <tim@cs.wisc.edu> - 9.0.20-1
- Other authentication methods are tried if mapping fails using SSL

* Tue Oct 31 2023 Tim Theisen <tim@cs.wisc.edu> - 23.1.0-1
- Enhanced filtering with 'condor_watch_q'
- Can specify alternate ssh port with 'condor_remote_cluster'
- Performance improvement for the 'condor_schedd' and other daemons
- Jobs running on cgroup v2 systems can subdivide their cgroup
- The curl plugin can now find CA certificates via an environment variable

* Tue Oct 31 2023 Tim Theisen <tim@cs.wisc.edu> - 23.0.1-1
- Fix 10.6.0 bug that broke PID namespaces
- Fix bug where execution times for ARC CE jobs were 60 times too large
- Fix bug where a failed 'Service' node would crash DAGMan
- Condor-C and Job Router jobs now get resources provisioned updates

* Fri Sep 29 2023 Tim Theisen <tim@cs.wisc.edu> - 23.0.0-1
- Absent slot configuration, execution points will use a partitionable slot
- Linux cgroups enforce maximum memory utilization by default
- Can now define DAGMan save points to be able to rerun DAGs from there
- Much better control over environment variables when using DAGMan
- Administrators can enable and disable job submission for a specific user
- Can set a minimum number of CPUs allocated to a user
- condor_status -gpus shows nodes with GPUs and the GPU properties
- condor_status -compact shows a row for each slot type
- Container images may now be transferred via a file transfer plugin
- Support for Enterprise Linux 9, Amazon Linux 2023, and Debian 12
- Can write job information in AP history file for every execution attempt
- Can run defrag daemons with different policies on distinct sets of nodes
- Add condor_test_token tool to generate a short lived SciToken for testing
- The job’s executable is no longer renamed to ‘condor_exec.exe’

* Thu Sep 28 2023 Tim Theisen <tim@cs.wisc.edu> - 10.9.0-1
- The condor_upgrade_check script now provides guidance on updating to 23.0
- The htchirp Python binding now properly locates the chirp configuration
- Fix bug that prevented deletion of HTCondor passwords on Windows

* Thu Sep 28 2023 Tim Theisen <tim@cs.wisc.edu> - 10.0.9-1
- The condor_upgrade_check script now provides guidance on updating to 23.0
- The htchirp Python binding now properly locates the chirp configuration
- Fix bug that prevented deletion of HTCondor passwords on Windows

* Thu Sep 14 2023 Tim Theisen <tim@cs.wisc.edu> - 10.8.0-1
- Fold the classads, blahp, and procd RPMs into the main condor RPM
- Align the Debian packages and package names with the RPM packaging
- On Linux, the default configuration enforces memory limits with cgroups
- condor_status -gpus shows nodes with GPUs and the GPU properties
- condor_status -compact shows a row for each slot type
- New ENV command controls which environment variables are present in DAGMan

* Thu Sep 14 2023 Tim Theisen <tim@cs.wisc.edu> - 10.0.8-1
- Avoid kernel panic on some Enterprise Linux 8 systems
- Fix bug where early termination of service nodes could crash DAGMan
- Limit email about long file transfer queue to once daily
- Various fixes to condor_adstash

* Wed Aug 09 2023 Tim Theisen <tim@cs.wisc.edu> - 10.7.1-1
- Fix performance problem detecting futile nodes in a large and bushy DAG

* Mon Jul 31 2023 Tim Theisen <tim@cs.wisc.edu> - 10.7.0-1
- Support for Debian 12 (Bookworm)
- Can run defrag daemons with different policies on distinct sets of nodes
- Added want_io_proxy submit command
- Apptainer is now included in the HTCondor tarballs
- Fix 10.5.0 bug where reported CPU time is very low when using cgroups v1
- Fix 10.5.0 bug where .job.ad and .machine.ad were missing for local jobs

* Tue Jul 25 2023 Tim Theisen <tim@cs.wisc.edu> - 10.0.7-1
- Fixed bug where held condor cron jobs would never run when released
- Improved daemon IDTOKENS logging to make useful messages more prominent
- Remove limit on certificate chain length in SSL authentication
- condor_config_val -summary now works with a remote configuration query
- Prints detailed message when condor_remote_cluster fails to fetch a URL
- Improvements to condor_preen

* Fri Jun 30 2023 Tim Theisen <tim@cs.wisc.edu> - 9.0.19-1
- Remove limit on certificate chain length in SSL authentication

* Thu Jun 29 2023 Tim Theisen <tim@cs.wisc.edu> - 10.6.0-1
- Administrators can enable and disable job submission for a specific user
- Work around memory leak in libcurl on EL7 when using the ARC-CE GAHP
- Container images may now be transferred via a file transfer plugin
- Add ClassAd stringlist subset match function
- Add submit file macro '$(JobId)' which expands to full ID of the job
- The job's executable is no longer renamed to 'condor_exec.exe'

* Thu Jun 22 2023 Tim Theisen <tim@cs.wisc.edu> - 10.0.6-1
- In SSL Authentication, use the identity instead of the X.509 proxy subject
- Can use environment variable to locate the client's SSL X.509 credential
- ClassAd aggregate functions now tolerate undefined values
- Fix Python binding bug where accounting ads were omitted from the result
- The Python bindings now properly report the HTCondor version
- remote_initial_dir works when submitting a grid batch job remotely via ssh
- Add a ClassAd stringlist subset match function

* Thu Jun 22 2023 Tim Theisen <tim@cs.wisc.edu> - 9.0.18-1
- Can configure clients to present an X.509 proxy during SSL authentication
- Provides script to assist updating from HTCondor version 9 to version 10

* Fri Jun 09 2023 Tim Theisen <tim@cs.wisc.edu> - 10.0.5-1
- Rename upgrade9to10checks.py script to condor_upgrade_check
- Fix spurious warning from condor_upgrade_check about regexes with spaces

* Tue Jun 06 2023 Tim Theisen <tim@cs.wisc.edu> - 10.5.1-1
- Fix issue with grid batch jobs interacting with older Slurm versions

* Mon Jun 05 2023 Tim Theisen <tim@cs.wisc.edu> - 10.5.0-1
- Can now define DAGMan save points to be able to rerun DAGs from there
- Expand default list of environment variables passed to the DAGMan manager
- Administrators can prevent users using "getenv = true" in submit files
- Improved throughput when submitting a large number of ARC-CE jobs
- Execute events contain the slot name, sandbox path, resource quantities
- Can add attributes of the execution point to be recorded in the user log
- Enhanced condor_transform_ads tool to ease offline job transform testing
- Fixed a bug where memory limits over 2 GiB might not be correctly enforced

* Tue May 30 2023 Tim Theisen <tim@cs.wisc.edu> - 10.0.4-1
- Provides script to assist updating from HTCondor version 9 to version 10
- Fixes a bug where rarely an output file would not be transferred back
- Fixes counting of submitted jobs, so MAX_JOBS_SUBMITTED works correctly
- Fixes SSL Authentication failure when PRIVATE_NETWORK_NAME was set
- Fixes rare crash when SSL or SCITOKENS authentication was attempted
- Can allow client to present an X.509 proxy during SSL authentication
- Fixes issue where a users jobs were ignored by the HTCondor-CE on restart
- Fixes issues where some events that HTCondor-CE depends on were missing

* Tue May 30 2023 Tim Theisen <tim@cs.wisc.edu> - 9.0.17-3
- Improved upgrade9to10checks.py script

* Tue May 09 2023 Tim Theisen <tim@cs.wisc.edu> - 9.0.17-2
- Add upgrade9to10checks.py script

* Tue May 09 2023 Tim Theisen <tim@cs.wisc.edu> - 10.4.3-1
- Fix bug than could cause the collector audit plugin to crash

* Tue May 02 2023 Tim Theisen <tim@cs.wisc.edu> - 10.4.2-1
- Fix bug where remote submission of batch grid universe jobs fail
- Fix bug where HTCondor-CE fails to handle jobs after HTCondor restarts

* Wed Apr 12 2023 Tim Theisen <tim@cs.wisc.edu> - 10.4.1-1
- Preliminary support for Ubuntu 20.04 (Focal Fossa) on PowerPC (ppc64el)

* Thu Apr 06 2023 Tim Theisen <tim@cs.wisc.edu> - 10.4.0-1
- DAGMan no longer carries the entire environment into the DAGMan job
- Allows EGI CheckIn tokens to be used the with SciTokens authentication

* Thu Apr 06 2023 Tim Theisen <tim@cs.wisc.edu> - 10.0.3-1
- GPU metrics continues to be reported after the startd is reconfigured
- Fixed issue where GPU metrics could be wildly over-reported
- Fixed issue that kept jobs from running when installed on Debian or Ubuntu
- Fixed DAGMan problem when retrying a proc failure in a multi-proc node

* Tue Mar 07 2023 Tim Theisen <tim@cs.wisc.edu> - 10.3.1-1
- Execution points now advertise if an sshd is available for ssh to job

* Mon Mar 06 2023 Tim Theisen <tim@cs.wisc.edu> - 10.3.0-1
- Now evicts OOM killed jobs when they are under their requested memory
- HTCondor glideins can now use cgroups if one has been prepared
- Can write job information in an AP history file for each execution attempt
- Can now specify a lifetime for condor_gangliad metrics
- The condor_schedd now advertises a count of unmaterialized jobs

* Thu Mar 02 2023 John Knoeller <johnkn@cs.wisc.edu> - 10.0.2-1
- HTCondor can optionally create intermediate directories for output files
- Improved condor_schedd scalability when a user runs more than 1,000 jobs
- Fix issue where condor_ssh_to_job fails if the user is not in /etc/passwd
- The Python Schedd.query() now returns the ServerTime attribute for Fifemon
- VM Universe jobs pass through the host CPU model to support newer kernels
- HTCondor Python wheel is now available for Python 3.11
- Fix issue that prevented HTCondor installation on Ubuntu 18.04

* Tue Feb 28 2023 Tim Theisen <tim@cs.wisc.edu> - 10.2.5-1
- Fix counting of unmaterialized jobs in the condor_schedd

* Fri Feb 24 2023 Tim Theisen <tim@cs.wisc.edu> - 10.2.4-1
- Improve counting of unmaterialized jobs in the condor_schedd

* Tue Feb 21 2023 Tim Theisen <tim@cs.wisc.edu> - 10.2.3-1
- Add a count of unmaterialized jobs to condor_schedd statistics

* Tue Feb 07 2023 Tim Theisen <tim@cs.wisc.edu> - 10.2.2-1
- Fixed bugs with configuration knob SINGULARITY_USE_PID_NAMESPACES

* Tue Jan 24 2023 Tim Theisen <tim@cs.wisc.edu> - 10.2.1-1
- Improved condor_schedd scalability when a user runs more than 1,000 jobs
- Fix issue where condor_ssh_to_job fails if the user is not in /etc/passwd
- The Python Schedd.query() now returns the ServerTime attribute
- Fixed issue that prevented HTCondor installation on Ubuntu 18.04

* Thu Jan 05 2023 Tim Theisen <tim@cs.wisc.edu> - 10.2.0-1
- Preliminary support for Enterprise Linux 9
- Preliminary support for cgroups v2
- Can now set minimum floor for number of CPUs that a submitter gets
- Improved validity testing of Singularity/Apptainer runtinme
- Improvements to jobs hooks, including new PREPARE_JOB_BEFORE_TRANSFER hook
- OpenCL jobs now work inside Singularity, if OpenCL drivers are on the host

* Thu Jan 05 2023 Tim Theisen <tim@cs.wisc.edu> - 10.0.1-1
- Add Ubuntu 22.04 (Jammy Jellyfish) support
- Add file transfer plugin that supports stash:// and osdf:// URLs
- Fix bug where cgroup memory limits were not enforced on Debian and Ubuntu
- Fix bug where forcibly removing DAG jobs could crash the condor_schedd
- Fix bug where Docker repository images cannot be run under Singularity
- Fix issue where blahp scripts were missing on Debian and Ubuntu platforms
- Fix bug where curl file transfer plugins would fail on Enterprise Linux 8

* Tue Nov 22 2022 Tim Theisen <tim@cs.wisc.edu> - 10.1.3-1
- Improvements to jobs hooks, including new PREPARE_JOB_BEFORE_TRANSFER hook

* Tue Nov 15 2022 Tim Theisen <tim@cs.wisc.edu> - 10.1.2-1
- OpenCL jobs now work inside Singularity, if OpenCL drivers are on the host

* Thu Nov 10 2022 Tim Theisen <tim@cs.wisc.edu> - 10.1.1-1
- Improvements to job hooks and the ability to save stderr from a job hook
- Fix bug where Apptainer only systems couldn't run with Docker style images

* Thu Nov 10 2022 Tim Theisen <tim@cs.wisc.edu> - 10.1.0-1
- Release HTCondor 10.0.0 bug fixes into 10.1.0

* Thu Nov 10 2022 Tim Theisen <tim@cs.wisc.edu> - 10.0.0-1
- Users can prevent runaway jobs by specifying an allowed duration
- Able to extend submit commands and create job submit templates
- Initial implementation of htcondor <noun> <verb> command line interface
- Initial implementation of Job Sets in the htcondor CLI tool
- Add Container Universe
- Support for heterogeneous GPUs
- Improved File transfer error reporting
- GSI Authentication method has been removed
- HTCondor now utilizes ARC-CE's REST interface
- Support for ARM and PowerPC for Enterprise Linux 8
- For IDTOKENS, signing key not required on every execution point
- Trust on first use ability for SSL connections
- Improvements against replay attacks

* Wed Oct 05 2022 Tim Theisen <tim@cs.wisc.edu> - 9.12.0-1
- Provide a mechanism to bootstrap secure authentication within a pool
- Add the ability to define submit templates
- Administrators can now extend the help offered by condor_submit
- Add DAGMan ClassAd attributes to record more information about jobs
- On Linux, advertise the x86_64 micro-architecture in a slot attribute
- Added -drain option to condor_off and condor_restart
- Administrators can now set the shared memory size for Docker jobs
- Multiple improvements to condor_adstash
- HAD daemons now use SHA-256 checksums by default

* Thu Sep 29 2022 Tim Theisen <tim@cs.wisc.edu> - 9.0.17-1
- Fix file descriptor leak when schedd fails to launch scheduler jobs
- Fix failure to forward batch grid universe job's refreshed X.509 proxy
- Fix DAGMan failure when the DONE keyword appeared in the JOB line
- Fix HTCondor's handling of extremely large UIDs on Linux
- Fix bug where OAUTH tokens lose their scope and audience upon refresh
- Support for Apptainer in addition to Singularity

* Tue Sep 13 2022 Tim Theisen <tim@cs.wisc.edu> - 9.11.2-1
- In 9.11.0, STARTD_NOCLAIM_SHUTDOWN restarted instead. Now, it shuts down.

* Tue Sep 06 2022 Tim Theisen <tim@cs.wisc.edu> - 9.11.1-1
- File transfer errors are identified as occurring during input or output

* Thu Aug 25 2022 Tim Theisen <tim@cs.wisc.edu> - 9.11.0-1
- Modified GPU attributes to support the new 'require_gpus' submit command
- Add (PREEMPT|HOLD)_IF_DISK_EXCEEDED configuration templates
- ADVERTISE authorization levels now also provide READ authorization
- Periodic release expressions no longer apply to manually held jobs
- If a #! interpreter doesn't exist, a proper hold and log message appears
- Can now set the Singularity target directory with 'container_target_dir'
- If SciToken and X.509 available, uses SciToken for arc job authentication

* Tue Aug 16 2022 Tim Theisen <tim@cs.wisc.edu> - 9.0.16-1
- Singularity now mounts /tmp and /var/tmp under the scratch directory
- Fix bug where Singularity jobs go on hold at the first checkpoint
- Fix bug where gridmanager deletes the X.509 proxy file instead of the copy
- Fix file descriptor leak when using SciTokens for authentication

* Thu Jul 21 2022 Tim Theisen <tim@cs.wisc.edu> - 9.0.15-1
- Report resources provisioned by the Slurm batch scheduler when available

* Mon Jul 18 2022 Tim Theisen <tim@cs.wisc.edu> - 9.10.1-1
- ActivationSetupDuration is now correct for jobs that checkpoint

* Thu Jul 14 2022 Tim Theisen <tim@cs.wisc.edu> - 9.10.0-1
- With collector administrator access, can manage all HTCondor pool daemons
- SciTokens can now be used for authentication with ARC CE servers
- Preliminary support for ARM and POWER RC on AlmaLinux 8
- Prevent negative values when using huge files with a file transfer plugin

* Tue Jul 12 2022 Tim Theisen <tim@cs.wisc.edu> - 9.0.14-1
- SciToken mapping failures are now recorded in the daemon logs
- Fix bug that stopped file transfers when output and error are the same
- Ensure that the Python bindings version matches the installed HTCondor
- $(OPSYSANDVER) now expand properly in job transforms
- Fix bug where context managed Python htcondor.SecMan sessions would crash
- Fix bug where remote CPU times would rarely be set to zero

* Tue Jun 14 2022 Tim Theisen <tim@cs.wisc.edu> - 9.9.1-1
- Fix bug where jobs would not match when using a child collector

* Tue May 31 2022 Tim Theisen <tim@cs.wisc.edu> - 9.9.0-1
- A new authentication method for remote HTCondor administration
- Several changes to improve the security of connections
- Fix issue where DAGMan direct submission failed when using Kerberos
- The submission method is now recorded in the job ClassAd
- Singularity jobs can now pull from Docker style repositories
- The OWNER authorization level has been folded into the ADMINISTRATOR level

* Thu May 26 2022 Tim Theisen <tim@cs.wisc.edu> - 9.0.13-1
- Schedd and startd cron jobs can now log output upon non-zero exit
- condor_config_val now produces correct syntax for multi-line values
- The condor_run tool now reports submit errors and warnings to the terminal
- Fix issue where Kerberos authentication would fail within DAGMan
- Fix HTCondor startup failure with certain complex network configurations

* Mon Apr 25 2022 Tim Theisen <tim@cs.wisc.edu> - 9.8.1-1
- Fix HTCondor startup failure with certain complex network configurations

* Thu Apr 21 2022 Tim Theisen <tim@cs.wisc.edu> - 9.8.0-1
- Support for Heterogeneous GPUs, some configuration required
- Allow HTCondor to utilize grid sites requiring two-factor authentication
- Technology preview: bring your own resources from (some) NSF HPC clusters

* Tue Apr 19 2022 Tim Theisen <tim@cs.wisc.edu> - 9.0.12-1
- Fix bug in parallel universe that could cause the schedd to crash
- Fix rare crash where a daemon tries to use a discarded security session

* Tue Apr 05 2022 Tim Theisen <tim@cs.wisc.edu> - 9.7.1-1
- Fix recent bug where jobs may go on hold without a hold reason or code

* Tue Mar 15 2022 Tim Theisen <tim@cs.wisc.edu> - 9.7.0-1
- Support environment variables, other application elements in ARC REST jobs
- Container universe supports Singularity jobs with hard-coded command
- DAGMan submits jobs directly (does not shell out to condor_submit)
- Meaningful error message and sub-code for file transfer failures
- Add file transfer statistics for file transfer plugins
- Add named list policy knobs for SYSTEM_PERIODIC_ policies

* Tue Mar 15 2022 Tim Theisen <tim@cs.wisc.edu> - 9.0.11-1
- The Job Router can now create an IDTOKEN for use by the job
- Fix bug where a self-checkpointing job may erroneously be held
- Fix bug where the Job Router could erroneously substitute a default value
- Fix bug where a file transfer error may identify the wrong file
- Fix bug where condor_ssh_to_job may fail to connect

* Tue Mar 15 2022 Tim Theisen <tim@cs.wisc.edu> - 8.8.17-1
- Fixed a memory leak in the Job Router

* Tue Mar 15 2022 Tim Theisen <tim@cs.wisc.edu> - 9.6.0-1
- Fixes for security issues
- https://htcondor.org/security/vulnerabilities/HTCONDOR-2022-0001.html
- https://htcondor.org/security/vulnerabilities/HTCONDOR-2022-0002.html
- https://htcondor.org/security/vulnerabilities/HTCONDOR-2022-0003.html

* Tue Mar 15 2022 Tim Theisen <tim@cs.wisc.edu> - 9.0.10-1
- Fixes for security issues
- https://htcondor.org/security/vulnerabilities/HTCONDOR-2022-0001.html
- https://htcondor.org/security/vulnerabilities/HTCONDOR-2022-0002.html
- https://htcondor.org/security/vulnerabilities/HTCONDOR-2022-0003.html

* Tue Mar 15 2022 Tim Theisen <tim@cs.wisc.edu> - 8.8.16-1
- Fix for security issue
- https://htcondor.org/security/vulnerabilities/HTCONDOR-2022-0003.html

* Tue Feb 08 2022 Tim Theisen <tim@cs.wisc.edu> - 9.5.4-1
- The access point more robustly detects execution points that disappear
- The condor_procd will now function if /proc is mounted with hidepid=2

* Tue Feb 01 2022 Tim Theisen <tim@cs.wisc.edu> - 9.5.3-1
- Fix daemon crash where one of multiple collectors is not in DNS
- Fix bug where initial schedd registration was rarely delayed by an hour
- Can set CCB_TIMEOUT and choose to not start up if CCB address unavailable

* Tue Jan 25 2022 Tim Theisen <tim@cs.wisc.edu> - 9.5.2-1
- Fix bug where job may not go on hold when exceeding allowed_job_duration
- Fix bug where the condor_shadow could run indefinitely
- Fix bug where condor_ssh_to_job may fail to connect
- Fix bug where a file transfer error may identify the wrong file

* Tue Jan 18 2022 Tim Theisen <tim@cs.wisc.edu> - 9.5.1-1
- Fix bug where a self-checkpointing job may erroneously be held

* Thu Jan 13 2022 Tim Theisen <tim@cs.wisc.edu> - 9.5.0-1
- Initial implementation of Container Universe
- HTCondor will automatically detect container type and where it can run
- The blahp is no longer separate, it is now an integral part of HTCondor
- Docker Universe jobs can now self-checkpoint
- Added Debian 11 (bullseye) as a supported platform
- Since CentOS 8 has reached end of life, we build and test on Rocky Linux 8

* Thu Jan 13 2022 Tim Theisen <tim@cs.wisc.edu> - 9.0.9-1
- Added Debian 11 (bullseye) as a supported platform
- Since CentOS 8 has reached end of life, we build and test on Rocky Linux 8
- The OAUTH credmon is now packaged for Enterprise Linux 8

* Tue Dec 21 2021 Tim Theisen <tim@cs.wisc.edu> - 9.4.1-1
- Add the ability to track slot activation metrics
- Fix bug where a file transfer plugin failure code may not be reported

* Thu Dec 02 2021 Tim Theisen <tim@cs.wisc.edu> - 9.4.0-1
- Initial implementation of Job Sets in the htcondor CLI tool
- The access point administrator can add keywords to the submit language
- Add submit commands that limit job run time
- Fix bug where self check-pointing jobs may be erroneously held

* Thu Dec 02 2021 Tim Theisen <tim@cs.wisc.edu> - 9.0.8-1
- Fix bug where huge values of ImageSize and others would end up negative
- Fix bug in how MAX_JOBS_PER_OWNER applied to late materialization jobs
- Fix bug where the schedd could choose a slot with insufficient disk space
- Fix crash in ClassAd substr() function when the offset is out of range
- Fix bug in Kerberos code that can crash on macOS and could leak memory
- Fix bug where a job is ignored for 20 minutes if the startd claim fails

* Tue Nov 30 2021 Tim Theisen <tim@cs.wisc.edu> - 9.3.2-1
- Add allowed_execute_duration condor_submit command to cap job run time
- Fix bug where self check-pointing jobs may be erroneously held

* Tue Nov 09 2021 Tim Theisen <tim@cs.wisc.edu> - 9.3.1-1
- Add allowed_job_duration condor_submit command to cap job run time

* Wed Nov 03 2021 Tim Theisen <tim@cs.wisc.edu> - 9.3.0-1
- Discontinue support for Globus GSI
- Discontinue support for grid type 'nordugrid', use 'arc' instead
- MacOS version strings now include the major version number (10 or 11)
- File transfer plugin sample code to aid in developing new plugins
- Add generic knob to set the slot user for all slots

* Tue Nov 02 2021 Tim Theisen <tim@cs.wisc.edu> - 9.0.7-1
- Fix bug where condor_gpu_discovery could crash with older CUDA libraries
- Fix bug where condor_watch_q would fail on machines with older kernels
- condor_watch_q no longer has a limit on the number of job event log files
- Fix bug where a startd could crash claiming a slot with p-slot preemption
- Fix bug where a job start would not be recorded when a shadow reconnects

* Thu Sep 23 2021 Tim Theisen <tim@cs.wisc.edu> - 9.2.0-1
- Add SERVICE node that runs alongside the DAG for the duration of the DAG
- Fix problem where proxy delegation to older HTCondor versions failed
- Jobs are now re-run if the execute directory unexpectedly disappears
- HTCondor counts the number of files transfered at the submit node
- Fix a bug that caused jobs to fail when using newer Singularity versions

* Thu Sep 23 2021 Tim Theisen <tim@cs.wisc.edu> - 9.0.6-1
- CUDA_VISIBLE_DEVICES can now contain GPU-<uuid> formatted values
- Fixed a bug that caused jobs to fail when using newer Singularity versions
- Fixed a bug in the Windows MSI installer for the latest Windows 10 version
- Fixed bugs relating to the transfer of standard out and error logs
- MacOS 11.x now reports as 10.16.x (which is better than reporting x.0)

* Thu Aug 19 2021 Tim Theisen <tim@cs.wisc.edu> - 9.1.3-1
- Globus GSI is no longer needed for X.509 proxy delegation
- Globus GSI authentication is disabled by default
- The job ad now contains a history of job holds and hold reasons
- If a user job policy expression evaluates to undefined, it is ignored

* Wed Aug 18 2021 Tim Theisen <tim@cs.wisc.edu> - 9.0.5-1
- Other authentication methods are tried if mapping fails using SciTokens
- Fix rare crashes from successful condor_submit, which caused DAGMan issues
- Fix bug where ExitCode attribute would be suppressed when OnExitHold fired
- condor_who now suppresses spurious warnings coming from netstat
- The online manual now has detailed instructions for installing on MacOS
- Fix bug where misconfigured MIG devices confused condor_gpu_discovery
- The transfer_checkpoint_file list may now include input files

* Thu Jul 29 2021 Tim Theisen <tim@cs.wisc.edu> - 9.1.2-1
- Fixes for security issues
- https://htcondor.org/security/vulnerabilities/HTCONDOR-2021-0003.html
- https://htcondor.org/security/vulnerabilities/HTCONDOR-2021-0004.html

* Thu Jul 29 2021 Tim Theisen <tim@cs.wisc.edu> - 9.0.4-1
- Fixes for security issues
- https://htcondor.org/security/vulnerabilities/HTCONDOR-2021-0003.html
- https://htcondor.org/security/vulnerabilities/HTCONDOR-2021-0004.html

* Thu Jul 29 2021 Tim Theisen <tim@cs.wisc.edu> - 8.8.15-1
- Fix for security issue
- https://htcondor.org/security/vulnerabilities/HTCONDOR-2021-0003.html

* Tue Jul 27 2021 Tim Theisen <tim@cs.wisc.edu> - 9.1.1-1
- Fixes for security issues
- https://htcondor.org/security/vulnerabilities/HTCONDOR-2021-0003.html
- https://htcondor.org/security/vulnerabilities/HTCONDOR-2021-0004.html

* Tue Jul 27 2021 Tim Theisen <tim@cs.wisc.edu> - 9.0.3-1
- Fixes for security issues
- https://htcondor.org/security/vulnerabilities/HTCONDOR-2021-0003.html
- https://htcondor.org/security/vulnerabilities/HTCONDOR-2021-0004.html

* Tue Jul 27 2021 Tim Theisen <tim@cs.wisc.edu> - 8.8.14-1
- Fix for security issue
- https://htcondor.org/security/vulnerabilities/HTCONDOR-2021-0003.html

* Thu Jul 08 2021 Tim Theisen <tim@cs.wisc.edu> - 9.0.2-1
- HTCondor can be set up to use only FIPS 140-2 approved security functions
- If the Singularity test fails, the job goes idle rather than getting held
- Can divide GPU memory, when making multiple GPU entries for a single GPU
- Startd and Schedd cron job maximum line length increased to 64k bytes
- Added first class submit keywords for SciTokens
- Fixed MUNGE authentication
- Fixed Windows installer to work when the install location isn't C:\Condor

* Thu May 20 2021 Tim Theisen <tim@cs.wisc.edu> - 9.1.0-1
- Support for submitting to ARC-CE via the REST interface
- DAGMan can put failed jobs on hold (user can correct problems and release)
- Can run gdb and ptrace within Docker containers
- A small Docker test job is run on the execute node to verify functionality
- The number of instructions executed is reported in the job Ad on Linux

* Mon May 17 2021 Tim Theisen <tim@cs.wisc.edu> - 9.0.1-1
- Fix problem where X.509 proxy refresh kills job when using AES encryption
- Fix problem when jobs require a different machine after a failure
- Fix problem where a job matched a machine it can't use, delaying job start
- Fix exit code and retry checking when a job exits because of a signal
- Fix a memory leak in the job router when a job is removed via job policy
- Fixed the back-end support for the 'bosco_cluster --add' command
- An updated Windows installer that supports IDTOKEN authentication

* Wed Apr 14 2021 Tim Theisen <tim@cs.wisc.edu> - 9.0.0-1
- Absent any configuration, HTCondor denies authorization to all users
- AES encryption is used for all communication and file transfers by default
- New IDTOKEN authentication method enables fine-grained authorization
- IDTOKEN authentication method is designed to replace GSI
- Improved support for GPUs, including machines with multiple GPUs
- New condor_watch_q tool that efficiently provides live job status updates
- Many improvements to the Python bindings
- New Python bindings for DAGMan and chirp
- Improved file transfer plugins supporting uploads and authentication
- File transfer times are now recorded in the job log
- Added support for jobs that need to acquire and use OAUTH tokens
- Many memory footprint and performance improvements in DAGMan
- Submitter ceilings can limit the number of jobs per user in a pool

* Tue Mar 30 2021 Tim Theisen <tim@cs.wisc.edu> - 8.9.13-1
- Host based security is no longer the default security model
- Hardware accelerated integrity and AES encryption used by default
- Normally, AES encryption is used for all communication and file transfers
- Fallback to Triple-DES or Blowfish when interoperating with older versions
- Simplified and automated new HTCondor installations
- HTCondor now detects instances of multi-instance GPUs
- Fixed memory leaks (collector updates in 8.9 could leak a few MB per day)
- Many other enhancements and bug fixes, see version history for details

* Thu Mar 25 2021 Tim Theisen <tim@cs.wisc.edu> - 8.9.12-1
- Withdrawn due to compatibility issues with prior releases

* Tue Mar 23 2021 Tim Theisen <tim@cs.wisc.edu> - 8.8.13-1
- condor_ssh_to_job now maps CR and NL to work with editors like nano
- Improved the performance of data transfer in condor_ssh_to_job
- HA replication now accepts SHA-2 checksums to prepare for MD5 removal
- Submission to NorduGrid ARC CE works with newer ARC CE versions
- Fixed condor_annex crashes on platforms with newer compilers
- Fixed "use feature: GPUsMonitor" to locate the monitor binary on Windows
- Fixed a bug that prevented using the '@' character in an event log path

* Wed Jan 27 2021 Tim Theisen <tim@cs.wisc.edu> - 8.9.11-1
- This release of HTCondor fixes security-related bugs described at
- https://htcondor.org/security/vulnerabilities/HTCONDOR-2021-0001.html
- https://htcondor.org/security/vulnerabilities/HTCONDOR-2021-0002.html

* Tue Nov 24 2020 Tim Theisen <tim@cs.wisc.edu> - 8.9.10-1
- Fix bug where negotiator stopped making matches when group quotas are used
- Support OAuth, SciTokens, and Kerberos credentials in local universe jobs
- The Python schedd.submit method now takes a Submit object
- DAGMan can now optionally run a script when a job goes on hold
- DAGMan now provides a method for inline jobs to share submit descriptions
- Can now add arbitrary tags to condor annex instances
- Runs the "singularity test" before running the a singularity job

* Mon Nov 23 2020 Tim Theisen <tim@cs.wisc.edu> - 8.8.12-1
- Added a family of version comparison functions to ClassAds
- Increased default Globus proxy key length to meet current NIST guidance

* Mon Oct 26 2020 Tim Theisen <tim@cs.wisc.edu> - 8.9.9-1
- The RPM packages requires globus, munge, scitokens, and voms from EPEL
- Improved cgroup memory policy settings that set both hard and soft limit
- Cgroup memory usage reporting no longer includes the kernel buffer cache
- Numerous Python binding improvements, see version history
- Can create a manifest of files on the execute node at job start and finish
- Added provisioner nodes to DAGMan, allowing users to provision resources
- DAGMan can now produce .dot graphs without running the workflow

* Wed Oct 21 2020 Tim Theisen <tim@cs.wisc.edu> - 8.8.11-1
- HTCondor now properly tracks usage over vanilla universe checkpoints
- New ClassAd equality and inequality operators in the Python bindings
- Fixed a bug where removing in-use routes could crash the job router
- Fixed a bug where condor_chirp would abort after success on Windows
- Fixed a bug where using MACHINE_RESOURCE_NAMES could crash the startd
- Improved condor c-gahp to prioritize commands over file transfers
- Fixed a rare crash in the schedd when running many local universe jobs
- With GSI, avoid unnecessary reverse DNS lookup when HOST_ALIAS is set
- Fix a bug that could cause grid universe jobs to fail upon proxy refresh

* Thu Aug 06 2020 Tim Theisen <tim@cs.wisc.edu> - 8.9.8-1
- Added htcondor.dags and htcondor.htchirp to the HTCondor Python bindings
- New condor_watch_q tool that efficiently provides live job status updates
- Added support for marking a GPU offline while other jobs continue
- The condor_master command does not return until it is fully started
- Deprecated several Python interfaces in the Python bindings

* Thu Aug 06 2020 Tim Theisen <tim@cs.wisc.edu> - 8.8.10-1
- condor_qedit can no longer be used to disrupt the condor_schedd
- Fixed a bug where the SHARED_PORT_PORT configuration setting was ignored
- Ubuntu 20.04 and Amazon Linux 2 are now supported
- In MacOSX, HTCondor now requires LibreSSL, available since MacOSX 10.13

* Wed May 20 2020 Tim Theisen <tim@cs.wisc.edu> - 8.9.7-1
- Multiple enhancements in the file transfer code
- Support for more regions in s3:// URLs
- Much more flexible job router language
- Jobs may now specify cuda_version to match equally-capable GPUs
- TOKENS are now called IDTOKENS to differentiate from SCITOKENS
- Added the ability to blacklist TOKENS via an expression
- Can simultaneously handle Kerberos and OAUTH credentials
- The getenv submit command now supports a blacklist and whitelist
- The startd supports a remote history query similar to the schedd
- condor_q -submitters now works with accounting groups
- Fixed a bug reading service account credentials for Google Compute Engine

* Thu May 07 2020 Tim Theisen <tim@cs.wisc.edu> - 8.8.9-1
- Proper tracking of maximum memory used by Docker universe jobs
- Fixed preempting a GPU slot for a GPU job when all GPUs are in use
- Fixed a Python crash when queue_item_data iterator raises an exception
- Fixed a bug where slot attribute overrides were ignored
- Calculates accounting group quota correctly when more than 1 CPU requested
- Updated HTCondor Annex to accommodate API change for AWS Spot Fleet
- Fixed a problem where HTCondor would not start on AWS Fargate
- Fixed where the collector could wait forever for a partial message
- Fixed streaming output to large files (>2Gb) when using the 32-bit shadow

* Mon Apr 06 2020 Tim Theisen <tim@cs.wisc.edu> - 8.9.6-1
- Fixes addressing CVE-2019-18823
- https://htcondor.org/security/vulnerabilities/HTCONDOR-2020-0001.html
- https://htcondor.org/security/vulnerabilities/HTCONDOR-2020-0002.html
- https://htcondor.org/security/vulnerabilities/HTCONDOR-2020-0003.html
- https://htcondor.org/security/vulnerabilities/HTCONDOR-2020-0004.html

* Mon Apr 06 2020 Tim Theisen <tim@cs.wisc.edu> - 8.8.8-1
- Fixes addressing CVE-2019-18823
- https://htcondor.org/security/vulnerabilities/HTCONDOR-2020-0001.html
- https://htcondor.org/security/vulnerabilities/HTCONDOR-2020-0002.html
- https://htcondor.org/security/vulnerabilities/HTCONDOR-2020-0003.html
- https://htcondor.org/security/vulnerabilities/HTCONDOR-2020-0004.html

* Thu Jan 02 2020 Tim Theisen <tim@cs.wisc.edu> - 8.9.5-1
- Added a new mode that skips jobs whose outputs are newer than their inputs
- Added command line tool to help debug ClassAd expressions
- Added port forwarding to Docker containers
- You may now change some DAGMan throttles while the DAG is running
- Added support for session tokens for pre-signed S3 URLs
- Improved the speed of the negotiator when custom resources are defined
- Fixed interactive submission of Docker jobs
- Fixed a bug where jobs wouldn't be killed when getting an OOM notification

* Thu Dec 26 2019 Tim Theisen <tim@cs.wisc.edu> - 8.8.7-1
- Updated condor_annex to work with upcoming AWS Lambda function changes
- Added the ability to specify the order that job routes are applied
- Fixed a bug that could cause remote condor submits to fail
- Fixed condor_wait to work when the job event log is on AFS
- Fixed RPM packaging to be able to install condor-all on CentOS 8
- Period ('.') is allowed again in DAGMan node names

* Tue Nov 19 2019 Tim Theisen <tim@cs.wisc.edu> - 8.9.4-1
- Amazon S3 file transfers using pre-signed URLs
- Further reductions in DAGMan memory usage
- Added -idle option to condor_q to display information about idle jobs
- Support for SciTokens authentication
- A tool, condor_evicted_files, to examine the SPOOL of an idle job

* Wed Nov 13 2019 Tim Theisen <tim@cs.wisc.edu> - 8.8.6-1
- Initial support for CentOS 8
- Fixed a memory leak in SSL authentication
- Fixed a bug where "condor_submit -spool" would only submit the first job
- Reduced encrypted file transfer CPU usage by a factor of six
- "condor_config_val -summary" displays changes from a default configuration
- Improved the ClassAd documentation, added many functions that were omitted

* Tue Sep 17 2019 Tim Theisen <tim@cs.wisc.edu> - 8.9.3-1
- TOKEN and SSL authentication methods are now enabled by default
- The job and global event logs use ISO 8601 formatted dates by default
- Added Google Drive multifile transfer plugin
- Added upload capability to Box multifile transfer plugin
- Added Python bindings to submit a DAG
- Python 'JobEventLog' can be pickled to facilitate intermittent readers
- 2x matchmaking speed for partitionable slots with simple START expressions
- Improved the performance of the condor_schedd under heavy load
- Reduced the memory footprint of condor_dagman
- Initial implementation to record the circumstances of a job's termination

* Thu Sep 05 2019 Tim Theisen <tim@cs.wisc.edu> - 8.8.5-1
- Fixed two performance problems on Windows
- Fixed Java universe on Debian and Ubuntu systems
- Added two knobs to improve performance on large scale pools
- Fixed a bug where requesting zero GPUs would require a machine with GPUs
- HTCondor can now recognize nVidia Volta and Turing GPUs

* Tue Jul 09 2019 Tim Theisen <tim@cs.wisc.edu> - 8.8.4-1
- Python 3 bindings - see version history for details (requires EPEL on EL7)
- Can configure DAGMan to dramatically reduce memory usage on some DAGs
- Improved scalability when using the python bindings to qedit jobs
- Fixed infrequent schedd crashes when removing scheduler universe jobs
- The condor_master creates run and lock directories when systemd doesn't
- The condor daemon obituary email now contains the last 200 lines of log

* Tue Jun 04 2019 Tim Theisen <tim@cs.wisc.edu> - 8.9.2-1
- The HTTP/HTTPS file transfer plugin will timeout and retry transfers
- A new multi-file box.com file transfer plugin to download files
- The manual has been moved to Read the Docs
- Configuration options for job-log time-stamps (UTC, ISO 8601, sub-second)
- Several improvements to SSL authentication
- New TOKEN authentication method enables fine-grained authorization control

* Wed May 22 2019 Tim Theisen <tim@cs.wisc.edu> - 8.8.3-1
- Fixed a bug where jobs were killed instead of peacefully shutting down
- Fixed a bug where a restarted schedd wouldn't connect to its running jobs
- Improved file transfer performance when sending multiple files
- Fix a bug that prevented interactive submit from working with Singularity
- Orphaned Docker containers are now cleaned up on execute nodes
- Restored a deprecated Python interface that is used to read the event log

* Wed Apr 17 2019 Tim Theisen <tim@cs.wisc.edu> - 8.9.1-1
- An efficient curl plugin that supports uploads and authentication tokens
- HTCondor automatically supports GPU jobs in Docker and Singularity
- File transfer times are now recorded in the user job log and the job ad

* Thu Apr 11 2019 Tim Theisen <tim@cs.wisc.edu> - 8.8.2-1
- Fixed problems with condor_ssh_to_job and Singularity jobs
- Fixed a problem that could cause condor_annex to crash
- Fixed a problem where the job queue would very rarely be corrupted
- condor_userprio can report concurrency limits again
- Fixed the GPU discovery and monitoring code to map GPUs in the same way
- Made the CHIRP_DELAYED_UPDATE_PREFIX configuration knob work again
- Fixed restarting HTCondor from the Service Control Manager on Windows
- Fixed a problem where local universe jobs could not use condor_submit
- Restored a deprecated Python interface that is used to read the event log
- Fixed a problem where condor_shadow reuse could confuse DAGMan

* Thu Feb 28 2019 Tim Theisen <tim@cs.wisc.edu> - 8.9.0-1
- Absent any configuration, HTCondor denies authorization to all users
- All HTCondor daemons under a condor_master share a security session
- Scheduler Universe jobs are prioritized by job priority

* Tue Feb 19 2019 Tim Theisen <tim@cs.wisc.edu> - 8.8.1-1
- Fixed excessive CPU consumption with GPU monitoring
- GPU monitoring is off by default; enable with "use feature: GPUsMonitor"
- HTCondor now works with the new CUDA version 10 libraries
- Fixed a bug where sometimes jobs would not start on a Windows execute node
- Fixed a bug that could cause DAGman to go into an infinite loop on exit
- The JobRouter doesn't forward the USER attribute between two UID Domains
- Made Collector.locateAll() more efficient in the Python bindings
- Improved efficiency of the negotiation code in the condor_schedd

* Thu Jan 03 2019 Tim Theisen <tim@cs.wisc.edu> - 8.8.0-1
- Automatically add AWS resources to your pool using HTCondor Annex
- The Python bindings now include submit functionality
- Added the ability to run a job immediately by replacing a running job
- A new minicondor package makes single node installations easy
- HTCondor now tracks and reports GPU utilization
- Several performance enhancements in the collector
- The grid universe can create and manage VM instances in Microsoft Azure
- The MUNGE security method is now supported on all Linux platforms

* Wed Oct 31 2018 Tim Theisen <tim@cs.wisc.edu> - 8.7.10-1
- Can now interactively submit Docker jobs
- The administrator can now add arguments to the Singularity command line
- The MUNGE security method is now supported on all Linux platforms
- The grid universe can create and manage VM instances in Microsoft Azure
- Added a single-node package to facilitate using a personal HTCondor

* Wed Oct 31 2018 Tim Theisen <tim@cs.wisc.edu> - 8.6.13-1
- Made the Python 'in' operator case-insensitive for ClassAd attributes
- Python bindings are now built for the Debian and Ubuntu platforms
- Fixed a memory leak in the Python bindings
- Fixed a bug where absolute paths failed for output/error files on Windows
- Fixed a bug using Condor-C to run Condor-C jobs
- Fixed a bug where Singularity could not be used if Docker was not present

* Wed Aug 01 2018 Tim Theisen <tim@cs.wisc.edu> - 8.7.9-1
- Support for Debian 9, Ubuntu 16, and Ubuntu 18
- Improved Python bindings to support the full range of submit functionality
- Allows VMs to shutdown when the job is being gracefully evicted
- Can now specify a host name alias (CNAME) for NETWORK_HOSTNAME
- Added the ability to run a job immediately by replacing a running job

* Wed Aug 01 2018 Tim Theisen <tim@cs.wisc.edu> - 8.6.12-1
- Support for Debian 9, Ubuntu 16, and Ubuntu 18
- Fixed a memory leak that occurred when SSL authentication fails
- Fixed a bug where invalid transform REQUIREMENTS caused a Job to match
- Fixed a bug to allow a queue super user to edit protected attributes
- Fixed a problem setting the job environment in the Singularity container
- Fixed several other minor problems

* Tue May 22 2018 Tim Theisen <tim@cs.wisc.edu> - 8.7.8-2
- Reinstate man pages
- Drop centos from dist tag in 32-bit Enterprise Linux 7 RPMs

* Thu May 10 2018 Tim Theisen <tim@cs.wisc.edu> - 8.7.8-1
- The condor annex can easily use multiple regions simultaneously
- HTCondor now uses CUDA_VISIBLE_DEVICES to tell which GPU devices to manage
- HTCondor now reports GPU memory utilization

* Thu May 10 2018 Tim Theisen <tim@cs.wisc.edu> - 8.6.11-1
- Can now do an interactive submit of a Singularity job
- Shared port daemon is more resilient when starved for TCP ports
- The Windows installer configures the environment for the Python bindings
- Fixed several other minor problems

* Tue Mar 13 2018 Tim Theisen <tim@cs.wisc.edu> - 8.7.7-1
- condor_ssh_to_job now works with Docker Universe jobs
- A 32-bit condor_shadow is available for Enterprise Linux 7 systems
- Tracks and reports custom resources, e.g. GPUs, in the job ad and user log
- condor_q -unmatchable reports jobs that will not match any slots
- Several updates to the parallel universe
- Spaces are now allowed in input, output, and error paths in submit files
- In DAG files, spaces are now allowed in submit file paths

* Tue Mar 13 2018 Tim Theisen <tim@cs.wisc.edu> - 8.6.10-1
- Fixed a problem where condor_preen would crash on an active submit node
- Improved systemd configuration to clean up processes if the master crashes
- Fixed several other minor problems

* Thu Jan 04 2018 Tim Theisen <tim@cs.wisc.edu> - 8.7.6-1
- Machines won't enter "Owner" state unless using the Desktop policy
- One can use SCHEDD and JOB instead of MY and TARGET in SUBMIT_REQUIREMENTS
- HTCondor now reports all submit warnings, not just the first one
- The HTCondor Python bindings in pip are now built from the release branch

* Thu Jan 04 2018 Tim Theisen <tim@cs.wisc.edu> - 8.6.9-1
- Fixed a bug where some Accounting Groups could get too much surplus quota
- Fixed a Python binding bug where some queries could corrupt memory
- Fixed a problem where preen could block the schedd for a long time
- Fixed a bug in Windows where the job sandbox would not be cleaned up
- Fixed problems with the interaction between the master and systemd
- Fixed a bug where MAX_JOBS_SUBMITTED could be permanently reduced
- Fixed problems with very large disk requests

* Tue Nov 14 2017 Tim Theisen <tim@cs.wisc.edu> - 8.7.5-1
- Fixed an issue validating VOMS proxies

* Tue Nov 14 2017 Tim Theisen <tim@cs.wisc.edu> - 8.6.8-1
- Fixed an issue validating VOMS proxies

* Tue Oct 31 2017 Tim Theisen <tim@cs.wisc.edu> - 8.7.4-1
- Improvements to DAGMan including support for late job materialization
- Updates to condor_annex including improved status reporting
- When submitting jobs, HTCondor can now warn about job requirements
- Fixed a bug where remote CPU time was not recorded in the history
- Improved support for OpenMPI jobs
- The high availability daemon now works with IPV6 and shared_port
- The HTCondor Python bindings are now available for Python 2 and 3 in pip

* Tue Oct 31 2017 Tim Theisen <tim@cs.wisc.edu> - 8.6.7-1
- Fixed a bug where memory limits might not be updated in cgroups
- Add SELinux type enforcement rules to allow condor_ssh_to_job to work
- Updated systemd configuration to shutdown HTCondor in an orderly fashion
- The curl_plugin utility can now do HTTPS transfers
- Specifying environment variables now works with the Python Submit class

* Tue Sep 12 2017 Tim Theisen <tim@cs.wisc.edu> - 8.7.3-1
- Further updates to the late job materialization technology preview
- An improved condor_top tool
- Enhanced the AUTO setting for ENABLE_IPV{4,6} to be more selective
- Fixed several small memory leaks

* Tue Sep 12 2017 Tim Theisen <tim@cs.wisc.edu> - 8.6.6-1
- HTCondor daemons no longer crash on reconfig if syslog is used for logging
- HTCondor daemons now reliably leave a core file when killed by a signal
- Negotiator won't match jobs to machines with incompatible IPv{4,6} network
- On Ubuntu, send systemd alive messages to prevent HTCondor restarts
- Fixed a problem parsing old ClassAd string escapes in the python bindings
- Properly parse CPU time used from Slurm grid universe jobs
- Claims are released when parallel univ jobs are removed while claiming
- Starter won't get stuck when a job is removed with JOB_EXIT_HOOK defined
- To reduce audit logging, added cgroup rules to SELinux profile

* Mon Aug 07 2017 Tim Theisen <tim@cs.wisc.edu> - 8.6.5-2
- Update SELinux profile for Red Hat 7.4

* Tue Aug 01 2017 Tim Theisen <tim@cs.wisc.edu> - 8.6.5-1
- Fixed a memory leak that would cause the HTCondor collector to slowly grow
- Prevent the condor_starter from hanging when using cgroups on Debian
- Fixed several issues that occur when IPv6 is in use
- Support for using an ImDisk RAM drive on Windows as the execute directory
- Fixed a bug where condor_rm rarely removed another one of the user's jobs
- Fixed a bug with parallel universe jobs starting on partitionable slots

* Thu Jul 13 2017 Tim Theisen <tim@cs.wisc.edu> - 8.4.12-1
- Can configure the condor_startd to compute free disk space once

* Thu Jun 22 2017 Tim Theisen <tim@cs.wisc.edu> - 8.7.2-1
- Improved condor_schedd performance by turning off file checks by default
- condor_annex -status finds VM instances that have not joined the pool
- Able to update an annex's lease without adding new instances
- condor_annex now keeps a command log
- condor_q produces an expanded multi-line summary
- Automatically retry and/or resume http file transfers when appropriate
- Reduced load on the condor_collector by optimizing queries
- A python based condor_top tool

* Thu Jun 22 2017 Tim Theisen <tim@cs.wisc.edu> - 8.6.4-1
- Python bindings are now available on MacOSX
- Fixed a bug where PASSWORD authentication could fail to exchange keys
- Pslot preemption now properly handles custom resources, such as GPUs
- condor_submit now checks X.509 proxy expiration

* Tue May 09 2017 Tim Theisen <tim@cs.wisc.edu> - 8.6.3-1
- Fixed a bug where using an X.509 proxy might corrupt the job queue log
- Fixed a memory leak in the Python bindings

* Mon Apr 24 2017 Tim Theisen <tim@cs.wisc.edu> - 8.7.1-1
- Several performance enhancements in the collector
- Further refinement and initial documentation of the HTCondor Annex
- Enable chirp for Docker jobs
- Job Router uses first match rather than round-robin matching
- The schedd tracks jobs counts by status for each owner
- Technology preview of late job materialization in the schedd

* Mon Apr 24 2017 Tim Theisen <tim@cs.wisc.edu> - 8.6.2-1
- New metaknobs for mapping users to groups
- Now case-insensitive with Windows user names when storing credentials
- Signal handling in the OpenMPI script
- Report RemoteSysCpu for Docker jobs
- Allow SUBMIT_REQUIREMENT to refer to X509 secure attributes
- Linux kernel tuning script takes into account the machine's role

* Thu Mar 02 2017 Tim Theisen <tim@cs.wisc.edu> - 8.7.0-1
- Performance improvements in collector's ingestion of ClassAds
- Added collector attributes to report query times and forks
- Removed extra white space around parentheses when unparsing ClassAds
- Technology preview of the HTCondor Annex

* Thu Mar 02 2017 Tim Theisen <tim@cs.wisc.edu> - 8.6.1-1
- condor_q works in situations where user authentication is not configured
- Updates to work with Docker version 1.13
- Fix several problems with the Job Router
- Update scripts to support current versions of Open MPI and MPICH2
- Fixed a bug that could corrupt the job queue log when the disk is full

* Thu Jan 26 2017 Tim Theisen <tim@cs.wisc.edu> - 8.6.0-1
- condor_q shows shows only the current user's jobs by default
- condor_q summarizes related jobs (batches) on a single line by default
- Users can define their own job batch name at job submission time
- Immutable/protected job attributes make SUBMIT_REQUIREMENTS more useful
- The shared port daemon is enabled by default
- Jobs run in cgroups by default
- HTCondor can now use IPv6 addresses (Prefers IPv4 when both present)
- DAGMan: Able to easily define SCRIPT, VARs, etc., for all nodes in a DAG
- DAGMan: Revamped priority implementation
- DAGMan: New splice connection feature
- New slurm grid type in the grid universe for submitting to Slurm
- Numerous improvements to Docker support
- Several enhancements in the python bindings

* Mon Jan 23 2017 Tim Theisen <tim@cs.wisc.edu> - 8.4.11-1
- Fixed a bug which delayed startd access to stard cron job results
- Fixed a bug in pslot preemption that could delay jobs starting
- Fixed a bug in job cleanup at job lease expiration if using glexec
- Fixed a bug in locating ganglia shared libraries on Debian and Ubuntu

* Tue Dec 13 2016 Tim Theisen <tim@cs.wisc.edu> - 8.5.8-1
- The starter puts all jobs in a cgroup by default
- Added condor_submit commands that support job retries
- condor_qedit defaults to the current user's jobs
- Ability to add SCRIPTS, VARS, etc. to all nodes in a DAG using one command
- Able to conditionally add Docker volumes for certain jobs
- Initial support for Singularity containers
- A 64-bit Windows release

* Tue Dec 13 2016 Tim Theisen <tim@cs.wisc.edu> - 8.4.10-1
- Updated SELinux profile for Enterprise Linux
- Fixed a performance problem in the schedd when RequestCpus was an expression
- Preserve permissions when transferring sub-directories of the job's sandbox
- Fixed HOLD_IF_CPUS_EXCEEDED and LIMIT_JOB_RUNTIMES metaknobs
- Fixed a bug in handling REMOVE_SIGNIFICANT_ATTRIBUTES

* Thu Sep 29 2016 Tim Theisen <tim@cs.wisc.edu> - 8.5.7-1
- The schedd can perform job ClassAd transformations
- Specifying dependencies between DAGMan splices is much more flexible
- The second argument of the ClassAd ? : operator may be omitted
- Many usability improvements in condor_q and condor_status
- condor_q and condor_status can produce JSON, XML, and new ClassAd output
- To prepare for a 64-bit Windows release, HTCondor identifies itself as X86
- Automatically detect Daemon Core daemons and pass localname to them

* Thu Sep 29 2016 Tim Theisen <tim@cs.wisc.edu> - 8.4.9-1
- The condor_startd removes orphaned Docker containers on restart
- Job Router and HTCondor-C job job submission prompts schedd reschedule
- Fixed bugs in the Job Router's hooks
- Improved systemd integration on Enterprise Linux 7
- Upped default number of Chirp attributes to 100, and made it configurable
- Fixed a bug where variables starting with STARTD. or STARTER. were ignored

* Tue Aug 02 2016 Tim Theisen <tim@cs.wisc.edu> - 8.5.6-1
- The -batch output for condor_q is now the default
- Python bindings for job submission and machine draining
- Numerous Docker usability changes
- New options to limit condor_history results to jobs since last invocation
- Shared port daemon can be used with high availability and replication
- ClassAds can be written out in JSON format
- More flexible ordering of DAGMan commands
- Efficient PBS and SLURM job monitoring
- Simplified leases for grid universe jobs

* Tue Jul 05 2016 Tim Theisen <tim@cs.wisc.edu> - 8.4.8-1
- Fixed a memory leak triggered by the python htcondor.Schedd().query() call
- Fixed a bug that could cause Bosco file transfers to fail
- Fixed a bug that could cause the schedd to crash when using schedd cron jobs
- condor_schedd now rejects jobs when owner has no account on the machine
- Fixed a new bug in 8.4.7 where remote condor_history failed without -limit
- Fixed bugs triggered by the reconfiguration of the high-availability daemon
- Fixed a bug where condor_master could hang when using shared port on Windows 
- Fixed a bug with the -xml option on condor_q and condor_status

* Mon Jun 06 2016 Tim Theisen <tim@cs.wisc.edu> - 8.5.5-1
- Improvements for scalability of EC2 grid universe jobs
- Docker Universe jobs advertises remote user and system CPU time
- Improved systemd support
- The master can now run an administrator defined script at shutdown
- DAGMan includes better support for the batch name feature

* Mon Jun 06 2016 Tim Theisen <tim@cs.wisc.edu> - 8.4.7-1
- fixed a bug that could cause the schedd to become unresponsive
- fixed a bug where the Docker Universe would not set the group ID
- Docker Universe jobs now drop all Linux capabilities by default
- fixed a bug where subsystem specific configuration parameters were ignored
- fixed bugs with history file processing on the Windows platform

* Mon May 02 2016 Tim Theisen <tim@cs.wisc.edu> - 8.5.4-1
- Fixed a bug that delays schedd response when significant attributes change
- Fixed a bug where the group ID was not set in Docker universe jobs
- Limit update rate of various attributes to not overload the collector
- To make job router configuration easier, added implicit "target" scoping
- To make BOSCO work, the blahp does not generate limited proxies by default
- condor_status can now display utilization per machine rather than per slot
- Improve performance of condor_history and other tools

* Thu Apr 21 2016 Tim Theisen <tim@cs.wisc.edu> - 8.4.6-1
- fixed a bug that could cause a job to fail to start in a dynamic slot
- fixed a negotiator memory leak when using partitionable slot preemption
- fixed a bug that caused supplemental groups to be wrong during file transfer
- properly identify the Windows 10 platform
- fixed a typographic error in the LIMIT_JOB_RUNTIMES policy
- fixed a bug where maximum length IPv6 addresses were not parsed

* Thu Mar 24 2016 Tim Theisen <tim@cs.wisc.edu> - 8.5.3-1
- Use IPv6 (and IPv4) interfaces if they are detected
- Prefer IPv4 addresses when both are available
- Count Idle and Running jobs in Submitter Ads for Local and Scheduler universes
- Can submit jobs to SLURM with the new "slurm" type in the Grid universe
- HTCondor is built and linked with Globus 6.0

* Tue Mar 22 2016 Tim Theisen <tim@cs.wisc.edu> - 8.4.5-1
- fixed a bug that would cause the condor_schedd to send no flocked jobs
- fixed a bug that caused a 60 second delay using tools when DNS lookup failed
- prevent using accounting groups with embedded spaces that crash the negotiator
- fixed a bug that could cause use of ports outside the port range on Windows
- fixed a bug that could prevent dynamic slot reuse when using many slots
- fixed a bug that prevented correct utilization reports from the job router
- tune kernel when using cgroups to avoid OOM killing of jobs doing heavy I/O

* Thu Feb 18 2016 Tim Theisen <tim@cs.wisc.edu> - 8.5.2-1
- condor_q now defaults to showing only the current user's jobs
- condor_q -batch produces a single line report for a batch of jobs
- Docker Universe jobs now report and update memory and network usage
- immutable and protected job attributes
- improved performance when querying a HTCondor daemon's location
- Added the ability to set ClassAd attributes within the DAG file
- DAGMan now provides event timestamps in dagman.out

* Tue Feb 02 2016 Tim Theisen <tim@cs.wisc.edu> - 8.4.4-1
- fixed a bug that could cause the collector to crash when DNS lookup fails
- fixed a bug that caused Condor-C jobs with short lease durations to fail
- fixed bugs that affected EC2 grid universe jobs
- fixed a bug that prevented startup if a prior version shared port file exists
- fixed a bug that could cause the condor_shadow to hang on Windows

* Fri Jan 08 2016 Tim Theisen <tim@cs.wisc.edu> - 8.5.1-2
- optimized binaries

* Fri Jan 08 2016 Tim Theisen <tim@cs.wisc.edu> - 8.4.3-2
- optimized binaries

* Mon Dec 21 2015 Tim Theisen <tim@cs.wisc.edu> - 8.5.1-1
- the shared port daemon is enabled by default
- the condor_startd now records the peak memory usage instead of recent
- the condor_startd advertises CPU submodel and cache size
- authorizations are automatically setup when "Match Password" is enabled
- added a schedd-constraint option to condor_q

* Wed Dec 16 2015 Tim Theisen <tim@cs.wisc.edu> - 8.4.3-1
- fixed the processing of the -append option in the condor_submit command
- fixed a bug to run more that 100 dynamic slots on a single execute node
- fixed bugs that would delay daemon startup when using shared port on Windows
- fixed a bug where the cgroup VM limit would not be set for sizes over 2 GiB
- fixed a bug to use the ec2_iam_profile_name for Amazon EC2 Spot instances

* Tue Nov 17 2015 Tim Theisen <tim@cs.wisc.edu> - 8.4.2-1
- a bug fix to prevent the condor_schedd from crashing
- a bug fix to honor TCP_FORWARDING_HOST
- Standard Universe works properly in RPM installations of HTCondor
- the RPM packages no longer claim to provide Globus libraries
- bug fixes to DAGMan's "maximum idle jobs" throttle

* Tue Oct 27 2015 Tim Theisen <tim@cs.wisc.edu> - 8.4.1-1
- four new policy metaknobs to make configuration easier
- a bug fix to prevent condor daemons from crashing on reconfiguration
- an option natural sorting option on condor_status
- support of admin to mount certain directories into Docker containers

* Thu Oct 22 2015 Tim Theisen <tim@cs.wisc.edu> - 8.2.10-1
- an updated RPM to work with SELinux on EL7 platforms
- fixes to the condor_kbdd authentication to the X server
- a fix to allow the condor_kbdd to work with shared port enabled
- avoid crashes when using more than 1024 file descriptors on EL7
- fixed a memory leak in the ClassAd split() function
- condor_vacate will error out rather than ignore conflicting arguments
- a bug fix to the JobRouter to properly process the queue on restart
- a bug fix to prevent sending spurious data on a SOAP file transfer
- a bug fix to always present jobs in order in condor_history

* Mon Oct 12 2015 Tim Theisen <tim@cs.wisc.edu> - 8.5.0-1
- multiple enhancements to the python bindings
- the condor_schedd no longer changes the ownership of spooled job files
- spooled job files are visible to only the user account by default
- the condor_startd records when jobs are evicted by preemption or draining

* Mon Sep 14 2015 Tim Theisen <tim@cs.wisc.edu> - 8.4.0-1
- a Docker Universe to run a Docker container as an HTCondor job
- the submit file can queue a job for each file found
- the submit file can contain macros
- a dry-run option to condor_submit to test the submit file without any actions
- HTCondor pools can use IPv4 and IPv6 simultaneously
- execute directories can be encrypted upon user or administrator request
- Vanilla Universe jobs can utilize periodic application-level checkpoints
- the administrator can establish job requirements
- numerous scalability changes

* Thu Aug 27 2015 Tim Theisen <tim@cs.wisc.edu> - 8.3.8-1
- a script to tune Linux kernel parameters for better scalability
- support for python bindings on Windows platforms
- a mechanism to remove Docker images from the local machine

* Thu Aug 13 2015 Tim Theisen <tim@cs.wisc.edu> - 8.2.9-1
- a mechanism for the preemption of dynamic slots, such that the partitionable slot may use the dynamic slot in the match of a different job
- default configuration bug fixes for the desktop policy, such that it can both start jobs and monitor the keyboard

* Mon Jul 27 2015 Tim Theisen <tim@cs.wisc.edu> - 8.3.7-1
- default configuration settings have been updated to reflect current usage
- the ability to preempt dynamic slots, such that a job may match with a partitionable slot
- the ability to limit the number of jobs per submission and the number of jobs per owner by setting configuration variables

* Tue Jun 23 2015 Tim Theisen <tim@cs.wisc.edu> - 8.3.6-1
- initial Docker universe support
- IPv4/IPv6 mixed mode support

* Mon Apr 20 2015 Tim Theisen <tim@cs.wisc.edu> - 8.3.5-1
- new features that increase the power of job specification in the submit description file
- RPMs for Red Hat Enterprise Linux 6 and 7 are modularized and only distributed via our YUM repository
- The new condor-all RPM requires the other HTCondor RPMs of a typical HTCondor installation

* Tue Apr 07 2015 Tim Theisen <tim@cs.wisc.edu> - 8.2.8-1
- a bug fix to reconnect a TCP session when an HTCondorView collector restarts
- a bug fix to avoid starting too many jobs, only to kill some chosen at random

* Thu Mar 05 2015 Tim Theisen <tim@cs.wisc.edu> - 8.3.4-1
- a bug fix for a problem that can cause jobs to not be matched to resources when the condor_schedd is flocking

* Thu Feb 19 2015 Tim Theisen <tim@cs.wisc.edu> - 8.3.3-1
- the ability to encrypt a job's directory on Linux execute hosts
- enhancements to EC2 grid universe jobs
- a more efficient query protocol, including the ability to query the condor_schedd daemon's autocluster set

* Tue Feb 10 2015 Tim Theisen <tim@cs.wisc.edu> - 8.2.7-1
- sendmail is used by default for sending notifications (CVE-2014-8126)
- corrected input validation, which prevents daemon crashes
- an update, such that grid jobs work within the current Google Compute Engine
- a bug fix to prevent an infinite loop in the python bindings
- a bug fix to prevent infinite recursion when evaluating ClassAd attributes

* Tue Dec 23 2014 Tim Theisen <tim@cs.wisc.edu> - 8.3.2-1
- the next installment of IPv4/IPv6 mixed mode support: a submit node can simultaneously interact with an IPv4 and an IPv6 HTCondor pool
- scalability improvements: a reduced memory foot-print of daemons, a reduced number of TCP connections between submit and execute machines, and an improved responsiveness from a busy condor_schedd to queries

* Tue Dec 16 2014 Tim Theisen <tim@cs.wisc.edu> - 8.2.6-1
- a bug fix to the log rotation of the condor_schedd on Linux platforms
- transfer_input_files now works for directories on Windows platforms
- a correction of the flags passed to the mail program on Linux platforms
- a RHEL 7 platform fix of a directory permission that prevented daemons from starting

* Mon Dec 01 2014 Tim Theisen <tim@cs.wisc.edu> - 8.2.5-1
- an updated RPM installation script that preserves a modified condor_config.local file
- OpenSSL version 1.0.1j for Windows platforms

* Wed Nov 12 2014 Tim Theisen <tim@cs.wisc.edu> - 8.2.4-1
- a bug fix for an 8.2.3 condor_schedd that could not obtain a claim from an 8.0.x condor_startd
- a bug fix for removed jobs that return to the queue
- a workaround for a condor_schedd performance issue when handling a large number of jobs
- a bug fix to prevent the condor_kbdd from crashing on Windows
- a bug fix to correct the reporting of available disk on Windows

* Wed Oct 01 2014 Tim Theisen <tim@cs.wisc.edu> - 8.2.3-1
- support for Ubuntu 14.04 LTS, including support for the standard universe

* Thu Sep 11 2014 Tim Theisen <tim@cs.wisc.edu> - 8.3.1-1
- a variety of changes that reduce memory usage and improve performance
- if cgroups are used to limit memory utilization, HTCondor sets both the memory and swap limits.

* Wed Aug 27 2014 Carl Edquist <edquist@cs.wisc.edu> - 8.2.2-2.3
- Include config file for MASTER_NEW_BINARY_RESTART = PEACEFUL (SOFTWARE-850)

* Tue Aug 26 2014 Carl Edquist <edquist@cs.wisc.edu> - 8.2.2-2.2
- Include peaceful_off patch (SOFTWARE-1307)

* Mon Aug 25 2014 Carl Edquist <edquist@cs.wisc.edu> - 8.2.2-2.1
- Include condor_gt4540_aws patch for #4540

* Fri Aug 22 2014 Carl Edquist <edquist@cs.wisc.edu> - 8.2.2-2
- Strict pass-through with fixes from 8.2.2-1.1

* Thu Aug 21 2014 Carl Edquist <edquist@cs.wisc.edu> - 8.2.2-1.1
- Update to 8.2.2 with build fixes for non-UW builds

* Mon Sep 09 2013  <edquist@cs.wisc.edu> - 8.1.2-0.3
- Include misc unpackaged files from 8.x.x

* Sun Sep 08 2013  <edquist@cs.wisc.edu> - 8.1.2-0.1.unif
- Packaging fixes to work with latest 8.1.2 source from master
- Move condor.spec into git master-unified_rpm-branch
- Apply patches to upstream branch and remove from rpm / spec
- Always build man pages / remove references to include_man
- Always include systemd sources for passthrough rebuilds of source rpms
- Add macros to bundle external source tarballs with the source rpm to support
  offline builds with externals

* Tue Aug 20 2013 Carl Edquist <edquist@cs.wisc.edu> - 7.9.6-8.unif.8
- Remove externals dependency from std-universe subpackage

* Mon Aug 19 2013 Carl Edquist <edquist@cs.wisc.edu> - 7.9.6-8.unif.7
- Merge init script improvements from trunk
- Have std_local_ref depend on senders,receivers instead of stub_gen
- Carve out std universe files into separate subpackage
- Move uw_build-specific non-std-universe files into externals subpackage
- Condor_config changes for #3645
- Use %osg / %std_univ macros to control build type default
- Support PROPER builds of std universe (ie, without UW_BUILD)
- Use make jobserver when building glibc external instead of make -j2
- Move python requirement out of main condor package (#3704)
- Move condor_config.local from /var/lib/condor/ to /etc/condor/

* Fri Jul 05 2013 Carl Edquist <edquist@cs.wisc.edu> - 7.9.6-8.unif.6
- Address build dependency issue seen with -j24

* Fri Jun 21 2013 Carl Edquist <edquist@cs.wisc.edu> - 7.9.6-8.unif.5
- Initial support for UW_BUILD

* Tue Jun 18 2013 Carl Edquist <edquist@cs.wisc.edu> - 7.9.6-8.unif.4
- Remove service restart for upgrades

* Tue Jun 11 2013 Carl Edquist <edquist@cs.wisc.edu> - 7.9.6-8.unif.2
- Add a parallel-setup sub-package for parallel universe configuration,
  namely setting up the host as a dedicated resource

* Mon Jun 10 2013 Brian Lin <blin@cs.wisc.edu> - 7.8.8-2
- Init script improvements

* Fri Jun 07 2013 Carl Edquist <edquist@cs.wisc.edu> - 7.9.6-8.unif.1
- Add in missing features from Fedora rpm
- Reorganize to reduce the diff size between this and the Fedora rpm

* Fri Jun 07 2013 Brian Lin <blin@cs.wisc.edu> - 7.9.6-8
- Remove glexec runtime dependency

* Tue May 28 2013 Brian Lin <blin@cs.wisc.edu> - 7.9.6-7
- Mark /usr/share/osg/sysconfig/condor as non-config file

* Thu May 23 2013 Brian Lin <blin@cs.wisc.edu> - 7.9.6-6
- Rebuild against fixed glite-ce-cream-client-api-c

* Wed May 22 2013 Brian Lin <blin@cs.wisc.edu> - 7.9.6-5
- Enable plumage for x86{,_64}

* Wed May 22 2013 Brian Lin <blin@cs.wisc.edu> - 7.9.6-4
- Enable cgroups for EL6

* Tue May 21 2013 Brian Lin <blin@cs.wisc.edu> - 7.9.6-3
- Building with blahp/cream

* Tue May 21 2013 Brian Lin <blin@cs.wisc.edu> - 7.9.6-2
- Build without blahp/cream

* Tue May 21 2013 Brian Lin <blin@cs.wisc.edu> - 7.9.6-1
- New version

* Wed May 08 2013 Matyas Selmeci <matyas@cs.wisc.edu> - 7.8.8-1
- New version
- Removed condor_glidein -- was removed upstream

* Wed Feb 13 2013 Dave Dykstra <dwd@fnal.gov> - 7.8.6-3
- Renamed /etc/sysconfig/condor-lcmaps-env to /usr/share/osg/sysconfig/condor
  to match the new OSG method for handling daemon environment variables, 
  which keeps non-replaceable settings out of /etc/sysonfig
- Change settings in /usr/share/osg/sysconfig/condor to use the latest variable
  name LLGT_LIFT_PRIVILEGED_PROTECTION instead of LLGT4_NO_CHANGE_USER,
  eliminate obsolete variable LLGT_VOMS_DISABLE_CREDENTIAL_CHECK, and change
  the default debug level from 3 to 2.

* Fri Dec 21 2012 Matyas Selmeci <matyas@cs.wisc.edu> - 7.8.6-2
- Patch to fix default BATCH_GAHP config value (#SOFTWARE-873)

* Thu Oct 25 2012 Matyas Selmeci <matyas@cs.wisc.edu> - 7.8.6-1
- New version

* Mon Oct 22 2012 Matyas Selmeci <matyas@cs.wisc.edu> - 7.8.5-1
- New version

* Wed Sep 19 2012 Matyas Selmeci <matyas@cs.wisc.edu> - 7.8.4-1
- New version

* Fri Sep 07 2012 Matyas Selmeci <matyas@cs.wisc.edu> - 7.8.3-1
- New version

* Mon Aug 27 2012 Matyas Selmeci <matyas@cs.wisc.edu> - 7.8.2-2
- Add patch to fix unnecessary GSI callouts (condor_gt2104_pt2.patch in gittrac #2104)
- Fixed BLClient location

* Tue Aug 14 2012 Matyas Selmeci <matyas@cs.wisc.edu> - 7.8.2-1
- New version

* Mon Jul 30 2012 Matyas Selmeci <matyas@cs.wisc.edu> - 7.8.1-7
- Put cream_gahp into separate subpackage

* Mon Jul 16 2012 Matyas Selmeci <matyas@cs.wisc.edu> - 7.8.1-6
- Remove cream_el6.patch; change proper_cream.diff to work on both el5 and el6
  instead.

* Thu Jul 05 2012 Matyas Selmeci <matyas@cs.wisc.edu> - 7.8.1-5
- Bump to rebuild

* Tue Jun 26 2012 Matyas Selmeci <matyas@cs.wisc.edu> - 7.8.1-4
- Add CREAM

* Tue Jun 19 2012 Matyas Selmeci <matyas@cs.wisc.edu> - 7.8.1-3
- Add Provides lines for classads and classads-devel

* Mon Jun 18 2012 Matyas Selmeci <matyas@cs.wisc.edu> - 7.8.1-2
- Add environment variables for interacting with lcmaps (condor-lcmaps-env)

* Fri Jun 15 2012 Matyas Selmeci <matyas@cs.wisc.edu> - 7.8.1-1
- Version bump

* Wed Jun 13 2012 Matyas Selmeci <matyas@cs.wisc.edu> - 7.8.0-3
- Fix wrong paths for shared libraries

* Wed Jun 13 2012 Matyas Selmeci <matyas@cs.wisc.edu> - 7.8.0-2
- Build blahp

* Thu May 31 2012 Matyas Selmeci <matyas@cs.wisc.edu> - 7.8.0-1
- Version bump
- Updated condor_config.generic.patch
- Removed glexec-patch.diff

* Sun Apr  1 2012 Alain Roy <roy@cs.wisc.edu> - 7.6.6-4
- Backported patch from Condor 7.7 to fix glexec bugs
- Enabled glexec

* Fri Feb 10 2012 Derek Weitzel <dweitzel@cse.unl.edu> - 7.6.6-3
- Adding sticky bit to condor_root_switchboard

* Wed Jan 18 2012 Derek Weitzel <dweitzel@cse.unl.edu> - 7.6.6-2
- Added support for rhel6

* Wed Jan 18 2012 Tim Cartwright <cat@cs.wisc.edu> - 7.6.6-1
- Updated to upstream tagged 7.6.6 release

* Wed Jan 11 2012 Tim Cartwright <cat@cs.wisc.edu> - 7.6.4-1
- Simplified revision number

* Tue Nov 29 2011 Derek Weitzel <dweitzel@cse.unl.edu> - 7.6.4-0.6.2
- Rebasing to 7.6.4

* Fri Oct 28 2011 Matyas Selmeci <matyas@cs.wisc.edu> - 7.6.2-0.6.3
- rebuilt

* Mon Sep 12 2011 Matyas Selmeci <matyas@cs.wisc.edu> - 7.6.2-0.6.2
- Rev bump to rebuild with updated Globus libs

* Thu Aug 11 2011 Derek Weitzel <dweitzel@cse.unl.edu> - 7.6.2-0.5.2
- Updated to upstream official 7.6.2 release

* Thu Aug 04 2011 Derek Weitzel <dweitzel@cse.unl.edu> - 7.6.2-0.5.672537b1git.1
- Made LOCAL_DIR always point to /var/lib/condor rather than TILDE

* Wed Jun  8 2011 <bbockelm@cse.unl.edu> - 7.7.0-0.5
- Start to break build products into conditionals for future EPEL5 support.
- Begun integration of a systemd service file.

* Tue Jun  7 2011 <matt@redhat> - 7.7.0-0.4
- Added tmpfiles.d/condor.conf (BZ711456)

* Tue Jun  7 2011 <matt@redhat> - 7.7.0-0.3
- Fast forward to 7.7.0 pre-release at 1babb324
- Catch libdeltacloud 0.8 update

* Fri May 20 2011 <matt@redhat> - 7.7.0-0.2
- Added GSI support, dependency on Globus

* Fri May 13 2011 <matt@redhat> - 7.7.0-0.1
- Fast forward to 7.7.0 pre-release at 79952d6b
- Introduced ec2_gahp
- 79952d6b brings schema expectations inline with Cumin

* Tue May 10 2011 <matt@redhat> - 7.6.1-0.1
- Upgrade to 7.6.0 release, pre-release of 7.6.1 at 5617a464
- Upstreamed patch: log_lock_run.patch
- Introduced condor-classads to obsolete classads
- Introduced condor-aviary, package of the aviary contrib
- Introduced condor-deltacloud-gahp
- Introduced condor-qmf, package of the mgmt/qmf contrib
- Transitioned from LOCAL_CONFIG_FILE to LOCAL_CONFIG_DIR
- Stopped building against gSOAP,
-  use aviary over birdbath and ec2_gahp (7.7.0) over amazon_gahp

* Tue Feb 08 2011 Fedora Release Engineering <rel-eng@lists.fedoraproject.org> - 7.5.5-2
- Rebuilt for https://fedoraproject.org/wiki/Fedora_15_Mass_Rebuild

* Thu Jan 27 2011 <matt@redhat> - 7.5.5-1
- Rebase to 7.5.5 release
-  configure+imake -> cmake
-  Removed patches:
-   only_dynamic_unstripped.patch
-   gsoap-2.7.16-wsseapi.patch
-   gsoap-2.7.16-dom.patch
-  man pages are now built with source
-  quill is no longer present
-  condor_shared_port added
-  condor_power added
-  condor_credd added
-  classads now built from source

* Thu Jan 13 2011 <matt@redhat> - 7.4.4-1
- Upgrade to 7.4.4 release
- Upstreamed: stdsoap2.h.patch.patch

* Mon Aug 23 2010  <matt@redhat> - 7.4.3-1
- Upgrade to 7.4.3 release
- Upstreamed: dso_link_change

* Fri Jun 11 2010  <matt@redhat> - 7.4.2-2
- Rebuild for classads DSO version change (1:0:0)
- Updated stdsoap2.h.patch.patch for gsoap 2.7.16
- Added gsoap-2.7.16-wsseapi/dom.patch for gsoap 2.7.16

* Wed Apr 21 2010  <matt@redhat> - 7.4.2-1
- Upgrade to 7.4.2 release

* Tue Jan  5 2010  <matt@redhat> - 7.4.1-1
- Upgrade to 7.4.1 release
- Upstreamed: guess_version_from_release_dir, fix_platform_check
- Security update (BZ549577)

* Fri Dec  4 2009  <matt@redhat> - 7.4.0-1
- Upgrade to 7.4.0 release
- Fixed POSTIN error (BZ540439)
- Removed NOTICE.txt source, now provided by upstream
- Removed no_rpmdb_query.patch, applied upstream
- Removed no_basename.patch, applied upstream
- Added only_dynamic_unstripped.patch to reduce build time
- Added guess_version_from_release_dir.patch, for previous
- Added fix_platform_check.patch
- Use new --with-platform, to avoid modification of make_final_tarballs
- Introduced vm-gahp package to hold libvirt deps

* Fri Aug 28 2009  <matt@redhat> - 7.2.4-1
- Upgrade to 7.2.4 release
- Removed gcc44_const.patch, accepted upstream
- New log, lock, run locations (BZ502175)
- Filtered innocuous semanage message

* Fri Aug 21 2009 Tomas Mraz <tmraz@redhat.com> - 7.2.1-3
- rebuilt with new openssl

* Fri Jul 24 2009 Fedora Release Engineering <rel-eng@lists.fedoraproject.org> - 7.2.1-2
- Rebuilt for https://fedoraproject.org/wiki/Fedora_12_Mass_Rebuild

* Wed Feb 25 2009  <matt@redhat> - 7.2.1-1
- Upgraded to 7.2.1 release
- Pruned changes accepted upstream from condor_config.generic.patch
- Removed Requires in favor of automatic dependencies on SONAMEs
- Added no_rmpdb_query.patch to avoid rpm -q during a build

* Tue Feb 24 2009 Fedora Release Engineering <rel-eng@lists.fedoraproject.org> - 7.2.0-5
- Rebuilt for https://fedoraproject.org/wiki/Fedora_11_Mass_Rebuild

* Thu Jan 15 2009 Tomas Mraz <tmraz@redhat.com> - 7.2.0-4
- rebuild with new openssl

* Wed Jan 14 2009  <matt@redhat> - 7.2.0-3
- Fixed regression: initscript was on by default, now off again

* Thu Jan  8 2009  <matt@redhat> - 7.2.0-2
- (Re)added CONDOR_DEVELOPERS=NONE to the default condor_config.local
- Added missing Obsoletes for condor-static (thanks Michael Schwendt)

* Wed Jan  7 2009  <matt@redhat> - 7.2.0-1
- Upgraded to 7.2.0 release
- Removed -static package
- Added Fedora specific buildid
- Enabled KBDD, daemon to monitor X usage on systems with only USB devs
- Updated install process

* Wed Oct  8 2008  <matt@redhat> - 7.0.5-1
- Rebased on 7.0.5, security update

* Wed Aug  6 2008  <mfarrellee@redhat> - 7.0.4-1
- Updated to 7.0.4 source
- Stopped using condor_configure in install step

* Tue Jun 10 2008  <mfarrellee@redhat> - 7.0.2-1
- Updated to 7.0.2 source
- Updated config, specifically HOSTALLOW_WRITE, for Personal Condor setup
- Added condor_config.generic

* Mon Apr  7 2008  <mfarrellee@redhat> - 7.0.0-8
- Modified init script to be off by default, resolves bz441279

* Fri Apr  4 2008  <mfarrellee@redhat> - 7.0.0-7
- Updated to handle changes in gsoap dependency

* Mon Feb 11 2008  <mfarrellee@redhat> - 7.0.0-6
- Added note about how to download the source
- Added generate-tarball.sh script

* Sun Feb 10 2008  <mfarrellee@redhat> - 7.0.0-5
- The gsoap package is compiled with --disable-namespaces, which means
  soap_set_namespaces is required after each soap_init. The
  gsoap_nonamespaces.patch handles this.

* Fri Feb  8 2008  <mfarrellee@redhat> - 7.0.0-4
- Added patch to detect GCC 4.3.0 on F9
- Added patch to detect GLIBC 2.7.90 on F9
- Added BuildRequires: autoconf to allow for regeneration of configure
  script after GCC 4.3.0 detection and GLIBC 2.7.90 patches are
  applied
- Condor + GCC 4.3.0 + -O2 results in an internal compiler error
  (BZ 432090), so -O2 is removed from optflags for the time
  being. Thanks to Mike Bonnet for the suggestion on how to filter
  -O2.

* Tue Jan 22 2008  <mfarrellee@redhat> - 7.0.0-3
- Update to UW's really-final source for Condor 7.0.0 stable series
  release. It is based on the 72173 build with minor changes to the
  configure.ac related to the SRB external version.
- In addition to removing externals from the UW tarball, the NTconfig
  directory was removed because it had not gone through IP audit.

* Tue Jan 22 2008  <mfarrellee@redhat> - 7.0.0-2
- Update to UW's final source for Condor 7.0.0 stable series release

* Thu Jan 10 2008  <mfarrellee@redhat> - 7.0.0-1
- Initial package of Condor's stable series under ASL 2.0
- is_clipped.patch replaced with --without-full-port option to configure
- zlib_is_soft.patch removed, outdated by configure.ac changes
- removed autoconf dependency needed for zlib_is_soft.patch

* Tue Dec  4 2007  <mfarrellee@redhat> - 6.9.5-2
- SELinux was stopping useradd in pre because files specified root as
  the group owner for /var/lib/condor, fixed, much thanks to Phil Knirsch

* Fri Nov 30 2007  <mfarrellee@redhat> - 6.9.5-1
- Fixed release tag
- Added gSOAP support and packaged WSDL files

* Thu Nov 29 2007  <mfarrellee@redhat> - 6.9.5-0.2
- Packaged LSB init script
- Changed pre to not create the condor user's home directory, it is
  now a directory owned by the package

* Thu Nov 29 2007  <mfarrellee@redhat> - 6.9.5-0.1
- Condor 6.9.5 release, the 7.0.0 stable series candidate
- Removed x86_64_no_multilib-200711091700cvs.patch, merged upstream
- Added patch to make zlib a soft requirement, which it should be
- Disabled use of smp_mflags because of make dependency issues
- Explicitly not packaging WSDL files until the SOAP APIs are available

* Tue Nov 20 2007  <mfarrellee@redhat> - 6.9.5-0.3.200711091700cvs
- Rebuild for repo inheritance update: dependencies are now pulled
  from RHEL 5 U1 before RH Application Stack

* Thu Nov 15 2007 <mfarrellee@redhat> - 6.9.5-0.2.200711091700cvs
- Added support for building on x86_64 without multilib packages
- Made the install section more flexible, reduced need for
  make_final_tarballs to be updated

* Fri Nov 9 2007 <mfarrellee@redhat> - 6.9.5-0.1.200711091700cvs
- Working source with new ASL 2.0 license

* Fri Nov 9 2007 <mfarrellee@redhat> - 6.9.5-0.1.200711091330cvs
- Source is now stamped ASL 2.0, as of Nov 9 2007 1:30PM Central
- Changed license to ASL 2.0
- Fixed find in prep to work if no files have bad permissions
- Changed the name of the LICENSE file to match was is now release in
  the source tarball

* Tue Nov 6 2007  <mfarrellee@redhat> - 6.9.5-0.1.rc
- Added m4 dependency not in RHEL 5.1's base
- Changed chmod a-x script to use find as more files appear to have
  improper execute bits set
- Added ?dist to Release:
- condor_privsep became condor_root_switchboard

* Tue Sep 11 2007  <mfarrellee@redhat> - 6.9.5-0.3.20070907cvs
- Instead of releasing libcondorapi.so, which is improperly created
  and poorly versioned, we release libcondorapi.a, which is apparently
  more widely used, in a -static package
- Instead of installing the stripped tarball, the unstripped is now
  installed, which gives a nice debuginfo package
- Found and fixed permissions problems on a number of src files,
  issue raised by rpmlint on the debuginfo package

* Mon Sep 10 2007  <mfarrellee@redhat> - 6.9.5-0.2.20070907cvs
- Updated pre section to create condor's home directory with adduser, and
  removed _var/lib/condor from files section
- Added doc LICENSE.TXT to all files sections
- Shortened lines longer than 80 characters in this spec (except the sed line)
- Changed install section so untar'ing a release can handle fedora7 or fedora8
- Simplified the site.def and config file updates (sed + mv over mv + sed + rm)
- Added a patch (fedora_rawhide_7.91-20070907cvs.patch) to support building on
  a fedora 7.91 (current Rawhide) release
- Moved the examples from /usr/share/doc/condor... into builddir and just
  marked them as documentation
- Added a number of dir directives to force all files to be listed, no implicit
  inclusion

* Fri Sep  7 2007  <mfarrellee@redhat> - 6.9.5-0.1.20070907cvs
- Initial release<|MERGE_RESOLUTION|>--- conflicted
+++ resolved
@@ -1475,13 +1475,6 @@
 /bin/systemctl try-restart condor.service >/dev/null 2>&1 || :
 
 %changelog
-<<<<<<< HEAD
-* Thu Oct 31 2024 Tim Theisen <tim@cs.wisc.edu> - 24.1.1-1
-- Can print contents of stored OAuth2 credential with htcondor CLI tool
-- In DAGMan, inline submit descriptions work when not submitting directly
-- By default, put Docker jobs on hold when CPU architecture doesn't match
-- Detects and deletes invalid checkpoint and reschedules job
-=======
 * Tue Nov 26 2024 Tim Theisen <tim@cs.wisc.edu> - 24.0.2-1
 - Add STARTER_ALWAYS_HOLD_ON_OOM to minimize confusion about memory usage
 - Fix bug that caused condor_ssh_to_job sftp and scp modes to fail
@@ -1489,7 +1482,12 @@
 - No longer signals the OAuth credmon when there is no work to do
 - Fix rare condor_schedd crash when a $$() macro could not be expanded
 - By default, put Docker jobs on hold when CPU architecture doesn't match
->>>>>>> 71d9a306
+
+* Thu Oct 31 2024 Tim Theisen <tim@cs.wisc.edu> - 24.1.1-1
+- Can print contents of stored OAuth2 credential with htcondor CLI tool
+- In DAGMan, inline submit descriptions work when not submitting directly
+- By default, put Docker jobs on hold when CPU architecture doesn't match
+- Detects and deletes invalid checkpoint and reschedules job
 
 * Thu Oct 31 2024 Tim Theisen <tim@cs.wisc.edu> - 24.0.1-1
 - Improved tracking and enforcement of disk usage by using LVM
