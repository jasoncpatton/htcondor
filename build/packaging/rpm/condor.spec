--- conflicted
+++ resolved
@@ -1600,7 +1600,12 @@
 /bin/systemctl try-restart condor.service >/dev/null 2>&1 || :
 
 %changelog
-<<<<<<< HEAD
+* Thu Apr 06 2023 Tim Theisen <tim@cs.wisc.edu> - 10.0.3-1
+- GPU metrics continues to be reported after the startd is reconfigured
+- Fixed issue where GPU metrics could be wildly over-reported
+- Fixed issue that kept jobs from running when installed on Debian or Ubuntu
+- Fixed DAGMan problem when retrying a proc failure in a multi-proc node
+
 * Tue Mar 07 2023 Tim Theisen <tim@cs.wisc.edu> - 10.3.1-1
 - Execution points now advertise if an sshd is available for ssh to job
 
@@ -1610,13 +1615,6 @@
 - Can write job information in an AP history file for each execution attempt
 - Can now specify a lifetime for condor_gangliad metrics
 - The condor_schedd now advertises a count of unmaterialized jobs
-=======
-* Thu Apr 06 2023 Tim Theisen <tim@cs.wisc.edu> - 10.0.3-1
-- GPU metrics continues to be reported after the startd is reconfigured
-- Fixed issue where GPU metrics could be wildly over-reported
-- Fixed issue that kept jobs from running when installed on Debian or Ubuntu
-- Fixed DAGMan problem when retrying a proc failure in a multi-proc node
->>>>>>> 2eeb5f77
 
 * Thu Mar 02 2023 John Knoeller <johnkn@cs.wisc.edu> - 10.0.2-1
 - HTCondor can optionally create intermediate directories for output files
