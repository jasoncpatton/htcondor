%define condor_version 1.0.0

# On EL7 don't terminate the build because of bad bytecompiling
%if 0%{?rhel} == 7
%define _python_bytecompile_errors_terminate_build 0
%endif

# Don't use changelog date in CondorVersion
%global source_date_epoch_from_changelog 0

# set uw_build to 0 for downstream (Fedora or EPEL)
# UW build includes stuff for testing and tarballs
%define uw_build 0

# Use devtoolset 11 for EL7
%define devtoolset 11
# Use gcc-toolset 12 for EL8
%define gcctoolset 12

Summary: HTCondor: High Throughput Computing
Name: condor
Version: %{condor_version}
%global version_ %(tr . _ <<< %{version})

# Edit the %condor_release to set the release number
%define condor_release 1
Release: %{condor_release}%{?dist}

License: ASL 2.0
Group: Applications/System
URL: https://htcondor.org/

Source0: %{name}-%{condor_version}.tar.gz

Source8: htcondor.pp

# Patch credmon-oauth to use Python 2 on EL7
Patch1: rhel7-python2.patch

BuildRoot: %(mktemp -ud %{_tmppath}/%{name}-%{version}-%{release}-XXXXXX)

BuildRequires: cmake
BuildRequires: pcre2-devel
BuildRequires: openssl-devel
BuildRequires: krb5-devel
%if ! 0%{?amzn}
BuildRequires: libvirt-devel
%endif
BuildRequires: bind-utils
BuildRequires: libX11-devel
BuildRequires: libXScrnSaver-devel
BuildRequires: openldap-devel
%if 0%{?rhel} == 7
BuildRequires: cmake3
BuildRequires: python-devel
BuildRequires: python-setuptools
%else
BuildRequires: cmake >= 3.8
%endif
BuildRequires: python3-devel
BuildRequires: python3-setuptools
%if 0%{?rhel} >= 8
BuildRequires: boost-devel
%endif
BuildRequires: redhat-rpm-config
BuildRequires: sqlite-devel
BuildRequires: perl(Data::Dumper)

BuildRequires: glibc-static
BuildRequires: gcc-c++
BuildRequires: libuuid-devel
BuildRequires: patch
BuildRequires: pam-devel
BuildRequires: nss-devel
BuildRequires: openssl-devel
BuildRequires: libxml2-devel
BuildRequires: expat-devel
BuildRequires: perl(Archive::Tar)
BuildRequires: perl(XML::Parser)
BuildRequires: perl(Digest::MD5)
%if 0%{?rhel} >= 8 || 0%{?fedora}
BuildRequires: python3-devel
%else
BuildRequires: python-devel
%endif
BuildRequires: libcurl-devel

# Authentication build requirements
%if ! 0%{?amzn}
BuildRequires: voms-devel
%endif
BuildRequires: munge-devel
BuildRequires: scitokens-cpp-devel

%if 0%{?rhel} == 7 && 0%{?devtoolset}
BuildRequires: which
BuildRequires: devtoolset-%{devtoolset}-toolchain
%endif

%if 0%{?rhel} == 8 && 0%{?gcctoolset}
BuildRequires: which
BuildRequires: gcc-toolset-%{gcctoolset}
%endif

%if 0%{?rhel} == 7 && ! 0%{?amzn}
BuildRequires: python36-devel
BuildRequires: boost169-devel
BuildRequires: boost169-static
%endif

%if 0%{?rhel} >= 8
BuildRequires: boost-static
%endif

%if 0%{?rhel} >= 8 || 0%{?fedora}
BuildRequires: boost-python3-devel
%else
BuildRequires: python3-devel
BuildRequires: boost169-python2-devel
BuildRequires: boost169-python3-devel
%endif
BuildRequires: libuuid-devel
Requires: libuuid

BuildRequires: systemd-devel
BuildRequires: systemd-units
Requires: systemd

%if 0%{?rhel} == 7
BuildRequires: python-sphinx python-sphinx_rtd_theme
%endif

%if 0%{?rhel} >= 8 || 0%{?amzn} || 0%{?fedora}
BuildRequires: python3-sphinx python3-sphinx_rtd_theme
%endif

# openssh-server needed for condor_ssh_to_job
Requires: openssh-server

# net-tools needed to provide netstat for condor_who
Requires: net-tools

Requires: /usr/sbin/sendmail

# Useful tools are using the Python bindings
Requires: python3-condor = %{version}-%{release}
# The use the python-requests library in EPEL is based Python 3.6
# However, Amazon Linux 2 has Python 3.7
%if ! 0%{?amzn}
%if 0%{?rhel} == 7
Requires: python36-requests
%else
Requires: python3-requests
%endif
%endif

%if 0%{?rhel} == 7
Requires: python2-condor = %{version}-%{release}
# For some reason OSG VMU tests need python-request
Requires: python-requests
%endif

Requires(post): /sbin/ldconfig
Requires(postun): /sbin/ldconfig

Requires(pre): shadow-utils

Requires(post): systemd-units
Requires(preun): systemd-units
Requires(postun): systemd-units
Requires(post): systemd-sysv

%if 0%{?rhel} == 7
Requires(post): policycoreutils-python
Requires(post): selinux-policy-targeted >= 3.13.1-102
%endif

%if 0%{?rhel} >= 8 || 0%{?fedora}
Requires(post): python3-policycoreutils
Requires(post): selinux-policy-targeted
%endif

# Require libraries that we dlopen
# Ganglia is optional as well as nVidia and cuda libraries
%if ! 0%{?amzn}
Requires: voms
%endif
Requires: krb5-libs
Requires: libcom_err
Requires: munge-libs
Requires: openssl-libs
Requires: scitokens-cpp >= 0.6.2
Requires: systemd-libs
Requires: rsync

# Support OSDF client
Requires: pelican-osdf-compat >= 7.1.4

#Provides: user(condor) = 43
#Provides: group(condor) = 43

%if 0%{?rhel} == 7
# Standard Universe discontinued as of 8.9.0
Obsoletes: %{name}-std-universe < 8.9.0
Provides: %{name}-std-universe = %{version}-%{release}

# Cream gahp discontinued as of 8.9.9
Obsoletes: %{name}-cream-gahp < 8.9.9
Provides: %{name}-cream-gahp = %{version}-%{release}

# 32-bit shadow discontinued as of 8.9.9
Obsoletes: %{name}-small-shadow < 8.9.9
Provides: %{name}-small-shadow = %{version}-%{release}
%endif

%if 0%{?rhel} <= 8
# external-libs package discontinued as of 8.9.9
Obsoletes: %{name}-external-libs < 8.9.9
Provides: %{name}-external-libs = %{version}-%{release}

# Bosco package discontinued as of 9.5.0
Obsoletes: %{name}-bosco < 9.5.0
Provides: %{name}-bosco = %{version}-%{release}

# Blahp provided by condor-blahp as of 9.5.0
Provides: blahp = %{version}-%{release}
Obsoletes: blahp < 9.5.0
%endif

# externals package discontinued as of 10.8.0
Obsoletes: %{name}-externals < 10.8.0
Provides: %{name}-externals = %{version}-%{release}

# blahp package discontinued as of 10.8.0
Obsoletes: %{name}-blahp < 10.8.0
Provides: %{name}-blahp = %{version}-%{release}

# procd package discontinued as of 10.8.0
Obsoletes: %{name}-procd < 10.8.0
Provides: %{name}-procd = %{version}-%{release}

# all package discontinued as of 10.8.0
Obsoletes: %{name}-all < 10.8.0
Provides: %{name}-all = %{version}-%{release}

# classads package discontinued as of 10.8.0
Obsoletes: %{name}-classads < 10.8.0
Provides: %{name}-classads = %{version}-%{release}

# classads-devel package discontinued as of 10.8.0
Obsoletes: %{name}-classads-devel < 10.8.0
Provides: %{name}-classads-devel = %{version}-%{release}

%description
HTCondor is a specialized workload management system for
compute-intensive jobs. Like other full-featured batch systems, HTCondor
provides a job queuing mechanism, scheduling policy, priority scheme,
resource monitoring, and resource management. Users submit their
serial or parallel jobs to HTCondor, HTCondor places them into a queue,
chooses when and where to run the jobs based upon a policy, carefully
monitors their progress, and ultimately informs the user upon
completion.

#######################
%package devel
Summary: Development files for HTCondor
Group: Applications/System

%description devel
Development files for HTCondor

%if %uw_build
#######################
%package tarball
Summary: Files needed to build an HTCondor tarball
Group: Applications/System

%description tarball
Files needed to build an HTCondor tarball

%endif

#######################
%package kbdd
Summary: HTCondor Keyboard Daemon
Group: Applications/System
Requires: %name = %version-%release

%description kbdd
The condor_kbdd monitors logged in X users for activity. It is only
useful on systems where no device (e.g. /dev/*) can be used to
determine console idle time.

#######################
%if ! 0%{?amzn}
%package vm-gahp
Summary: HTCondor's VM Gahp
Group: Applications/System
Requires: %name = %version-%release
Requires: libvirt

%description vm-gahp
The condor_vm-gahp enables the Virtual Machine Universe feature of
HTCondor. The VM Universe uses libvirt to start and control VMs under
HTCondor's Startd.

%endif

#######################
%package test
Summary: HTCondor Self Tests
Group: Applications/System
Requires: %name = %version-%release

%description test
A collection of tests to verify that HTCondor is operating properly.

#######################
%if 0%{?rhel} <= 7 && 0%{?fedora} <= 31
%package -n python2-condor
Summary: Python bindings for HTCondor
Group: Applications/System
Requires: python >= 2.2
Requires: %name = %version-%release
%{?python_provide:%python_provide python2-condor}
%if 0%{?rhel} >= 7
Requires: boost169-python2
%endif
# Remove before F30
Provides: %{name}-python = %{version}-%{release}
Provides: %{name}-python%{?_isa} = %{version}-%{release}
Obsoletes: %{name}-python < %{version}-%{release}

%description -n python2-condor
The python bindings allow one to directly invoke the C++ implementations of
the ClassAd library and HTCondor from python
%endif


%if 0%{?rhel} >= 7 || 0%{?fedora}
#######################
%package -n python3-condor
Summary: Python bindings for HTCondor
Group: Applications/System
Requires: %name = %version-%release
%if 0%{?rhel} == 7
Requires: boost169-python3
%else
Requires: boost-python3
%endif
Requires: python3

%description -n python3-condor
The python bindings allow one to directly invoke the C++ implementations of
the ClassAd library and HTCondor from python
%endif


#######################
%package credmon-oauth
Summary: OAuth2 credmon for HTCondor
Group: Applications/System
Requires: %name = %version-%release
%if 0%{?rhel} == 7
Requires: python2-condor = %{version}-%{release}
Requires: python2-requests-oauthlib
Requires: python-six
Requires: python-flask
Requires: python2-cryptography
Requires: python2-scitokens
Requires: mod_wsgi
%else
Requires: python3-condor = %{version}-%{release}
Requires: python3-requests-oauthlib
Requires: python3-six
Requires: python3-flask
Requires: python3-cryptography
Requires: python3-scitokens
Requires: python3-mod_wsgi
%endif
Requires: httpd

%description credmon-oauth
The OAuth2 credmon allows users to obtain credentials from configured
OAuth2 endpoints and to use those credentials securely inside running jobs.


#######################
%package credmon-vault
Summary: Vault credmon for HTCondor
Group: Applications/System
Requires: %name = %version-%release
Requires: python3-condor = %{version}-%{release}
Requires: python3-six
%if 0%{?rhel} == 7 && ! 0%{?amzn}
Requires: python36-cryptography
%endif
%if 0%{?rhel} >= 8
Requires: python3-cryptography
%endif
%if %uw_build
# Although htgettoken is only needed on the submit machine and
#  condor-credmon-vault is needed on both the submit and credd machines,
#  htgettoken is small so it doesn't hurt to require it in both places.
Requires: htgettoken >= 1.1
%endif
Conflicts: %name-credmon-oauth

%description credmon-vault
The Vault credmon allows users to obtain credentials from Vault using
htgettoken and to use those credentials securely inside running jobs.

#######################
%package -n minicondor
Summary: Configuration for a single-node HTCondor
Group: Applications/System
Requires: %name = %version-%release
%if 0%{?rhel} >= 7 || 0%{?fedora}
Requires: python3-condor = %version-%release
%endif

%description -n minicondor
This example configuration is good for trying out HTCondor for the first time.
It only configures the IPv4 loopback address, turns on basic security, and
shortens many timers to be more responsive.

#######################
%package annex-ec2
Summary: Configuration and scripts to make an EC2 image annex-compatible
Group: Applications/System
Requires: %name = %version-%release
Requires(post): /sbin/chkconfig
Requires(preun): /sbin/chkconfig

%description annex-ec2
Configures HTCondor to make an EC2 image annex-compatible.  Do NOT install
on a non-EC2 image.

%files annex-ec2
%_libexecdir/condor/condor-annex-ec2
%{_unitdir}/condor-annex-ec2.service
%config(noreplace) %_sysconfdir/condor/config.d/50ec2.config
%config(noreplace) %_sysconfdir/condor/master_shutdown_script.sh

%post annex-ec2
/bin/systemctl enable condor-annex-ec2

%preun annex-ec2
if [ $1 == 0 ]; then
    /bin/systemctl disable condor-annex-ec2
fi

#######################
%package upgrade-checks
Summary: Script to check for manual interventions needed to upgrade
Group: Applications/System
Requires: python3-condor
Requires: pcre2-tools

%description upgrade-checks
Examines the current HTCondor installation and recommends changes to ensure
a smooth upgrade to a subsequent HTCondor version.

%files upgrade-checks
%_bindir/condor_upgrade_check

%pre
getent group condor >/dev/null || groupadd -r condor
getent passwd condor >/dev/null || \
  useradd -r -g condor -d %_var/lib/condor -s /sbin/nologin \
    -c "Owner of HTCondor Daemons" condor
exit 0


%prep
# For release tarballs
%setup -q -n %{name}-%{condor_version}

# Patch credmon-oauth to use Python 2 on EL7
%if 0%{?rhel} == 7
%patch1 -p1
%endif

# fix errant execute permissions
find src -perm /a+x -type f -name "*.[Cch]" -exec chmod a-x {} \;


%build

%if 0%{?rhel} == 7 && 0%{?devtoolset}
. /opt/rh/devtoolset-%{devtoolset}/enable
export CC=$(which cc)
export CXX=$(which c++)
%endif

%if 0%{?rhel} == 8 && 0%{?gcctoolset}
. /opt/rh/gcc-toolset-%{gcctoolset}/enable
export CC=$(which cc)
export CXX=$(which c++)
# gcc-toolset does not include gcc-annobin.so
%undefine _annotated_build
%endif

# build man files
%if 0%{?amzn}
# if this environment variable is set, sphinx-build cannot import markupsafe
env -u RPM_BUILD_ROOT make -C docs man
%else
make -C docs man
%endif

%if %uw_build
%define condor_build_id UW_development
%endif

# Any changes here should be synchronized with
# ../debian/rules 

%cmake3 \
%if %uw_build
       -DBUILDID:STRING=%condor_build_id \
       -DPLATFORM:STRING=${NMI_PLATFORM:-unknown} \
       -DBUILD_TESTING:BOOL=TRUE \
%else
       -DBUILD_TESTING:BOOL=FALSE \
%endif
       -DCMAKE_SKIP_RPATH:BOOL=TRUE \
       -DPACKAGEID:STRING=%{version}-%{condor_release} \
       -DCONDOR_PACKAGE_BUILD:BOOL=TRUE \
       -DCONDOR_RPMBUILD:BOOL=TRUE \
%if 0%{?amzn}
       -DWITH_VOMS:BOOL=FALSE \
       -DWITH_LIBVIRT:BOOL=FALSE \
%endif
       -DCMAKE_INSTALL_PREFIX:PATH=/

%if 0%{?amzn}
cd amazon-linux-build
%else
%if 0%{?rhel} == 9 || 0%{?fedora}
cd redhat-linux-build
%endif
%endif
make %{?_smp_mflags}
%if %uw_build
make %{?_smp_mflags} tests
%endif

%install
%if 0%{?amzn}
cd amazon-linux-build
%else
%if 0%{?rhel} == 9 || 0%{?fedora}
cd redhat-linux-build
%endif
%endif
# installation happens into a temporary location, this function is
# useful in moving files into their final locations
function populate {
  _dest="$1"; shift; _src="$*"
  mkdir -p "%{buildroot}/$_dest"
  mv $_src "%{buildroot}/$_dest"
}

rm -rf %{buildroot}
echo ---------------------------- makefile ---------------------------------
make install DESTDIR=%{buildroot}

%if %uw_build
make tests-tar-pkg
# tarball of tests
%if 0%{?amzn}
cp -p %{_builddir}/%{name}-%{version}/amazon-linux-build/condor_tests-*.tar.gz %{buildroot}/%{_libdir}/condor/condor_tests-%{version}.tar.gz
%else
%if 0%{?rhel} == 9 || 0%{?fedora}
cp -p %{_builddir}/%{name}-%{version}/redhat-linux-build/condor_tests-*.tar.gz %{buildroot}/%{_libdir}/condor/condor_tests-%{version}.tar.gz
%else
cp -p %{_builddir}/%{name}-%{version}/condor_tests-*.tar.gz %{buildroot}/%{_libdir}/condor/condor_tests-%{version}.tar.gz
%endif
%endif
%endif

# Drop in a symbolic link for backward compatibility
ln -s ../..%{_libdir}/condor/condor_ssh_to_job_sshd_config_template %{buildroot}/%_sysconfdir/condor/condor_ssh_to_job_sshd_config_template

%if %uw_build
%if 0%{?rhel} == 7 && ! 0%{?amzn}
# Drop in a link for backward compatibility for small shadow
ln -s condor_shadow %{buildroot}/%{_sbindir}/condor_shadow_s
%endif
%endif

populate /usr/share/doc/condor-%{version}/examples %{buildroot}/usr/share/doc/condor-%{version}/etc/examples/*

mkdir -p %{buildroot}/%{_sysconfdir}/condor
# the default condor_config file is not architecture aware and thus
# sets the LIB directory to always be /usr/lib, we want to do better
# than that. this is, so far, the best place to do this
# specialization. we strip the "lib" or "lib64" part from _libdir and
# stick it in the LIB variable in the config.
LIB=$(echo %{?_libdir} | sed -e 's:/usr/\(.*\):\1:')
if [ "$LIB" = "%_libdir" ]; then
  echo "_libdir does not contain /usr, sed expression needs attention"
  exit 1
fi

# Install the basic configuration, a Personal HTCondor config. Allows for
# yum install condor + service condor start and go.
mkdir -p -m0755 %{buildroot}/%{_sysconfdir}/condor/config.d
mkdir -p -m0700 %{buildroot}/%{_sysconfdir}/condor/passwords.d
mkdir -p -m0700 %{buildroot}/%{_sysconfdir}/condor/tokens.d

populate %_sysconfdir/condor/config.d %{buildroot}/usr/share/doc/condor-%{version}/examples/00-htcondor-9.0.config
populate %_sysconfdir/condor/config.d %{buildroot}/usr/share/doc/condor-%{version}/examples/00-minicondor
populate %_sysconfdir/condor/config.d %{buildroot}/usr/share/doc/condor-%{version}/examples/50ec2.config

# Install a second config.d directory under /usr/share, used for the
# convenience of software built on top of Condor such as GlideinWMS.
mkdir -p -m0755 %{buildroot}/usr/share/condor/config.d

mkdir -p -m0755 %{buildroot}/%{_var}/log/condor
# Note we use %{_var}/lib instead of %{_sharedstatedir} for RHEL5 compatibility
mkdir -p -m0755 %{buildroot}/%{_var}/lib/condor/spool
mkdir -p -m0755 %{buildroot}/%{_var}/lib/condor/execute
mkdir -p -m0755 %{buildroot}/%{_var}/lib/condor/krb_credentials
mkdir -p -m2770 %{buildroot}/%{_var}/lib/condor/oauth_credentials


# not packaging configure/install scripts
%if ! %uw_build
rm -f %{buildroot}%{_bindir}/make-personal-from-tarball
rm -f %{buildroot}%{_sbindir}/condor_configure
rm -f %{buildroot}%{_sbindir}/condor_install
rm -f %{buildroot}/%{_mandir}/man1/condor_configure.1
rm -f %{buildroot}/%{_mandir}/man1/condor_install.1
%endif

mkdir -p %{buildroot}/%{_var}/www/wsgi-scripts/condor_credmon_oauth
mv %{buildroot}/%{_libexecdir}/condor/condor_credmon_oauth.wsgi %{buildroot}/%{_var}/www/wsgi-scripts/condor_credmon_oauth/condor_credmon_oauth.wsgi

# Move oauth credmon config files out of examples and into config.d
mv %{buildroot}/usr/share/doc/condor-%{version}/examples/condor_credmon_oauth/config/condor/40-oauth-credmon.conf %{buildroot}/%{_sysconfdir}/condor/config.d/40-oauth-credmon.conf
mv %{buildroot}/usr/share/doc/condor-%{version}/examples/condor_credmon_oauth/config/condor/40-oauth-tokens.conf %{buildroot}/%{_sysconfdir}/condor/config.d/40-oauth-tokens.conf
mv %{buildroot}/usr/share/doc/condor-%{version}/examples/condor_credmon_oauth/README.credentials %{buildroot}/%{_var}/lib/condor/oauth_credentials/README.credentials

# Move vault credmon config file out of examples and into config.d
mv %{buildroot}/usr/share/doc/condor-%{version}/examples/condor_credmon_oauth/config/condor/40-vault-credmon.conf %{buildroot}/%{_sysconfdir}/condor/config.d/40-vault-credmon.conf

###
# Backwards compatibility on EL7 with the previous versions and configs of scitokens-credmon
%if 0%{?rhel} == 7
ln -s ../..%{_sbindir}/condor_credmon_oauth          %{buildroot}/%{_bindir}/condor_credmon_oauth
ln -s ../..%{_sbindir}/scitokens_credential_producer %{buildroot}/%{_bindir}/scitokens_credential_producer
mkdir -p %{buildroot}/%{_var}/www/wsgi-scripts/scitokens-credmon
ln -s ../../../..%{_var}/www/wsgi-scripts/condor_credmon_oauth/condor_credmon_oauth.wsgi %{buildroot}/%{_var}/www/wsgi-scripts/scitokens-credmon/scitokens-credmon.wsgi
%endif
###

# install tmpfiles.d/condor.conf
mkdir -p %{buildroot}%{_tmpfilesdir}
install -m 0644 %{buildroot}/usr/share/doc/condor-%{version}/examples/condor-tmpfiles.conf %{buildroot}%{_tmpfilesdir}/%{name}.conf

install -Dp -m0755 %{buildroot}/usr/share/doc/condor-%{version}/examples/condor-annex-ec2 %{buildroot}%{_libexecdir}/condor/condor-annex-ec2

mkdir -p %{buildroot}%{_unitdir}
install -m 0644 %{buildroot}/usr/share/doc/condor-%{version}/examples/condor-annex-ec2.service %{buildroot}%{_unitdir}/condor-annex-ec2.service
install -m 0644 %{buildroot}/usr/share/doc/condor-%{version}/examples/condor.service %{buildroot}%{_unitdir}/condor.service
# Disabled until HTCondor security fixed.
# install -m 0644 %{buildroot}/usr/share/doc/condor-%{version}/examples/condor.socket %{buildroot}%{_unitdir}/condor.socket

%if 0%{?rhel} >= 7
mkdir -p %{buildroot}%{_datadir}/condor/
cp %{SOURCE8} %{buildroot}%{_datadir}/condor/
%endif

# Install perl modules

#Fixups for packaged build, should have been done by cmake

mkdir -p %{buildroot}/usr/share/condor
mv %{buildroot}/usr/lib64/condor/Chirp.jar %{buildroot}/usr/share/condor
mv %{buildroot}/usr/lib64/condor/CondorJava*.class %{buildroot}/usr/share/condor
mv %{buildroot}/usr/lib64/condor/libchirp_client.so %{buildroot}/usr/lib64
mv %{buildroot}/usr/lib64/condor/libcondorapi.so %{buildroot}/usr/lib64
mv %{buildroot}/usr/lib64/condor/libcondor_utils_*.so %{buildroot}/usr/lib64
%if 0%{?rhel} == 7
mv %{buildroot}/usr/lib64/condor/libpyclassad2*.so %{buildroot}/usr/lib64
%endif
mv %{buildroot}/usr/lib64/condor/libpyclassad3*.so %{buildroot}/usr/lib64

rm -rf %{buildroot}/usr/share/doc/condor-%{version}/LICENSE
rm -rf %{buildroot}/usr/share/doc/condor-%{version}/NOTICE.txt
rm -rf %{buildroot}/usr/share/doc/condor-%{version}/README

# we must place the config examples in builddir so %doc can find them
mv %{buildroot}/usr/share/doc/condor-%{version}/examples %_builddir/%name-%condor_version

# Fix up blahp installation
%if 0%{?rhel} == 7
# Don't rely on Python 3 on EL7 (not installed by default)
sed -i 's;/usr/bin/python3;/usr/bin/python2;' %{buildroot}%{_libexecdir}/blahp/*status.py
%endif
# Move batch system customization files to /etc, with symlinks in the
# original location. Admins will need to edit these.
install -m 0755 -d -p %{buildroot}%{_sysconfdir}/blahp
for batch_system in condor kubernetes lsf nqs pbs sge slurm; do
    mv %{buildroot}%{_libexecdir}/blahp/${batch_system}_local_submit_attributes.sh %{buildroot}%{_sysconfdir}/blahp
    ln -s ../../../etc/blahp/${batch_system}_local_submit_attributes.sh \
        %{buildroot}%{_libexecdir}/blahp/${batch_system}_local_submit_attributes.sh
done

# htcondor/dags only works with Python3
rm -rf %{buildroot}/usr/lib64/python2.7/site-packages/htcondor/dags

# htcondor/personal.py only works with Python3
rm -f %{buildroot}/usr/lib64/python2.7/site-packages/htcondor/personal.py

%clean
rm -rf %{buildroot}


%check
# This currently takes hours and can kill your machine...
#cd condor_tests
#make check-seralized

#################
%files
%defattr(-,root,root,-)
%doc LICENSE NOTICE.txt examples
%dir %_sysconfdir/condor/
%config %_sysconfdir/condor/condor_config
%{_tmpfilesdir}/%{name}.conf
%{_unitdir}/condor.service
# Disabled until HTCondor security fixed.
# % {_unitdir}/condor.socket
%dir %_datadir/condor/
%_datadir/condor/Chirp.jar
%_datadir/condor/CondorJavaInfo.class
%_datadir/condor/CondorJavaWrapper.class
%if 0%{?rhel} >= 7
%_datadir/condor/htcondor.pp
%endif
%dir %_sysconfdir/condor/passwords.d/
%dir %_sysconfdir/condor/tokens.d/
%dir %_sysconfdir/condor/config.d/
%config(noreplace) %{_sysconfdir}/condor/config.d/00-htcondor-9.0.config
%dir /usr/share/condor/config.d/
%_libdir/condor/condor_ssh_to_job_sshd_config_template
%_sysconfdir/condor/condor_ssh_to_job_sshd_config_template
%_sysconfdir/bash_completion.d/condor
%_libdir/libchirp_client.so
%_libdir/libcondor_utils_%{version_}.so
%_libdir/libcondorapi.so
%_libdir/condor/libfmt.so
%_libdir/condor/libfmt.so.10
%_libdir/condor/libfmt.so.10.1.0

%_libdir/condor/libgetpwnam.so
%dir %_libexecdir/condor/
%_libexecdir/condor/cleanup_locally_mounted_checkpoint
%_libexecdir/condor/linux_kernel_tuning
%_libexecdir/condor/accountant_log_fixer
%_libexecdir/condor/condor_chirp
%_libexecdir/condor/condor_ssh
%_libexecdir/condor/sshd.sh
%_libexecdir/condor/get_orted_cmd.sh
%_libexecdir/condor/orted_launcher.sh
%_libexecdir/condor/set_batchtok_cmd
%_libexecdir/condor/cred_producer_krb
%_libexecdir/condor/condor_job_router
%_libexecdir/condor/condor_pid_ns_init
%_libexecdir/condor/condor_urlfetch
%_libexecdir/condor/htcondor_docker_test
%_libexecdir/condor/exit_37.sif
%dir %_libexecdir/condor/singularity_test_sandbox/
%dir %_libexecdir/condor/singularity_test_sandbox/dev/
%dir %_libexecdir/condor/singularity_test_sandbox/proc/
%_libexecdir/condor/singularity_test_sandbox/exit_37
%_libexecdir/condor/condor_limits_wrapper.sh
%_libexecdir/condor/condor_rooster
%_libexecdir/condor/condor_schedd.init
%_libexecdir/condor/condor_ssh_to_job_shell_setup
%_libexecdir/condor/condor_ssh_to_job_sshd_setup
%_libexecdir/condor/condor_power_state
%_libexecdir/condor/condor_kflops
%_libexecdir/condor/condor_mips
%_libexecdir/condor/data_plugin
%_libexecdir/condor/box_plugin.py
%_libexecdir/condor/gdrive_plugin.py
%_libexecdir/condor/common-cloud-attributes-google.py
%_libexecdir/condor/common-cloud-attributes-aws.py
%_libexecdir/condor/common-cloud-attributes-aws.sh
%_libexecdir/condor/onedrive_plugin.py
# TODO: get rid of these
# Not sure where these are getting built
%if 0%{?rhel} <= 7 && ! 0%{?fedora}
%_libexecdir/condor/box_plugin.pyc
%_libexecdir/condor/box_plugin.pyo
%_libexecdir/condor/gdrive_plugin.pyc
%_libexecdir/condor/gdrive_plugin.pyo
%_libexecdir/condor/onedrive_plugin.pyc
%_libexecdir/condor/onedrive_plugin.pyo
%_libexecdir/condor/adstash/__init__.pyc
%_libexecdir/condor/adstash/__init__.pyo
%_libexecdir/condor/adstash/ad_sources/__init__.pyc
%_libexecdir/condor/adstash/ad_sources/__init__.pyo
%_libexecdir/condor/adstash/ad_sources/registry.pyc
%_libexecdir/condor/adstash/ad_sources/registry.pyo
%_libexecdir/condor/adstash/interfaces/__init__.pyc
%_libexecdir/condor/adstash/interfaces/__init__.pyo
%_libexecdir/condor/adstash/interfaces/generic.pyc
%_libexecdir/condor/adstash/interfaces/generic.pyo
%_libexecdir/condor/adstash/interfaces/null.pyc
%_libexecdir/condor/adstash/interfaces/null.pyo
%_libexecdir/condor/adstash/interfaces/registry.pyc
%_libexecdir/condor/adstash/interfaces/registry.pyo
%_libexecdir/condor/adstash/interfaces/opensearch.pyc
%_libexecdir/condor/adstash/interfaces/opensearch.pyo
%endif
%_libexecdir/condor/curl_plugin
%_libexecdir/condor/condor_shared_port
%_libexecdir/condor/condor_defrag
%_libexecdir/condor/interactive.sub
%_libexecdir/condor/condor_gangliad
%_libexecdir/condor/ce-audit.so
%_libexecdir/condor/adstash/__init__.py
%_libexecdir/condor/adstash/adstash.py
%_libexecdir/condor/adstash/config.py
%_libexecdir/condor/adstash/convert.py
%_libexecdir/condor/adstash/utils.py
%_libexecdir/condor/adstash/ad_sources/__init__.py
%_libexecdir/condor/adstash/ad_sources/ad_file.py
%_libexecdir/condor/adstash/ad_sources/generic.py
%_libexecdir/condor/adstash/ad_sources/registry.py
%_libexecdir/condor/adstash/ad_sources/schedd_history.py
%_libexecdir/condor/adstash/ad_sources/startd_history.py
%_libexecdir/condor/adstash/interfaces/__init__.py
%_libexecdir/condor/adstash/interfaces/elasticsearch.py
%_libexecdir/condor/adstash/interfaces/opensearch.py
%_libexecdir/condor/adstash/interfaces/generic.py
%_libexecdir/condor/adstash/interfaces/json_file.py
%_libexecdir/condor/adstash/interfaces/null.py
%_libexecdir/condor/adstash/interfaces/registry.py
%_libexecdir/condor/annex
%_mandir/man1/condor_advertise.1.gz
%_mandir/man1/condor_annex.1.gz
%_mandir/man1/condor_check_password.1.gz
%_mandir/man1/condor_check_userlogs.1.gz
%_mandir/man1/condor_chirp.1.gz
%_mandir/man1/condor_config_val.1.gz
%_mandir/man1/condor_dagman.1.gz
%_mandir/man1/condor_fetchlog.1.gz
%_mandir/man1/condor_findhost.1.gz
%_mandir/man1/condor_gpu_discovery.1.gz
%_mandir/man1/condor_history.1.gz
%_mandir/man1/condor_hold.1.gz
%_mandir/man1/condor_job_router_info.1.gz
%_mandir/man1/condor_master.1.gz
%_mandir/man1/condor_off.1.gz
%_mandir/man1/condor_on.1.gz
%_mandir/man1/condor_pool_job_report.1.gz
%_mandir/man1/condor_preen.1.gz
%_mandir/man1/condor_prio.1.gz
%_mandir/man1/condor_q.1.gz
%_mandir/man1/condor_qsub.1.gz
%_mandir/man1/condor_qedit.1.gz
%_mandir/man1/condor_reconfig.1.gz
%_mandir/man1/condor_release.1.gz
%_mandir/man1/condor_remote_cluster.1.gz
%_mandir/man1/condor_reschedule.1.gz
%_mandir/man1/condor_restart.1.gz
%_mandir/man1/condor_rm.1.gz
%_mandir/man1/condor_run.1.gz
%_mandir/man1/condor_set_shutdown.1.gz
%_mandir/man1/condor_ssh_start.1.gz
%_mandir/man1/condor_sos.1.gz
%_mandir/man1/condor_ssl_fingerprint.1.gz
%_mandir/man1/condor_stats.1.gz
%_mandir/man1/condor_status.1.gz
%_mandir/man1/condor_store_cred.1.gz
%_mandir/man1/condor_submit.1.gz
%_mandir/man1/condor_submit_dag.1.gz
%_mandir/man1/condor_test_token.1.gz
%_mandir/man1/condor_token_create.1.gz
%_mandir/man1/condor_token_fetch.1.gz
%_mandir/man1/condor_token_list.1.gz
%_mandir/man1/condor_token_request.1.gz
%_mandir/man1/condor_token_request_approve.1.gz
%_mandir/man1/condor_token_request_auto_approve.1.gz
%_mandir/man1/condor_token_request_list.1.gz
%_mandir/man1/condor_top.1.gz
%_mandir/man1/condor_transfer_data.1.gz
%_mandir/man1/condor_transform_ads.1.gz
%_mandir/man1/condor_update_machine_ad.1.gz
%_mandir/man1/condor_updates_stats.1.gz
%_mandir/man1/condor_urlfetch.1.gz
%_mandir/man1/condor_userlog.1.gz
%_mandir/man1/condor_userprio.1.gz
%_mandir/man1/condor_vacate.1.gz
%_mandir/man1/condor_vacate_job.1.gz
%_mandir/man1/condor_version.1.gz
%_mandir/man1/condor_wait.1.gz
%_mandir/man1/condor_router_history.1.gz
%_mandir/man1/condor_continue.1.gz
%_mandir/man1/condor_suspend.1.gz
%_mandir/man1/condor_router_q.1.gz
%_mandir/man1/condor_ssh_to_job.1.gz
%_mandir/man1/condor_power.1.gz
%_mandir/man1/condor_gather_info.1.gz
%_mandir/man1/condor_router_rm.1.gz
%_mandir/man1/condor_drain.1.gz
%_mandir/man1/condor_ping.1.gz
%_mandir/man1/condor_rmdir.1.gz
%_mandir/man1/condor_tail.1.gz
%_mandir/man1/condor_who.1.gz
%_mandir/man1/condor_now.1.gz
%_mandir/man1/classad_eval.1.gz
%_mandir/man1/classads.1.gz
%_mandir/man1/condor_adstash.1.gz
%_mandir/man1/condor_evicted_files.1.gz
%_mandir/man1/condor_watch_q.1.gz
%_mandir/man1/get_htcondor.1.gz
%_mandir/man1/htcondor.1.gz
# bin/condor is a link for checkpoint, reschedule, vacate
%_bindir/condor_submit_dag
%_bindir/condor_who
%_bindir/condor_now
%_bindir/condor_prio
%_bindir/condor_transfer_data
%_bindir/condor_check_userlogs
%_bindir/condor_q
%_libexecdir/condor/condor_transferer
%_bindir/condor_docker_enter
%_bindir/condor_qedit
%_bindir/condor_qusers
%_bindir/condor_userlog
%_bindir/condor_release
%_bindir/condor_userlog_job_counter
%_bindir/condor_config_val
%_bindir/condor_reschedule
%_bindir/condor_userprio
%_bindir/condor_check_password
%_bindir/condor_check_config
%_bindir/condor_dagman
%_bindir/condor_rm
%_bindir/condor_vacate
%_bindir/condor_run
%_bindir/condor_router_history
%_bindir/condor_router_q
%_bindir/condor_router_rm
%_bindir/condor_vacate_job
%_bindir/condor_findhost
%_bindir/condor_stats
%_bindir/condor_version
%_bindir/condor_history
%_bindir/condor_status
%_bindir/condor_wait
%_bindir/condor_hold
%_bindir/condor_submit
%_bindir/condor_ssh_to_job
%_bindir/condor_power
%_bindir/condor_gather_info
%_bindir/condor_continue
%_bindir/condor_ssl_fingerprint
%_bindir/condor_suspend
%_bindir/condor_test_match
%_bindir/condor_token_create
%_bindir/condor_token_fetch
%_bindir/condor_token_request
%_bindir/condor_token_request_approve
%_bindir/condor_token_request_auto_approve
%_bindir/condor_token_request_list
%_bindir/condor_token_list
%_bindir/condor_scitoken_exchange
%_bindir/condor_drain
%_bindir/condor_ping
%_bindir/condor_tail
%_bindir/condor_qsub
%_bindir/condor_pool_job_report
%_bindir/condor_job_router_info
%_bindir/condor_transform_ads
%_bindir/condor_update_machine_ad
%_bindir/condor_annex
%_bindir/condor_nsenter
%_bindir/condor_evicted_files
%_bindir/condor_adstash
%_bindir/condor_remote_cluster
%_bindir/bosco_cluster
%_bindir/condor_ssh_start
%_bindir/condor_test_token
%_bindir/condor_manifest
# sbin/condor is a link for master_off, off, on, reconfig,
# reconfig_schedd, restart
%_sbindir/condor_advertise
%_sbindir/condor_aklog
%_sbindir/condor_credmon_krb
%_sbindir/condor_c-gahp
%_sbindir/condor_c-gahp_worker_thread
%_sbindir/condor_collector
%_sbindir/condor_credd
%_sbindir/condor_fetchlog
%_sbindir/condor_ft-gahp
%_sbindir/condor_had
%_sbindir/condor_master
%_sbindir/condor_negotiator
%_sbindir/condor_off
%_sbindir/condor_on
%_sbindir/condor_preen
%_sbindir/condor_reconfig
%_sbindir/condor_replication
%_sbindir/condor_restart
%_sbindir/condor_schedd
%_sbindir/condor_set_shutdown
%_sbindir/condor_shadow
%if %uw_build
%if 0%{?rhel} == 7 && ! 0%{?amzn}
%{_sbindir}/condor_shadow_s
%endif
%endif
%_sbindir/condor_sos
%_sbindir/condor_startd
%_sbindir/condor_starter
%_sbindir/condor_store_cred
%_sbindir/condor_testwritelog
%_sbindir/condor_updates_stats
%_sbindir/ec2_gahp
%_sbindir/condor_gridmanager
%_sbindir/remote_gahp
%_sbindir/rvgahp_client
%_sbindir/rvgahp_proxy
%_sbindir/rvgahp_server
%_sbindir/AzureGAHPServer
%_sbindir/gce_gahp
%_sbindir/arc_gahp
%_libexecdir/condor/condor_gpu_discovery
%_libexecdir/condor/condor_gpu_utilization
%config(noreplace) %_sysconfdir/condor/ganglia.d/00_default_metrics
%defattr(-,condor,condor,-)
%dir %_var/lib/condor/
%dir %_var/lib/condor/execute/
%dir %_var/lib/condor/spool/
%dir %_var/log/condor/
%defattr(-,root,condor,-)
%dir %_var/lib/condor/oauth_credentials
%defattr(-,root,root,-)
%dir %_var/lib/condor/krb_credentials

###### blahp files #######
%config %_sysconfdir/blah.config
%config %_sysconfdir/blparser.conf
%dir %_sysconfdir/blahp/
%config %_sysconfdir/blahp/condor_local_submit_attributes.sh
%config %_sysconfdir/blahp/kubernetes_local_submit_attributes.sh
%config %_sysconfdir/blahp/lsf_local_submit_attributes.sh
%config %_sysconfdir/blahp/nqs_local_submit_attributes.sh
%config %_sysconfdir/blahp/pbs_local_submit_attributes.sh
%config %_sysconfdir/blahp/sge_local_submit_attributes.sh
%config %_sysconfdir/blahp/slurm_local_submit_attributes.sh
%_bindir/blahpd
%_sbindir/blah_check_config
%_sbindir/blahpd_daemon
%dir %_libexecdir/blahp
%_libexecdir/blahp/*

####### procd files #######
%_sbindir/condor_procd
%_sbindir/gidd_alloc
%_sbindir/procd_ctl
%_mandir/man1/procd_ctl.1.gz
%_mandir/man1/gidd_alloc.1.gz
%_mandir/man1/condor_procd.1.gz

####### classads files #######
%defattr(-,root,root,-)
%_libdir/libclassad.so.*

#################
%files devel
%{_includedir}/condor/chirp_client.h
%{_includedir}/condor/condor_event.h
%{_includedir}/condor/file_lock.h
%{_includedir}/condor/read_user_log.h
%{_libdir}/condor/libchirp_client.a
%{_libdir}/condor/libcondorapi.a
%{_libdir}/libclassad.a

####### classads-devel files #######
%defattr(-,root,root,-)
%_bindir/classad_functional_tester
%_bindir/classad_version
%_libdir/libclassad.so
%dir %_includedir/classad/
%_includedir/classad/attrrefs.h
%_includedir/classad/cclassad.h
%_includedir/classad/classad_distribution.h
%_includedir/classad/classadErrno.h
%_includedir/classad/classad.h
%_includedir/classad/classadCache.h
%_includedir/classad/classad_containers.h
%_includedir/classad/collectionBase.h
%_includedir/classad/collection.h
%_includedir/classad/common.h
%_includedir/classad/debug.h
%_includedir/classad/exprList.h
%_includedir/classad/exprTree.h
%_includedir/classad/fnCall.h
%_includedir/classad/indexfile.h
%_includedir/classad/jsonSink.h
%_includedir/classad/jsonSource.h
%_includedir/classad/lexer.h
%_includedir/classad/lexerSource.h
%_includedir/classad/literals.h
%_includedir/classad/matchClassad.h
%_includedir/classad/natural_cmp.h
%_includedir/classad/operators.h
%_includedir/classad/query.h
%_includedir/classad/sink.h
%_includedir/classad/source.h
%_includedir/classad/transaction.h
%_includedir/classad/util.h
%_includedir/classad/value.h
%_includedir/classad/view.h
%_includedir/classad/xmlLexer.h
%_includedir/classad/xmlSink.h
%_includedir/classad/xmlSource.h

%if %uw_build
#################
%files tarball
%{_bindir}/make-personal-from-tarball
%{_sbindir}/condor_configure
%{_sbindir}/condor_install
%{_mandir}/man1/condor_configure.1.gz
%{_mandir}/man1/condor_install.1.gz
%endif

#################
%files kbdd
%defattr(-,root,root,-)
%_sbindir/condor_kbdd

#################
%if ! 0%{?amzn}
%files vm-gahp
%defattr(-,root,root,-)
%_sbindir/condor_vm-gahp
%_libexecdir/condor/libvirt_simple_script.awk

%endif
#################
%files test
%defattr(-,root,root,-)
%_libexecdir/condor/condor_sinful
%_libexecdir/condor/condor_testingd
%_libexecdir/condor/test_user_mapping
%if %uw_build
%_libdir/condor/condor_tests-%{version}.tar.gz
%endif

%if 0%{?rhel} <= 7 && 0%{?fedora} <= 31
%files -n python2-condor
%defattr(-,root,root,-)
%_bindir/condor_top
%_bindir/classad_eval
%_bindir/condor_watch_q
%_libdir/libpyclassad2*.so
%_libexecdir/condor/libclassad_python_user.so
%{python_sitearch}/classad/
%{python_sitearch}/htcondor/
%{python_sitearch}/htcondor-*.egg-info/
%endif

%if 0%{?rhel} >= 7 || 0%{?fedora}
%files -n python3-condor
%defattr(-,root,root,-)
%_bindir/condor_top
%_bindir/classad_eval
%_bindir/condor_watch_q
%_bindir/htcondor
%_libdir/libpyclassad3*.so
%_libexecdir/condor/libclassad_python_user.cpython-3*.so
%_libexecdir/condor/libclassad_python3_user.so
/usr/lib64/python%{python3_version}/site-packages/classad/
/usr/lib64/python%{python3_version}/site-packages/htcondor/
/usr/lib64/python%{python3_version}/site-packages/htcondor-*.egg-info/
/usr/lib64/python%{python3_version}/site-packages/htcondor_cli/
%endif

%files credmon-oauth
%doc examples/condor_credmon_oauth
%_sbindir/condor_credmon_oauth
%_sbindir/scitokens_credential_producer
%_var/www/wsgi-scripts/condor_credmon_oauth
%_libexecdir/condor/credmon
%_var/lib/condor/oauth_credentials/README.credentials
%config(noreplace) %_sysconfdir/condor/config.d/40-oauth-credmon.conf
%config(noreplace) %_sysconfdir/condor/config.d/40-oauth-tokens.conf
%ghost %_var/lib/condor/oauth_credentials/wsgi_session_key
%ghost %_var/lib/condor/oauth_credentials/CREDMON_COMPLETE
%ghost %_var/lib/condor/oauth_credentials/pid
%if 0%{?rhel} == 7
###
# Backwards compatibility with the previous versions and configs of scitokens-credmon
%_bindir/condor_credmon_oauth
%_bindir/scitokens_credential_producer
%_var/www/wsgi-scripts/scitokens-credmon
###
%endif

%files credmon-vault
%doc examples/condor_credmon_oauth
%_sbindir/condor_credmon_vault
%_bindir/condor_vault_storer
%_libexecdir/condor/credmon
%config(noreplace) %_sysconfdir/condor/config.d/40-vault-credmon.conf
%ghost %_var/lib/condor/oauth_credentials/CREDMON_COMPLETE
%ghost %_var/lib/condor/oauth_credentials/pid

%files -n minicondor
%config(noreplace) %_sysconfdir/condor/config.d/00-minicondor


%post
/sbin/ldconfig
%if 0%{?fedora}
test -x /usr/sbin/selinuxenabled && /usr/sbin/selinuxenabled
if [ $? = 0 ]; then
   restorecon -R -v /var/lock/condor
   setsebool -P condor_domain_can_network_connect 1
   setsebool -P daemons_enable_cluster_mode 1
   semanage port -a -t condor_port_t -p tcp 12345
   # the number of extraneous SELinux warnings on f17 is very high
fi
%endif
%if 0%{?rhel} >= 7
test -x /usr/sbin/selinuxenabled && /usr/sbin/selinuxenabled
if [ $? = 0 ]; then
   /usr/sbin/semodule -i /usr/share/condor/htcondor.pp
%if 0%{?rhel} < 9
   /usr/sbin/setsebool -P condor_domain_can_network_connect 1
%endif
   /usr/sbin/setsebool -P daemons_enable_cluster_mode 1
fi
%endif
if [ $1 -eq 1 ] ; then
    # Initial installation 
    /bin/systemctl daemon-reload >/dev/null 2>&1 || :
fi

%preun
if [ $1 -eq 0 ] ; then
    # Package removal, not upgrade
    /bin/systemctl --no-reload disable condor.service > /dev/null 2>&1 || :
    /bin/systemctl stop condor.service > /dev/null 2>&1 || :
fi

%postun
/sbin/ldconfig
/bin/systemctl daemon-reload >/dev/null 2>&1 || :
# Note we don't try to restart - HTCondor will automatically notice the
# binary has changed and do graceful or peaceful restart, based on its
# configuration

%triggerun -- condor < 7.7.0-0.5

/usr/bin/systemd-sysv-convert --save condor >/dev/null 2>&1 ||:

/sbin/chkconfig --del condor >/dev/null 2>&1 || :
/bin/systemctl try-restart condor.service >/dev/null 2>&1 || :

%changelog
* Wed Nov 29 2023 Tim Theisen <tim@cs.wisc.edu> - 23.2.0-1
- Add 'periodic_vacate' submit command to restart jobs that are stuck
- EPs now advertises whether the execute directory is on rotational storage
- Add two log events for the time a job was running and occupied a slot
- Files written by HTCondor are now written in binary mode on Windows
- HTCondor now uses the Pelican Platform for OSDF file transfers

* Mon Nov 20 2023 Tim Theisen <tim@cs.wisc.edu> - 23.0.2-1
- Fix bug where OIDC login information was missing when submitting jobs
- Improved sandbox and ssh-agent clean up for batch grid universe jobs
- Fix bug where daemons with a private network address couldn't communicate
- Fix cgroup v2 memory enforcement for custom configurations
- Add DISABLE_SWAP_FOR_JOB support on cgroup v2 systems
- Fix log rotation for OAuth and Vault credmon daemons

<<<<<<< HEAD
* Tue Oct 31 2023 Tim Theisen <tim@cs.wisc.edu> - 23.1.0-1
- Enhanced filtering with 'condor_watch_q'
- Can specify alternate ssh port with 'condor_remote_cluster'
- Performance improvement for the 'condor_schedd' and other daemons
- Jobs running on cgroup v2 systems can subdivide their cgroup
- The curl plugin can now find CA certificates via an environment variable
=======
* Thu Nov 16 2023 Tim Theisen <tim@cs.wisc.edu> - 9.0.20-1
- Other authentication methods are tried if mapping fails using SSL
>>>>>>> 230bc906

* Tue Oct 31 2023 Tim Theisen <tim@cs.wisc.edu> - 23.0.1-1
- Fix 10.6.0 bug that broke PID namespaces
- Fix bug where execution times for ARC CE jobs were 60 times too large
- Fix bug where a failed 'Service' node would crash DAGMan
- Condor-C and Job Router jobs now get resources provisioned updates

* Fri Sep 29 2023 Tim Theisen <tim@cs.wisc.edu> - 23.0.0-1
- Absent slot configuration, execution points will use a partitionable slot
- Linux cgroups enforce maximum memory utilization by default
- Can now define DAGMan save points to be able to rerun DAGs from there
- Much better control over environment variables when using DAGMan
- Administrators can enable and disable job submission for a specific user
- Can set a minimum number of CPUs allocated to a user
- condor_status -gpus shows nodes with GPUs and the GPU properties
- condor_status -compact shows a row for each slot type
- Container images may now be transferred via a file transfer plugin
- Support for Enterprise Linux 9, Amazon Linux 2023, and Debian 12
- Can write job information in AP history file for every execution attempt
- Can run defrag daemons with different policies on distinct sets of nodes
- Add condor_test_token tool to generate a short lived SciToken for testing
- The job’s executable is no longer renamed to ‘condor_exec.exe’

* Thu Sep 28 2023 Tim Theisen <tim@cs.wisc.edu> - 10.9.0-1
- The condor_upgrade_check script now provides guidance on updating to 23.0
- The htchirp Python binding now properly locates the chirp configuration
- Fix bug that prevented deletion of HTCondor passwords on Windows

* Thu Sep 28 2023 Tim Theisen <tim@cs.wisc.edu> - 10.0.9-1
- The condor_upgrade_check script now provides guidance on updating to 23.0
- The htchirp Python binding now properly locates the chirp configuration
- Fix bug that prevented deletion of HTCondor passwords on Windows

* Thu Sep 14 2023 Tim Theisen <tim@cs.wisc.edu> - 10.8.0-1
- Fold the classads, blahp, and procd RPMs into the main condor RPM
- Align the Debian packages and package names with the RPM packaging
- On Linux, the default configuration enforces memory limits with cgroups
- condor_status -gpus shows nodes with GPUs and the GPU properties
- condor_status -compact shows a row for each slot type
- New ENV command controls which environment variables are present in DAGMan

* Thu Sep 14 2023 Tim Theisen <tim@cs.wisc.edu> - 10.0.8-1
- Avoid kernel panic on some Enterprise Linux 8 systems
- Fix bug where early termination of service nodes could crash DAGMan
- Limit email about long file transfer queue to once daily
- Various fixes to condor_adstash

* Wed Aug 09 2023 Tim Theisen <tim@cs.wisc.edu> - 10.7.1-1
- Fix performance problem detecting futile nodes in a large and bushy DAG

* Mon Jul 31 2023 Tim Theisen <tim@cs.wisc.edu> - 10.7.0-1
- Support for Debian 12 (Bookworm)
- Can run defrag daemons with different policies on distinct sets of nodes
- Added want_io_proxy submit command
- Apptainer is now included in the HTCondor tarballs
- Fix 10.5.0 bug where reported CPU time is very low when using cgroups v1
- Fix 10.5.0 bug where .job.ad and .machine.ad were missing for local jobs

* Tue Jul 25 2023 Tim Theisen <tim@cs.wisc.edu> - 10.0.7-1
- Fixed bug where held condor cron jobs would never run when released
- Improved daemon IDTOKENS logging to make useful messages more prominent
- Remove limit on certificate chain length in SSL authentication
- condor_config_val -summary now works with a remote configuration query
- Prints detailed message when condor_remote_cluster fails to fetch a URL
- Improvements to condor_preen

* Fri Jun 30 2023 Tim Theisen <tim@cs.wisc.edu> - 9.0.19-1
- Remove limit on certificate chain length in SSL authentication

* Thu Jun 29 2023 Tim Theisen <tim@cs.wisc.edu> - 10.6.0-1
- Administrators can enable and disable job submission for a specific user
- Work around memory leak in libcurl on EL7 when using the ARC-CE GAHP
- Container images may now be transferred via a file transfer plugin
- Add ClassAd stringlist subset match function
- Add submit file macro '$(JobId)' which expands to full ID of the job
- The job's executable is no longer renamed to 'condor_exec.exe'

* Thu Jun 22 2023 Tim Theisen <tim@cs.wisc.edu> - 10.0.6-1
- In SSL Authentication, use the identity instead of the X.509 proxy subject
- Can use environment variable to locate the client's SSL X.509 credential
- ClassAd aggregate functions now tolerate undefined values
- Fix Python binding bug where accounting ads were omitted from the result
- The Python bindings now properly report the HTCondor version
- remote_initial_dir works when submitting a grid batch job remotely via ssh
- Add a ClassAd stringlist subset match function

* Thu Jun 22 2023 Tim Theisen <tim@cs.wisc.edu> - 9.0.18-1
- Can configure clients to present an X.509 proxy during SSL authentication
- Provides script to assist updating from HTCondor version 9 to version 10

* Fri Jun 09 2023 Tim Theisen <tim@cs.wisc.edu> - 10.0.5-1
- Rename upgrade9to10checks.py script to condor_upgrade_check
- Fix spurious warning from condor_upgrade_check about regexes with spaces

* Tue Jun 06 2023 Tim Theisen <tim@cs.wisc.edu> - 10.5.1-1
- Fix issue with grid batch jobs interacting with older Slurm versions

* Mon Jun 05 2023 Tim Theisen <tim@cs.wisc.edu> - 10.5.0-1
- Can now define DAGMan save points to be able to rerun DAGs from there
- Expand default list of environment variables passed to the DAGMan manager
- Administrators can prevent users using "getenv = true" in submit files
- Improved throughput when submitting a large number of ARC-CE jobs
- Execute events contain the slot name, sandbox path, resource quantities
- Can add attributes of the execution point to be recorded in the user log
- Enhanced condor_transform_ads tool to ease offline job transform testing
- Fixed a bug where memory limits over 2 GiB might not be correctly enforced

* Tue May 30 2023 Tim Theisen <tim@cs.wisc.edu> - 10.0.4-1
- Provides script to assist updating from HTCondor version 9 to version 10
- Fixes a bug where rarely an output file would not be transferred back
- Fixes counting of submitted jobs, so MAX_JOBS_SUBMITTED works correctly
- Fixes SSL Authentication failure when PRIVATE_NETWORK_NAME was set
- Fixes rare crash when SSL or SCITOKENS authentication was attempted
- Can allow client to present an X.509 proxy during SSL authentication
- Fixes issue where a users jobs were ignored by the HTCondor-CE on restart
- Fixes issues where some events that HTCondor-CE depends on were missing

* Tue May 30 2023 Tim Theisen <tim@cs.wisc.edu> - 9.0.17-3
- Improved upgrade9to10checks.py script

* Tue May 09 2023 Tim Theisen <tim@cs.wisc.edu> - 9.0.17-2
- Add upgrade9to10checks.py script

* Tue May 09 2023 Tim Theisen <tim@cs.wisc.edu> - 10.4.3-1
- Fix bug than could cause the collector audit plugin to crash

* Tue May 02 2023 Tim Theisen <tim@cs.wisc.edu> - 10.4.2-1
- Fix bug where remote submission of batch grid universe jobs fail
- Fix bug where HTCondor-CE fails to handle jobs after HTCondor restarts

* Wed Apr 12 2023 Tim Theisen <tim@cs.wisc.edu> - 10.4.1-1
- Preliminary support for Ubuntu 20.04 (Focal Fossa) on PowerPC (ppc64el)

* Thu Apr 06 2023 Tim Theisen <tim@cs.wisc.edu> - 10.4.0-1
- DAGMan no longer carries the entire environment into the DAGMan job
- Allows EGI CheckIn tokens to be used the with SciTokens authentication

* Thu Apr 06 2023 Tim Theisen <tim@cs.wisc.edu> - 10.0.3-1
- GPU metrics continues to be reported after the startd is reconfigured
- Fixed issue where GPU metrics could be wildly over-reported
- Fixed issue that kept jobs from running when installed on Debian or Ubuntu
- Fixed DAGMan problem when retrying a proc failure in a multi-proc node

* Tue Mar 07 2023 Tim Theisen <tim@cs.wisc.edu> - 10.3.1-1
- Execution points now advertise if an sshd is available for ssh to job

* Mon Mar 06 2023 Tim Theisen <tim@cs.wisc.edu> - 10.3.0-1
- Now evicts OOM killed jobs when they are under their requested memory
- HTCondor glideins can now use cgroups if one has been prepared
- Can write job information in an AP history file for each execution attempt
- Can now specify a lifetime for condor_gangliad metrics
- The condor_schedd now advertises a count of unmaterialized jobs

* Thu Mar 02 2023 John Knoeller <johnkn@cs.wisc.edu> - 10.0.2-1
- HTCondor can optionally create intermediate directories for output files
- Improved condor_schedd scalability when a user runs more than 1,000 jobs
- Fix issue where condor_ssh_to_job fails if the user is not in /etc/passwd
- The Python Schedd.query() now returns the ServerTime attribute for Fifemon
- VM Universe jobs pass through the host CPU model to support newer kernels
- HTCondor Python wheel is now available for Python 3.11
- Fix issue that prevented HTCondor installation on Ubuntu 18.04

* Tue Feb 28 2023 Tim Theisen <tim@cs.wisc.edu> - 10.2.5-1
- Fix counting of unmaterialized jobs in the condor_schedd

* Fri Feb 24 2023 Tim Theisen <tim@cs.wisc.edu> - 10.2.4-1
- Improve counting of unmaterialized jobs in the condor_schedd

* Tue Feb 21 2023 Tim Theisen <tim@cs.wisc.edu> - 10.2.3-1
- Add a count of unmaterialized jobs to condor_schedd statistics

* Tue Feb 07 2023 Tim Theisen <tim@cs.wisc.edu> - 10.2.2-1
- Fixed bugs with configuration knob SINGULARITY_USE_PID_NAMESPACES

* Tue Jan 24 2023 Tim Theisen <tim@cs.wisc.edu> - 10.2.1-1
- Improved condor_schedd scalability when a user runs more than 1,000 jobs
- Fix issue where condor_ssh_to_job fails if the user is not in /etc/passwd
- The Python Schedd.query() now returns the ServerTime attribute
- Fixed issue that prevented HTCondor installation on Ubuntu 18.04

* Thu Jan 05 2023 Tim Theisen <tim@cs.wisc.edu> - 10.2.0-1
- Preliminary support for Enterprise Linux 9
- Preliminary support for cgroups v2
- Can now set minimum floor for number of CPUs that a submitter gets
- Improved validity testing of Singularity/Apptainer runtinme
- Improvements to jobs hooks, including new PREPARE_JOB_BEFORE_TRANSFER hook
- OpenCL jobs now work inside Singularity, if OpenCL drivers are on the host

* Thu Jan 05 2023 Tim Theisen <tim@cs.wisc.edu> - 10.0.1-1
- Add Ubuntu 22.04 (Jammy Jellyfish) support
- Add file transfer plugin that supports stash:// and osdf:// URLs
- Fix bug where cgroup memory limits were not enforced on Debian and Ubuntu
- Fix bug where forcibly removing DAG jobs could crash the condor_schedd
- Fix bug where Docker repository images cannot be run under Singularity
- Fix issue where blahp scripts were missing on Debian and Ubuntu platforms
- Fix bug where curl file transfer plugins would fail on Enterprise Linux 8

* Tue Nov 22 2022 Tim Theisen <tim@cs.wisc.edu> - 10.1.3-1
- Improvements to jobs hooks, including new PREPARE_JOB_BEFORE_TRANSFER hook

* Tue Nov 15 2022 Tim Theisen <tim@cs.wisc.edu> - 10.1.2-1
- OpenCL jobs now work inside Singularity, if OpenCL drivers are on the host

* Thu Nov 10 2022 Tim Theisen <tim@cs.wisc.edu> - 10.1.1-1
- Improvements to job hooks and the ability to save stderr from a job hook
- Fix bug where Apptainer only systems couldn't run with Docker style images

* Thu Nov 10 2022 Tim Theisen <tim@cs.wisc.edu> - 10.1.0-1
- Release HTCondor 10.0.0 bug fixes into 10.1.0

* Thu Nov 10 2022 Tim Theisen <tim@cs.wisc.edu> - 10.0.0-1
- Users can prevent runaway jobs by specifying an allowed duration
- Able to extend submit commands and create job submit templates
- Initial implementation of htcondor <noun> <verb> command line interface
- Initial implementation of Job Sets in the htcondor CLI tool
- Add Container Universe
- Support for heterogeneous GPUs
- Improved File transfer error reporting
- GSI Authentication method has been removed
- HTCondor now utilizes ARC-CE's REST interface
- Support for ARM and PowerPC for Enterprise Linux 8
- For IDTOKENS, signing key not required on every execution point
- Trust on first use ability for SSL connections
- Improvements against replay attacks

* Wed Oct 05 2022 Tim Theisen <tim@cs.wisc.edu> - 9.12.0-1
- Provide a mechanism to bootstrap secure authentication within a pool
- Add the ability to define submit templates
- Administrators can now extend the help offered by condor_submit
- Add DAGMan ClassAd attributes to record more information about jobs
- On Linux, advertise the x86_64 micro-architecture in a slot attribute
- Added -drain option to condor_off and condor_restart
- Administrators can now set the shared memory size for Docker jobs
- Multiple improvements to condor_adstash
- HAD daemons now use SHA-256 checksums by default

* Thu Sep 29 2022 Tim Theisen <tim@cs.wisc.edu> - 9.0.17-1
- Fix file descriptor leak when schedd fails to launch scheduler jobs
- Fix failure to forward batch grid universe job's refreshed X.509 proxy
- Fix DAGMan failure when the DONE keyword appeared in the JOB line
- Fix HTCondor's handling of extremely large UIDs on Linux
- Fix bug where OAUTH tokens lose their scope and audience upon refresh
- Support for Apptainer in addition to Singularity

* Tue Sep 13 2022 Tim Theisen <tim@cs.wisc.edu> - 9.11.2-1
- In 9.11.0, STARTD_NOCLAIM_SHUTDOWN restarted instead. Now, it shuts down.

* Tue Sep 06 2022 Tim Theisen <tim@cs.wisc.edu> - 9.11.1-1
- File transfer errors are identified as occurring during input or output

* Thu Aug 25 2022 Tim Theisen <tim@cs.wisc.edu> - 9.11.0-1
- Modified GPU attributes to support the new 'require_gpus' submit command
- Add (PREEMPT|HOLD)_IF_DISK_EXCEEDED configuration templates
- ADVERTISE authorization levels now also provide READ authorization
- Periodic release expressions no longer apply to manually held jobs
- If a #! interpreter doesn't exist, a proper hold and log message appears
- Can now set the Singularity target directory with 'container_target_dir'
- If SciToken and X.509 available, uses SciToken for arc job authentication

* Tue Aug 16 2022 Tim Theisen <tim@cs.wisc.edu> - 9.0.16-1
- Singularity now mounts /tmp and /var/tmp under the scratch directory
- Fix bug where Singularity jobs go on hold at the first checkpoint
- Fix bug where gridmanager deletes the X.509 proxy file instead of the copy
- Fix file descriptor leak when using SciTokens for authentication

* Thu Jul 21 2022 Tim Theisen <tim@cs.wisc.edu> - 9.0.15-1
- Report resources provisioned by the Slurm batch scheduler when available

* Mon Jul 18 2022 Tim Theisen <tim@cs.wisc.edu> - 9.10.1-1
- ActivationSetupDuration is now correct for jobs that checkpoint

* Thu Jul 14 2022 Tim Theisen <tim@cs.wisc.edu> - 9.10.0-1
- With collector administrator access, can manage all HTCondor pool daemons
- SciTokens can now be used for authentication with ARC CE servers
- Preliminary support for ARM and POWER RC on AlmaLinux 8
- Prevent negative values when using huge files with a file transfer plugin

* Tue Jul 12 2022 Tim Theisen <tim@cs.wisc.edu> - 9.0.14-1
- SciToken mapping failures are now recorded in the daemon logs
- Fix bug that stopped file transfers when output and error are the same
- Ensure that the Python bindings version matches the installed HTCondor
- $(OPSYSANDVER) now expand properly in job transforms
- Fix bug where context managed Python htcondor.SecMan sessions would crash
- Fix bug where remote CPU times would rarely be set to zero

* Tue Jun 14 2022 Tim Theisen <tim@cs.wisc.edu> - 9.9.1-1
- Fix bug where jobs would not match when using a child collector

* Tue May 31 2022 Tim Theisen <tim@cs.wisc.edu> - 9.9.0-1
- A new authentication method for remote HTCondor administration
- Several changes to improve the security of connections
- Fix issue where DAGMan direct submission failed when using Kerberos
- The submission method is now recorded in the job ClassAd
- Singularity jobs can now pull from Docker style repositories
- The OWNER authorization level has been folded into the ADMINISTRATOR level

* Thu May 26 2022 Tim Theisen <tim@cs.wisc.edu> - 9.0.13-1
- Schedd and startd cron jobs can now log output upon non-zero exit
- condor_config_val now produces correct syntax for multi-line values
- The condor_run tool now reports submit errors and warnings to the terminal
- Fix issue where Kerberos authentication would fail within DAGMan
- Fix HTCondor startup failure with certain complex network configurations

* Mon Apr 25 2022 Tim Theisen <tim@cs.wisc.edu> - 9.8.1-1
- Fix HTCondor startup failure with certain complex network configurations

* Thu Apr 21 2022 Tim Theisen <tim@cs.wisc.edu> - 9.8.0-1
- Support for Heterogeneous GPUs, some configuration required
- Allow HTCondor to utilize grid sites requiring two-factor authentication
- Technology preview: bring your own resources from (some) NSF HPC clusters

* Tue Apr 19 2022 Tim Theisen <tim@cs.wisc.edu> - 9.0.12-1
- Fix bug in parallel universe that could cause the schedd to crash
- Fix rare crash where a daemon tries to use a discarded security session

* Tue Apr 05 2022 Tim Theisen <tim@cs.wisc.edu> - 9.7.1-1
- Fix recent bug where jobs may go on hold without a hold reason or code

* Tue Mar 15 2022 Tim Theisen <tim@cs.wisc.edu> - 9.7.0-1
- Support environment variables, other application elements in ARC REST jobs
- Container universe supports Singularity jobs with hard-coded command
- DAGMan submits jobs directly (does not shell out to condor_submit)
- Meaningful error message and sub-code for file transfer failures
- Add file transfer statistics for file transfer plugins
- Add named list policy knobs for SYSTEM_PERIODIC_ policies

* Tue Mar 15 2022 Tim Theisen <tim@cs.wisc.edu> - 9.0.11-1
- The Job Router can now create an IDTOKEN for use by the job
- Fix bug where a self-checkpointing job may erroneously be held
- Fix bug where the Job Router could erroneously substitute a default value
- Fix bug where a file transfer error may identify the wrong file
- Fix bug where condor_ssh_to_job may fail to connect

* Tue Mar 15 2022 Tim Theisen <tim@cs.wisc.edu> - 8.8.17-1
- Fixed a memory leak in the Job Router

* Tue Mar 15 2022 Tim Theisen <tim@cs.wisc.edu> - 9.6.0-1
- Fixes for security issues
- https://htcondor.org/security/vulnerabilities/HTCONDOR-2022-0001.html
- https://htcondor.org/security/vulnerabilities/HTCONDOR-2022-0002.html
- https://htcondor.org/security/vulnerabilities/HTCONDOR-2022-0003.html

* Tue Mar 15 2022 Tim Theisen <tim@cs.wisc.edu> - 9.0.10-1
- Fixes for security issues
- https://htcondor.org/security/vulnerabilities/HTCONDOR-2022-0001.html
- https://htcondor.org/security/vulnerabilities/HTCONDOR-2022-0002.html
- https://htcondor.org/security/vulnerabilities/HTCONDOR-2022-0003.html

* Tue Mar 15 2022 Tim Theisen <tim@cs.wisc.edu> - 8.8.16-1
- Fix for security issue
- https://htcondor.org/security/vulnerabilities/HTCONDOR-2022-0003.html

* Tue Feb 08 2022 Tim Theisen <tim@cs.wisc.edu> - 9.5.4-1
- The access point more robustly detects execution points that disappear
- The condor_procd will now function if /proc is mounted with hidepid=2

* Tue Feb 01 2022 Tim Theisen <tim@cs.wisc.edu> - 9.5.3-1
- Fix daemon crash where one of multiple collectors is not in DNS
- Fix bug where initial schedd registration was rarely delayed by an hour
- Can set CCB_TIMEOUT and choose to not start up if CCB address unavailable

* Tue Jan 25 2022 Tim Theisen <tim@cs.wisc.edu> - 9.5.2-1
- Fix bug where job may not go on hold when exceeding allowed_job_duration
- Fix bug where the condor_shadow could run indefinitely
- Fix bug where condor_ssh_to_job may fail to connect
- Fix bug where a file transfer error may identify the wrong file

* Tue Jan 18 2022 Tim Theisen <tim@cs.wisc.edu> - 9.5.1-1
- Fix bug where a self-checkpointing job may erroneously be held

* Thu Jan 13 2022 Tim Theisen <tim@cs.wisc.edu> - 9.5.0-1
- Initial implementation of Container Universe
- HTCondor will automatically detect container type and where it can run
- The blahp is no longer separate, it is now an integral part of HTCondor
- Docker Universe jobs can now self-checkpoint
- Added Debian 11 (bullseye) as a supported platform
- Since CentOS 8 has reached end of life, we build and test on Rocky Linux 8

* Thu Jan 13 2022 Tim Theisen <tim@cs.wisc.edu> - 9.0.9-1
- Added Debian 11 (bullseye) as a supported platform
- Since CentOS 8 has reached end of life, we build and test on Rocky Linux 8
- The OAUTH credmon is now packaged for Enterprise Linux 8

* Tue Dec 21 2021 Tim Theisen <tim@cs.wisc.edu> - 9.4.1-1
- Add the ability to track slot activation metrics
- Fix bug where a file transfer plugin failure code may not be reported

* Thu Dec 02 2021 Tim Theisen <tim@cs.wisc.edu> - 9.4.0-1
- Initial implementation of Job Sets in the htcondor CLI tool
- The access point administrator can add keywords to the submit language
- Add submit commands that limit job run time
- Fix bug where self check-pointing jobs may be erroneously held

* Thu Dec 02 2021 Tim Theisen <tim@cs.wisc.edu> - 9.0.8-1
- Fix bug where huge values of ImageSize and others would end up negative
- Fix bug in how MAX_JOBS_PER_OWNER applied to late materialization jobs
- Fix bug where the schedd could choose a slot with insufficient disk space
- Fix crash in ClassAd substr() function when the offset is out of range
- Fix bug in Kerberos code that can crash on macOS and could leak memory
- Fix bug where a job is ignored for 20 minutes if the startd claim fails

* Tue Nov 30 2021 Tim Theisen <tim@cs.wisc.edu> - 9.3.2-1
- Add allowed_execute_duration condor_submit command to cap job run time
- Fix bug where self check-pointing jobs may be erroneously held

* Tue Nov 09 2021 Tim Theisen <tim@cs.wisc.edu> - 9.3.1-1
- Add allowed_job_duration condor_submit command to cap job run time

* Wed Nov 03 2021 Tim Theisen <tim@cs.wisc.edu> - 9.3.0-1
- Discontinue support for Globus GSI
- Discontinue support for grid type 'nordugrid', use 'arc' instead
- MacOS version strings now include the major version number (10 or 11)
- File transfer plugin sample code to aid in developing new plugins
- Add generic knob to set the slot user for all slots

* Tue Nov 02 2021 Tim Theisen <tim@cs.wisc.edu> - 9.0.7-1
- Fix bug where condor_gpu_discovery could crash with older CUDA libraries
- Fix bug where condor_watch_q would fail on machines with older kernels
- condor_watch_q no longer has a limit on the number of job event log files
- Fix bug where a startd could crash claiming a slot with p-slot preemption
- Fix bug where a job start would not be recorded when a shadow reconnects

* Thu Sep 23 2021 Tim Theisen <tim@cs.wisc.edu> - 9.2.0-1
- Add SERVICE node that runs alongside the DAG for the duration of the DAG
- Fix problem where proxy delegation to older HTCondor versions failed
- Jobs are now re-run if the execute directory unexpectedly disappears
- HTCondor counts the number of files transfered at the submit node
- Fix a bug that caused jobs to fail when using newer Singularity versions

* Thu Sep 23 2021 Tim Theisen <tim@cs.wisc.edu> - 9.0.6-1
- CUDA_VISIBLE_DEVICES can now contain GPU-<uuid> formatted values
- Fixed a bug that caused jobs to fail when using newer Singularity versions
- Fixed a bug in the Windows MSI installer for the latest Windows 10 version
- Fixed bugs relating to the transfer of standard out and error logs
- MacOS 11.x now reports as 10.16.x (which is better than reporting x.0)

* Thu Aug 19 2021 Tim Theisen <tim@cs.wisc.edu> - 9.1.3-1
- Globus GSI is no longer needed for X.509 proxy delegation
- Globus GSI authentication is disabled by default
- The job ad now contains a history of job holds and hold reasons
- If a user job policy expression evaluates to undefined, it is ignored

* Wed Aug 18 2021 Tim Theisen <tim@cs.wisc.edu> - 9.0.5-1
- Other authentication methods are tried if mapping fails using SciTokens
- Fix rare crashes from successful condor_submit, which caused DAGMan issues
- Fix bug where ExitCode attribute would be suppressed when OnExitHold fired
- condor_who now suppresses spurious warnings coming from netstat
- The online manual now has detailed instructions for installing on MacOS
- Fix bug where misconfigured MIG devices confused condor_gpu_discovery
- The transfer_checkpoint_file list may now include input files

* Thu Jul 29 2021 Tim Theisen <tim@cs.wisc.edu> - 9.1.2-1
- Fixes for security issues
- https://htcondor.org/security/vulnerabilities/HTCONDOR-2021-0003.html
- https://htcondor.org/security/vulnerabilities/HTCONDOR-2021-0004.html

* Thu Jul 29 2021 Tim Theisen <tim@cs.wisc.edu> - 9.0.4-1
- Fixes for security issues
- https://htcondor.org/security/vulnerabilities/HTCONDOR-2021-0003.html
- https://htcondor.org/security/vulnerabilities/HTCONDOR-2021-0004.html

* Thu Jul 29 2021 Tim Theisen <tim@cs.wisc.edu> - 8.8.15-1
- Fix for security issue
- https://htcondor.org/security/vulnerabilities/HTCONDOR-2021-0003.html

* Tue Jul 27 2021 Tim Theisen <tim@cs.wisc.edu> - 9.1.1-1
- Fixes for security issues
- https://htcondor.org/security/vulnerabilities/HTCONDOR-2021-0003.html
- https://htcondor.org/security/vulnerabilities/HTCONDOR-2021-0004.html

* Tue Jul 27 2021 Tim Theisen <tim@cs.wisc.edu> - 9.0.3-1
- Fixes for security issues
- https://htcondor.org/security/vulnerabilities/HTCONDOR-2021-0003.html
- https://htcondor.org/security/vulnerabilities/HTCONDOR-2021-0004.html

* Tue Jul 27 2021 Tim Theisen <tim@cs.wisc.edu> - 8.8.14-1
- Fix for security issue
- https://htcondor.org/security/vulnerabilities/HTCONDOR-2021-0003.html

* Thu Jul 08 2021 Tim Theisen <tim@cs.wisc.edu> - 9.0.2-1
- HTCondor can be set up to use only FIPS 140-2 approved security functions
- If the Singularity test fails, the job goes idle rather than getting held
- Can divide GPU memory, when making multiple GPU entries for a single GPU
- Startd and Schedd cron job maximum line length increased to 64k bytes
- Added first class submit keywords for SciTokens
- Fixed MUNGE authentication
- Fixed Windows installer to work when the install location isn't C:\Condor

* Thu May 20 2021 Tim Theisen <tim@cs.wisc.edu> - 9.1.0-1
- Support for submitting to ARC-CE via the REST interface
- DAGMan can put failed jobs on hold (user can correct problems and release)
- Can run gdb and ptrace within Docker containers
- A small Docker test job is run on the execute node to verify functionality
- The number of instructions executed is reported in the job Ad on Linux

* Mon May 17 2021 Tim Theisen <tim@cs.wisc.edu> - 9.0.1-1
- Fix problem where X.509 proxy refresh kills job when using AES encryption
- Fix problem when jobs require a different machine after a failure
- Fix problem where a job matched a machine it can't use, delaying job start
- Fix exit code and retry checking when a job exits because of a signal
- Fix a memory leak in the job router when a job is removed via job policy
- Fixed the back-end support for the 'bosco_cluster --add' command
- An updated Windows installer that supports IDTOKEN authentication

* Wed Apr 14 2021 Tim Theisen <tim@cs.wisc.edu> - 9.0.0-1
- Absent any configuration, HTCondor denies authorization to all users
- AES encryption is used for all communication and file transfers by default
- New IDTOKEN authentication method enables fine-grained authorization
- IDTOKEN authentication method is designed to replace GSI
- Improved support for GPUs, including machines with multiple GPUs
- New condor_watch_q tool that efficiently provides live job status updates
- Many improvements to the Python bindings
- New Python bindings for DAGMan and chirp
- Improved file transfer plugins supporting uploads and authentication
- File transfer times are now recorded in the job log
- Added support for jobs that need to acquire and use OAUTH tokens
- Many memory footprint and performance improvements in DAGMan
- Submitter ceilings can limit the number of jobs per user in a pool

* Tue Mar 30 2021 Tim Theisen <tim@cs.wisc.edu> - 8.9.13-1
- Host based security is no longer the default security model
- Hardware accelerated integrity and AES encryption used by default
- Normally, AES encryption is used for all communication and file transfers
- Fallback to Triple-DES or Blowfish when interoperating with older versions
- Simplified and automated new HTCondor installations
- HTCondor now detects instances of multi-instance GPUs
- Fixed memory leaks (collector updates in 8.9 could leak a few MB per day)
- Many other enhancements and bug fixes, see version history for details

* Thu Mar 25 2021 Tim Theisen <tim@cs.wisc.edu> - 8.9.12-1
- Withdrawn due to compatibility issues with prior releases

* Tue Mar 23 2021 Tim Theisen <tim@cs.wisc.edu> - 8.8.13-1
- condor_ssh_to_job now maps CR and NL to work with editors like nano
- Improved the performance of data transfer in condor_ssh_to_job
- HA replication now accepts SHA-2 checksums to prepare for MD5 removal
- Submission to NorduGrid ARC CE works with newer ARC CE versions
- Fixed condor_annex crashes on platforms with newer compilers
- Fixed "use feature: GPUsMonitor" to locate the monitor binary on Windows
- Fixed a bug that prevented using the '@' character in an event log path

* Wed Jan 27 2021 Tim Theisen <tim@cs.wisc.edu> - 8.9.11-1
- This release of HTCondor fixes security-related bugs described at
- https://htcondor.org/security/vulnerabilities/HTCONDOR-2021-0001.html
- https://htcondor.org/security/vulnerabilities/HTCONDOR-2021-0002.html

* Tue Nov 24 2020 Tim Theisen <tim@cs.wisc.edu> - 8.9.10-1
- Fix bug where negotiator stopped making matches when group quotas are used
- Support OAuth, SciTokens, and Kerberos credentials in local universe jobs
- The Python schedd.submit method now takes a Submit object
- DAGMan can now optionally run a script when a job goes on hold
- DAGMan now provides a method for inline jobs to share submit descriptions
- Can now add arbitrary tags to condor annex instances
- Runs the "singularity test" before running the a singularity job

* Mon Nov 23 2020 Tim Theisen <tim@cs.wisc.edu> - 8.8.12-1
- Added a family of version comparison functions to ClassAds
- Increased default Globus proxy key length to meet current NIST guidance

* Mon Oct 26 2020 Tim Theisen <tim@cs.wisc.edu> - 8.9.9-1
- The RPM packages requires globus, munge, scitokens, and voms from EPEL
- Improved cgroup memory policy settings that set both hard and soft limit
- Cgroup memory usage reporting no longer includes the kernel buffer cache
- Numerous Python binding improvements, see version history
- Can create a manifest of files on the execute node at job start and finish
- Added provisioner nodes to DAGMan, allowing users to provision resources
- DAGMan can now produce .dot graphs without running the workflow

* Wed Oct 21 2020 Tim Theisen <tim@cs.wisc.edu> - 8.8.11-1
- HTCondor now properly tracks usage over vanilla universe checkpoints
- New ClassAd equality and inequality operators in the Python bindings
- Fixed a bug where removing in-use routes could crash the job router
- Fixed a bug where condor_chirp would abort after success on Windows
- Fixed a bug where using MACHINE_RESOURCE_NAMES could crash the startd
- Improved condor c-gahp to prioritize commands over file transfers
- Fixed a rare crash in the schedd when running many local universe jobs
- With GSI, avoid unnecessary reverse DNS lookup when HOST_ALIAS is set
- Fix a bug that could cause grid universe jobs to fail upon proxy refresh

* Thu Aug 06 2020 Tim Theisen <tim@cs.wisc.edu> - 8.9.8-1
- Added htcondor.dags and htcondor.htchirp to the HTCondor Python bindings
- New condor_watch_q tool that efficiently provides live job status updates
- Added support for marking a GPU offline while other jobs continue
- The condor_master command does not return until it is fully started
- Deprecated several Python interfaces in the Python bindings

* Thu Aug 06 2020 Tim Theisen <tim@cs.wisc.edu> - 8.8.10-1
- condor_qedit can no longer be used to disrupt the condor_schedd
- Fixed a bug where the SHARED_PORT_PORT configuration setting was ignored
- Ubuntu 20.04 and Amazon Linux 2 are now supported
- In MacOSX, HTCondor now requires LibreSSL, available since MacOSX 10.13

* Wed May 20 2020 Tim Theisen <tim@cs.wisc.edu> - 8.9.7-1
- Multiple enhancements in the file transfer code
- Support for more regions in s3:// URLs
- Much more flexible job router language
- Jobs may now specify cuda_version to match equally-capable GPUs
- TOKENS are now called IDTOKENS to differentiate from SCITOKENS
- Added the ability to blacklist TOKENS via an expression
- Can simultaneously handle Kerberos and OAUTH credentials
- The getenv submit command now supports a blacklist and whitelist
- The startd supports a remote history query similar to the schedd
- condor_q -submitters now works with accounting groups
- Fixed a bug reading service account credentials for Google Compute Engine

* Thu May 07 2020 Tim Theisen <tim@cs.wisc.edu> - 8.8.9-1
- Proper tracking of maximum memory used by Docker universe jobs
- Fixed preempting a GPU slot for a GPU job when all GPUs are in use
- Fixed a Python crash when queue_item_data iterator raises an exception
- Fixed a bug where slot attribute overrides were ignored
- Calculates accounting group quota correctly when more than 1 CPU requested
- Updated HTCondor Annex to accommodate API change for AWS Spot Fleet
- Fixed a problem where HTCondor would not start on AWS Fargate
- Fixed where the collector could wait forever for a partial message
- Fixed streaming output to large files (>2Gb) when using the 32-bit shadow

* Mon Apr 06 2020 Tim Theisen <tim@cs.wisc.edu> - 8.9.6-1
- Fixes addressing CVE-2019-18823
- https://htcondor.org/security/vulnerabilities/HTCONDOR-2020-0001.html
- https://htcondor.org/security/vulnerabilities/HTCONDOR-2020-0002.html
- https://htcondor.org/security/vulnerabilities/HTCONDOR-2020-0003.html
- https://htcondor.org/security/vulnerabilities/HTCONDOR-2020-0004.html

* Mon Apr 06 2020 Tim Theisen <tim@cs.wisc.edu> - 8.8.8-1
- Fixes addressing CVE-2019-18823
- https://htcondor.org/security/vulnerabilities/HTCONDOR-2020-0001.html
- https://htcondor.org/security/vulnerabilities/HTCONDOR-2020-0002.html
- https://htcondor.org/security/vulnerabilities/HTCONDOR-2020-0003.html
- https://htcondor.org/security/vulnerabilities/HTCONDOR-2020-0004.html

* Thu Jan 02 2020 Tim Theisen <tim@cs.wisc.edu> - 8.9.5-1
- Added a new mode that skips jobs whose outputs are newer than their inputs
- Added command line tool to help debug ClassAd expressions
- Added port forwarding to Docker containers
- You may now change some DAGMan throttles while the DAG is running
- Added support for session tokens for pre-signed S3 URLs
- Improved the speed of the negotiator when custom resources are defined
- Fixed interactive submission of Docker jobs
- Fixed a bug where jobs wouldn't be killed when getting an OOM notification

* Thu Dec 26 2019 Tim Theisen <tim@cs.wisc.edu> - 8.8.7-1
- Updated condor_annex to work with upcoming AWS Lambda function changes
- Added the ability to specify the order that job routes are applied
- Fixed a bug that could cause remote condor submits to fail
- Fixed condor_wait to work when the job event log is on AFS
- Fixed RPM packaging to be able to install condor-all on CentOS 8
- Period ('.') is allowed again in DAGMan node names

* Tue Nov 19 2019 Tim Theisen <tim@cs.wisc.edu> - 8.9.4-1
- Amazon S3 file transfers using pre-signed URLs
- Further reductions in DAGMan memory usage
- Added -idle option to condor_q to display information about idle jobs
- Support for SciTokens authentication
- A tool, condor_evicted_files, to examine the SPOOL of an idle job

* Wed Nov 13 2019 Tim Theisen <tim@cs.wisc.edu> - 8.8.6-1
- Initial support for CentOS 8
- Fixed a memory leak in SSL authentication
- Fixed a bug where "condor_submit -spool" would only submit the first job
- Reduced encrypted file transfer CPU usage by a factor of six
- "condor_config_val -summary" displays changes from a default configuration
- Improved the ClassAd documentation, added many functions that were omitted

* Tue Sep 17 2019 Tim Theisen <tim@cs.wisc.edu> - 8.9.3-1
- TOKEN and SSL authentication methods are now enabled by default
- The job and global event logs use ISO 8601 formatted dates by default
- Added Google Drive multifile transfer plugin
- Added upload capability to Box multifile transfer plugin
- Added Python bindings to submit a DAG
- Python 'JobEventLog' can be pickled to facilitate intermittent readers
- 2x matchmaking speed for partitionable slots with simple START expressions
- Improved the performance of the condor_schedd under heavy load
- Reduced the memory footprint of condor_dagman
- Initial implementation to record the circumstances of a job's termination

* Thu Sep 05 2019 Tim Theisen <tim@cs.wisc.edu> - 8.8.5-1
- Fixed two performance problems on Windows
- Fixed Java universe on Debian and Ubuntu systems
- Added two knobs to improve performance on large scale pools
- Fixed a bug where requesting zero GPUs would require a machine with GPUs
- HTCondor can now recognize nVidia Volta and Turing GPUs

* Tue Jul 09 2019 Tim Theisen <tim@cs.wisc.edu> - 8.8.4-1
- Python 3 bindings - see version history for details (requires EPEL on EL7)
- Can configure DAGMan to dramatically reduce memory usage on some DAGs
- Improved scalability when using the python bindings to qedit jobs
- Fixed infrequent schedd crashes when removing scheduler universe jobs
- The condor_master creates run and lock directories when systemd doesn't
- The condor daemon obituary email now contains the last 200 lines of log

* Tue Jun 04 2019 Tim Theisen <tim@cs.wisc.edu> - 8.9.2-1
- The HTTP/HTTPS file transfer plugin will timeout and retry transfers
- A new multi-file box.com file transfer plugin to download files
- The manual has been moved to Read the Docs
- Configuration options for job-log time-stamps (UTC, ISO 8601, sub-second)
- Several improvements to SSL authentication
- New TOKEN authentication method enables fine-grained authorization control

* Wed May 22 2019 Tim Theisen <tim@cs.wisc.edu> - 8.8.3-1
- Fixed a bug where jobs were killed instead of peacefully shutting down
- Fixed a bug where a restarted schedd wouldn't connect to its running jobs
- Improved file transfer performance when sending multiple files
- Fix a bug that prevented interactive submit from working with Singularity
- Orphaned Docker containers are now cleaned up on execute nodes
- Restored a deprecated Python interface that is used to read the event log

* Wed Apr 17 2019 Tim Theisen <tim@cs.wisc.edu> - 8.9.1-1
- An efficient curl plugin that supports uploads and authentication tokens
- HTCondor automatically supports GPU jobs in Docker and Singularity
- File transfer times are now recorded in the user job log and the job ad

* Thu Apr 11 2019 Tim Theisen <tim@cs.wisc.edu> - 8.8.2-1
- Fixed problems with condor_ssh_to_job and Singularity jobs
- Fixed a problem that could cause condor_annex to crash
- Fixed a problem where the job queue would very rarely be corrupted
- condor_userprio can report concurrency limits again
- Fixed the GPU discovery and monitoring code to map GPUs in the same way
- Made the CHIRP_DELAYED_UPDATE_PREFIX configuration knob work again
- Fixed restarting HTCondor from the Service Control Manager on Windows
- Fixed a problem where local universe jobs could not use condor_submit
- Restored a deprecated Python interface that is used to read the event log
- Fixed a problem where condor_shadow reuse could confuse DAGMan

* Thu Feb 28 2019 Tim Theisen <tim@cs.wisc.edu> - 8.9.0-1
- Absent any configuration, HTCondor denies authorization to all users
- All HTCondor daemons under a condor_master share a security session
- Scheduler Universe jobs are prioritized by job priority

* Tue Feb 19 2019 Tim Theisen <tim@cs.wisc.edu> - 8.8.1-1
- Fixed excessive CPU consumption with GPU monitoring
- GPU monitoring is off by default; enable with "use feature: GPUsMonitor"
- HTCondor now works with the new CUDA version 10 libraries
- Fixed a bug where sometimes jobs would not start on a Windows execute node
- Fixed a bug that could cause DAGman to go into an infinite loop on exit
- The JobRouter doesn't forward the USER attribute between two UID Domains
- Made Collector.locateAll() more efficient in the Python bindings
- Improved efficiency of the negotiation code in the condor_schedd

* Thu Jan 03 2019 Tim Theisen <tim@cs.wisc.edu> - 8.8.0-1
- Automatically add AWS resources to your pool using HTCondor Annex
- The Python bindings now include submit functionality
- Added the ability to run a job immediately by replacing a running job
- A new minicondor package makes single node installations easy
- HTCondor now tracks and reports GPU utilization
- Several performance enhancements in the collector
- The grid universe can create and manage VM instances in Microsoft Azure
- The MUNGE security method is now supported on all Linux platforms

* Wed Oct 31 2018 Tim Theisen <tim@cs.wisc.edu> - 8.7.10-1
- Can now interactively submit Docker jobs
- The administrator can now add arguments to the Singularity command line
- The MUNGE security method is now supported on all Linux platforms
- The grid universe can create and manage VM instances in Microsoft Azure
- Added a single-node package to facilitate using a personal HTCondor

* Wed Oct 31 2018 Tim Theisen <tim@cs.wisc.edu> - 8.6.13-1
- Made the Python 'in' operator case-insensitive for ClassAd attributes
- Python bindings are now built for the Debian and Ubuntu platforms
- Fixed a memory leak in the Python bindings
- Fixed a bug where absolute paths failed for output/error files on Windows
- Fixed a bug using Condor-C to run Condor-C jobs
- Fixed a bug where Singularity could not be used if Docker was not present

* Wed Aug 01 2018 Tim Theisen <tim@cs.wisc.edu> - 8.7.9-1
- Support for Debian 9, Ubuntu 16, and Ubuntu 18
- Improved Python bindings to support the full range of submit functionality
- Allows VMs to shutdown when the job is being gracefully evicted
- Can now specify a host name alias (CNAME) for NETWORK_HOSTNAME
- Added the ability to run a job immediately by replacing a running job

* Wed Aug 01 2018 Tim Theisen <tim@cs.wisc.edu> - 8.6.12-1
- Support for Debian 9, Ubuntu 16, and Ubuntu 18
- Fixed a memory leak that occurred when SSL authentication fails
- Fixed a bug where invalid transform REQUIREMENTS caused a Job to match
- Fixed a bug to allow a queue super user to edit protected attributes
- Fixed a problem setting the job environment in the Singularity container
- Fixed several other minor problems

* Tue May 22 2018 Tim Theisen <tim@cs.wisc.edu> - 8.7.8-2
- Reinstate man pages
- Drop centos from dist tag in 32-bit Enterprise Linux 7 RPMs

* Thu May 10 2018 Tim Theisen <tim@cs.wisc.edu> - 8.7.8-1
- The condor annex can easily use multiple regions simultaneously
- HTCondor now uses CUDA_VISIBLE_DEVICES to tell which GPU devices to manage
- HTCondor now reports GPU memory utilization

* Thu May 10 2018 Tim Theisen <tim@cs.wisc.edu> - 8.6.11-1
- Can now do an interactive submit of a Singularity job
- Shared port daemon is more resilient when starved for TCP ports
- The Windows installer configures the environment for the Python bindings
- Fixed several other minor problems

* Tue Mar 13 2018 Tim Theisen <tim@cs.wisc.edu> - 8.7.7-1
- condor_ssh_to_job now works with Docker Universe jobs
- A 32-bit condor_shadow is available for Enterprise Linux 7 systems
- Tracks and reports custom resources, e.g. GPUs, in the job ad and user log
- condor_q -unmatchable reports jobs that will not match any slots
- Several updates to the parallel universe
- Spaces are now allowed in input, output, and error paths in submit files
- In DAG files, spaces are now allowed in submit file paths

* Tue Mar 13 2018 Tim Theisen <tim@cs.wisc.edu> - 8.6.10-1
- Fixed a problem where condor_preen would crash on an active submit node
- Improved systemd configuration to clean up processes if the master crashes
- Fixed several other minor problems

* Thu Jan 04 2018 Tim Theisen <tim@cs.wisc.edu> - 8.7.6-1
- Machines won't enter "Owner" state unless using the Desktop policy
- One can use SCHEDD and JOB instead of MY and TARGET in SUBMIT_REQUIREMENTS
- HTCondor now reports all submit warnings, not just the first one
- The HTCondor Python bindings in pip are now built from the release branch

* Thu Jan 04 2018 Tim Theisen <tim@cs.wisc.edu> - 8.6.9-1
- Fixed a bug where some Accounting Groups could get too much surplus quota
- Fixed a Python binding bug where some queries could corrupt memory
- Fixed a problem where preen could block the schedd for a long time
- Fixed a bug in Windows where the job sandbox would not be cleaned up
- Fixed problems with the interaction between the master and systemd
- Fixed a bug where MAX_JOBS_SUBMITTED could be permanently reduced
- Fixed problems with very large disk requests

* Tue Nov 14 2017 Tim Theisen <tim@cs.wisc.edu> - 8.7.5-1
- Fixed an issue validating VOMS proxies

* Tue Nov 14 2017 Tim Theisen <tim@cs.wisc.edu> - 8.6.8-1
- Fixed an issue validating VOMS proxies

* Tue Oct 31 2017 Tim Theisen <tim@cs.wisc.edu> - 8.7.4-1
- Improvements to DAGMan including support for late job materialization
- Updates to condor_annex including improved status reporting
- When submitting jobs, HTCondor can now warn about job requirements
- Fixed a bug where remote CPU time was not recorded in the history
- Improved support for OpenMPI jobs
- The high availability daemon now works with IPV6 and shared_port
- The HTCondor Python bindings are now available for Python 2 and 3 in pip

* Tue Oct 31 2017 Tim Theisen <tim@cs.wisc.edu> - 8.6.7-1
- Fixed a bug where memory limits might not be updated in cgroups
- Add SELinux type enforcement rules to allow condor_ssh_to_job to work
- Updated systemd configuration to shutdown HTCondor in an orderly fashion
- The curl_plugin utility can now do HTTPS transfers
- Specifying environment variables now works with the Python Submit class

* Tue Sep 12 2017 Tim Theisen <tim@cs.wisc.edu> - 8.7.3-1
- Further updates to the late job materialization technology preview
- An improved condor_top tool
- Enhanced the AUTO setting for ENABLE_IPV{4,6} to be more selective
- Fixed several small memory leaks

* Tue Sep 12 2017 Tim Theisen <tim@cs.wisc.edu> - 8.6.6-1
- HTCondor daemons no longer crash on reconfig if syslog is used for logging
- HTCondor daemons now reliably leave a core file when killed by a signal
- Negotiator won't match jobs to machines with incompatible IPv{4,6} network
- On Ubuntu, send systemd alive messages to prevent HTCondor restarts
- Fixed a problem parsing old ClassAd string escapes in the python bindings
- Properly parse CPU time used from Slurm grid universe jobs
- Claims are released when parallel univ jobs are removed while claiming
- Starter won't get stuck when a job is removed with JOB_EXIT_HOOK defined
- To reduce audit logging, added cgroup rules to SELinux profile

* Mon Aug 07 2017 Tim Theisen <tim@cs.wisc.edu> - 8.6.5-2
- Update SELinux profile for Red Hat 7.4

* Tue Aug 01 2017 Tim Theisen <tim@cs.wisc.edu> - 8.6.5-1
- Fixed a memory leak that would cause the HTCondor collector to slowly grow
- Prevent the condor_starter from hanging when using cgroups on Debian
- Fixed several issues that occur when IPv6 is in use
- Support for using an ImDisk RAM drive on Windows as the execute directory
- Fixed a bug where condor_rm rarely removed another one of the user's jobs
- Fixed a bug with parallel universe jobs starting on partitionable slots

* Thu Jul 13 2017 Tim Theisen <tim@cs.wisc.edu> - 8.4.12-1
- Can configure the condor_startd to compute free disk space once

* Thu Jun 22 2017 Tim Theisen <tim@cs.wisc.edu> - 8.7.2-1
- Improved condor_schedd performance by turning off file checks by default
- condor_annex -status finds VM instances that have not joined the pool
- Able to update an annex's lease without adding new instances
- condor_annex now keeps a command log
- condor_q produces an expanded multi-line summary
- Automatically retry and/or resume http file transfers when appropriate
- Reduced load on the condor_collector by optimizing queries
- A python based condor_top tool

* Thu Jun 22 2017 Tim Theisen <tim@cs.wisc.edu> - 8.6.4-1
- Python bindings are now available on MacOSX
- Fixed a bug where PASSWORD authentication could fail to exchange keys
- Pslot preemption now properly handles custom resources, such as GPUs
- condor_submit now checks X.509 proxy expiration

* Tue May 09 2017 Tim Theisen <tim@cs.wisc.edu> - 8.6.3-1
- Fixed a bug where using an X.509 proxy might corrupt the job queue log
- Fixed a memory leak in the Python bindings

* Mon Apr 24 2017 Tim Theisen <tim@cs.wisc.edu> - 8.7.1-1
- Several performance enhancements in the collector
- Further refinement and initial documentation of the HTCondor Annex
- Enable chirp for Docker jobs
- Job Router uses first match rather than round-robin matching
- The schedd tracks jobs counts by status for each owner
- Technology preview of late job materialization in the schedd

* Mon Apr 24 2017 Tim Theisen <tim@cs.wisc.edu> - 8.6.2-1
- New metaknobs for mapping users to groups
- Now case-insensitive with Windows user names when storing credentials
- Signal handling in the OpenMPI script
- Report RemoteSysCpu for Docker jobs
- Allow SUBMIT_REQUIREMENT to refer to X509 secure attributes
- Linux kernel tuning script takes into account the machine's role

* Thu Mar 02 2017 Tim Theisen <tim@cs.wisc.edu> - 8.7.0-1
- Performance improvements in collector's ingestion of ClassAds
- Added collector attributes to report query times and forks
- Removed extra white space around parentheses when unparsing ClassAds
- Technology preview of the HTCondor Annex

* Thu Mar 02 2017 Tim Theisen <tim@cs.wisc.edu> - 8.6.1-1
- condor_q works in situations where user authentication is not configured
- Updates to work with Docker version 1.13
- Fix several problems with the Job Router
- Update scripts to support current versions of Open MPI and MPICH2
- Fixed a bug that could corrupt the job queue log when the disk is full

* Thu Jan 26 2017 Tim Theisen <tim@cs.wisc.edu> - 8.6.0-1
- condor_q shows shows only the current user's jobs by default
- condor_q summarizes related jobs (batches) on a single line by default
- Users can define their own job batch name at job submission time
- Immutable/protected job attributes make SUBMIT_REQUIREMENTS more useful
- The shared port daemon is enabled by default
- Jobs run in cgroups by default
- HTCondor can now use IPv6 addresses (Prefers IPv4 when both present)
- DAGMan: Able to easily define SCRIPT, VARs, etc., for all nodes in a DAG
- DAGMan: Revamped priority implementation
- DAGMan: New splice connection feature
- New slurm grid type in the grid universe for submitting to Slurm
- Numerous improvements to Docker support
- Several enhancements in the python bindings

* Mon Jan 23 2017 Tim Theisen <tim@cs.wisc.edu> - 8.4.11-1
- Fixed a bug which delayed startd access to stard cron job results
- Fixed a bug in pslot preemption that could delay jobs starting
- Fixed a bug in job cleanup at job lease expiration if using glexec
- Fixed a bug in locating ganglia shared libraries on Debian and Ubuntu

* Tue Dec 13 2016 Tim Theisen <tim@cs.wisc.edu> - 8.5.8-1
- The starter puts all jobs in a cgroup by default
- Added condor_submit commands that support job retries
- condor_qedit defaults to the current user's jobs
- Ability to add SCRIPTS, VARS, etc. to all nodes in a DAG using one command
- Able to conditionally add Docker volumes for certain jobs
- Initial support for Singularity containers
- A 64-bit Windows release

* Tue Dec 13 2016 Tim Theisen <tim@cs.wisc.edu> - 8.4.10-1
- Updated SELinux profile for Enterprise Linux
- Fixed a performance problem in the schedd when RequestCpus was an expression
- Preserve permissions when transferring sub-directories of the job's sandbox
- Fixed HOLD_IF_CPUS_EXCEEDED and LIMIT_JOB_RUNTIMES metaknobs
- Fixed a bug in handling REMOVE_SIGNIFICANT_ATTRIBUTES

* Thu Sep 29 2016 Tim Theisen <tim@cs.wisc.edu> - 8.5.7-1
- The schedd can perform job ClassAd transformations
- Specifying dependencies between DAGMan splices is much more flexible
- The second argument of the ClassAd ? : operator may be omitted
- Many usability improvements in condor_q and condor_status
- condor_q and condor_status can produce JSON, XML, and new ClassAd output
- To prepare for a 64-bit Windows release, HTCondor identifies itself as X86
- Automatically detect Daemon Core daemons and pass localname to them

* Thu Sep 29 2016 Tim Theisen <tim@cs.wisc.edu> - 8.4.9-1
- The condor_startd removes orphaned Docker containers on restart
- Job Router and HTCondor-C job job submission prompts schedd reschedule
- Fixed bugs in the Job Router's hooks
- Improved systemd integration on Enterprise Linux 7
- Upped default number of Chirp attributes to 100, and made it configurable
- Fixed a bug where variables starting with STARTD. or STARTER. were ignored

* Tue Aug 02 2016 Tim Theisen <tim@cs.wisc.edu> - 8.5.6-1
- The -batch output for condor_q is now the default
- Python bindings for job submission and machine draining
- Numerous Docker usability changes
- New options to limit condor_history results to jobs since last invocation
- Shared port daemon can be used with high availability and replication
- ClassAds can be written out in JSON format
- More flexible ordering of DAGMan commands
- Efficient PBS and SLURM job monitoring
- Simplified leases for grid universe jobs

* Tue Jul 05 2016 Tim Theisen <tim@cs.wisc.edu> - 8.4.8-1
- Fixed a memory leak triggered by the python htcondor.Schedd().query() call
- Fixed a bug that could cause Bosco file transfers to fail
- Fixed a bug that could cause the schedd to crash when using schedd cron jobs
- condor_schedd now rejects jobs when owner has no account on the machine
- Fixed a new bug in 8.4.7 where remote condor_history failed without -limit
- Fixed bugs triggered by the reconfiguration of the high-availability daemon
- Fixed a bug where condor_master could hang when using shared port on Windows 
- Fixed a bug with the -xml option on condor_q and condor_status

* Mon Jun 06 2016 Tim Theisen <tim@cs.wisc.edu> - 8.5.5-1
- Improvements for scalability of EC2 grid universe jobs
- Docker Universe jobs advertises remote user and system CPU time
- Improved systemd support
- The master can now run an administrator defined script at shutdown
- DAGMan includes better support for the batch name feature

* Mon Jun 06 2016 Tim Theisen <tim@cs.wisc.edu> - 8.4.7-1
- fixed a bug that could cause the schedd to become unresponsive
- fixed a bug where the Docker Universe would not set the group ID
- Docker Universe jobs now drop all Linux capabilities by default
- fixed a bug where subsystem specific configuration parameters were ignored
- fixed bugs with history file processing on the Windows platform

* Mon May 02 2016 Tim Theisen <tim@cs.wisc.edu> - 8.5.4-1
- Fixed a bug that delays schedd response when significant attributes change
- Fixed a bug where the group ID was not set in Docker universe jobs
- Limit update rate of various attributes to not overload the collector
- To make job router configuration easier, added implicit "target" scoping
- To make BOSCO work, the blahp does not generate limited proxies by default
- condor_status can now display utilization per machine rather than per slot
- Improve performance of condor_history and other tools

* Thu Apr 21 2016 Tim Theisen <tim@cs.wisc.edu> - 8.4.6-1
- fixed a bug that could cause a job to fail to start in a dynamic slot
- fixed a negotiator memory leak when using partitionable slot preemption
- fixed a bug that caused supplemental groups to be wrong during file transfer
- properly identify the Windows 10 platform
- fixed a typographic error in the LIMIT_JOB_RUNTIMES policy
- fixed a bug where maximum length IPv6 addresses were not parsed

* Thu Mar 24 2016 Tim Theisen <tim@cs.wisc.edu> - 8.5.3-1
- Use IPv6 (and IPv4) interfaces if they are detected
- Prefer IPv4 addresses when both are available
- Count Idle and Running jobs in Submitter Ads for Local and Scheduler universes
- Can submit jobs to SLURM with the new "slurm" type in the Grid universe
- HTCondor is built and linked with Globus 6.0

* Tue Mar 22 2016 Tim Theisen <tim@cs.wisc.edu> - 8.4.5-1
- fixed a bug that would cause the condor_schedd to send no flocked jobs
- fixed a bug that caused a 60 second delay using tools when DNS lookup failed
- prevent using accounting groups with embedded spaces that crash the negotiator
- fixed a bug that could cause use of ports outside the port range on Windows
- fixed a bug that could prevent dynamic slot reuse when using many slots
- fixed a bug that prevented correct utilization reports from the job router
- tune kernel when using cgroups to avoid OOM killing of jobs doing heavy I/O

* Thu Feb 18 2016 Tim Theisen <tim@cs.wisc.edu> - 8.5.2-1
- condor_q now defaults to showing only the current user's jobs
- condor_q -batch produces a single line report for a batch of jobs
- Docker Universe jobs now report and update memory and network usage
- immutable and protected job attributes
- improved performance when querying a HTCondor daemon's location
- Added the ability to set ClassAd attributes within the DAG file
- DAGMan now provides event timestamps in dagman.out

* Tue Feb 02 2016 Tim Theisen <tim@cs.wisc.edu> - 8.4.4-1
- fixed a bug that could cause the collector to crash when DNS lookup fails
- fixed a bug that caused Condor-C jobs with short lease durations to fail
- fixed bugs that affected EC2 grid universe jobs
- fixed a bug that prevented startup if a prior version shared port file exists
- fixed a bug that could cause the condor_shadow to hang on Windows

* Fri Jan 08 2016 Tim Theisen <tim@cs.wisc.edu> - 8.5.1-2
- optimized binaries

* Fri Jan 08 2016 Tim Theisen <tim@cs.wisc.edu> - 8.4.3-2
- optimized binaries

* Mon Dec 21 2015 Tim Theisen <tim@cs.wisc.edu> - 8.5.1-1
- the shared port daemon is enabled by default
- the condor_startd now records the peak memory usage instead of recent
- the condor_startd advertises CPU submodel and cache size
- authorizations are automatically setup when "Match Password" is enabled
- added a schedd-constraint option to condor_q

* Wed Dec 16 2015 Tim Theisen <tim@cs.wisc.edu> - 8.4.3-1
- fixed the processing of the -append option in the condor_submit command
- fixed a bug to run more that 100 dynamic slots on a single execute node
- fixed bugs that would delay daemon startup when using shared port on Windows
- fixed a bug where the cgroup VM limit would not be set for sizes over 2 GiB
- fixed a bug to use the ec2_iam_profile_name for Amazon EC2 Spot instances

* Tue Nov 17 2015 Tim Theisen <tim@cs.wisc.edu> - 8.4.2-1
- a bug fix to prevent the condor_schedd from crashing
- a bug fix to honor TCP_FORWARDING_HOST
- Standard Universe works properly in RPM installations of HTCondor
- the RPM packages no longer claim to provide Globus libraries
- bug fixes to DAGMan's "maximum idle jobs" throttle

* Tue Oct 27 2015 Tim Theisen <tim@cs.wisc.edu> - 8.4.1-1
- four new policy metaknobs to make configuration easier
- a bug fix to prevent condor daemons from crashing on reconfiguration
- an option natural sorting option on condor_status
- support of admin to mount certain directories into Docker containers

* Thu Oct 22 2015 Tim Theisen <tim@cs.wisc.edu> - 8.2.10-1
- an updated RPM to work with SELinux on EL7 platforms
- fixes to the condor_kbdd authentication to the X server
- a fix to allow the condor_kbdd to work with shared port enabled
- avoid crashes when using more than 1024 file descriptors on EL7
- fixed a memory leak in the ClassAd split() function
- condor_vacate will error out rather than ignore conflicting arguments
- a bug fix to the JobRouter to properly process the queue on restart
- a bug fix to prevent sending spurious data on a SOAP file transfer
- a bug fix to always present jobs in order in condor_history

* Mon Oct 12 2015 Tim Theisen <tim@cs.wisc.edu> - 8.5.0-1
- multiple enhancements to the python bindings
- the condor_schedd no longer changes the ownership of spooled job files
- spooled job files are visible to only the user account by default
- the condor_startd records when jobs are evicted by preemption or draining

* Mon Sep 14 2015 Tim Theisen <tim@cs.wisc.edu> - 8.4.0-1
- a Docker Universe to run a Docker container as an HTCondor job
- the submit file can queue a job for each file found
- the submit file can contain macros
- a dry-run option to condor_submit to test the submit file without any actions
- HTCondor pools can use IPv4 and IPv6 simultaneously
- execute directories can be encrypted upon user or administrator request
- Vanilla Universe jobs can utilize periodic application-level checkpoints
- the administrator can establish job requirements
- numerous scalability changes

* Thu Aug 27 2015 Tim Theisen <tim@cs.wisc.edu> - 8.3.8-1
- a script to tune Linux kernel parameters for better scalability
- support for python bindings on Windows platforms
- a mechanism to remove Docker images from the local machine

* Thu Aug 13 2015 Tim Theisen <tim@cs.wisc.edu> - 8.2.9-1
- a mechanism for the preemption of dynamic slots, such that the partitionable slot may use the dynamic slot in the match of a different job
- default configuration bug fixes for the desktop policy, such that it can both start jobs and monitor the keyboard

* Mon Jul 27 2015 Tim Theisen <tim@cs.wisc.edu> - 8.3.7-1
- default configuration settings have been updated to reflect current usage
- the ability to preempt dynamic slots, such that a job may match with a partitionable slot
- the ability to limit the number of jobs per submission and the number of jobs per owner by setting configuration variables

* Tue Jun 23 2015 Tim Theisen <tim@cs.wisc.edu> - 8.3.6-1
- initial Docker universe support
- IPv4/IPv6 mixed mode support

* Mon Apr 20 2015 Tim Theisen <tim@cs.wisc.edu> - 8.3.5-1
- new features that increase the power of job specification in the submit description file
- RPMs for Red Hat Enterprise Linux 6 and 7 are modularized and only distributed via our YUM repository
- The new condor-all RPM requires the other HTCondor RPMs of a typical HTCondor installation

* Tue Apr 07 2015 Tim Theisen <tim@cs.wisc.edu> - 8.2.8-1
- a bug fix to reconnect a TCP session when an HTCondorView collector restarts
- a bug fix to avoid starting too many jobs, only to kill some chosen at random

* Thu Mar 05 2015 Tim Theisen <tim@cs.wisc.edu> - 8.3.4-1
- a bug fix for a problem that can cause jobs to not be matched to resources when the condor_schedd is flocking

* Thu Feb 19 2015 Tim Theisen <tim@cs.wisc.edu> - 8.3.3-1
- the ability to encrypt a job's directory on Linux execute hosts
- enhancements to EC2 grid universe jobs
- a more efficient query protocol, including the ability to query the condor_schedd daemon's autocluster set

* Tue Feb 10 2015 Tim Theisen <tim@cs.wisc.edu> - 8.2.7-1
- sendmail is used by default for sending notifications (CVE-2014-8126)
- corrected input validation, which prevents daemon crashes
- an update, such that grid jobs work within the current Google Compute Engine
- a bug fix to prevent an infinite loop in the python bindings
- a bug fix to prevent infinite recursion when evaluating ClassAd attributes

* Tue Dec 23 2014 Tim Theisen <tim@cs.wisc.edu> - 8.3.2-1
- the next installment of IPv4/IPv6 mixed mode support: a submit node can simultaneously interact with an IPv4 and an IPv6 HTCondor pool
- scalability improvements: a reduced memory foot-print of daemons, a reduced number of TCP connections between submit and execute machines, and an improved responsiveness from a busy condor_schedd to queries

* Tue Dec 16 2014 Tim Theisen <tim@cs.wisc.edu> - 8.2.6-1
- a bug fix to the log rotation of the condor_schedd on Linux platforms
- transfer_input_files now works for directories on Windows platforms
- a correction of the flags passed to the mail program on Linux platforms
- a RHEL 7 platform fix of a directory permission that prevented daemons from starting

* Mon Dec 01 2014 Tim Theisen <tim@cs.wisc.edu> - 8.2.5-1
- an updated RPM installation script that preserves a modified condor_config.local file
- OpenSSL version 1.0.1j for Windows platforms

* Wed Nov 12 2014 Tim Theisen <tim@cs.wisc.edu> - 8.2.4-1
- a bug fix for an 8.2.3 condor_schedd that could not obtain a claim from an 8.0.x condor_startd
- a bug fix for removed jobs that return to the queue
- a workaround for a condor_schedd performance issue when handling a large number of jobs
- a bug fix to prevent the condor_kbdd from crashing on Windows
- a bug fix to correct the reporting of available disk on Windows

* Wed Oct 01 2014 Tim Theisen <tim@cs.wisc.edu> - 8.2.3-1
- support for Ubuntu 14.04 LTS, including support for the standard universe

* Thu Sep 11 2014 Tim Theisen <tim@cs.wisc.edu> - 8.3.1-1
- a variety of changes that reduce memory usage and improve performance
- if cgroups are used to limit memory utilization, HTCondor sets both the memory and swap limits.

* Wed Aug 27 2014 Carl Edquist <edquist@cs.wisc.edu> - 8.2.2-2.3
- Include config file for MASTER_NEW_BINARY_RESTART = PEACEFUL (SOFTWARE-850)

* Tue Aug 26 2014 Carl Edquist <edquist@cs.wisc.edu> - 8.2.2-2.2
- Include peaceful_off patch (SOFTWARE-1307)

* Mon Aug 25 2014 Carl Edquist <edquist@cs.wisc.edu> - 8.2.2-2.1
- Include condor_gt4540_aws patch for #4540

* Fri Aug 22 2014 Carl Edquist <edquist@cs.wisc.edu> - 8.2.2-2
- Strict pass-through with fixes from 8.2.2-1.1

* Thu Aug 21 2014 Carl Edquist <edquist@cs.wisc.edu> - 8.2.2-1.1
- Update to 8.2.2 with build fixes for non-UW builds

* Mon Sep 09 2013  <edquist@cs.wisc.edu> - 8.1.2-0.3
- Include misc unpackaged files from 8.x.x

* Sun Sep 08 2013  <edquist@cs.wisc.edu> - 8.1.2-0.1.unif
- Packaging fixes to work with latest 8.1.2 source from master
- Move condor.spec into git master-unified_rpm-branch
- Apply patches to upstream branch and remove from rpm / spec
- Always build man pages / remove references to include_man
- Always include systemd sources for passthrough rebuilds of source rpms
- Add macros to bundle external source tarballs with the source rpm to support
  offline builds with externals

* Tue Aug 20 2013 Carl Edquist <edquist@cs.wisc.edu> - 7.9.6-8.unif.8
- Remove externals dependency from std-universe subpackage

* Mon Aug 19 2013 Carl Edquist <edquist@cs.wisc.edu> - 7.9.6-8.unif.7
- Merge init script improvements from trunk
- Have std_local_ref depend on senders,receivers instead of stub_gen
- Carve out std universe files into separate subpackage
- Move uw_build-specific non-std-universe files into externals subpackage
- Condor_config changes for #3645
- Use %osg / %std_univ macros to control build type default
- Support PROPER builds of std universe (ie, without UW_BUILD)
- Use make jobserver when building glibc external instead of make -j2
- Move python requirement out of main condor package (#3704)
- Move condor_config.local from /var/lib/condor/ to /etc/condor/

* Fri Jul 05 2013 Carl Edquist <edquist@cs.wisc.edu> - 7.9.6-8.unif.6
- Address build dependency issue seen with -j24

* Fri Jun 21 2013 Carl Edquist <edquist@cs.wisc.edu> - 7.9.6-8.unif.5
- Initial support for UW_BUILD

* Tue Jun 18 2013 Carl Edquist <edquist@cs.wisc.edu> - 7.9.6-8.unif.4
- Remove service restart for upgrades

* Tue Jun 11 2013 Carl Edquist <edquist@cs.wisc.edu> - 7.9.6-8.unif.2
- Add a parallel-setup sub-package for parallel universe configuration,
  namely setting up the host as a dedicated resource

* Mon Jun 10 2013 Brian Lin <blin@cs.wisc.edu> - 7.8.8-2
- Init script improvements

* Fri Jun 07 2013 Carl Edquist <edquist@cs.wisc.edu> - 7.9.6-8.unif.1
- Add in missing features from Fedora rpm
- Reorganize to reduce the diff size between this and the Fedora rpm

* Fri Jun 07 2013 Brian Lin <blin@cs.wisc.edu> - 7.9.6-8
- Remove glexec runtime dependency

* Tue May 28 2013 Brian Lin <blin@cs.wisc.edu> - 7.9.6-7
- Mark /usr/share/osg/sysconfig/condor as non-config file

* Thu May 23 2013 Brian Lin <blin@cs.wisc.edu> - 7.9.6-6
- Rebuild against fixed glite-ce-cream-client-api-c

* Wed May 22 2013 Brian Lin <blin@cs.wisc.edu> - 7.9.6-5
- Enable plumage for x86{,_64}

* Wed May 22 2013 Brian Lin <blin@cs.wisc.edu> - 7.9.6-4
- Enable cgroups for EL6

* Tue May 21 2013 Brian Lin <blin@cs.wisc.edu> - 7.9.6-3
- Building with blahp/cream

* Tue May 21 2013 Brian Lin <blin@cs.wisc.edu> - 7.9.6-2
- Build without blahp/cream

* Tue May 21 2013 Brian Lin <blin@cs.wisc.edu> - 7.9.6-1
- New version

* Wed May 08 2013 Matyas Selmeci <matyas@cs.wisc.edu> - 7.8.8-1
- New version
- Removed condor_glidein -- was removed upstream

* Wed Feb 13 2013 Dave Dykstra <dwd@fnal.gov> - 7.8.6-3
- Renamed /etc/sysconfig/condor-lcmaps-env to /usr/share/osg/sysconfig/condor
  to match the new OSG method for handling daemon environment variables, 
  which keeps non-replaceable settings out of /etc/sysonfig
- Change settings in /usr/share/osg/sysconfig/condor to use the latest variable
  name LLGT_LIFT_PRIVILEGED_PROTECTION instead of LLGT4_NO_CHANGE_USER,
  eliminate obsolete variable LLGT_VOMS_DISABLE_CREDENTIAL_CHECK, and change
  the default debug level from 3 to 2.

* Fri Dec 21 2012 Matyas Selmeci <matyas@cs.wisc.edu> - 7.8.6-2
- Patch to fix default BATCH_GAHP config value (#SOFTWARE-873)

* Thu Oct 25 2012 Matyas Selmeci <matyas@cs.wisc.edu> - 7.8.6-1
- New version

* Mon Oct 22 2012 Matyas Selmeci <matyas@cs.wisc.edu> - 7.8.5-1
- New version

* Wed Sep 19 2012 Matyas Selmeci <matyas@cs.wisc.edu> - 7.8.4-1
- New version

* Fri Sep 07 2012 Matyas Selmeci <matyas@cs.wisc.edu> - 7.8.3-1
- New version

* Mon Aug 27 2012 Matyas Selmeci <matyas@cs.wisc.edu> - 7.8.2-2
- Add patch to fix unnecessary GSI callouts (condor_gt2104_pt2.patch in gittrac #2104)
- Fixed BLClient location

* Tue Aug 14 2012 Matyas Selmeci <matyas@cs.wisc.edu> - 7.8.2-1
- New version

* Mon Jul 30 2012 Matyas Selmeci <matyas@cs.wisc.edu> - 7.8.1-7
- Put cream_gahp into separate subpackage

* Mon Jul 16 2012 Matyas Selmeci <matyas@cs.wisc.edu> - 7.8.1-6
- Remove cream_el6.patch; change proper_cream.diff to work on both el5 and el6
  instead.

* Thu Jul 05 2012 Matyas Selmeci <matyas@cs.wisc.edu> - 7.8.1-5
- Bump to rebuild

* Tue Jun 26 2012 Matyas Selmeci <matyas@cs.wisc.edu> - 7.8.1-4
- Add CREAM

* Tue Jun 19 2012 Matyas Selmeci <matyas@cs.wisc.edu> - 7.8.1-3
- Add Provides lines for classads and classads-devel

* Mon Jun 18 2012 Matyas Selmeci <matyas@cs.wisc.edu> - 7.8.1-2
- Add environment variables for interacting with lcmaps (condor-lcmaps-env)

* Fri Jun 15 2012 Matyas Selmeci <matyas@cs.wisc.edu> - 7.8.1-1
- Version bump

* Wed Jun 13 2012 Matyas Selmeci <matyas@cs.wisc.edu> - 7.8.0-3
- Fix wrong paths for shared libraries

* Wed Jun 13 2012 Matyas Selmeci <matyas@cs.wisc.edu> - 7.8.0-2
- Build blahp

* Thu May 31 2012 Matyas Selmeci <matyas@cs.wisc.edu> - 7.8.0-1
- Version bump
- Updated condor_config.generic.patch
- Removed glexec-patch.diff

* Sun Apr  1 2012 Alain Roy <roy@cs.wisc.edu> - 7.6.6-4
- Backported patch from Condor 7.7 to fix glexec bugs
- Enabled glexec

* Fri Feb 10 2012 Derek Weitzel <dweitzel@cse.unl.edu> - 7.6.6-3
- Adding sticky bit to condor_root_switchboard

* Wed Jan 18 2012 Derek Weitzel <dweitzel@cse.unl.edu> - 7.6.6-2
- Added support for rhel6

* Wed Jan 18 2012 Tim Cartwright <cat@cs.wisc.edu> - 7.6.6-1
- Updated to upstream tagged 7.6.6 release

* Wed Jan 11 2012 Tim Cartwright <cat@cs.wisc.edu> - 7.6.4-1
- Simplified revision number

* Tue Nov 29 2011 Derek Weitzel <dweitzel@cse.unl.edu> - 7.6.4-0.6.2
- Rebasing to 7.6.4

* Fri Oct 28 2011 Matyas Selmeci <matyas@cs.wisc.edu> - 7.6.2-0.6.3
- rebuilt

* Mon Sep 12 2011 Matyas Selmeci <matyas@cs.wisc.edu> - 7.6.2-0.6.2
- Rev bump to rebuild with updated Globus libs

* Thu Aug 11 2011 Derek Weitzel <dweitzel@cse.unl.edu> - 7.6.2-0.5.2
- Updated to upstream official 7.6.2 release

* Thu Aug 04 2011 Derek Weitzel <dweitzel@cse.unl.edu> - 7.6.2-0.5.672537b1git.1
- Made LOCAL_DIR always point to /var/lib/condor rather than TILDE

* Wed Jun  8 2011 <bbockelm@cse.unl.edu> - 7.7.0-0.5
- Start to break build products into conditionals for future EPEL5 support.
- Begun integration of a systemd service file.

* Tue Jun  7 2011 <matt@redhat> - 7.7.0-0.4
- Added tmpfiles.d/condor.conf (BZ711456)

* Tue Jun  7 2011 <matt@redhat> - 7.7.0-0.3
- Fast forward to 7.7.0 pre-release at 1babb324
- Catch libdeltacloud 0.8 update

* Fri May 20 2011 <matt@redhat> - 7.7.0-0.2
- Added GSI support, dependency on Globus

* Fri May 13 2011 <matt@redhat> - 7.7.0-0.1
- Fast forward to 7.7.0 pre-release at 79952d6b
- Introduced ec2_gahp
- 79952d6b brings schema expectations inline with Cumin

* Tue May 10 2011 <matt@redhat> - 7.6.1-0.1
- Upgrade to 7.6.0 release, pre-release of 7.6.1 at 5617a464
- Upstreamed patch: log_lock_run.patch
- Introduced condor-classads to obsolete classads
- Introduced condor-aviary, package of the aviary contrib
- Introduced condor-deltacloud-gahp
- Introduced condor-qmf, package of the mgmt/qmf contrib
- Transitioned from LOCAL_CONFIG_FILE to LOCAL_CONFIG_DIR
- Stopped building against gSOAP,
-  use aviary over birdbath and ec2_gahp (7.7.0) over amazon_gahp

* Tue Feb 08 2011 Fedora Release Engineering <rel-eng@lists.fedoraproject.org> - 7.5.5-2
- Rebuilt for https://fedoraproject.org/wiki/Fedora_15_Mass_Rebuild

* Thu Jan 27 2011 <matt@redhat> - 7.5.5-1
- Rebase to 7.5.5 release
-  configure+imake -> cmake
-  Removed patches:
-   only_dynamic_unstripped.patch
-   gsoap-2.7.16-wsseapi.patch
-   gsoap-2.7.16-dom.patch
-  man pages are now built with source
-  quill is no longer present
-  condor_shared_port added
-  condor_power added
-  condor_credd added
-  classads now built from source

* Thu Jan 13 2011 <matt@redhat> - 7.4.4-1
- Upgrade to 7.4.4 release
- Upstreamed: stdsoap2.h.patch.patch

* Mon Aug 23 2010  <matt@redhat> - 7.4.3-1
- Upgrade to 7.4.3 release
- Upstreamed: dso_link_change

* Fri Jun 11 2010  <matt@redhat> - 7.4.2-2
- Rebuild for classads DSO version change (1:0:0)
- Updated stdsoap2.h.patch.patch for gsoap 2.7.16
- Added gsoap-2.7.16-wsseapi/dom.patch for gsoap 2.7.16

* Wed Apr 21 2010  <matt@redhat> - 7.4.2-1
- Upgrade to 7.4.2 release

* Tue Jan  5 2010  <matt@redhat> - 7.4.1-1
- Upgrade to 7.4.1 release
- Upstreamed: guess_version_from_release_dir, fix_platform_check
- Security update (BZ549577)

* Fri Dec  4 2009  <matt@redhat> - 7.4.0-1
- Upgrade to 7.4.0 release
- Fixed POSTIN error (BZ540439)
- Removed NOTICE.txt source, now provided by upstream
- Removed no_rpmdb_query.patch, applied upstream
- Removed no_basename.patch, applied upstream
- Added only_dynamic_unstripped.patch to reduce build time
- Added guess_version_from_release_dir.patch, for previous
- Added fix_platform_check.patch
- Use new --with-platform, to avoid modification of make_final_tarballs
- Introduced vm-gahp package to hold libvirt deps

* Fri Aug 28 2009  <matt@redhat> - 7.2.4-1
- Upgrade to 7.2.4 release
- Removed gcc44_const.patch, accepted upstream
- New log, lock, run locations (BZ502175)
- Filtered innocuous semanage message

* Fri Aug 21 2009 Tomas Mraz <tmraz@redhat.com> - 7.2.1-3
- rebuilt with new openssl

* Fri Jul 24 2009 Fedora Release Engineering <rel-eng@lists.fedoraproject.org> - 7.2.1-2
- Rebuilt for https://fedoraproject.org/wiki/Fedora_12_Mass_Rebuild

* Wed Feb 25 2009  <matt@redhat> - 7.2.1-1
- Upgraded to 7.2.1 release
- Pruned changes accepted upstream from condor_config.generic.patch
- Removed Requires in favor of automatic dependencies on SONAMEs
- Added no_rmpdb_query.patch to avoid rpm -q during a build

* Tue Feb 24 2009 Fedora Release Engineering <rel-eng@lists.fedoraproject.org> - 7.2.0-5
- Rebuilt for https://fedoraproject.org/wiki/Fedora_11_Mass_Rebuild

* Thu Jan 15 2009 Tomas Mraz <tmraz@redhat.com> - 7.2.0-4
- rebuild with new openssl

* Wed Jan 14 2009  <matt@redhat> - 7.2.0-3
- Fixed regression: initscript was on by default, now off again

* Thu Jan  8 2009  <matt@redhat> - 7.2.0-2
- (Re)added CONDOR_DEVELOPERS=NONE to the default condor_config.local
- Added missing Obsoletes for condor-static (thanks Michael Schwendt)

* Wed Jan  7 2009  <matt@redhat> - 7.2.0-1
- Upgraded to 7.2.0 release
- Removed -static package
- Added Fedora specific buildid
- Enabled KBDD, daemon to monitor X usage on systems with only USB devs
- Updated install process

* Wed Oct  8 2008  <matt@redhat> - 7.0.5-1
- Rebased on 7.0.5, security update

* Wed Aug  6 2008  <mfarrellee@redhat> - 7.0.4-1
- Updated to 7.0.4 source
- Stopped using condor_configure in install step

* Tue Jun 10 2008  <mfarrellee@redhat> - 7.0.2-1
- Updated to 7.0.2 source
- Updated config, specifically HOSTALLOW_WRITE, for Personal Condor setup
- Added condor_config.generic

* Mon Apr  7 2008  <mfarrellee@redhat> - 7.0.0-8
- Modified init script to be off by default, resolves bz441279

* Fri Apr  4 2008  <mfarrellee@redhat> - 7.0.0-7
- Updated to handle changes in gsoap dependency

* Mon Feb 11 2008  <mfarrellee@redhat> - 7.0.0-6
- Added note about how to download the source
- Added generate-tarball.sh script

* Sun Feb 10 2008  <mfarrellee@redhat> - 7.0.0-5
- The gsoap package is compiled with --disable-namespaces, which means
  soap_set_namespaces is required after each soap_init. The
  gsoap_nonamespaces.patch handles this.

* Fri Feb  8 2008  <mfarrellee@redhat> - 7.0.0-4
- Added patch to detect GCC 4.3.0 on F9
- Added patch to detect GLIBC 2.7.90 on F9
- Added BuildRequires: autoconf to allow for regeneration of configure
  script after GCC 4.3.0 detection and GLIBC 2.7.90 patches are
  applied
- Condor + GCC 4.3.0 + -O2 results in an internal compiler error
  (BZ 432090), so -O2 is removed from optflags for the time
  being. Thanks to Mike Bonnet for the suggestion on how to filter
  -O2.

* Tue Jan 22 2008  <mfarrellee@redhat> - 7.0.0-3
- Update to UW's really-final source for Condor 7.0.0 stable series
  release. It is based on the 72173 build with minor changes to the
  configure.ac related to the SRB external version.
- In addition to removing externals from the UW tarball, the NTconfig
  directory was removed because it had not gone through IP audit.

* Tue Jan 22 2008  <mfarrellee@redhat> - 7.0.0-2
- Update to UW's final source for Condor 7.0.0 stable series release

* Thu Jan 10 2008  <mfarrellee@redhat> - 7.0.0-1
- Initial package of Condor's stable series under ASL 2.0
- is_clipped.patch replaced with --without-full-port option to configure
- zlib_is_soft.patch removed, outdated by configure.ac changes
- removed autoconf dependency needed for zlib_is_soft.patch

* Tue Dec  4 2007  <mfarrellee@redhat> - 6.9.5-2
- SELinux was stopping useradd in pre because files specified root as
  the group owner for /var/lib/condor, fixed, much thanks to Phil Knirsch

* Fri Nov 30 2007  <mfarrellee@redhat> - 6.9.5-1
- Fixed release tag
- Added gSOAP support and packaged WSDL files

* Thu Nov 29 2007  <mfarrellee@redhat> - 6.9.5-0.2
- Packaged LSB init script
- Changed pre to not create the condor user's home directory, it is
  now a directory owned by the package

* Thu Nov 29 2007  <mfarrellee@redhat> - 6.9.5-0.1
- Condor 6.9.5 release, the 7.0.0 stable series candidate
- Removed x86_64_no_multilib-200711091700cvs.patch, merged upstream
- Added patch to make zlib a soft requirement, which it should be
- Disabled use of smp_mflags because of make dependency issues
- Explicitly not packaging WSDL files until the SOAP APIs are available

* Tue Nov 20 2007  <mfarrellee@redhat> - 6.9.5-0.3.200711091700cvs
- Rebuild for repo inheritance update: dependencies are now pulled
  from RHEL 5 U1 before RH Application Stack

* Thu Nov 15 2007 <mfarrellee@redhat> - 6.9.5-0.2.200711091700cvs
- Added support for building on x86_64 without multilib packages
- Made the install section more flexible, reduced need for
  make_final_tarballs to be updated

* Fri Nov 9 2007 <mfarrellee@redhat> - 6.9.5-0.1.200711091700cvs
- Working source with new ASL 2.0 license

* Fri Nov 9 2007 <mfarrellee@redhat> - 6.9.5-0.1.200711091330cvs
- Source is now stamped ASL 2.0, as of Nov 9 2007 1:30PM Central
- Changed license to ASL 2.0
- Fixed find in prep to work if no files have bad permissions
- Changed the name of the LICENSE file to match was is now release in
  the source tarball

* Tue Nov 6 2007  <mfarrellee@redhat> - 6.9.5-0.1.rc
- Added m4 dependency not in RHEL 5.1's base
- Changed chmod a-x script to use find as more files appear to have
  improper execute bits set
- Added ?dist to Release:
- condor_privsep became condor_root_switchboard

* Tue Sep 11 2007  <mfarrellee@redhat> - 6.9.5-0.3.20070907cvs
- Instead of releasing libcondorapi.so, which is improperly created
  and poorly versioned, we release libcondorapi.a, which is apparently
  more widely used, in a -static package
- Instead of installing the stripped tarball, the unstripped is now
  installed, which gives a nice debuginfo package
- Found and fixed permissions problems on a number of src files,
  issue raised by rpmlint on the debuginfo package

* Mon Sep 10 2007  <mfarrellee@redhat> - 6.9.5-0.2.20070907cvs
- Updated pre section to create condor's home directory with adduser, and
  removed _var/lib/condor from files section
- Added doc LICENSE.TXT to all files sections
- Shortened lines longer than 80 characters in this spec (except the sed line)
- Changed install section so untar'ing a release can handle fedora7 or fedora8
- Simplified the site.def and config file updates (sed + mv over mv + sed + rm)
- Added a patch (fedora_rawhide_7.91-20070907cvs.patch) to support building on
  a fedora 7.91 (current Rawhide) release
- Moved the examples from /usr/share/doc/condor... into builddir and just
  marked them as documentation
- Added a number of dir directives to force all files to be listed, no implicit
  inclusion

* Fri Sep  7 2007  <mfarrellee@redhat> - 6.9.5-0.1.20070907cvs
- Initial release<|MERGE_RESOLUTION|>--- conflicted
+++ resolved
@@ -1285,17 +1285,15 @@
 - Add DISABLE_SWAP_FOR_JOB support on cgroup v2 systems
 - Fix log rotation for OAuth and Vault credmon daemons
 
-<<<<<<< HEAD
+* Thu Nov 16 2023 Tim Theisen <tim@cs.wisc.edu> - 9.0.20-1
+- Other authentication methods are tried if mapping fails using SSL
+
 * Tue Oct 31 2023 Tim Theisen <tim@cs.wisc.edu> - 23.1.0-1
 - Enhanced filtering with 'condor_watch_q'
 - Can specify alternate ssh port with 'condor_remote_cluster'
 - Performance improvement for the 'condor_schedd' and other daemons
 - Jobs running on cgroup v2 systems can subdivide their cgroup
 - The curl plugin can now find CA certificates via an environment variable
-=======
-* Thu Nov 16 2023 Tim Theisen <tim@cs.wisc.edu> - 9.0.20-1
-- Other authentication methods are tried if mapping fails using SSL
->>>>>>> 230bc906
 
 * Tue Oct 31 2023 Tim Theisen <tim@cs.wisc.edu> - 23.0.1-1
 - Fix 10.6.0 bug that broke PID namespaces
