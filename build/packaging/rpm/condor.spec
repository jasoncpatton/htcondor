%define condor_version 1.0.0

# On EL7 don't terminate the build because of bad bytecompiling
%if 0%{?rhel} == 7
%define _python_bytecompile_errors_terminate_build 0
%endif

# Don't use changelog date in CondorVersion
%global source_date_epoch_from_changelog 0

# set uw_build to 0 for downstream (Fedora or EPEL)
# UW build includes stuff for testing and tarballs
%define uw_build 0

%if 0%{?rhel} == 7
# Use devtoolset 11 for EL7
%define devtoolset 11
%endif

%if 0%{?rhel} == 8 || 0%{?rhel} == 9
# Use gcc-toolset 14 for EL8 and EL9
%define gcctoolset 14
%endif

Summary: HTCondor: High Throughput Computing
Name: condor
Version: %{condor_version}
%global version_ %(tr . _ <<< %{version})

%if 0%{?suse_version}
%global _libexecdir %{_exec_prefix}/libexec
%if %{suse_version} == 1500
%global dist .leap15
%endif
%endif

# Edit the %condor_release to set the release number
%define condor_release 1
Release: %{condor_release}%{?dist}

License: Apache-2.0
Group: Applications/System
URL: https://htcondor.org/

# Do not check .so files in condor's library directory
%global __provides_exclude_from ^%{_libdir}/%{name}/.*\\.so.*$

# Do not provide libfmt
%global __requires_exclude ^libfmt\\.so.*$

Source0: %{name}-%{condor_version}.tar.gz

Source8: htcondor.pp

# Patch credmon-oauth to use Python 2 on EL7
Patch1: rhel7-python2.patch

BuildRoot: %(mktemp -ud %{_tmppath}/%{name}-%{version}-%{release}-XXXXXX)

BuildRequires: cmake
BuildRequires: pcre2-devel
BuildRequires: openssl-devel
BuildRequires: krb5-devel
%if ! 0%{?amzn}
BuildRequires: libvirt-devel
%endif
BuildRequires: bind-utils
BuildRequires: libX11-devel
%if ! ( 0%{?rhel} >= 10 )
BuildRequires: libXScrnSaver-devel
%endif
%if 0%{?suse_version}
BuildRequires: openldap2-devel
%else
BuildRequires: openldap-devel
%endif
%if 0%{?rhel} == 7
BuildRequires: cmake3
BuildRequires: python-devel
BuildRequires: python-setuptools
%else
BuildRequires: cmake >= 3.16
%endif
BuildRequires: python3-devel
BuildRequires: python3-setuptools
%if 0%{?rhel} >= 8
BuildRequires: boost-devel
%endif
%if 0%{?suse_version}
BuildRequires: rpm-config-SUSE
%else
BuildRequires: redhat-rpm-config
%endif
BuildRequires: sqlite-devel
BuildRequires: perl(Data::Dumper)

BuildRequires: glibc-static
BuildRequires: gcc-c++
BuildRequires: libuuid-devel
BuildRequires: patch
BuildRequires: pam-devel
%if 0%{?suse_version}
BuildRequires: mozilla-nss-devel
%else
BuildRequires: nss-devel
%endif
BuildRequires: openssl-devel
BuildRequires: libxml2-devel
%if 0%{?suse_version}
BuildRequires: libexpat-devel
%else
BuildRequires: expat-devel
%endif
BuildRequires: perl(Archive::Tar)
BuildRequires: perl(XML::Parser)
BuildRequires: perl(Digest::MD5)
%if 0%{?rhel} >= 8 || 0%{?fedora} || 0%{?suse_version}
BuildRequires: python3-devel
%else
BuildRequires: python-devel
%endif
BuildRequires: libcurl-devel

# Authentication build requirements
%if ! 0%{?amzn}
BuildRequires: voms-devel
%endif
BuildRequires: munge-devel
BuildRequires: scitokens-cpp-devel

%if 0%{?devtoolset}
BuildRequires: which
BuildRequires: devtoolset-%{devtoolset}-toolchain
%endif

%if 0%{?gcctoolset}
BuildRequires: which
BuildRequires: gcc-toolset-%{gcctoolset}
%endif

%if  0%{?suse_version}
BuildRequires: gcc11
BuildRequires: gcc11-c++
%endif

%if 0%{?rhel} == 7 && ! 0%{?amzn}
BuildRequires: python36-devel
BuildRequires: boost169-devel
BuildRequires: boost169-static
%endif

%if 0%{?rhel} >= 8
BuildRequires: boost-static
%endif

%if 0%{?rhel} == 7 && ! 0%{?amzn}
BuildRequires: python3-devel
BuildRequires: boost169-python2-devel
BuildRequires: boost169-python3-devel
%else
%if  0%{?suse_version}
BuildRequires: libboost_python-py3-1_75_0-devel
%else
BuildRequires: boost-python3-devel
%endif
%endif
BuildRequires: libuuid-devel
%if 0%{?suse_version}
Requires: libuuid1
%else
Requires: libuuid
%endif

BuildRequires: systemd-devel
%if 0%{?suse_version}
BuildRequires: systemd
%else
BuildRequires: systemd-units
%endif
Requires: systemd

%if 0%{?rhel} == 7
BuildRequires: python36-sphinx python36-sphinx_rtd_theme
%endif

%if 0%{?rhel} >= 8 || 0%{?amzn} || 0%{?fedora}
BuildRequires: python3-sphinx python3-sphinx_rtd_theme
%endif

%if 0%{?suse_version}
BuildRequires: python3-Sphinx python3-sphinx_rtd_theme
%endif

# openssh-server needed for condor_ssh_to_job
Requires: openssh-server

# net-tools needed to provide netstat for condor_who
Requires: net-tools

# Perl modules required for condor_gather_info
Requires: perl(Date::Manip)
Requires: perl(FindBin)

# cryptsetup needed for encrypted LVM execute partitions
Requires: cryptsetup

Requires: /usr/sbin/sendmail

# Useful tools are using the Python bindings
Requires: python3-condor = %{version}-%{release}
# The use the python-requests library in EPEL is based Python 3.6
# However, Amazon Linux 2 has Python 3.7
%if ! 0%{?amzn}
%if 0%{?rhel} == 7
Requires: python36-requests
%else
Requires: python3-requests
%endif
%endif

%if 0%{?rhel} == 7
Requires: python2-condor = %{version}-%{release}
# For some reason OSG VMU tests need python-request
Requires: python-requests
%endif

Requires(post): /sbin/ldconfig
Requires(postun): /sbin/ldconfig

%if 0%{?suse_version}
Requires(pre): shadow
Requires(post): systemd
Requires(preun): systemd
Requires(postun): systemd
%else
Requires(pre): shadow-utils
Requires(post): systemd-units
Requires(preun): systemd-units
Requires(postun): systemd-units
%endif

%if 0%{?rhel} == 7
Requires(post): systemd-sysv
Requires(post): policycoreutils-python
Requires(post): selinux-policy-targeted >= 3.13.1-102
%endif

%if 0%{?rhel} >= 8 || 0%{?fedora} || 0%{?suse_version}
Requires(post): python3-policycoreutils
%if ! 0%{?suse_version}
Requires(post): selinux-policy-targeted
%endif
%endif

# Require libraries that we dlopen
# Ganglia is optional as well as nVidia and cuda libraries
%if ! 0%{?amzn}
%if 0%{?suse_version}
Requires: libvomsapi1
%else
Requires: voms
%endif
%endif
%if 0%{?suse_version}
Requires: krb5
Requires: libcom_err2
Requires: libmunge2
Requires: libopenssl1_1
Requires: libSciTokens0
Requires: libsystemd0
%else
Requires: krb5-libs
Requires: libcom_err
Requires: munge-libs
Requires: openssl-libs
Requires: scitokens-cpp >= 0.6.2
Requires: systemd-libs
%endif
Requires: rsync
Requires: condor-upgrade-checks

# Support OSDF client
%if 0%{?rhel} == 7
Requires: pelican-osdf-compat >= 7.1.4
%else
Recommends: pelican-osdf-compat >= 7.1.4
%endif

%if 0%{?rhel} != 7
# Ensure that our bash completions work
Recommends: bash-completion
%endif

#From /usr/share/doc/setup/uidgid (RPM: setup-2.12.2-11)
#Provides: user(condor) = 64
#Provides: group(condor) = 64

%if 0%{?rhel} == 7
# Standard Universe discontinued as of 8.9.0
Obsoletes: %{name}-std-universe < 8.9.0
Provides: %{name}-std-universe = %{version}-%{release}

# Cream gahp discontinued as of 8.9.9
Obsoletes: %{name}-cream-gahp < 8.9.9
Provides: %{name}-cream-gahp = %{version}-%{release}

# 32-bit shadow discontinued as of 8.9.9
Obsoletes: %{name}-small-shadow < 8.9.9
Provides: %{name}-small-shadow = %{version}-%{release}
%endif

%if 0%{?rhel} <= 8
# external-libs package discontinued as of 8.9.9
Obsoletes: %{name}-external-libs < 8.9.9
Provides: %{name}-external-libs = %{version}-%{release}

# Bosco package discontinued as of 9.5.0
Obsoletes: %{name}-bosco < 9.5.0
Provides: %{name}-bosco = %{version}-%{release}

# Blahp provided by condor-blahp as of 9.5.0
Provides: blahp = %{version}-%{release}
Obsoletes: blahp < 9.5.0
%endif

# externals package discontinued as of 10.8.0
Obsoletes: %{name}-externals < 10.8.0
Provides: %{name}-externals = %{version}-%{release}

# blahp package discontinued as of 10.8.0
Obsoletes: %{name}-blahp < 10.8.0
Provides: %{name}-blahp = %{version}-%{release}

# procd package discontinued as of 10.8.0
Obsoletes: %{name}-procd < 10.8.0
Provides: %{name}-procd = %{version}-%{release}

# all package discontinued as of 10.8.0
Obsoletes: %{name}-all < 10.8.0
Provides: %{name}-all = %{version}-%{release}

# classads package discontinued as of 10.8.0
Obsoletes: %{name}-classads < 10.8.0
Provides: %{name}-classads = %{version}-%{release}

# classads-devel package discontinued as of 10.8.0
Obsoletes: %{name}-classads-devel < 10.8.0
Provides: %{name}-classads-devel = %{version}-%{release}

%if 0%{?suse_version}
%debug_package
%endif

%description
HTCondor is a specialized workload management system for
compute-intensive jobs. Like other full-featured batch systems, HTCondor
provides a job queuing mechanism, scheduling policy, priority scheme,
resource monitoring, and resource management. Users submit their
serial or parallel jobs to HTCondor, HTCondor places them into a queue,
chooses when and where to run the jobs based upon a policy, carefully
monitors their progress, and ultimately informs the user upon
completion.

#######################
%package devel
Summary: Development files for HTCondor
Group: Applications/System

%description devel
Development files for HTCondor

%if %uw_build
#######################
%package tarball
Summary: Files needed to build an HTCondor tarball
Group: Applications/System

%description tarball
Files needed to build an HTCondor tarball

%endif

#######################
%package kbdd
Summary: HTCondor Keyboard Daemon
Group: Applications/System
Requires: %name = %version-%release

%description kbdd
The condor_kbdd monitors logged in X users for activity. It is only
useful on systems where no device (e.g. /dev/*) can be used to
determine console idle time.

#######################
%if ! 0%{?amzn}
%package vm-gahp
Summary: HTCondor's VM Gahp
Group: Applications/System
Requires: %name = %version-%release
Requires: libvirt

%description vm-gahp
The condor_vm-gahp enables the Virtual Machine Universe feature of
HTCondor. The VM Universe uses libvirt to start and control VMs under
HTCondor's Startd.

%endif

#######################
%package test
Summary: HTCondor Self Tests
Group: Applications/System
Requires: %name = %version-%release

%description test
A collection of tests to verify that HTCondor is operating properly.

#######################
%if 0%{?rhel} <= 7 && 0%{?fedora} <= 31
%package -n python2-condor
Summary: Python bindings for HTCondor
Group: Applications/System
Requires: python >= 2.2
Requires: python2-cryptography
Requires: %name = %version-%release
%{?python_provide:%python_provide python2-condor}
%if 0%{?rhel} >= 7
Requires: boost169-python2
%endif
# Remove before F30
Provides: %{name}-python = %{version}-%{release}
Provides: %{name}-python%{?_isa} = %{version}-%{release}
Obsoletes: %{name}-python < %{version}-%{release}

%description -n python2-condor
The python bindings allow one to directly invoke the C++ implementations of
the ClassAd library and HTCondor from python
%endif


%if 0%{?rhel} >= 7 || 0%{?fedora} || 0%{?suse_version}
#######################
%package -n python3-condor
Summary: Python bindings for HTCondor
Group: Applications/System
Requires: %name = %version-%release
%if 0%{?rhel} == 7
Requires: boost169-python3
%else
%if 0%{?suse_version}
Requires: libboost_python-py3-1_75_0
%else
Requires: boost-python3
%endif
%endif
Requires: python3
%if 0%{?rhel} != 7
Requires: python3-cryptography
%endif

%description -n python3-condor
The python bindings allow one to directly invoke the C++ implementations of
the ClassAd library and HTCondor from python
%endif


#######################
%package credmon-local
Summary: Local issuer credmon for HTCondor
Group: Applications/System
Requires: %name = %version-%release
%if 0%{?rhel} == 7
Requires: python2-condor = %{version}-%{release}
Requires: python-six
Requires: python2-cryptography
Requires: python2-scitokens
%else
Requires: python3-condor = %{version}-%{release}
Requires: python3-six
Requires: python3-cryptography
Requires: python3-scitokens
%endif

%description credmon-local
The local issuer credmon allows users to obtain credentials from an
admin-configured private SciToken key on the access point and to use those
credentials securely inside running jobs.


#######################
%package credmon-oauth
Summary: OAuth2 credmon for HTCondor
Group: Applications/System
Requires: %name = %version-%release
Requires: condor-credmon-local = %{version}-%{release}
%if 0%{?rhel} == 7
Requires: python2-requests-oauthlib
Requires: python-flask
Requires: mod_wsgi
%else
Requires: python3-requests-oauthlib
Requires: python3-flask
Requires: python3-mod_wsgi
%endif
Requires: httpd

%description credmon-oauth
The OAuth2 credmon allows users to obtain credentials from configured
OAuth2 endpoints and to use those credentials securely inside running jobs.


#######################
%package credmon-vault
Summary: Vault credmon for HTCondor
Group: Applications/System
Requires: %name = %version-%release
Requires: python3-condor = %{version}-%{release}
Requires: python3-six
%if 0%{?rhel} == 7 && ! 0%{?amzn}
Requires: python36-cryptography
%endif
%if 0%{?rhel} >= 8
Requires: python3-cryptography
%endif
%if %uw_build
# Although htgettoken is only needed on the submit machine and
#  condor-credmon-vault is needed on both the submit and credd machines,
#  htgettoken is small so it doesn't hurt to require it in both places.
Requires: htgettoken >= 1.1
%endif
Conflicts: %name-credmon-local

%description credmon-vault
The Vault credmon allows users to obtain credentials from Vault using
htgettoken and to use those credentials securely inside running jobs.

#######################
%package -n minicondor
Summary: Configuration for a single-node HTCondor
Group: Applications/System
Requires: %name = %version-%release
%if 0%{?rhel} >= 7 || 0%{?fedora} || 0%{?suse_version}
Requires: python3-condor = %version-%release
%endif

%description -n minicondor
This example configuration is good for trying out HTCondor for the first time.
It only configures the IPv4 loopback address, turns on basic security, and
shortens many timers to be more responsive.

#######################
%package ap
Summary: Configuration for an Access Point
Group: Applications/System
Requires: %name = %version-%release
%if 0%{?rhel} >= 7 || 0%{?fedora} || 0%{?suse_version}
Requires: python3-condor = %version-%release
%endif

%description ap
This example configuration is good for installing an Access Point.
After installation, one could join a pool or start an annex.

#######################
%package ep
Summary: Configuration for an Execution Point
Group: Applications/System
Requires: %name = %version-%release
%if 0%{?rhel} >= 7 || 0%{?fedora} || 0%{?suse_version}
Requires: python3-condor = %version-%release
%endif

%description ep
This example configuration is good for installing an Execution Point.
After installation, one could join a pool or start an annex.

#######################
%package annex-ec2
Summary: Configuration and scripts to make an EC2 image annex-compatible
Group: Applications/System
Requires: %name = %version-%release
Requires(post): /sbin/chkconfig
Requires(preun): /sbin/chkconfig

%description annex-ec2
Configures HTCondor to make an EC2 image annex-compatible.  Do NOT install
on a non-EC2 image.

%files annex-ec2
%_libexecdir/condor/condor-annex-ec2
%{_unitdir}/condor-annex-ec2.service
%config(noreplace) %_sysconfdir/condor/config.d/50ec2.config
%config(noreplace) %_sysconfdir/condor/master_shutdown_script.sh

%post annex-ec2
/bin/systemctl enable condor-annex-ec2

%preun annex-ec2
if [ $1 == 0 ]; then
    /bin/systemctl disable condor-annex-ec2
fi

#######################
%package upgrade-checks
Summary: Script to check for manual interventions needed to upgrade
Group: Applications/System
Requires: pcre2-tools

%description upgrade-checks
Examines the current HTCondor installation and recommends changes to ensure
a smooth upgrade to a subsequent HTCondor version.

%files upgrade-checks
%_bindir/condor_upgrade_check

%pre
getent group condor >/dev/null || groupadd -r condor
getent passwd condor >/dev/null || \
  useradd -r -g condor -d %_var/lib/condor -s /sbin/nologin \
    -c "Owner of HTCondor Daemons" condor
exit 0


%prep
# For release tarballs
%setup -q -n %{name}-%{condor_version}

# Patch credmon-oauth to use Python 2 on EL7
%if 0%{?rhel} == 7
%patch1 -p1
%endif

# fix errant execute permissions
find src -perm /a+x -type f -name "*.[Cch]" -exec chmod a-x {} \;


%build

%if 0%{?suse_version}
export CC=/usr/bin/gcc-11
export CXX=/usr/bin/g++-11
%endif

%if 0%{?devtoolset}
. /opt/rh/devtoolset-%{devtoolset}/enable
export CC=$(which cc)
export CXX=$(which c++)
%endif

%if 0%{?gcctoolset}
. /opt/rh/gcc-toolset-%{gcctoolset}/enable
export CC=$(which cc)
export CXX=$(which c++)
%endif

# build man files
%if 0%{?amzn}
# if this environment variable is set, sphinx-build cannot import markupsafe
env -u RPM_BUILD_ROOT make -C docs man
%else
%if 0%{?rhel} == 7
make -C docs SPHINXBUILD=sphinx-build-3.6 man
%else
make -C docs man
%endif
%endif

%if %uw_build
%define condor_build_id UW_development
%define condor_git_sha -1
%endif

# Any changes here should be synchronized with
# ../debian/rules 

%if 0%{?suse_version}
%cmake \
%else
%cmake3 \
%endif
%if %uw_build
       -DBUILDID:STRING=%condor_build_id \
       -DPLATFORM:STRING=${NMI_PLATFORM:-unknown} \
%if "%{condor_git_sha}" != "-1"
       -DCONDOR_GIT_SHA:STRING=%condor_git_sha \
%endif
       -DBUILD_TESTING:BOOL=TRUE \
%else
       -DBUILD_TESTING:BOOL=FALSE \
%endif
%if 0%{?suse_version}
       -DCMAKE_SHARED_LINKER_FLAGS="%{?build_ldflags} -Wl,--as-needed -Wl,-z,now" \
%endif
%if 0%{?rhel} == 7 || 0%{?rhel} == 8
       -DPython3_EXECUTABLE=%__python3 \
%endif
       -DCMAKE_SKIP_RPATH:BOOL=TRUE \
       -DPACKAGEID:STRING=%{version}-%{condor_release} \
       -DCONDOR_PACKAGE_BUILD:BOOL=TRUE \
       -DCONDOR_RPMBUILD:BOOL=TRUE \
%if 0%{?amzn}
       -DWITH_VOMS:BOOL=FALSE \
       -DWITH_LIBVIRT:BOOL=FALSE \
%endif
       -DCMAKE_INSTALL_PREFIX:PATH=/

%if 0%{?amzn}
cd amazon-linux-build
%else
%if 0%{?rhel} >= 9 || 0%{?fedora}
cd redhat-linux-build
%endif
%endif
make %{?_smp_mflags}
%if %uw_build
make %{?_smp_mflags} tests
%endif

%install
%if 0%{?amzn}
cd amazon-linux-build
%else
%if 0%{?rhel} >= 9 || 0%{?fedora}
cd redhat-linux-build
%endif
%endif
# installation happens into a temporary location, this function is
# useful in moving files into their final locations
function populate {
  _dest="$1"; shift; _src="$*"
  mkdir -p "%{buildroot}/$_dest"
  mv $_src "%{buildroot}/$_dest"
}

rm -rf %{buildroot}
echo ---------------------------- makefile ---------------------------------
%if 0%{?suse_version}
cd build
%endif
make install DESTDIR=%{buildroot}

%if %uw_build
make tests-tar-pkg
# tarball of tests
%if 0%{?amzn}
cp -p %{_builddir}/%{name}-%{version}/amazon-linux-build/condor_tests-*.tar.gz %{buildroot}/%{_libdir}/condor/condor_tests-%{version}.tar.gz
%else
%if 0%{?rhel} >= 9 || 0%{?fedora}
cp -p %{_builddir}/%{name}-%{version}/redhat-linux-build/condor_tests-*.tar.gz %{buildroot}/%{_libdir}/condor/condor_tests-%{version}.tar.gz
%else
%if 0%{?suse_version}
cp -p %{_builddir}/%{name}-%{version}/build/condor_tests-*.tar.gz %{buildroot}/%{_libdir}/condor/condor_tests-%{version}.tar.gz
%else
cp -p %{_builddir}/%{name}-%{version}/condor_tests-*.tar.gz %{buildroot}/%{_libdir}/condor/condor_tests-%{version}.tar.gz
%endif
%endif
%endif
%endif

# Drop in a symbolic link for backward compatibility
ln -s ../..%{_libdir}/condor/condor_ssh_to_job_sshd_config_template %{buildroot}/%_sysconfdir/condor/condor_ssh_to_job_sshd_config_template

%if %uw_build
%if 0%{?rhel} == 7 && ! 0%{?amzn}
# Drop in a link for backward compatibility for small shadow
ln -s condor_shadow %{buildroot}/%{_sbindir}/condor_shadow_s
%endif
%endif

populate /usr/share/doc/condor-%{version}/examples %{buildroot}/usr/share/doc/condor-%{version}/etc/examples/*

mkdir -p %{buildroot}/%{_sysconfdir}/condor
# the default condor_config file is not architecture aware and thus
# sets the LIB directory to always be /usr/lib, we want to do better
# than that. this is, so far, the best place to do this
# specialization. we strip the "lib" or "lib64" part from _libdir and
# stick it in the LIB variable in the config.
LIB=$(echo %{?_libdir} | sed -e 's:/usr/\(.*\):\1:')
if [ "$LIB" = "%_libdir" ]; then
  echo "_libdir does not contain /usr, sed expression needs attention"
  exit 1
fi

# Install the basic configuration, a Personal HTCondor config. Allows for
# yum install condor + service condor start and go.
mkdir -p -m0755 %{buildroot}/%{_sysconfdir}/condor/config.d
mkdir -p -m0700 %{buildroot}/%{_sysconfdir}/condor/passwords.d
mkdir -p -m0700 %{buildroot}/%{_sysconfdir}/condor/tokens.d

populate %_sysconfdir/condor/config.d %{buildroot}/usr/share/doc/condor-%{version}/examples/00-security
populate %_sysconfdir/condor/config.d %{buildroot}/usr/share/doc/condor-%{version}/examples/00-minicondor
populate %_sysconfdir/condor/config.d %{buildroot}/usr/share/doc/condor-%{version}/examples/00-access-point
populate %_sysconfdir/condor/config.d %{buildroot}/usr/share/doc/condor-%{version}/examples/00-execution-point
populate %_sysconfdir/condor/config.d %{buildroot}/usr/share/doc/condor-%{version}/examples/00-kbdd
populate %_sysconfdir/condor/config.d %{buildroot}/usr/share/doc/condor-%{version}/examples/50ec2.config

# Install a second config.d directory under /usr/share, used for the
# convenience of software built on top of Condor such as GlideinWMS.
mkdir -p -m0755 %{buildroot}/usr/share/condor/config.d

mkdir -p -m0755 %{buildroot}/%{_var}/log/condor
# Note we use %{_var}/lib instead of %{_sharedstatedir} for RHEL5 compatibility
mkdir -p -m0755 %{buildroot}/%{_var}/lib/condor/spool
mkdir -p -m0755 %{buildroot}/%{_var}/lib/condor/execute
mkdir -p -m0755 %{buildroot}/%{_var}/lib/condor/krb_credentials
mkdir -p -m2770 %{buildroot}/%{_var}/lib/condor/oauth_credentials


# not packaging configure/install scripts
%if ! %uw_build
rm -f %{buildroot}%{_bindir}/make-ap-from-tarball
rm -f %{buildroot}%{_bindir}/make-personal-from-tarball
rm -f %{buildroot}%{_sbindir}/condor_configure
rm -f %{buildroot}%{_sbindir}/condor_install
rm -f %{buildroot}/%{_mandir}/man1/condor_configure.1
rm -f %{buildroot}/%{_mandir}/man1/condor_install.1
%endif

mkdir -p %{buildroot}/%{_var}/www/wsgi-scripts/condor_credmon_oauth
mv %{buildroot}/%{_libexecdir}/condor/condor_credmon_oauth.wsgi %{buildroot}/%{_var}/www/wsgi-scripts/condor_credmon_oauth/condor_credmon_oauth.wsgi

# Move oauth credmon config files out of examples and into config.d
mv %{buildroot}/usr/share/doc/condor-%{version}/examples/condor_credmon_oauth/config/condor/40-oauth-credmon.conf %{buildroot}/%{_sysconfdir}/condor/config.d/40-oauth-credmon.conf
mv %{buildroot}/usr/share/doc/condor-%{version}/examples/condor_credmon_oauth/config/condor/40-oauth-tokens.conf %{buildroot}/%{_sysconfdir}/condor/config.d/40-oauth-tokens.conf
mv %{buildroot}/usr/share/doc/condor-%{version}/examples/condor_credmon_oauth/README.credentials %{buildroot}/%{_var}/lib/condor/oauth_credentials/README.credentials

# Move vault credmon config file out of examples and into config.d
mv %{buildroot}/usr/share/doc/condor-%{version}/examples/condor_credmon_oauth/config/condor/40-vault-credmon.conf %{buildroot}/%{_sysconfdir}/condor/config.d/40-vault-credmon.conf

###
# Backwards compatibility on EL7 with the previous versions and configs of scitokens-credmon
%if 0%{?rhel} == 7
ln -s ../..%{_sbindir}/condor_credmon_oauth          %{buildroot}/%{_bindir}/condor_credmon_oauth
ln -s ../..%{_sbindir}/scitokens_credential_producer %{buildroot}/%{_bindir}/scitokens_credential_producer
mkdir -p %{buildroot}/%{_var}/www/wsgi-scripts/scitokens-credmon
ln -s ../../../..%{_var}/www/wsgi-scripts/condor_credmon_oauth/condor_credmon_oauth.wsgi %{buildroot}/%{_var}/www/wsgi-scripts/scitokens-credmon/scitokens-credmon.wsgi
%endif
###

# install tmpfiles.d/condor.conf
mkdir -p %{buildroot}%{_tmpfilesdir}
install -m 0644 %{buildroot}/usr/share/doc/condor-%{version}/examples/condor-tmpfiles.conf %{buildroot}%{_tmpfilesdir}/%{name}.conf

install -Dp -m0755 %{buildroot}/usr/share/doc/condor-%{version}/examples/condor-annex-ec2 %{buildroot}%{_libexecdir}/condor/condor-annex-ec2

mkdir -p %{buildroot}%{_unitdir}
install -m 0644 %{buildroot}/usr/share/doc/condor-%{version}/examples/condor-annex-ec2.service %{buildroot}%{_unitdir}/condor-annex-ec2.service
install -m 0644 %{buildroot}/usr/share/doc/condor-%{version}/examples/condor.service %{buildroot}%{_unitdir}/condor.service
# Disabled until HTCondor security fixed.
# install -m 0644 %{buildroot}/usr/share/doc/condor-%{version}/examples/condor.socket %{buildroot}%{_unitdir}/condor.socket

%if 0%{?rhel} >= 7
mkdir -p %{buildroot}%{_datadir}/condor/
cp %{SOURCE8} %{buildroot}%{_datadir}/condor/
%endif

# Install perl modules

#Fixups for packaged build, should have been done by cmake

mkdir -p %{buildroot}/usr/share/condor
mv %{buildroot}/usr/lib64/condor/Chirp.jar %{buildroot}/usr/share/condor
mv %{buildroot}/usr/lib64/condor/CondorJava*.class %{buildroot}/usr/share/condor
mv %{buildroot}/usr/lib64/condor/libchirp_client.so %{buildroot}/usr/lib64
mv %{buildroot}/usr/lib64/condor/libcondor_utils_*.so %{buildroot}/usr/lib64
%if 0%{?rhel} == 7
mv %{buildroot}/usr/lib64/condor/libpyclassad2*.so %{buildroot}/usr/lib64
%endif
mv %{buildroot}/usr/lib64/condor/libpyclassad3*.so %{buildroot}/usr/lib64

rm -rf %{buildroot}/usr/share/doc/condor-%{version}/LICENSE
rm -rf %{buildroot}/usr/share/doc/condor-%{version}/NOTICE.txt
rm -rf %{buildroot}/usr/share/doc/condor-%{version}/README

# we must place the config examples in builddir so %doc can find them
mv %{buildroot}/usr/share/doc/condor-%{version}/examples %_builddir/%name-%condor_version

# Fix up blahp installation
%if 0%{?rhel} == 7
# Don't rely on Python 3 on EL7 (not installed by default)
sed -i 's;/usr/bin/python3;/usr/bin/python2;' %{buildroot}%{_libexecdir}/blahp/*status.py
%endif
# Move batch system customization files to /etc, with symlinks in the
# original location. Admins will need to edit these.
install -m 0755 -d -p %{buildroot}%{_sysconfdir}/blahp
for batch_system in condor kubernetes lsf nqs pbs sge slurm; do
    mv %{buildroot}%{_libexecdir}/blahp/${batch_system}_local_submit_attributes.sh %{buildroot}%{_sysconfdir}/blahp
    ln -s ../../../etc/blahp/${batch_system}_local_submit_attributes.sh \
        %{buildroot}%{_libexecdir}/blahp/${batch_system}_local_submit_attributes.sh
done

# condor_adstash no longer supported on EL7
%if 0%{?rhel} == 7
rm -rf %{buildroot}/%_libexecdir/condor/adstash
%endif

# htcondor/dags only works with Python3
rm -rf %{buildroot}/usr/lib64/python2.7/site-packages/htcondor/dags

# htcondor/personal.py only works with Python3
rm -f %{buildroot}/usr/lib64/python2.7/site-packages/htcondor/personal.py

# New fangled stuff does not work with Python2
rm -rf %{buildroot}/usr/lib64/python2.7/site-packages/classad2
rm -rf %{buildroot}/usr/lib64/python2.7/site-packages/classad3
rm -rf %{buildroot}/usr/lib64/python2.7/site-packages/htcondor2

# classad3 shouldn't be distributed yet
rm -rf %{buildroot}/usr/lib*/python%{python3_version}/site-packages/classad3

%clean
rm -rf %{buildroot}


%check
# This currently takes hours and can kill your machine...
#cd condor_tests
#make check-seralized

#################
%files
%defattr(-,root,root,-)
%doc LICENSE NOTICE.txt examples
%dir %_sysconfdir/condor/
%config %_sysconfdir/condor/condor_config
%{_tmpfilesdir}/%{name}.conf
%{_unitdir}/condor.service
# Disabled until HTCondor security fixed.
# % {_unitdir}/condor.socket
%dir %_datadir/condor/
%_datadir/condor/Chirp.jar
%_datadir/condor/CondorJavaInfo.class
%_datadir/condor/CondorJavaWrapper.class
%if 0%{?rhel} >= 7
%_datadir/condor/htcondor.pp
%endif
%dir %_sysconfdir/condor/passwords.d/
%dir %_sysconfdir/condor/tokens.d/
%dir %_sysconfdir/condor/config.d/
%config(noreplace) %{_sysconfdir}/condor/config.d/00-security
%dir /usr/share/condor/config.d/
%_libdir/condor/condor_ssh_to_job_sshd_config_template
%_sysconfdir/condor/condor_ssh_to_job_sshd_config_template
%_sysconfdir/bash_completion.d/condor
%_libdir/libchirp_client.so
%_libdir/libcondor_utils_%{version_}.so
%_libdir/condor/libfmt.so
%_libdir/condor/libfmt.so.10
%_libdir/condor/libfmt.so.10.1.0

%_libdir/condor/libgetpwnam.so
%dir %_libexecdir/condor/
%_libexecdir/condor/cleanup_locally_mounted_checkpoint
%_libexecdir/condor/linux_kernel_tuning
%_libexecdir/condor/accountant_log_fixer
%_libexecdir/condor/condor_chirp
%_libexecdir/condor/condor_ssh
%_libexecdir/condor/sshd.sh
%_libexecdir/condor/get_orted_cmd.sh
%_libexecdir/condor/orted_launcher.sh
%_libexecdir/condor/set_batchtok_cmd
%_libexecdir/condor/cred_producer_krb
%_libexecdir/condor/condor_job_router
%_libexecdir/condor/condor_pid_ns_init
%_libexecdir/condor/condor_urlfetch
%_libexecdir/condor/htcondor_docker_test
%ifarch aarch64 ppc64le x86_64
%_libexecdir/condor/exit_37.sif
%endif
%dir %_libexecdir/condor/singularity_test_sandbox/
%dir %_libexecdir/condor/singularity_test_sandbox/dev/
%dir %_libexecdir/condor/singularity_test_sandbox/proc/
%_libexecdir/condor/singularity_test_sandbox/exit_37
%_libexecdir/condor/condor_limits_wrapper.sh
%_libexecdir/condor/condor_rooster
%_libexecdir/condor/condor_schedd.init
%_libexecdir/condor/condor_ssh_to_job_shell_setup
%_libexecdir/condor/condor_ssh_to_job_sshd_setup
%_libexecdir/condor/condor_power_state
%_libexecdir/condor/condor_kflops
%_libexecdir/condor/condor_mips
%_libexecdir/condor/data_plugin
%_libexecdir/condor/box_plugin.py
%_libexecdir/condor/gdrive_plugin.py
%_libexecdir/condor/common-cloud-attributes-google.py
%_libexecdir/condor/common-cloud-attributes-aws.py
%_libexecdir/condor/common-cloud-attributes-aws.sh
%_libexecdir/condor/onedrive_plugin.py
# TODO: get rid of these
# Not sure where these are getting built
%if 0%{?rhel} <= 7 && ! 0%{?fedora} && ! 0%{?suse_version}
%_libexecdir/condor/box_plugin.pyc
%_libexecdir/condor/box_plugin.pyo
%_libexecdir/condor/gdrive_plugin.pyc
%_libexecdir/condor/gdrive_plugin.pyo
%_libexecdir/condor/onedrive_plugin.pyc
%_libexecdir/condor/onedrive_plugin.pyo
%endif
%_libexecdir/condor/curl_plugin
%_libexecdir/condor/condor_shared_port
%_libexecdir/condor/condor_defrag
%_libexecdir/condor/interactive.sub
%_libexecdir/condor/condor_gangliad
%_libexecdir/condor/ce-audit.so
%if ! ( 0%{?rhel} == 7 )
%_libexecdir/condor/adstash/__init__.py
%_libexecdir/condor/adstash/adstash.py
%_libexecdir/condor/adstash/config.py
%_libexecdir/condor/adstash/convert.py
%_libexecdir/condor/adstash/utils.py
%_libexecdir/condor/adstash/ad_sources/__init__.py
%_libexecdir/condor/adstash/ad_sources/ad_file.py
%_libexecdir/condor/adstash/ad_sources/generic.py
%_libexecdir/condor/adstash/ad_sources/registry.py
%_libexecdir/condor/adstash/ad_sources/schedd_history.py
%_libexecdir/condor/adstash/ad_sources/startd_history.py
%_libexecdir/condor/adstash/ad_sources/schedd_job_epoch_history.py
%_libexecdir/condor/adstash/ad_sources/schedd_transfer_epoch_history.py
%_libexecdir/condor/adstash/interfaces/__init__.py
%_libexecdir/condor/adstash/interfaces/elasticsearch.py
%_libexecdir/condor/adstash/interfaces/opensearch.py
%_libexecdir/condor/adstash/interfaces/generic.py
%_libexecdir/condor/adstash/interfaces/json_file.py
%_libexecdir/condor/adstash/interfaces/null.py
%_libexecdir/condor/adstash/interfaces/registry.py
%endif
%_libexecdir/condor/annex
%_mandir/man1/condor_advertise.1.gz
%_mandir/man1/condor_annex.1.gz
%_mandir/man1/condor_check_password.1.gz
%_mandir/man1/condor_check_userlogs.1.gz
%_mandir/man1/condor_chirp.1.gz
%_mandir/man1/condor_config_val.1.gz
%_mandir/man1/condor_dagman.1.gz
%_mandir/man1/condor_fetchlog.1.gz
%_mandir/man1/condor_findhost.1.gz
%_mandir/man1/condor_gpu_discovery.1.gz
%_mandir/man1/condor_history.1.gz
%_mandir/man1/condor_hold.1.gz
%_mandir/man1/condor_job_router_info.1.gz
%_mandir/man1/condor_master.1.gz
%_mandir/man1/condor_off.1.gz
%_mandir/man1/condor_on.1.gz
%_mandir/man1/condor_pool_job_report.1.gz
%_mandir/man1/condor_preen.1.gz
%_mandir/man1/condor_prio.1.gz
%_mandir/man1/condor_q.1.gz
%_mandir/man1/condor_qsub.1.gz
%_mandir/man1/condor_qedit.1.gz
%_mandir/man1/condor_reconfig.1.gz
%_mandir/man1/condor_release.1.gz
%_mandir/man1/condor_remote_cluster.1.gz
%_mandir/man1/condor_reschedule.1.gz
%_mandir/man1/condor_restart.1.gz
%_mandir/man1/condor_rm.1.gz
%_mandir/man1/condor_run.1.gz
%_mandir/man1/condor_set_shutdown.1.gz
%_mandir/man1/condor_ssh_start.1.gz
%_mandir/man1/condor_sos.1.gz
%_mandir/man1/condor_ssl_fingerprint.1.gz
%_mandir/man1/condor_stats.1.gz
%_mandir/man1/condor_status.1.gz
%_mandir/man1/condor_store_cred.1.gz
%_mandir/man1/condor_submit.1.gz
%_mandir/man1/condor_submit_dag.1.gz
%_mandir/man1/condor_test_token.1.gz
%_mandir/man1/condor_token_create.1.gz
%_mandir/man1/condor_token_fetch.1.gz
%_mandir/man1/condor_token_list.1.gz
%_mandir/man1/condor_token_request.1.gz
%_mandir/man1/condor_token_request_approve.1.gz
%_mandir/man1/condor_token_request_auto_approve.1.gz
%_mandir/man1/condor_token_request_list.1.gz
%_mandir/man1/condor_top.1.gz
%_mandir/man1/condor_transfer_data.1.gz
%_mandir/man1/condor_transform_ads.1.gz
%_mandir/man1/condor_update_machine_ad.1.gz
%_mandir/man1/condor_updates_stats.1.gz
%_mandir/man1/condor_upgrade_check.1.gz
%_mandir/man1/condor_urlfetch.1.gz
%_mandir/man1/condor_userlog.1.gz
%_mandir/man1/condor_userprio.1.gz
%_mandir/man1/condor_vacate.1.gz
%_mandir/man1/condor_vacate_job.1.gz
%_mandir/man1/condor_version.1.gz
%_mandir/man1/condor_wait.1.gz
%_mandir/man1/condor_router_history.1.gz
%_mandir/man1/condor_continue.1.gz
%_mandir/man1/condor_suspend.1.gz
%_mandir/man1/condor_router_q.1.gz
%_mandir/man1/condor_ssh_to_job.1.gz
%_mandir/man1/condor_power.1.gz
%_mandir/man1/condor_gather_info.1.gz
%_mandir/man1/condor_router_rm.1.gz
%_mandir/man1/condor_drain.1.gz
%_mandir/man1/condor_ping.1.gz
%_mandir/man1/condor_rmdir.1.gz
%_mandir/man1/condor_tail.1.gz
%_mandir/man1/condor_who.1.gz
%_mandir/man1/condor_now.1.gz
%_mandir/man1/classad_eval.1.gz
%_mandir/man1/classads.1.gz
%_mandir/man1/condor_adstash.1.gz
%_mandir/man1/condor_evicted_files.1.gz
%_mandir/man1/condor_watch_q.1.gz
%_mandir/man1/get_htcondor.1.gz
%_mandir/man1/htcondor.1.gz
# bin/condor is a link for checkpoint, reschedule, vacate
%_bindir/condor_submit_dag
%_bindir/condor_who
%_bindir/condor_now
%_bindir/condor_prio
%_bindir/condor_transfer_data
%_bindir/condor_check_userlogs
%_bindir/condor_q
%_libexecdir/condor/condor_transferer
%_bindir/condor_docker_enter
%_bindir/condor_qedit
%_bindir/condor_qusers
%_bindir/condor_userlog
%_bindir/condor_release
%_bindir/condor_userlog_job_counter
%_bindir/condor_config_val
%_bindir/condor_reschedule
%_bindir/condor_userprio
%_bindir/condor_check_password
%_bindir/condor_check_config
%_bindir/condor_dagman
%_bindir/condor_rm
%_bindir/condor_vacate
%_bindir/condor_run
%_bindir/condor_router_history
%_bindir/condor_router_q
%_bindir/condor_router_rm
%_bindir/condor_vacate_job
%_bindir/condor_findhost
%_bindir/condor_stats
%_bindir/condor_version
%_bindir/condor_history
%_bindir/condor_status
%_bindir/condor_wait
%_bindir/condor_hold
%_bindir/condor_submit
%_bindir/condor_ssh_to_job
%_bindir/condor_power
%_bindir/condor_gather_info
%_bindir/condor_continue
%_bindir/condor_ssl_fingerprint
%_bindir/condor_suspend
%_bindir/condor_test_match
%_bindir/condor_token_create
%_bindir/condor_token_fetch
%_bindir/condor_token_request
%_bindir/condor_token_request_approve
%_bindir/condor_token_request_auto_approve
%_bindir/condor_token_request_list
%_bindir/condor_token_list
%_bindir/condor_scitoken_exchange
%_bindir/condor_drain
%_bindir/condor_ping
%_bindir/condor_tail
%_bindir/condor_qsub
%_bindir/condor_pool_job_report
%_bindir/condor_job_router_info
%_bindir/condor_transform_ads
%_bindir/condor_update_machine_ad
%_bindir/condor_annex
%_bindir/condor_nsenter
%_bindir/condor_evicted_files
%_bindir/condor_adstash
%_bindir/condor_remote_cluster
%_bindir/bosco_cluster
%_bindir/condor_ssh_start
%_bindir/condor_test_token
%_bindir/condor_manifest
# sbin/condor is a link for master_off, off, on, reconfig,
# reconfig_schedd, restart
%_sbindir/condor_advertise
%_sbindir/condor_aklog
%_sbindir/condor_credmon_krb
%_sbindir/condor_c-gahp
%_sbindir/condor_c-gahp_worker_thread
%_sbindir/condor_collector
%_sbindir/condor_credd
%_sbindir/condor_fetchlog
%_sbindir/condor_ft-gahp
%_sbindir/condor_had
%_sbindir/condor_master
%_sbindir/condor_negotiator
%_sbindir/condor_off
%_sbindir/condor_on
%_sbindir/condor_preen
%_sbindir/condor_reconfig
%_sbindir/condor_replication
%_sbindir/condor_restart
%_sbindir/condor_schedd
%_sbindir/condor_set_shutdown
%_sbindir/condor_shadow
%if %uw_build
%if 0%{?rhel} == 7 && ! 0%{?amzn}
%{_sbindir}/condor_shadow_s
%endif
%endif
%_sbindir/condor_sos
%_sbindir/condor_startd
%_sbindir/condor_starter
%_sbindir/condor_store_cred
%_sbindir/condor_testwritelog
%_sbindir/condor_updates_stats
%_sbindir/ec2_gahp
%_sbindir/condor_gridmanager
%_sbindir/remote_gahp
%_sbindir/rvgahp_client
%_sbindir/rvgahp_proxy
%_sbindir/rvgahp_server
%_sbindir/AzureGAHPServer
%_sbindir/gce_gahp
%_sbindir/arc_gahp
%_libexecdir/condor/condor_gpu_discovery
%_libexecdir/condor/condor_gpu_utilization
%config(noreplace) %_sysconfdir/condor/ganglia.d/00_default_metrics
%defattr(-,condor,condor,-)
%dir %_var/lib/condor/
%dir %_var/lib/condor/execute/
%dir %_var/lib/condor/spool/
%dir %_var/log/condor/
%defattr(-,root,condor,-)
%dir %_var/lib/condor/oauth_credentials
%defattr(-,root,root,-)
%dir %_var/lib/condor/krb_credentials

###### blahp files #######
%config %_sysconfdir/blah.config
%config %_sysconfdir/blparser.conf
%dir %_sysconfdir/blahp/
%config %_sysconfdir/blahp/condor_local_submit_attributes.sh
%config %_sysconfdir/blahp/kubernetes_local_submit_attributes.sh
%config %_sysconfdir/blahp/lsf_local_submit_attributes.sh
%config %_sysconfdir/blahp/nqs_local_submit_attributes.sh
%config %_sysconfdir/blahp/pbs_local_submit_attributes.sh
%config %_sysconfdir/blahp/sge_local_submit_attributes.sh
%config %_sysconfdir/blahp/slurm_local_submit_attributes.sh
%_bindir/blahpd
%_sbindir/blah_check_config
%_sbindir/blahpd_daemon
%dir %_libexecdir/blahp
%_libexecdir/blahp/*

####### procd files #######
%_sbindir/condor_procd
%_sbindir/gidd_alloc
%_sbindir/procd_ctl
%_mandir/man1/procd_ctl.1.gz
%_mandir/man1/gidd_alloc.1.gz
%_mandir/man1/condor_procd.1.gz

####### classads files #######
%defattr(-,root,root,-)
%_libdir/libclassad.so.*

#################
%files devel
%{_includedir}/condor/chirp_client.h
%{_includedir}/condor/condor_event.h
%{_includedir}/condor/file_lock.h
%{_includedir}/condor/read_user_log.h
%{_libdir}/condor/libchirp_client.a
%{_libdir}/libclassad.a

####### classads-devel files #######
%defattr(-,root,root,-)
%_bindir/classad_functional_tester
%_bindir/classad_version
%_libdir/libclassad.so
%dir %_includedir/classad/
%_includedir/classad/attrrefs.h
%_includedir/classad/cclassad.h
%_includedir/classad/classad_distribution.h
%_includedir/classad/classadErrno.h
%_includedir/classad/classad.h
%_includedir/classad/classadCache.h
%_includedir/classad/classad_containers.h
%_includedir/classad/classad_flat_map.h
%_includedir/classad/collectionBase.h
%_includedir/classad/collection.h
%_includedir/classad/common.h
%_includedir/classad/debug.h
%_includedir/classad/exprList.h
%_includedir/classad/exprTree.h
%_includedir/classad/flat_set.h
%_includedir/classad/fnCall.h
%_includedir/classad/indexfile.h
%_includedir/classad/jsonSink.h
%_includedir/classad/jsonSource.h
%_includedir/classad/lexer.h
%_includedir/classad/lexerSource.h
%_includedir/classad/literals.h
%_includedir/classad/matchClassad.h
%_includedir/classad/natural_cmp.h
%_includedir/classad/operators.h
%_includedir/classad/query.h
%_includedir/classad/sink.h
%_includedir/classad/source.h
%_includedir/classad/transaction.h
%_includedir/classad/util.h
%_includedir/classad/value.h
%_includedir/classad/view.h
%_includedir/classad/xmlLexer.h
%_includedir/classad/xmlSink.h
%_includedir/classad/xmlSource.h

%if %uw_build
#################
%files tarball
%{_bindir}/make-ap-from-tarball
%{_bindir}/make-personal-from-tarball
%{_sbindir}/condor_configure
%{_sbindir}/condor_install
%{_mandir}/man1/condor_configure.1.gz
%{_mandir}/man1/condor_install.1.gz
%endif

#################
%files kbdd
%defattr(-,root,root,-)
%config(noreplace) %_sysconfdir/condor/config.d/00-kbdd
%_sbindir/condor_kbdd

#################
%if ! 0%{?amzn}
%files vm-gahp
%defattr(-,root,root,-)
%_sbindir/condor_vm-gahp
%_libexecdir/condor/libvirt_simple_script.awk

%endif
#################
%files test
%defattr(-,root,root,-)
%_libexecdir/condor/condor_sinful
%_libexecdir/condor/condor_testingd
%_libexecdir/condor/test_user_mapping
%if %uw_build
%_libdir/condor/condor_tests-%{version}.tar.gz
%endif

%if 0%{?rhel} <= 7 && 0%{?fedora} <= 31 && ! 0%{?suse_version}
%files -n python2-condor
%defattr(-,root,root,-)
%_bindir/condor_top
%_bindir/classad_eval
%_bindir/condor_watch_q
%_libdir/libpyclassad2*.so
%_libexecdir/condor/libclassad_python_user.so
%{python_sitearch}/classad/
%{python_sitearch}/htcondor/
%{python_sitearch}/htcondor-*.egg-info/
%endif

%if 0%{?rhel} >= 7 || 0%{?fedora} || 0%{?suse_version}
%files -n python3-condor
%defattr(-,root,root,-)
%_bindir/condor_top
%_bindir/condor_diagnostics
%_bindir/classad_eval
%_bindir/condor_watch_q
%_bindir/htcondor
%_libdir/libpyclassad3*.so
%_libexecdir/condor/libclassad_python_user.cpython-3*.so
%_libexecdir/condor/libclassad_python3_user.so
/usr/lib64/python%{python3_version}/site-packages/classad/
/usr/lib64/python%{python3_version}/site-packages/htcondor/
/usr/lib64/python%{python3_version}/site-packages/htcondor-*.egg-info/
/usr/lib64/python%{python3_version}/site-packages/htcondor_cli/
/usr/lib64/python%{python3_version}/site-packages/classad2/
/usr/lib64/python%{python3_version}/site-packages/htcondor2/
%endif

%files credmon-local
%doc examples/condor_credmon_oauth
%_sbindir/condor_credmon_oauth
%_sbindir/scitokens_credential_producer
%_libexecdir/condor/credmon
%_var/lib/condor/oauth_credentials/README.credentials
%config(noreplace) %_sysconfdir/condor/config.d/40-oauth-credmon.conf
%ghost %_var/lib/condor/oauth_credentials/CREDMON_COMPLETE
%ghost %_var/lib/condor/oauth_credentials/pid
%if 0%{?rhel} == 7
###
# Backwards compatibility with the previous versions and configs of scitokens-credmon
%_bindir/condor_credmon_oauth
%_bindir/scitokens_credential_producer
###
%endif

%files credmon-oauth
%_var/www/wsgi-scripts/condor_credmon_oauth
%config(noreplace) %_sysconfdir/condor/config.d/40-oauth-tokens.conf
%ghost %_var/lib/condor/oauth_credentials/wsgi_session_key
%if 0%{?rhel} == 7
###
# Backwards compatibility with the previous versions and configs of scitokens-credmon
%_var/www/wsgi-scripts/scitokens-credmon
###
%endif

%files credmon-vault
%doc examples/condor_credmon_oauth
%_sbindir/condor_credmon_vault
%_bindir/condor_vault_storer
%_libexecdir/condor/credmon
%config(noreplace) %_sysconfdir/condor/config.d/40-vault-credmon.conf
%ghost %_var/lib/condor/oauth_credentials/CREDMON_COMPLETE
%ghost %_var/lib/condor/oauth_credentials/pid

%files -n minicondor
%config(noreplace) %_sysconfdir/condor/config.d/00-minicondor

%files ap
%config(noreplace) %_sysconfdir/condor/config.d/00-access-point

%files ep
%config(noreplace) %_sysconfdir/condor/config.d/00-execution-point

%post
/sbin/ldconfig
# Remove obsolete security configuration
rm -f /etc/condor/config.d/00-htcondor-9.0.config
%if 0%{?fedora}
test -x /usr/sbin/selinuxenabled && /usr/sbin/selinuxenabled
if [ $? = 0 ]; then
   restorecon -R -v /var/lock/condor
   setsebool -P condor_domain_can_network_connect 1
   setsebool -P daemons_enable_cluster_mode 1
   semanage port -a -t condor_port_t -p tcp 12345
   # the number of extraneous SELinux warnings on f17 is very high
fi
%endif
%if 0%{?rhel} >= 7
test -x /usr/sbin/selinuxenabled && /usr/sbin/selinuxenabled
if [ $? = 0 ]; then
   /usr/sbin/semodule -i /usr/share/condor/htcondor.pp
%if 0%{?rhel} < 9
   /usr/sbin/setsebool -P condor_domain_can_network_connect 1
%endif
   /usr/sbin/setsebool -P daemons_enable_cluster_mode 1
fi
%endif
if [ $1 -eq 1 ] ; then
    # Initial installation 
    /bin/systemctl daemon-reload >/dev/null 2>&1 || :
fi

%preun
if [ $1 -eq 0 ] ; then
    # Package removal, not upgrade
    /bin/systemctl --no-reload disable condor.service > /dev/null 2>&1 || :
    /bin/systemctl stop condor.service > /dev/null 2>&1 || :
fi

%postun
/sbin/ldconfig
/bin/systemctl daemon-reload >/dev/null 2>&1 || :
# Note we don't try to restart - HTCondor will automatically notice the
# binary has changed and do graceful or peaceful restart, based on its
# configuration

%triggerun -- condor < 7.7.0-0.5

/usr/bin/systemd-sysv-convert --save condor >/dev/null 2>&1 ||:

/sbin/chkconfig --del condor >/dev/null 2>&1 || :
/bin/systemctl try-restart condor.service >/dev/null 2>&1 || :

%changelog
<<<<<<< HEAD
* Fri Feb 28 2025 Tim Theisen <tim@cs.wisc.edu> - 24.0.6-1
- Fix for security issue
- https://htcondor.org/security/vulnerabilities/HTCONDOR-2025-0001.html

* Fri Feb 28 2025 Tim Theisen <tim@cs.wisc.edu> - 24.0.5-1
=======
* Fri Feb 28 2025 Tim Theisen <tim@cs.wisc.edu> - 23.10.22-1
- Fix for security issue
- https://htcondor.org/security/vulnerabilities/HTCONDOR-2025-0001.html

* Fri Feb 28 2025 Tim Theisen <tim@cs.wisc.edu> - 23.0.22-1
- Fix for security issue
- https://htcondor.org/security/vulnerabilities/HTCONDOR-2025-0001.html
>>>>>>> c5e1d972

* Thu Feb 27 2025 Tim Theisen <tim@cs.wisc.edu> - 23.10.21-1
- Fix bug where chirp would not work in container jobs using Docker
- HTCondor tarballs now contain Pelican 7.13.0

* Thu Feb 27 2025 Tim Theisen <tim@cs.wisc.edu> - 23.0.21-1
- Fix memory leak caused by periodic evaluation of bad ClassAd expressions
- Fixes for bugs affecting grid jobs

* Tue Feb 04 2025 Tim Theisen <tim@cs.wisc.edu> - 24.0.4-1
- New arc_data_staging submit command to add DataStaging block to ARC ADL
- Fix bug where the negotiator could crash when matching offline ads
- Fix memory leak in SCHEDD_CRON script that produce standard output
- Fix bug where the schedd could crash if cron script runs during shutdown

* Tue Feb 04 2025 Tim Theisen <tim@cs.wisc.edu> - 23.10.20-1
- Fix bug where STARTD_ENFORCE_DISK_LIMITS would excessively save metadata
- Fix bug where container_service_names did not work
- Fix rare startd crash when collector queries time out and DNS is slow

* Tue Feb 04 2025 Tim Theisen <tim@cs.wisc.edu> - 23.0.20-1
- condor_upgrade_check tests for PASSWORD authentication identity change

* Mon Jan 06 2025 Tim Theisen <tim@cs.wisc.edu> - 24.0.3-1
- EPs spawned by 'htcondor annex' no longer crash on startup

* Mon Jan 06 2025 Tim Theisen <tim@cs.wisc.edu> - 23.10.19-1
- Fix bug where jobs would match but not start when using KeyboardIdle
- Fix bug when trying to avoid IPv6 link local addresses

* Mon Jan 06 2025 Tim Theisen <tim@cs.wisc.edu> - 23.0.19-1
- Numerous updates in memory tracking with cgroups
  - Fix bug in reporting peak memory
  - Made cgroup v1 and v2 memory tracking consistent with each other
  - Fix bug where cgroup v1 usage included disk cache pages
  - Fix bug where cgroup v1 jobs killed by OOM were not held
  - Polls cgroups for memory usage more often
  - Can configure to always hold jobs killed by OOM
- Make condor_adstash work with OpenSearch Python Client v2.x
- Avoid OAUTH credmon errors by only signaling it when necessary
- Restore case insensitivity to 'condor_status -subsystem'
- Fix rare condor_schedd crash when a $$() macro could not be expanded

* Tue Nov 26 2024 Tim Theisen <tim@cs.wisc.edu> - 24.0.2-1
- Add STARTER_ALWAYS_HOLD_ON_OOM to minimize confusion about memory usage
- Fix bug that caused condor_ssh_to_job sftp and scp modes to fail
- Fix KeyboardIdle attribute in dynamic slots that could prevent job start
- No longer signals the OAuth credmon when there is no work to do
- Fix rare condor_schedd crash when a $$() macro could not be expanded
- By default, put Docker jobs on hold when CPU architecture doesn't match

* Tue Nov 19 2024 Tim Theisen <tim@cs.wisc.edu> - 23.10.18-1
- Fix issue where an unresponsive libvirtd blocked an EP from starting up

* Tue Nov 19 2024 Tim Theisen <tim@cs.wisc.edu> - 23.0.18-1
- Proper error message and hold when Docker emits multi-line error message
- The htcondor CLI now works on Windows

* Thu Oct 31 2024 Tim Theisen <tim@cs.wisc.edu> - 24.0.1-1
- Improved tracking and enforcement of disk usage by using LVM
- Enhancements to the htcondor CLI tool
- cgroup v2 support for tracking and enforcement of CPU and memory usage
- Leverage cgroups to hide GPUs not allocated to the job
- DAGMan can now produce job credentials when using direct submit
- New submit commands to aid in matching specific GPU requirements
- New implementation of the Python bindings, htcondor2 and classad2
- Improved default security configuration
- Significant reduction in memory and CPU usage on the Central Manager
- Support for GPUs using AMD's HIP 6 library
- Fix bugs when -divide or -repeat was used in GPU detection
- Proper error message and hold when Docker emits multi-line error message
- Fix issue where an unresponsive libvirtd blocked an EP from starting up

* Wed Oct 30 2024 Tim Theisen <tim@cs.wisc.edu> - 23.10.2-1
- Fix for output file transfer errors obscuring input file transfer errors

* Thu Oct 24 2024 Tim Theisen <tim@cs.wisc.edu> - 23.0.17-1
- Bug fix for PID namespaces and condor_ssh_to_job on EL9
- Augment condor_upgrade_check to find unit suffixes in ClassAd expressions

* Thu Oct 10 2024 Tim Theisen <tim@cs.wisc.edu> - 23.0.16-1
- Backport all cgroup v2 fixes and enhancements from the 23.10.1 release

* Thu Oct 03 2024 Tim Theisen <tim@cs.wisc.edu> - 23.10.1-1
- Improvements to disk usage enforcement when using LVM
  - Can encrypt job sandboxes when using LVM
  - More precise tracking of disk usage when using LVM
  - Reduced disk usage tracking overhead
- Improvements tracking CPU and memory usage with cgroup v2 (on EL9)
  - Don't count kernel cache pages against job's memory usage
  - Avoid rare inclusion of previous job's CPU and peak memory usage
- HTCondor now re-checks DNS before re-connecting to a collector
- HTCondor now writes out per job epoch history
- HTCondor can encrypt network connections without requiring authentication
- htcondor CLI can now show status for local server, AP, and CM
- htcondor CLI can now display OAUTH2 credentials
- Uses job's sandbox to convert image format for Singularity/Apptainer
- Bug fix to not lose GPUs in Docker job on systemd reconfig
- Bug fix for PID namespaces and condor_ssh_to_job on EL9

* Mon Sep 30 2024 Tim Theisen <tim@cs.wisc.edu> - 23.0.15-1
- Fix bug where Docker universe jobs reported zero memory usage on EL9
- Fix bug where Docker universe images would not be removed from EP cache
- Fix bug where condor_watch_q could crash
- Fix bug that could cause the file transfer hold reason to be truncated
- Fix bug where a Windows job with a bad executable would not go on hold

* Thu Aug 08 2024 Tim Theisen <tim@cs.wisc.edu> - 23.9.6-1
- Add config knob to not have cgroups count kernel memory for jobs on EL9
- Remove support for numeric unit suffixes (k,M,G) in ClassAd expressions
- In submit files, request_disk & request_memory still accept unit suffixes
- Hide GPUs not allocated to the job on cgroup v2 systems such as EL9
- DAGMan can now produce credentials when using direct submission
- Singularity jobs have a contained home directory when file transfer is on
- Avoid using IPv6 link local addresses when resolving hostname to IP addr
- New 'htcondor credential' command to aid in debugging

* Thu Aug 08 2024 Tim Theisen <tim@cs.wisc.edu> - 23.0.14-1
- Docker and Container jobs run on EPs that match AP's CPU architecture
- Fixed premature cleanup of credentials by the condor_credd
- Fixed bug where a malformed SciToken could cause a condor_schedd crash
- Fixed crash in condor_annex script
- Fixed daemon crash after IDTOKEN request is approved by the collector

* Thu Jun 27 2024 Tim Theisen <tim@cs.wisc.edu> - 23.8.1-1
- Add new condor-ap package to facilitate Access Point installation
- HTCondor Docker images are now based on Alma Linux 9
- HTCondor Docker images are now available for the arm64 CPU architecture
- The user can now choose which submit method DAGMan will use
- Can add custom attributes to the User ClassAd with condor_qusers -edit
- Add use-projection option to condor_gangliad to reduce memory footprint
- Fix bug where interactive submit does not work on cgroup v2 systems (EL9)

* Thu Jun 13 2024 Tim Theisen <tim@cs.wisc.edu> - 23.0.12-1
- Remote condor_history queries now work the same as local queries
- Improve error handling when submitting to a remote scheduler via ssh
- Fix bug on Windows where condor_procd may crash when suspending a job
- Fix Python binding crash when submitting a DAG which has empty lines

* Thu May 16 2024 Tim Theisen <tim@cs.wisc.edu> - 23.7.2-1
- Warns about deprecated multiple queue statements in a submit file
- The semantics of 'skip_if_dataflow' have been improved
- Removing large DAGs is now non-blocking, preserving schedd performance
- Periodic policy expressions are now checked during input file transfer
- Local universe jobs can now specify a container image
- File transfer plugins can now advertise extra attributes
- DAGMan can rescue and abort if pending jobs are missing from the job queue
- Fix so 'condor_submit -interactive' works on cgroup v2 execution points

* Thu May 09 2024 Tim Theisen <tim@cs.wisc.edu> - 23.0.10-1
- Preliminary support for Ubuntu 22.04 (Noble Numbat)
- Warns about deprecated multiple queue statements in a submit file
- Fix bug where plugins could not signify to retry a file transfer
- The condor_upgrade_check script checks for proper token file permissions
- Fix bug where the condor_upgrade_check script crashes on older platforms
- The bundled version of apptainer was moved to libexec in the tarball

* Tue Apr 16 2024 Tim Theisen <tim@cs.wisc.edu> - 23.6.2-1
- Fix bug where file transfer plugin error was not in hold reason code

* Mon Apr 15 2024 Tim Theisen <tim@cs.wisc.edu> - 23.6.1-1
- Add the ability to force vanilla universe jobs to run in a container
- Add the ability to override the entrypoint for a Docker image
- condor_q -better-analyze includes units for memory and disk quantities

* Thu Apr 11 2024 Tim Theisen <tim@cs.wisc.edu> - 23.0.8-1
- Fix bug where ssh-agent processes were leaked with grid universe jobs
- Fix DAGMan crash when a provisioner node was given a parent
- Fix bug that prevented use of "ftp:" URLs in file transfer
- Fix bug where jobs that matched an offline slot never start

* Mon Mar 25 2024 Tim Theisen <tim@cs.wisc.edu> - 23.5.3-1
- HTCondor tarballs now contain Pelican 7.6.2

* Thu Mar 14 2024 Tim Theisen <tim@cs.wisc.edu> - 23.5.2-1
- Old ClassAd based syntax is disabled by default for the job router
- Can efficiently manage/enforce disk space using LVM partitions
- GPU discovery is enabled on all Execution Points by default
- Prevents accessing unallocated GPUs using cgroup v1 enforcement
- New condor_submit commands for constraining GPU properties
- Add ability to transfer EP's starter log back to the Access Point
- Can use VOMS attributes when mapping identities of SSL connections
- The CondorVersion string contains the source git SHA

* Thu Mar 14 2024 Tim Theisen <tim@cs.wisc.edu> - 23.0.6-1
- Fix DAGMan where descendants of removed retry-able jobs are marked futile
- Ensure the condor_test_token works correctly when invoked as root
- Fix bug where empty multi-line values could cause a crash
- condor_qusers returns proper exit code for errors in formatting options
- Fix crash in job router when a job transform is missing an argument

* Thu Feb 08 2024 Tim Theisen <tim@cs.wisc.edu> - 23.4.0-1
- condor_submit warns about unit-less request_disk and request_memory
- Separate condor-credmon-local RPM package provides local SciTokens issuer
- Fix bug where NEGOTIATOR_SLOT_CONSTRAINT was ignored since version 23.3.0
- The htcondor command line tool can process multiple event logs at once
- Prevent Docker daemon from keeping a duplicate copy of the job's stdout

* Thu Feb 08 2024 Tim Theisen <tim@cs.wisc.edu> - 23.0.4-1
- NVIDIA_VISIBLE_DEVICES environment variable lists full uuid of slot GPUs
- Fix problem where some container jobs would see GPUs not assigned to them
- Restore condor keyboard monitoring that was broken since HTCondor 23.0.0
- In condor_adstash, the search engine timeouts now apply to all operations
- Ensure the prerequisite perl modules are installed for condor_gather_info

* Tue Jan 23 2024 Tim Theisen <tim@cs.wisc.edu> - 23.3.1-1
- HTCondor tarballs now contain Pelican 7.4.0

* Thu Jan 04 2024 Tim Theisen <tim@cs.wisc.edu> - 23.3.0-1
- Restore limited support for Enterprise Linux 7 systems
- Additional assistance converting old syntax job routes to new syntax
- Able to capture output to debug DAGMan PRE and POST scripts
- Execution Points advertise when jobs are running with cgroup enforcement

* Thu Jan 04 2024 Tim Theisen <tim@cs.wisc.edu> - 23.0.3-1
- Preliminary support for openSUSE LEAP 15
- All non-zero exit values from file transfer plugins are now errors
- Fix crash in Python bindings when job submission fails
- Chirp uses a 5120 byte buffer and errors out for bigger messages
- condor_adstash now recognizes GPU usage values as floating point numbers

* Wed Nov 29 2023 Tim Theisen <tim@cs.wisc.edu> - 23.2.0-1
- Add 'periodic_vacate' submit command to restart jobs that are stuck
- EPs now advertises whether the execute directory is on rotational storage
- Add two log events for the time a job was running and occupied a slot
- Files written by HTCondor are now written in binary mode on Windows
- HTCondor now uses the Pelican Platform for OSDF file transfers

* Mon Nov 20 2023 Tim Theisen <tim@cs.wisc.edu> - 23.0.2-1
- Fix bug where OIDC login information was missing when submitting jobs
- Improved sandbox and ssh-agent clean up for batch grid universe jobs
- Fix bug where daemons with a private network address couldn't communicate
- Fix cgroup v2 memory enforcement for custom configurations
- Add DISABLE_SWAP_FOR_JOB support on cgroup v2 systems
- Fix log rotation for OAuth and Vault credmon daemons

* Thu Nov 16 2023 Tim Theisen <tim@cs.wisc.edu> - 9.0.20-1
- Other authentication methods are tried if mapping fails using SSL

* Tue Oct 31 2023 Tim Theisen <tim@cs.wisc.edu> - 23.1.0-1
- Enhanced filtering with 'condor_watch_q'
- Can specify alternate ssh port with 'condor_remote_cluster'
- Performance improvement for the 'condor_schedd' and other daemons
- Jobs running on cgroup v2 systems can subdivide their cgroup
- The curl plugin can now find CA certificates via an environment variable

* Tue Oct 31 2023 Tim Theisen <tim@cs.wisc.edu> - 23.0.1-1
- Fix 10.6.0 bug that broke PID namespaces
- Fix bug where execution times for ARC CE jobs were 60 times too large
- Fix bug where a failed 'Service' node would crash DAGMan
- Condor-C and Job Router jobs now get resources provisioned updates

* Fri Sep 29 2023 Tim Theisen <tim@cs.wisc.edu> - 23.0.0-1
- Absent slot configuration, execution points will use a partitionable slot
- Linux cgroups enforce maximum memory utilization by default
- Can now define DAGMan save points to be able to rerun DAGs from there
- Much better control over environment variables when using DAGMan
- Administrators can enable and disable job submission for a specific user
- Can set a minimum number of CPUs allocated to a user
- condor_status -gpus shows nodes with GPUs and the GPU properties
- condor_status -compact shows a row for each slot type
- Container images may now be transferred via a file transfer plugin
- Support for Enterprise Linux 9, Amazon Linux 2023, and Debian 12
- Can write job information in AP history file for every execution attempt
- Can run defrag daemons with different policies on distinct sets of nodes
- Add condor_test_token tool to generate a short lived SciToken for testing
- The job’s executable is no longer renamed to ‘condor_exec.exe’

* Thu Sep 28 2023 Tim Theisen <tim@cs.wisc.edu> - 10.9.0-1
- The condor_upgrade_check script now provides guidance on updating to 23.0
- The htchirp Python binding now properly locates the chirp configuration
- Fix bug that prevented deletion of HTCondor passwords on Windows

* Thu Sep 28 2023 Tim Theisen <tim@cs.wisc.edu> - 10.0.9-1
- The condor_upgrade_check script now provides guidance on updating to 23.0
- The htchirp Python binding now properly locates the chirp configuration
- Fix bug that prevented deletion of HTCondor passwords on Windows

* Thu Sep 14 2023 Tim Theisen <tim@cs.wisc.edu> - 10.8.0-1
- Fold the classads, blahp, and procd RPMs into the main condor RPM
- Align the Debian packages and package names with the RPM packaging
- On Linux, the default configuration enforces memory limits with cgroups
- condor_status -gpus shows nodes with GPUs and the GPU properties
- condor_status -compact shows a row for each slot type
- New ENV command controls which environment variables are present in DAGMan

* Thu Sep 14 2023 Tim Theisen <tim@cs.wisc.edu> - 10.0.8-1
- Avoid kernel panic on some Enterprise Linux 8 systems
- Fix bug where early termination of service nodes could crash DAGMan
- Limit email about long file transfer queue to once daily
- Various fixes to condor_adstash

* Wed Aug 09 2023 Tim Theisen <tim@cs.wisc.edu> - 10.7.1-1
- Fix performance problem detecting futile nodes in a large and bushy DAG

* Mon Jul 31 2023 Tim Theisen <tim@cs.wisc.edu> - 10.7.0-1
- Support for Debian 12 (Bookworm)
- Can run defrag daemons with different policies on distinct sets of nodes
- Added want_io_proxy submit command
- Apptainer is now included in the HTCondor tarballs
- Fix 10.5.0 bug where reported CPU time is very low when using cgroups v1
- Fix 10.5.0 bug where .job.ad and .machine.ad were missing for local jobs

* Tue Jul 25 2023 Tim Theisen <tim@cs.wisc.edu> - 10.0.7-1
- Fixed bug where held condor cron jobs would never run when released
- Improved daemon IDTOKENS logging to make useful messages more prominent
- Remove limit on certificate chain length in SSL authentication
- condor_config_val -summary now works with a remote configuration query
- Prints detailed message when condor_remote_cluster fails to fetch a URL
- Improvements to condor_preen

* Fri Jun 30 2023 Tim Theisen <tim@cs.wisc.edu> - 9.0.19-1
- Remove limit on certificate chain length in SSL authentication

* Thu Jun 29 2023 Tim Theisen <tim@cs.wisc.edu> - 10.6.0-1
- Administrators can enable and disable job submission for a specific user
- Work around memory leak in libcurl on EL7 when using the ARC-CE GAHP
- Container images may now be transferred via a file transfer plugin
- Add ClassAd stringlist subset match function
- Add submit file macro '$(JobId)' which expands to full ID of the job
- The job's executable is no longer renamed to 'condor_exec.exe'

* Thu Jun 22 2023 Tim Theisen <tim@cs.wisc.edu> - 10.0.6-1
- In SSL Authentication, use the identity instead of the X.509 proxy subject
- Can use environment variable to locate the client's SSL X.509 credential
- ClassAd aggregate functions now tolerate undefined values
- Fix Python binding bug where accounting ads were omitted from the result
- The Python bindings now properly report the HTCondor version
- remote_initial_dir works when submitting a grid batch job remotely via ssh
- Add a ClassAd stringlist subset match function

* Thu Jun 22 2023 Tim Theisen <tim@cs.wisc.edu> - 9.0.18-1
- Can configure clients to present an X.509 proxy during SSL authentication
- Provides script to assist updating from HTCondor version 9 to version 10

* Fri Jun 09 2023 Tim Theisen <tim@cs.wisc.edu> - 10.0.5-1
- Rename upgrade9to10checks.py script to condor_upgrade_check
- Fix spurious warning from condor_upgrade_check about regexes with spaces

* Tue Jun 06 2023 Tim Theisen <tim@cs.wisc.edu> - 10.5.1-1
- Fix issue with grid batch jobs interacting with older Slurm versions

* Mon Jun 05 2023 Tim Theisen <tim@cs.wisc.edu> - 10.5.0-1
- Can now define DAGMan save points to be able to rerun DAGs from there
- Expand default list of environment variables passed to the DAGMan manager
- Administrators can prevent users using "getenv = true" in submit files
- Improved throughput when submitting a large number of ARC-CE jobs
- Execute events contain the slot name, sandbox path, resource quantities
- Can add attributes of the execution point to be recorded in the user log
- Enhanced condor_transform_ads tool to ease offline job transform testing
- Fixed a bug where memory limits over 2 GiB might not be correctly enforced

* Tue May 30 2023 Tim Theisen <tim@cs.wisc.edu> - 10.0.4-1
- Provides script to assist updating from HTCondor version 9 to version 10
- Fixes a bug where rarely an output file would not be transferred back
- Fixes counting of submitted jobs, so MAX_JOBS_SUBMITTED works correctly
- Fixes SSL Authentication failure when PRIVATE_NETWORK_NAME was set
- Fixes rare crash when SSL or SCITOKENS authentication was attempted
- Can allow client to present an X.509 proxy during SSL authentication
- Fixes issue where a users jobs were ignored by the HTCondor-CE on restart
- Fixes issues where some events that HTCondor-CE depends on were missing

* Tue May 30 2023 Tim Theisen <tim@cs.wisc.edu> - 9.0.17-3
- Improved upgrade9to10checks.py script

* Tue May 09 2023 Tim Theisen <tim@cs.wisc.edu> - 9.0.17-2
- Add upgrade9to10checks.py script

* Tue May 09 2023 Tim Theisen <tim@cs.wisc.edu> - 10.4.3-1
- Fix bug than could cause the collector audit plugin to crash

* Tue May 02 2023 Tim Theisen <tim@cs.wisc.edu> - 10.4.2-1
- Fix bug where remote submission of batch grid universe jobs fail
- Fix bug where HTCondor-CE fails to handle jobs after HTCondor restarts

* Wed Apr 12 2023 Tim Theisen <tim@cs.wisc.edu> - 10.4.1-1
- Preliminary support for Ubuntu 20.04 (Focal Fossa) on PowerPC (ppc64el)

* Thu Apr 06 2023 Tim Theisen <tim@cs.wisc.edu> - 10.4.0-1
- DAGMan no longer carries the entire environment into the DAGMan job
- Allows EGI CheckIn tokens to be used the with SciTokens authentication

* Thu Apr 06 2023 Tim Theisen <tim@cs.wisc.edu> - 10.0.3-1
- GPU metrics continues to be reported after the startd is reconfigured
- Fixed issue where GPU metrics could be wildly over-reported
- Fixed issue that kept jobs from running when installed on Debian or Ubuntu
- Fixed DAGMan problem when retrying a proc failure in a multi-proc node

* Tue Mar 07 2023 Tim Theisen <tim@cs.wisc.edu> - 10.3.1-1
- Execution points now advertise if an sshd is available for ssh to job

* Mon Mar 06 2023 Tim Theisen <tim@cs.wisc.edu> - 10.3.0-1
- Now evicts OOM killed jobs when they are under their requested memory
- HTCondor glideins can now use cgroups if one has been prepared
- Can write job information in an AP history file for each execution attempt
- Can now specify a lifetime for condor_gangliad metrics
- The condor_schedd now advertises a count of unmaterialized jobs

* Thu Mar 02 2023 John Knoeller <johnkn@cs.wisc.edu> - 10.0.2-1
- HTCondor can optionally create intermediate directories for output files
- Improved condor_schedd scalability when a user runs more than 1,000 jobs
- Fix issue where condor_ssh_to_job fails if the user is not in /etc/passwd
- The Python Schedd.query() now returns the ServerTime attribute for Fifemon
- VM Universe jobs pass through the host CPU model to support newer kernels
- HTCondor Python wheel is now available for Python 3.11
- Fix issue that prevented HTCondor installation on Ubuntu 18.04

* Tue Feb 28 2023 Tim Theisen <tim@cs.wisc.edu> - 10.2.5-1
- Fix counting of unmaterialized jobs in the condor_schedd

* Fri Feb 24 2023 Tim Theisen <tim@cs.wisc.edu> - 10.2.4-1
- Improve counting of unmaterialized jobs in the condor_schedd

* Tue Feb 21 2023 Tim Theisen <tim@cs.wisc.edu> - 10.2.3-1
- Add a count of unmaterialized jobs to condor_schedd statistics

* Tue Feb 07 2023 Tim Theisen <tim@cs.wisc.edu> - 10.2.2-1
- Fixed bugs with configuration knob SINGULARITY_USE_PID_NAMESPACES

* Tue Jan 24 2023 Tim Theisen <tim@cs.wisc.edu> - 10.2.1-1
- Improved condor_schedd scalability when a user runs more than 1,000 jobs
- Fix issue where condor_ssh_to_job fails if the user is not in /etc/passwd
- The Python Schedd.query() now returns the ServerTime attribute
- Fixed issue that prevented HTCondor installation on Ubuntu 18.04

* Thu Jan 05 2023 Tim Theisen <tim@cs.wisc.edu> - 10.2.0-1
- Preliminary support for Enterprise Linux 9
- Preliminary support for cgroups v2
- Can now set minimum floor for number of CPUs that a submitter gets
- Improved validity testing of Singularity/Apptainer runtinme
- Improvements to jobs hooks, including new PREPARE_JOB_BEFORE_TRANSFER hook
- OpenCL jobs now work inside Singularity, if OpenCL drivers are on the host

* Thu Jan 05 2023 Tim Theisen <tim@cs.wisc.edu> - 10.0.1-1
- Add Ubuntu 22.04 (Jammy Jellyfish) support
- Add file transfer plugin that supports stash:// and osdf:// URLs
- Fix bug where cgroup memory limits were not enforced on Debian and Ubuntu
- Fix bug where forcibly removing DAG jobs could crash the condor_schedd
- Fix bug where Docker repository images cannot be run under Singularity
- Fix issue where blahp scripts were missing on Debian and Ubuntu platforms
- Fix bug where curl file transfer plugins would fail on Enterprise Linux 8

* Tue Nov 22 2022 Tim Theisen <tim@cs.wisc.edu> - 10.1.3-1
- Improvements to jobs hooks, including new PREPARE_JOB_BEFORE_TRANSFER hook

* Tue Nov 15 2022 Tim Theisen <tim@cs.wisc.edu> - 10.1.2-1
- OpenCL jobs now work inside Singularity, if OpenCL drivers are on the host

* Thu Nov 10 2022 Tim Theisen <tim@cs.wisc.edu> - 10.1.1-1
- Improvements to job hooks and the ability to save stderr from a job hook
- Fix bug where Apptainer only systems couldn't run with Docker style images

* Thu Nov 10 2022 Tim Theisen <tim@cs.wisc.edu> - 10.1.0-1
- Release HTCondor 10.0.0 bug fixes into 10.1.0

* Thu Nov 10 2022 Tim Theisen <tim@cs.wisc.edu> - 10.0.0-1
- Users can prevent runaway jobs by specifying an allowed duration
- Able to extend submit commands and create job submit templates
- Initial implementation of htcondor <noun> <verb> command line interface
- Initial implementation of Job Sets in the htcondor CLI tool
- Add Container Universe
- Support for heterogeneous GPUs
- Improved File transfer error reporting
- GSI Authentication method has been removed
- HTCondor now utilizes ARC-CE's REST interface
- Support for ARM and PowerPC for Enterprise Linux 8
- For IDTOKENS, signing key not required on every execution point
- Trust on first use ability for SSL connections
- Improvements against replay attacks

* Wed Oct 05 2022 Tim Theisen <tim@cs.wisc.edu> - 9.12.0-1
- Provide a mechanism to bootstrap secure authentication within a pool
- Add the ability to define submit templates
- Administrators can now extend the help offered by condor_submit
- Add DAGMan ClassAd attributes to record more information about jobs
- On Linux, advertise the x86_64 micro-architecture in a slot attribute
- Added -drain option to condor_off and condor_restart
- Administrators can now set the shared memory size for Docker jobs
- Multiple improvements to condor_adstash
- HAD daemons now use SHA-256 checksums by default

* Thu Sep 29 2022 Tim Theisen <tim@cs.wisc.edu> - 9.0.17-1
- Fix file descriptor leak when schedd fails to launch scheduler jobs
- Fix failure to forward batch grid universe job's refreshed X.509 proxy
- Fix DAGMan failure when the DONE keyword appeared in the JOB line
- Fix HTCondor's handling of extremely large UIDs on Linux
- Fix bug where OAUTH tokens lose their scope and audience upon refresh
- Support for Apptainer in addition to Singularity

* Tue Sep 13 2022 Tim Theisen <tim@cs.wisc.edu> - 9.11.2-1
- In 9.11.0, STARTD_NOCLAIM_SHUTDOWN restarted instead. Now, it shuts down.

* Tue Sep 06 2022 Tim Theisen <tim@cs.wisc.edu> - 9.11.1-1
- File transfer errors are identified as occurring during input or output

* Thu Aug 25 2022 Tim Theisen <tim@cs.wisc.edu> - 9.11.0-1
- Modified GPU attributes to support the new 'require_gpus' submit command
- Add (PREEMPT|HOLD)_IF_DISK_EXCEEDED configuration templates
- ADVERTISE authorization levels now also provide READ authorization
- Periodic release expressions no longer apply to manually held jobs
- If a #! interpreter doesn't exist, a proper hold and log message appears
- Can now set the Singularity target directory with 'container_target_dir'
- If SciToken and X.509 available, uses SciToken for arc job authentication

* Tue Aug 16 2022 Tim Theisen <tim@cs.wisc.edu> - 9.0.16-1
- Singularity now mounts /tmp and /var/tmp under the scratch directory
- Fix bug where Singularity jobs go on hold at the first checkpoint
- Fix bug where gridmanager deletes the X.509 proxy file instead of the copy
- Fix file descriptor leak when using SciTokens for authentication

* Thu Jul 21 2022 Tim Theisen <tim@cs.wisc.edu> - 9.0.15-1
- Report resources provisioned by the Slurm batch scheduler when available

* Mon Jul 18 2022 Tim Theisen <tim@cs.wisc.edu> - 9.10.1-1
- ActivationSetupDuration is now correct for jobs that checkpoint

* Thu Jul 14 2022 Tim Theisen <tim@cs.wisc.edu> - 9.10.0-1
- With collector administrator access, can manage all HTCondor pool daemons
- SciTokens can now be used for authentication with ARC CE servers
- Preliminary support for ARM and POWER RC on AlmaLinux 8
- Prevent negative values when using huge files with a file transfer plugin

* Tue Jul 12 2022 Tim Theisen <tim@cs.wisc.edu> - 9.0.14-1
- SciToken mapping failures are now recorded in the daemon logs
- Fix bug that stopped file transfers when output and error are the same
- Ensure that the Python bindings version matches the installed HTCondor
- $(OPSYSANDVER) now expand properly in job transforms
- Fix bug where context managed Python htcondor.SecMan sessions would crash
- Fix bug where remote CPU times would rarely be set to zero

* Tue Jun 14 2022 Tim Theisen <tim@cs.wisc.edu> - 9.9.1-1
- Fix bug where jobs would not match when using a child collector

* Tue May 31 2022 Tim Theisen <tim@cs.wisc.edu> - 9.9.0-1
- A new authentication method for remote HTCondor administration
- Several changes to improve the security of connections
- Fix issue where DAGMan direct submission failed when using Kerberos
- The submission method is now recorded in the job ClassAd
- Singularity jobs can now pull from Docker style repositories
- The OWNER authorization level has been folded into the ADMINISTRATOR level

* Thu May 26 2022 Tim Theisen <tim@cs.wisc.edu> - 9.0.13-1
- Schedd and startd cron jobs can now log output upon non-zero exit
- condor_config_val now produces correct syntax for multi-line values
- The condor_run tool now reports submit errors and warnings to the terminal
- Fix issue where Kerberos authentication would fail within DAGMan
- Fix HTCondor startup failure with certain complex network configurations

* Mon Apr 25 2022 Tim Theisen <tim@cs.wisc.edu> - 9.8.1-1
- Fix HTCondor startup failure with certain complex network configurations

* Thu Apr 21 2022 Tim Theisen <tim@cs.wisc.edu> - 9.8.0-1
- Support for Heterogeneous GPUs, some configuration required
- Allow HTCondor to utilize grid sites requiring two-factor authentication
- Technology preview: bring your own resources from (some) NSF HPC clusters

* Tue Apr 19 2022 Tim Theisen <tim@cs.wisc.edu> - 9.0.12-1
- Fix bug in parallel universe that could cause the schedd to crash
- Fix rare crash where a daemon tries to use a discarded security session

* Tue Apr 05 2022 Tim Theisen <tim@cs.wisc.edu> - 9.7.1-1
- Fix recent bug where jobs may go on hold without a hold reason or code

* Tue Mar 15 2022 Tim Theisen <tim@cs.wisc.edu> - 9.7.0-1
- Support environment variables, other application elements in ARC REST jobs
- Container universe supports Singularity jobs with hard-coded command
- DAGMan submits jobs directly (does not shell out to condor_submit)
- Meaningful error message and sub-code for file transfer failures
- Add file transfer statistics for file transfer plugins
- Add named list policy knobs for SYSTEM_PERIODIC_ policies

* Tue Mar 15 2022 Tim Theisen <tim@cs.wisc.edu> - 9.0.11-1
- The Job Router can now create an IDTOKEN for use by the job
- Fix bug where a self-checkpointing job may erroneously be held
- Fix bug where the Job Router could erroneously substitute a default value
- Fix bug where a file transfer error may identify the wrong file
- Fix bug where condor_ssh_to_job may fail to connect

* Tue Mar 15 2022 Tim Theisen <tim@cs.wisc.edu> - 8.8.17-1
- Fixed a memory leak in the Job Router

* Tue Mar 15 2022 Tim Theisen <tim@cs.wisc.edu> - 9.6.0-1
- Fixes for security issues
- https://htcondor.org/security/vulnerabilities/HTCONDOR-2022-0001.html
- https://htcondor.org/security/vulnerabilities/HTCONDOR-2022-0002.html
- https://htcondor.org/security/vulnerabilities/HTCONDOR-2022-0003.html

* Tue Mar 15 2022 Tim Theisen <tim@cs.wisc.edu> - 9.0.10-1
- Fixes for security issues
- https://htcondor.org/security/vulnerabilities/HTCONDOR-2022-0001.html
- https://htcondor.org/security/vulnerabilities/HTCONDOR-2022-0002.html
- https://htcondor.org/security/vulnerabilities/HTCONDOR-2022-0003.html

* Tue Mar 15 2022 Tim Theisen <tim@cs.wisc.edu> - 8.8.16-1
- Fix for security issue
- https://htcondor.org/security/vulnerabilities/HTCONDOR-2022-0003.html

* Tue Feb 08 2022 Tim Theisen <tim@cs.wisc.edu> - 9.5.4-1
- The access point more robustly detects execution points that disappear
- The condor_procd will now function if /proc is mounted with hidepid=2

* Tue Feb 01 2022 Tim Theisen <tim@cs.wisc.edu> - 9.5.3-1
- Fix daemon crash where one of multiple collectors is not in DNS
- Fix bug where initial schedd registration was rarely delayed by an hour
- Can set CCB_TIMEOUT and choose to not start up if CCB address unavailable

* Tue Jan 25 2022 Tim Theisen <tim@cs.wisc.edu> - 9.5.2-1
- Fix bug where job may not go on hold when exceeding allowed_job_duration
- Fix bug where the condor_shadow could run indefinitely
- Fix bug where condor_ssh_to_job may fail to connect
- Fix bug where a file transfer error may identify the wrong file

* Tue Jan 18 2022 Tim Theisen <tim@cs.wisc.edu> - 9.5.1-1
- Fix bug where a self-checkpointing job may erroneously be held

* Thu Jan 13 2022 Tim Theisen <tim@cs.wisc.edu> - 9.5.0-1
- Initial implementation of Container Universe
- HTCondor will automatically detect container type and where it can run
- The blahp is no longer separate, it is now an integral part of HTCondor
- Docker Universe jobs can now self-checkpoint
- Added Debian 11 (bullseye) as a supported platform
- Since CentOS 8 has reached end of life, we build and test on Rocky Linux 8

* Thu Jan 13 2022 Tim Theisen <tim@cs.wisc.edu> - 9.0.9-1
- Added Debian 11 (bullseye) as a supported platform
- Since CentOS 8 has reached end of life, we build and test on Rocky Linux 8
- The OAUTH credmon is now packaged for Enterprise Linux 8

* Tue Dec 21 2021 Tim Theisen <tim@cs.wisc.edu> - 9.4.1-1
- Add the ability to track slot activation metrics
- Fix bug where a file transfer plugin failure code may not be reported

* Thu Dec 02 2021 Tim Theisen <tim@cs.wisc.edu> - 9.4.0-1
- Initial implementation of Job Sets in the htcondor CLI tool
- The access point administrator can add keywords to the submit language
- Add submit commands that limit job run time
- Fix bug where self check-pointing jobs may be erroneously held

* Thu Dec 02 2021 Tim Theisen <tim@cs.wisc.edu> - 9.0.8-1
- Fix bug where huge values of ImageSize and others would end up negative
- Fix bug in how MAX_JOBS_PER_OWNER applied to late materialization jobs
- Fix bug where the schedd could choose a slot with insufficient disk space
- Fix crash in ClassAd substr() function when the offset is out of range
- Fix bug in Kerberos code that can crash on macOS and could leak memory
- Fix bug where a job is ignored for 20 minutes if the startd claim fails

* Tue Nov 30 2021 Tim Theisen <tim@cs.wisc.edu> - 9.3.2-1
- Add allowed_execute_duration condor_submit command to cap job run time
- Fix bug where self check-pointing jobs may be erroneously held

* Tue Nov 09 2021 Tim Theisen <tim@cs.wisc.edu> - 9.3.1-1
- Add allowed_job_duration condor_submit command to cap job run time

* Wed Nov 03 2021 Tim Theisen <tim@cs.wisc.edu> - 9.3.0-1
- Discontinue support for Globus GSI
- Discontinue support for grid type 'nordugrid', use 'arc' instead
- MacOS version strings now include the major version number (10 or 11)
- File transfer plugin sample code to aid in developing new plugins
- Add generic knob to set the slot user for all slots

* Tue Nov 02 2021 Tim Theisen <tim@cs.wisc.edu> - 9.0.7-1
- Fix bug where condor_gpu_discovery could crash with older CUDA libraries
- Fix bug where condor_watch_q would fail on machines with older kernels
- condor_watch_q no longer has a limit on the number of job event log files
- Fix bug where a startd could crash claiming a slot with p-slot preemption
- Fix bug where a job start would not be recorded when a shadow reconnects

* Thu Sep 23 2021 Tim Theisen <tim@cs.wisc.edu> - 9.2.0-1
- Add SERVICE node that runs alongside the DAG for the duration of the DAG
- Fix problem where proxy delegation to older HTCondor versions failed
- Jobs are now re-run if the execute directory unexpectedly disappears
- HTCondor counts the number of files transfered at the submit node
- Fix a bug that caused jobs to fail when using newer Singularity versions

* Thu Sep 23 2021 Tim Theisen <tim@cs.wisc.edu> - 9.0.6-1
- CUDA_VISIBLE_DEVICES can now contain GPU-<uuid> formatted values
- Fixed a bug that caused jobs to fail when using newer Singularity versions
- Fixed a bug in the Windows MSI installer for the latest Windows 10 version
- Fixed bugs relating to the transfer of standard out and error logs
- MacOS 11.x now reports as 10.16.x (which is better than reporting x.0)

* Thu Aug 19 2021 Tim Theisen <tim@cs.wisc.edu> - 9.1.3-1
- Globus GSI is no longer needed for X.509 proxy delegation
- Globus GSI authentication is disabled by default
- The job ad now contains a history of job holds and hold reasons
- If a user job policy expression evaluates to undefined, it is ignored

* Wed Aug 18 2021 Tim Theisen <tim@cs.wisc.edu> - 9.0.5-1
- Other authentication methods are tried if mapping fails using SciTokens
- Fix rare crashes from successful condor_submit, which caused DAGMan issues
- Fix bug where ExitCode attribute would be suppressed when OnExitHold fired
- condor_who now suppresses spurious warnings coming from netstat
- The online manual now has detailed instructions for installing on MacOS
- Fix bug where misconfigured MIG devices confused condor_gpu_discovery
- The transfer_checkpoint_file list may now include input files

* Thu Jul 29 2021 Tim Theisen <tim@cs.wisc.edu> - 9.1.2-1
- Fixes for security issues
- https://htcondor.org/security/vulnerabilities/HTCONDOR-2021-0003.html
- https://htcondor.org/security/vulnerabilities/HTCONDOR-2021-0004.html

* Thu Jul 29 2021 Tim Theisen <tim@cs.wisc.edu> - 9.0.4-1
- Fixes for security issues
- https://htcondor.org/security/vulnerabilities/HTCONDOR-2021-0003.html
- https://htcondor.org/security/vulnerabilities/HTCONDOR-2021-0004.html

* Thu Jul 29 2021 Tim Theisen <tim@cs.wisc.edu> - 8.8.15-1
- Fix for security issue
- https://htcondor.org/security/vulnerabilities/HTCONDOR-2021-0003.html

* Tue Jul 27 2021 Tim Theisen <tim@cs.wisc.edu> - 9.1.1-1
- Fixes for security issues
- https://htcondor.org/security/vulnerabilities/HTCONDOR-2021-0003.html
- https://htcondor.org/security/vulnerabilities/HTCONDOR-2021-0004.html

* Tue Jul 27 2021 Tim Theisen <tim@cs.wisc.edu> - 9.0.3-1
- Fixes for security issues
- https://htcondor.org/security/vulnerabilities/HTCONDOR-2021-0003.html
- https://htcondor.org/security/vulnerabilities/HTCONDOR-2021-0004.html

* Tue Jul 27 2021 Tim Theisen <tim@cs.wisc.edu> - 8.8.14-1
- Fix for security issue
- https://htcondor.org/security/vulnerabilities/HTCONDOR-2021-0003.html

* Thu Jul 08 2021 Tim Theisen <tim@cs.wisc.edu> - 9.0.2-1
- HTCondor can be set up to use only FIPS 140-2 approved security functions
- If the Singularity test fails, the job goes idle rather than getting held
- Can divide GPU memory, when making multiple GPU entries for a single GPU
- Startd and Schedd cron job maximum line length increased to 64k bytes
- Added first class submit keywords for SciTokens
- Fixed MUNGE authentication
- Fixed Windows installer to work when the install location isn't C:\Condor

* Thu May 20 2021 Tim Theisen <tim@cs.wisc.edu> - 9.1.0-1
- Support for submitting to ARC-CE via the REST interface
- DAGMan can put failed jobs on hold (user can correct problems and release)
- Can run gdb and ptrace within Docker containers
- A small Docker test job is run on the execute node to verify functionality
- The number of instructions executed is reported in the job Ad on Linux

* Mon May 17 2021 Tim Theisen <tim@cs.wisc.edu> - 9.0.1-1
- Fix problem where X.509 proxy refresh kills job when using AES encryption
- Fix problem when jobs require a different machine after a failure
- Fix problem where a job matched a machine it can't use, delaying job start
- Fix exit code and retry checking when a job exits because of a signal
- Fix a memory leak in the job router when a job is removed via job policy
- Fixed the back-end support for the 'bosco_cluster --add' command
- An updated Windows installer that supports IDTOKEN authentication

* Wed Apr 14 2021 Tim Theisen <tim@cs.wisc.edu> - 9.0.0-1
- Absent any configuration, HTCondor denies authorization to all users
- AES encryption is used for all communication and file transfers by default
- New IDTOKEN authentication method enables fine-grained authorization
- IDTOKEN authentication method is designed to replace GSI
- Improved support for GPUs, including machines with multiple GPUs
- New condor_watch_q tool that efficiently provides live job status updates
- Many improvements to the Python bindings
- New Python bindings for DAGMan and chirp
- Improved file transfer plugins supporting uploads and authentication
- File transfer times are now recorded in the job log
- Added support for jobs that need to acquire and use OAUTH tokens
- Many memory footprint and performance improvements in DAGMan
- Submitter ceilings can limit the number of jobs per user in a pool

* Tue Mar 30 2021 Tim Theisen <tim@cs.wisc.edu> - 8.9.13-1
- Host based security is no longer the default security model
- Hardware accelerated integrity and AES encryption used by default
- Normally, AES encryption is used for all communication and file transfers
- Fallback to Triple-DES or Blowfish when interoperating with older versions
- Simplified and automated new HTCondor installations
- HTCondor now detects instances of multi-instance GPUs
- Fixed memory leaks (collector updates in 8.9 could leak a few MB per day)
- Many other enhancements and bug fixes, see version history for details

* Thu Mar 25 2021 Tim Theisen <tim@cs.wisc.edu> - 8.9.12-1
- Withdrawn due to compatibility issues with prior releases

* Tue Mar 23 2021 Tim Theisen <tim@cs.wisc.edu> - 8.8.13-1
- condor_ssh_to_job now maps CR and NL to work with editors like nano
- Improved the performance of data transfer in condor_ssh_to_job
- HA replication now accepts SHA-2 checksums to prepare for MD5 removal
- Submission to NorduGrid ARC CE works with newer ARC CE versions
- Fixed condor_annex crashes on platforms with newer compilers
- Fixed "use feature: GPUsMonitor" to locate the monitor binary on Windows
- Fixed a bug that prevented using the '@' character in an event log path

* Wed Jan 27 2021 Tim Theisen <tim@cs.wisc.edu> - 8.9.11-1
- This release of HTCondor fixes security-related bugs described at
- https://htcondor.org/security/vulnerabilities/HTCONDOR-2021-0001.html
- https://htcondor.org/security/vulnerabilities/HTCONDOR-2021-0002.html

* Tue Nov 24 2020 Tim Theisen <tim@cs.wisc.edu> - 8.9.10-1
- Fix bug where negotiator stopped making matches when group quotas are used
- Support OAuth, SciTokens, and Kerberos credentials in local universe jobs
- The Python schedd.submit method now takes a Submit object
- DAGMan can now optionally run a script when a job goes on hold
- DAGMan now provides a method for inline jobs to share submit descriptions
- Can now add arbitrary tags to condor annex instances
- Runs the "singularity test" before running the a singularity job

* Mon Nov 23 2020 Tim Theisen <tim@cs.wisc.edu> - 8.8.12-1
- Added a family of version comparison functions to ClassAds
- Increased default Globus proxy key length to meet current NIST guidance

* Mon Oct 26 2020 Tim Theisen <tim@cs.wisc.edu> - 8.9.9-1
- The RPM packages requires globus, munge, scitokens, and voms from EPEL
- Improved cgroup memory policy settings that set both hard and soft limit
- Cgroup memory usage reporting no longer includes the kernel buffer cache
- Numerous Python binding improvements, see version history
- Can create a manifest of files on the execute node at job start and finish
- Added provisioner nodes to DAGMan, allowing users to provision resources
- DAGMan can now produce .dot graphs without running the workflow

* Wed Oct 21 2020 Tim Theisen <tim@cs.wisc.edu> - 8.8.11-1
- HTCondor now properly tracks usage over vanilla universe checkpoints
- New ClassAd equality and inequality operators in the Python bindings
- Fixed a bug where removing in-use routes could crash the job router
- Fixed a bug where condor_chirp would abort after success on Windows
- Fixed a bug where using MACHINE_RESOURCE_NAMES could crash the startd
- Improved condor c-gahp to prioritize commands over file transfers
- Fixed a rare crash in the schedd when running many local universe jobs
- With GSI, avoid unnecessary reverse DNS lookup when HOST_ALIAS is set
- Fix a bug that could cause grid universe jobs to fail upon proxy refresh

* Thu Aug 06 2020 Tim Theisen <tim@cs.wisc.edu> - 8.9.8-1
- Added htcondor.dags and htcondor.htchirp to the HTCondor Python bindings
- New condor_watch_q tool that efficiently provides live job status updates
- Added support for marking a GPU offline while other jobs continue
- The condor_master command does not return until it is fully started
- Deprecated several Python interfaces in the Python bindings

* Thu Aug 06 2020 Tim Theisen <tim@cs.wisc.edu> - 8.8.10-1
- condor_qedit can no longer be used to disrupt the condor_schedd
- Fixed a bug where the SHARED_PORT_PORT configuration setting was ignored
- Ubuntu 20.04 and Amazon Linux 2 are now supported
- In MacOSX, HTCondor now requires LibreSSL, available since MacOSX 10.13

* Wed May 20 2020 Tim Theisen <tim@cs.wisc.edu> - 8.9.7-1
- Multiple enhancements in the file transfer code
- Support for more regions in s3:// URLs
- Much more flexible job router language
- Jobs may now specify cuda_version to match equally-capable GPUs
- TOKENS are now called IDTOKENS to differentiate from SCITOKENS
- Added the ability to blacklist TOKENS via an expression
- Can simultaneously handle Kerberos and OAUTH credentials
- The getenv submit command now supports a blacklist and whitelist
- The startd supports a remote history query similar to the schedd
- condor_q -submitters now works with accounting groups
- Fixed a bug reading service account credentials for Google Compute Engine

* Thu May 07 2020 Tim Theisen <tim@cs.wisc.edu> - 8.8.9-1
- Proper tracking of maximum memory used by Docker universe jobs
- Fixed preempting a GPU slot for a GPU job when all GPUs are in use
- Fixed a Python crash when queue_item_data iterator raises an exception
- Fixed a bug where slot attribute overrides were ignored
- Calculates accounting group quota correctly when more than 1 CPU requested
- Updated HTCondor Annex to accommodate API change for AWS Spot Fleet
- Fixed a problem where HTCondor would not start on AWS Fargate
- Fixed where the collector could wait forever for a partial message
- Fixed streaming output to large files (>2Gb) when using the 32-bit shadow

* Mon Apr 06 2020 Tim Theisen <tim@cs.wisc.edu> - 8.9.6-1
- Fixes addressing CVE-2019-18823
- https://htcondor.org/security/vulnerabilities/HTCONDOR-2020-0001.html
- https://htcondor.org/security/vulnerabilities/HTCONDOR-2020-0002.html
- https://htcondor.org/security/vulnerabilities/HTCONDOR-2020-0003.html
- https://htcondor.org/security/vulnerabilities/HTCONDOR-2020-0004.html

* Mon Apr 06 2020 Tim Theisen <tim@cs.wisc.edu> - 8.8.8-1
- Fixes addressing CVE-2019-18823
- https://htcondor.org/security/vulnerabilities/HTCONDOR-2020-0001.html
- https://htcondor.org/security/vulnerabilities/HTCONDOR-2020-0002.html
- https://htcondor.org/security/vulnerabilities/HTCONDOR-2020-0003.html
- https://htcondor.org/security/vulnerabilities/HTCONDOR-2020-0004.html

* Thu Jan 02 2020 Tim Theisen <tim@cs.wisc.edu> - 8.9.5-1
- Added a new mode that skips jobs whose outputs are newer than their inputs
- Added command line tool to help debug ClassAd expressions
- Added port forwarding to Docker containers
- You may now change some DAGMan throttles while the DAG is running
- Added support for session tokens for pre-signed S3 URLs
- Improved the speed of the negotiator when custom resources are defined
- Fixed interactive submission of Docker jobs
- Fixed a bug where jobs wouldn't be killed when getting an OOM notification

* Thu Dec 26 2019 Tim Theisen <tim@cs.wisc.edu> - 8.8.7-1
- Updated condor_annex to work with upcoming AWS Lambda function changes
- Added the ability to specify the order that job routes are applied
- Fixed a bug that could cause remote condor submits to fail
- Fixed condor_wait to work when the job event log is on AFS
- Fixed RPM packaging to be able to install condor-all on CentOS 8
- Period ('.') is allowed again in DAGMan node names

* Tue Nov 19 2019 Tim Theisen <tim@cs.wisc.edu> - 8.9.4-1
- Amazon S3 file transfers using pre-signed URLs
- Further reductions in DAGMan memory usage
- Added -idle option to condor_q to display information about idle jobs
- Support for SciTokens authentication
- A tool, condor_evicted_files, to examine the SPOOL of an idle job

* Wed Nov 13 2019 Tim Theisen <tim@cs.wisc.edu> - 8.8.6-1
- Initial support for CentOS 8
- Fixed a memory leak in SSL authentication
- Fixed a bug where "condor_submit -spool" would only submit the first job
- Reduced encrypted file transfer CPU usage by a factor of six
- "condor_config_val -summary" displays changes from a default configuration
- Improved the ClassAd documentation, added many functions that were omitted

* Tue Sep 17 2019 Tim Theisen <tim@cs.wisc.edu> - 8.9.3-1
- TOKEN and SSL authentication methods are now enabled by default
- The job and global event logs use ISO 8601 formatted dates by default
- Added Google Drive multifile transfer plugin
- Added upload capability to Box multifile transfer plugin
- Added Python bindings to submit a DAG
- Python 'JobEventLog' can be pickled to facilitate intermittent readers
- 2x matchmaking speed for partitionable slots with simple START expressions
- Improved the performance of the condor_schedd under heavy load
- Reduced the memory footprint of condor_dagman
- Initial implementation to record the circumstances of a job's termination

* Thu Sep 05 2019 Tim Theisen <tim@cs.wisc.edu> - 8.8.5-1
- Fixed two performance problems on Windows
- Fixed Java universe on Debian and Ubuntu systems
- Added two knobs to improve performance on large scale pools
- Fixed a bug where requesting zero GPUs would require a machine with GPUs
- HTCondor can now recognize nVidia Volta and Turing GPUs

* Tue Jul 09 2019 Tim Theisen <tim@cs.wisc.edu> - 8.8.4-1
- Python 3 bindings - see version history for details (requires EPEL on EL7)
- Can configure DAGMan to dramatically reduce memory usage on some DAGs
- Improved scalability when using the python bindings to qedit jobs
- Fixed infrequent schedd crashes when removing scheduler universe jobs
- The condor_master creates run and lock directories when systemd doesn't
- The condor daemon obituary email now contains the last 200 lines of log

* Tue Jun 04 2019 Tim Theisen <tim@cs.wisc.edu> - 8.9.2-1
- The HTTP/HTTPS file transfer plugin will timeout and retry transfers
- A new multi-file box.com file transfer plugin to download files
- The manual has been moved to Read the Docs
- Configuration options for job-log time-stamps (UTC, ISO 8601, sub-second)
- Several improvements to SSL authentication
- New TOKEN authentication method enables fine-grained authorization control

* Wed May 22 2019 Tim Theisen <tim@cs.wisc.edu> - 8.8.3-1
- Fixed a bug where jobs were killed instead of peacefully shutting down
- Fixed a bug where a restarted schedd wouldn't connect to its running jobs
- Improved file transfer performance when sending multiple files
- Fix a bug that prevented interactive submit from working with Singularity
- Orphaned Docker containers are now cleaned up on execute nodes
- Restored a deprecated Python interface that is used to read the event log

* Wed Apr 17 2019 Tim Theisen <tim@cs.wisc.edu> - 8.9.1-1
- An efficient curl plugin that supports uploads and authentication tokens
- HTCondor automatically supports GPU jobs in Docker and Singularity
- File transfer times are now recorded in the user job log and the job ad

* Thu Apr 11 2019 Tim Theisen <tim@cs.wisc.edu> - 8.8.2-1
- Fixed problems with condor_ssh_to_job and Singularity jobs
- Fixed a problem that could cause condor_annex to crash
- Fixed a problem where the job queue would very rarely be corrupted
- condor_userprio can report concurrency limits again
- Fixed the GPU discovery and monitoring code to map GPUs in the same way
- Made the CHIRP_DELAYED_UPDATE_PREFIX configuration knob work again
- Fixed restarting HTCondor from the Service Control Manager on Windows
- Fixed a problem where local universe jobs could not use condor_submit
- Restored a deprecated Python interface that is used to read the event log
- Fixed a problem where condor_shadow reuse could confuse DAGMan

* Thu Feb 28 2019 Tim Theisen <tim@cs.wisc.edu> - 8.9.0-1
- Absent any configuration, HTCondor denies authorization to all users
- All HTCondor daemons under a condor_master share a security session
- Scheduler Universe jobs are prioritized by job priority

* Tue Feb 19 2019 Tim Theisen <tim@cs.wisc.edu> - 8.8.1-1
- Fixed excessive CPU consumption with GPU monitoring
- GPU monitoring is off by default; enable with "use feature: GPUsMonitor"
- HTCondor now works with the new CUDA version 10 libraries
- Fixed a bug where sometimes jobs would not start on a Windows execute node
- Fixed a bug that could cause DAGman to go into an infinite loop on exit
- The JobRouter doesn't forward the USER attribute between two UID Domains
- Made Collector.locateAll() more efficient in the Python bindings
- Improved efficiency of the negotiation code in the condor_schedd

* Thu Jan 03 2019 Tim Theisen <tim@cs.wisc.edu> - 8.8.0-1
- Automatically add AWS resources to your pool using HTCondor Annex
- The Python bindings now include submit functionality
- Added the ability to run a job immediately by replacing a running job
- A new minicondor package makes single node installations easy
- HTCondor now tracks and reports GPU utilization
- Several performance enhancements in the collector
- The grid universe can create and manage VM instances in Microsoft Azure
- The MUNGE security method is now supported on all Linux platforms

* Wed Oct 31 2018 Tim Theisen <tim@cs.wisc.edu> - 8.7.10-1
- Can now interactively submit Docker jobs
- The administrator can now add arguments to the Singularity command line
- The MUNGE security method is now supported on all Linux platforms
- The grid universe can create and manage VM instances in Microsoft Azure
- Added a single-node package to facilitate using a personal HTCondor

* Wed Oct 31 2018 Tim Theisen <tim@cs.wisc.edu> - 8.6.13-1
- Made the Python 'in' operator case-insensitive for ClassAd attributes
- Python bindings are now built for the Debian and Ubuntu platforms
- Fixed a memory leak in the Python bindings
- Fixed a bug where absolute paths failed for output/error files on Windows
- Fixed a bug using Condor-C to run Condor-C jobs
- Fixed a bug where Singularity could not be used if Docker was not present

* Wed Aug 01 2018 Tim Theisen <tim@cs.wisc.edu> - 8.7.9-1
- Support for Debian 9, Ubuntu 16, and Ubuntu 18
- Improved Python bindings to support the full range of submit functionality
- Allows VMs to shutdown when the job is being gracefully evicted
- Can now specify a host name alias (CNAME) for NETWORK_HOSTNAME
- Added the ability to run a job immediately by replacing a running job

* Wed Aug 01 2018 Tim Theisen <tim@cs.wisc.edu> - 8.6.12-1
- Support for Debian 9, Ubuntu 16, and Ubuntu 18
- Fixed a memory leak that occurred when SSL authentication fails
- Fixed a bug where invalid transform REQUIREMENTS caused a Job to match
- Fixed a bug to allow a queue super user to edit protected attributes
- Fixed a problem setting the job environment in the Singularity container
- Fixed several other minor problems

* Tue May 22 2018 Tim Theisen <tim@cs.wisc.edu> - 8.7.8-2
- Reinstate man pages
- Drop centos from dist tag in 32-bit Enterprise Linux 7 RPMs

* Thu May 10 2018 Tim Theisen <tim@cs.wisc.edu> - 8.7.8-1
- The condor annex can easily use multiple regions simultaneously
- HTCondor now uses CUDA_VISIBLE_DEVICES to tell which GPU devices to manage
- HTCondor now reports GPU memory utilization

* Thu May 10 2018 Tim Theisen <tim@cs.wisc.edu> - 8.6.11-1
- Can now do an interactive submit of a Singularity job
- Shared port daemon is more resilient when starved for TCP ports
- The Windows installer configures the environment for the Python bindings
- Fixed several other minor problems

* Tue Mar 13 2018 Tim Theisen <tim@cs.wisc.edu> - 8.7.7-1
- condor_ssh_to_job now works with Docker Universe jobs
- A 32-bit condor_shadow is available for Enterprise Linux 7 systems
- Tracks and reports custom resources, e.g. GPUs, in the job ad and user log
- condor_q -unmatchable reports jobs that will not match any slots
- Several updates to the parallel universe
- Spaces are now allowed in input, output, and error paths in submit files
- In DAG files, spaces are now allowed in submit file paths

* Tue Mar 13 2018 Tim Theisen <tim@cs.wisc.edu> - 8.6.10-1
- Fixed a problem where condor_preen would crash on an active submit node
- Improved systemd configuration to clean up processes if the master crashes
- Fixed several other minor problems

* Thu Jan 04 2018 Tim Theisen <tim@cs.wisc.edu> - 8.7.6-1
- Machines won't enter "Owner" state unless using the Desktop policy
- One can use SCHEDD and JOB instead of MY and TARGET in SUBMIT_REQUIREMENTS
- HTCondor now reports all submit warnings, not just the first one
- The HTCondor Python bindings in pip are now built from the release branch

* Thu Jan 04 2018 Tim Theisen <tim@cs.wisc.edu> - 8.6.9-1
- Fixed a bug where some Accounting Groups could get too much surplus quota
- Fixed a Python binding bug where some queries could corrupt memory
- Fixed a problem where preen could block the schedd for a long time
- Fixed a bug in Windows where the job sandbox would not be cleaned up
- Fixed problems with the interaction between the master and systemd
- Fixed a bug where MAX_JOBS_SUBMITTED could be permanently reduced
- Fixed problems with very large disk requests

* Tue Nov 14 2017 Tim Theisen <tim@cs.wisc.edu> - 8.7.5-1
- Fixed an issue validating VOMS proxies

* Tue Nov 14 2017 Tim Theisen <tim@cs.wisc.edu> - 8.6.8-1
- Fixed an issue validating VOMS proxies

* Tue Oct 31 2017 Tim Theisen <tim@cs.wisc.edu> - 8.7.4-1
- Improvements to DAGMan including support for late job materialization
- Updates to condor_annex including improved status reporting
- When submitting jobs, HTCondor can now warn about job requirements
- Fixed a bug where remote CPU time was not recorded in the history
- Improved support for OpenMPI jobs
- The high availability daemon now works with IPV6 and shared_port
- The HTCondor Python bindings are now available for Python 2 and 3 in pip

* Tue Oct 31 2017 Tim Theisen <tim@cs.wisc.edu> - 8.6.7-1
- Fixed a bug where memory limits might not be updated in cgroups
- Add SELinux type enforcement rules to allow condor_ssh_to_job to work
- Updated systemd configuration to shutdown HTCondor in an orderly fashion
- The curl_plugin utility can now do HTTPS transfers
- Specifying environment variables now works with the Python Submit class

* Tue Sep 12 2017 Tim Theisen <tim@cs.wisc.edu> - 8.7.3-1
- Further updates to the late job materialization technology preview
- An improved condor_top tool
- Enhanced the AUTO setting for ENABLE_IPV{4,6} to be more selective
- Fixed several small memory leaks

* Tue Sep 12 2017 Tim Theisen <tim@cs.wisc.edu> - 8.6.6-1
- HTCondor daemons no longer crash on reconfig if syslog is used for logging
- HTCondor daemons now reliably leave a core file when killed by a signal
- Negotiator won't match jobs to machines with incompatible IPv{4,6} network
- On Ubuntu, send systemd alive messages to prevent HTCondor restarts
- Fixed a problem parsing old ClassAd string escapes in the python bindings
- Properly parse CPU time used from Slurm grid universe jobs
- Claims are released when parallel univ jobs are removed while claiming
- Starter won't get stuck when a job is removed with JOB_EXIT_HOOK defined
- To reduce audit logging, added cgroup rules to SELinux profile

* Mon Aug 07 2017 Tim Theisen <tim@cs.wisc.edu> - 8.6.5-2
- Update SELinux profile for Red Hat 7.4

* Tue Aug 01 2017 Tim Theisen <tim@cs.wisc.edu> - 8.6.5-1
- Fixed a memory leak that would cause the HTCondor collector to slowly grow
- Prevent the condor_starter from hanging when using cgroups on Debian
- Fixed several issues that occur when IPv6 is in use
- Support for using an ImDisk RAM drive on Windows as the execute directory
- Fixed a bug where condor_rm rarely removed another one of the user's jobs
- Fixed a bug with parallel universe jobs starting on partitionable slots

* Thu Jul 13 2017 Tim Theisen <tim@cs.wisc.edu> - 8.4.12-1
- Can configure the condor_startd to compute free disk space once

* Thu Jun 22 2017 Tim Theisen <tim@cs.wisc.edu> - 8.7.2-1
- Improved condor_schedd performance by turning off file checks by default
- condor_annex -status finds VM instances that have not joined the pool
- Able to update an annex's lease without adding new instances
- condor_annex now keeps a command log
- condor_q produces an expanded multi-line summary
- Automatically retry and/or resume http file transfers when appropriate
- Reduced load on the condor_collector by optimizing queries
- A python based condor_top tool

* Thu Jun 22 2017 Tim Theisen <tim@cs.wisc.edu> - 8.6.4-1
- Python bindings are now available on MacOSX
- Fixed a bug where PASSWORD authentication could fail to exchange keys
- Pslot preemption now properly handles custom resources, such as GPUs
- condor_submit now checks X.509 proxy expiration

* Tue May 09 2017 Tim Theisen <tim@cs.wisc.edu> - 8.6.3-1
- Fixed a bug where using an X.509 proxy might corrupt the job queue log
- Fixed a memory leak in the Python bindings

* Mon Apr 24 2017 Tim Theisen <tim@cs.wisc.edu> - 8.7.1-1
- Several performance enhancements in the collector
- Further refinement and initial documentation of the HTCondor Annex
- Enable chirp for Docker jobs
- Job Router uses first match rather than round-robin matching
- The schedd tracks jobs counts by status for each owner
- Technology preview of late job materialization in the schedd

* Mon Apr 24 2017 Tim Theisen <tim@cs.wisc.edu> - 8.6.2-1
- New metaknobs for mapping users to groups
- Now case-insensitive with Windows user names when storing credentials
- Signal handling in the OpenMPI script
- Report RemoteSysCpu for Docker jobs
- Allow SUBMIT_REQUIREMENT to refer to X509 secure attributes
- Linux kernel tuning script takes into account the machine's role

* Thu Mar 02 2017 Tim Theisen <tim@cs.wisc.edu> - 8.7.0-1
- Performance improvements in collector's ingestion of ClassAds
- Added collector attributes to report query times and forks
- Removed extra white space around parentheses when unparsing ClassAds
- Technology preview of the HTCondor Annex

* Thu Mar 02 2017 Tim Theisen <tim@cs.wisc.edu> - 8.6.1-1
- condor_q works in situations where user authentication is not configured
- Updates to work with Docker version 1.13
- Fix several problems with the Job Router
- Update scripts to support current versions of Open MPI and MPICH2
- Fixed a bug that could corrupt the job queue log when the disk is full

* Thu Jan 26 2017 Tim Theisen <tim@cs.wisc.edu> - 8.6.0-1
- condor_q shows shows only the current user's jobs by default
- condor_q summarizes related jobs (batches) on a single line by default
- Users can define their own job batch name at job submission time
- Immutable/protected job attributes make SUBMIT_REQUIREMENTS more useful
- The shared port daemon is enabled by default
- Jobs run in cgroups by default
- HTCondor can now use IPv6 addresses (Prefers IPv4 when both present)
- DAGMan: Able to easily define SCRIPT, VARs, etc., for all nodes in a DAG
- DAGMan: Revamped priority implementation
- DAGMan: New splice connection feature
- New slurm grid type in the grid universe for submitting to Slurm
- Numerous improvements to Docker support
- Several enhancements in the python bindings

* Mon Jan 23 2017 Tim Theisen <tim@cs.wisc.edu> - 8.4.11-1
- Fixed a bug which delayed startd access to stard cron job results
- Fixed a bug in pslot preemption that could delay jobs starting
- Fixed a bug in job cleanup at job lease expiration if using glexec
- Fixed a bug in locating ganglia shared libraries on Debian and Ubuntu

* Tue Dec 13 2016 Tim Theisen <tim@cs.wisc.edu> - 8.5.8-1
- The starter puts all jobs in a cgroup by default
- Added condor_submit commands that support job retries
- condor_qedit defaults to the current user's jobs
- Ability to add SCRIPTS, VARS, etc. to all nodes in a DAG using one command
- Able to conditionally add Docker volumes for certain jobs
- Initial support for Singularity containers
- A 64-bit Windows release

* Tue Dec 13 2016 Tim Theisen <tim@cs.wisc.edu> - 8.4.10-1
- Updated SELinux profile for Enterprise Linux
- Fixed a performance problem in the schedd when RequestCpus was an expression
- Preserve permissions when transferring sub-directories of the job's sandbox
- Fixed HOLD_IF_CPUS_EXCEEDED and LIMIT_JOB_RUNTIMES metaknobs
- Fixed a bug in handling REMOVE_SIGNIFICANT_ATTRIBUTES

* Thu Sep 29 2016 Tim Theisen <tim@cs.wisc.edu> - 8.5.7-1
- The schedd can perform job ClassAd transformations
- Specifying dependencies between DAGMan splices is much more flexible
- The second argument of the ClassAd ? : operator may be omitted
- Many usability improvements in condor_q and condor_status
- condor_q and condor_status can produce JSON, XML, and new ClassAd output
- To prepare for a 64-bit Windows release, HTCondor identifies itself as X86
- Automatically detect Daemon Core daemons and pass localname to them

* Thu Sep 29 2016 Tim Theisen <tim@cs.wisc.edu> - 8.4.9-1
- The condor_startd removes orphaned Docker containers on restart
- Job Router and HTCondor-C job job submission prompts schedd reschedule
- Fixed bugs in the Job Router's hooks
- Improved systemd integration on Enterprise Linux 7
- Upped default number of Chirp attributes to 100, and made it configurable
- Fixed a bug where variables starting with STARTD. or STARTER. were ignored

* Tue Aug 02 2016 Tim Theisen <tim@cs.wisc.edu> - 8.5.6-1
- The -batch output for condor_q is now the default
- Python bindings for job submission and machine draining
- Numerous Docker usability changes
- New options to limit condor_history results to jobs since last invocation
- Shared port daemon can be used with high availability and replication
- ClassAds can be written out in JSON format
- More flexible ordering of DAGMan commands
- Efficient PBS and SLURM job monitoring
- Simplified leases for grid universe jobs

* Tue Jul 05 2016 Tim Theisen <tim@cs.wisc.edu> - 8.4.8-1
- Fixed a memory leak triggered by the python htcondor.Schedd().query() call
- Fixed a bug that could cause Bosco file transfers to fail
- Fixed a bug that could cause the schedd to crash when using schedd cron jobs
- condor_schedd now rejects jobs when owner has no account on the machine
- Fixed a new bug in 8.4.7 where remote condor_history failed without -limit
- Fixed bugs triggered by the reconfiguration of the high-availability daemon
- Fixed a bug where condor_master could hang when using shared port on Windows 
- Fixed a bug with the -xml option on condor_q and condor_status

* Mon Jun 06 2016 Tim Theisen <tim@cs.wisc.edu> - 8.5.5-1
- Improvements for scalability of EC2 grid universe jobs
- Docker Universe jobs advertises remote user and system CPU time
- Improved systemd support
- The master can now run an administrator defined script at shutdown
- DAGMan includes better support for the batch name feature

* Mon Jun 06 2016 Tim Theisen <tim@cs.wisc.edu> - 8.4.7-1
- fixed a bug that could cause the schedd to become unresponsive
- fixed a bug where the Docker Universe would not set the group ID
- Docker Universe jobs now drop all Linux capabilities by default
- fixed a bug where subsystem specific configuration parameters were ignored
- fixed bugs with history file processing on the Windows platform

* Mon May 02 2016 Tim Theisen <tim@cs.wisc.edu> - 8.5.4-1
- Fixed a bug that delays schedd response when significant attributes change
- Fixed a bug where the group ID was not set in Docker universe jobs
- Limit update rate of various attributes to not overload the collector
- To make job router configuration easier, added implicit "target" scoping
- To make BOSCO work, the blahp does not generate limited proxies by default
- condor_status can now display utilization per machine rather than per slot
- Improve performance of condor_history and other tools

* Thu Apr 21 2016 Tim Theisen <tim@cs.wisc.edu> - 8.4.6-1
- fixed a bug that could cause a job to fail to start in a dynamic slot
- fixed a negotiator memory leak when using partitionable slot preemption
- fixed a bug that caused supplemental groups to be wrong during file transfer
- properly identify the Windows 10 platform
- fixed a typographic error in the LIMIT_JOB_RUNTIMES policy
- fixed a bug where maximum length IPv6 addresses were not parsed

* Thu Mar 24 2016 Tim Theisen <tim@cs.wisc.edu> - 8.5.3-1
- Use IPv6 (and IPv4) interfaces if they are detected
- Prefer IPv4 addresses when both are available
- Count Idle and Running jobs in Submitter Ads for Local and Scheduler universes
- Can submit jobs to SLURM with the new "slurm" type in the Grid universe
- HTCondor is built and linked with Globus 6.0

* Tue Mar 22 2016 Tim Theisen <tim@cs.wisc.edu> - 8.4.5-1
- fixed a bug that would cause the condor_schedd to send no flocked jobs
- fixed a bug that caused a 60 second delay using tools when DNS lookup failed
- prevent using accounting groups with embedded spaces that crash the negotiator
- fixed a bug that could cause use of ports outside the port range on Windows
- fixed a bug that could prevent dynamic slot reuse when using many slots
- fixed a bug that prevented correct utilization reports from the job router
- tune kernel when using cgroups to avoid OOM killing of jobs doing heavy I/O

* Thu Feb 18 2016 Tim Theisen <tim@cs.wisc.edu> - 8.5.2-1
- condor_q now defaults to showing only the current user's jobs
- condor_q -batch produces a single line report for a batch of jobs
- Docker Universe jobs now report and update memory and network usage
- immutable and protected job attributes
- improved performance when querying a HTCondor daemon's location
- Added the ability to set ClassAd attributes within the DAG file
- DAGMan now provides event timestamps in dagman.out

* Tue Feb 02 2016 Tim Theisen <tim@cs.wisc.edu> - 8.4.4-1
- fixed a bug that could cause the collector to crash when DNS lookup fails
- fixed a bug that caused Condor-C jobs with short lease durations to fail
- fixed bugs that affected EC2 grid universe jobs
- fixed a bug that prevented startup if a prior version shared port file exists
- fixed a bug that could cause the condor_shadow to hang on Windows

* Fri Jan 08 2016 Tim Theisen <tim@cs.wisc.edu> - 8.5.1-2
- optimized binaries

* Fri Jan 08 2016 Tim Theisen <tim@cs.wisc.edu> - 8.4.3-2
- optimized binaries

* Mon Dec 21 2015 Tim Theisen <tim@cs.wisc.edu> - 8.5.1-1
- the shared port daemon is enabled by default
- the condor_startd now records the peak memory usage instead of recent
- the condor_startd advertises CPU submodel and cache size
- authorizations are automatically setup when "Match Password" is enabled
- added a schedd-constraint option to condor_q

* Wed Dec 16 2015 Tim Theisen <tim@cs.wisc.edu> - 8.4.3-1
- fixed the processing of the -append option in the condor_submit command
- fixed a bug to run more that 100 dynamic slots on a single execute node
- fixed bugs that would delay daemon startup when using shared port on Windows
- fixed a bug where the cgroup VM limit would not be set for sizes over 2 GiB
- fixed a bug to use the ec2_iam_profile_name for Amazon EC2 Spot instances

* Tue Nov 17 2015 Tim Theisen <tim@cs.wisc.edu> - 8.4.2-1
- a bug fix to prevent the condor_schedd from crashing
- a bug fix to honor TCP_FORWARDING_HOST
- Standard Universe works properly in RPM installations of HTCondor
- the RPM packages no longer claim to provide Globus libraries
- bug fixes to DAGMan's "maximum idle jobs" throttle

* Tue Oct 27 2015 Tim Theisen <tim@cs.wisc.edu> - 8.4.1-1
- four new policy metaknobs to make configuration easier
- a bug fix to prevent condor daemons from crashing on reconfiguration
- an option natural sorting option on condor_status
- support of admin to mount certain directories into Docker containers

* Thu Oct 22 2015 Tim Theisen <tim@cs.wisc.edu> - 8.2.10-1
- an updated RPM to work with SELinux on EL7 platforms
- fixes to the condor_kbdd authentication to the X server
- a fix to allow the condor_kbdd to work with shared port enabled
- avoid crashes when using more than 1024 file descriptors on EL7
- fixed a memory leak in the ClassAd split() function
- condor_vacate will error out rather than ignore conflicting arguments
- a bug fix to the JobRouter to properly process the queue on restart
- a bug fix to prevent sending spurious data on a SOAP file transfer
- a bug fix to always present jobs in order in condor_history

* Mon Oct 12 2015 Tim Theisen <tim@cs.wisc.edu> - 8.5.0-1
- multiple enhancements to the python bindings
- the condor_schedd no longer changes the ownership of spooled job files
- spooled job files are visible to only the user account by default
- the condor_startd records when jobs are evicted by preemption or draining

* Mon Sep 14 2015 Tim Theisen <tim@cs.wisc.edu> - 8.4.0-1
- a Docker Universe to run a Docker container as an HTCondor job
- the submit file can queue a job for each file found
- the submit file can contain macros
- a dry-run option to condor_submit to test the submit file without any actions
- HTCondor pools can use IPv4 and IPv6 simultaneously
- execute directories can be encrypted upon user or administrator request
- Vanilla Universe jobs can utilize periodic application-level checkpoints
- the administrator can establish job requirements
- numerous scalability changes

* Thu Aug 27 2015 Tim Theisen <tim@cs.wisc.edu> - 8.3.8-1
- a script to tune Linux kernel parameters for better scalability
- support for python bindings on Windows platforms
- a mechanism to remove Docker images from the local machine

* Thu Aug 13 2015 Tim Theisen <tim@cs.wisc.edu> - 8.2.9-1
- a mechanism for the preemption of dynamic slots, such that the partitionable slot may use the dynamic slot in the match of a different job
- default configuration bug fixes for the desktop policy, such that it can both start jobs and monitor the keyboard

* Mon Jul 27 2015 Tim Theisen <tim@cs.wisc.edu> - 8.3.7-1
- default configuration settings have been updated to reflect current usage
- the ability to preempt dynamic slots, such that a job may match with a partitionable slot
- the ability to limit the number of jobs per submission and the number of jobs per owner by setting configuration variables

* Tue Jun 23 2015 Tim Theisen <tim@cs.wisc.edu> - 8.3.6-1
- initial Docker universe support
- IPv4/IPv6 mixed mode support

* Mon Apr 20 2015 Tim Theisen <tim@cs.wisc.edu> - 8.3.5-1
- new features that increase the power of job specification in the submit description file
- RPMs for Red Hat Enterprise Linux 6 and 7 are modularized and only distributed via our YUM repository
- The new condor-all RPM requires the other HTCondor RPMs of a typical HTCondor installation

* Tue Apr 07 2015 Tim Theisen <tim@cs.wisc.edu> - 8.2.8-1
- a bug fix to reconnect a TCP session when an HTCondorView collector restarts
- a bug fix to avoid starting too many jobs, only to kill some chosen at random

* Thu Mar 05 2015 Tim Theisen <tim@cs.wisc.edu> - 8.3.4-1
- a bug fix for a problem that can cause jobs to not be matched to resources when the condor_schedd is flocking

* Thu Feb 19 2015 Tim Theisen <tim@cs.wisc.edu> - 8.3.3-1
- the ability to encrypt a job's directory on Linux execute hosts
- enhancements to EC2 grid universe jobs
- a more efficient query protocol, including the ability to query the condor_schedd daemon's autocluster set

* Tue Feb 10 2015 Tim Theisen <tim@cs.wisc.edu> - 8.2.7-1
- sendmail is used by default for sending notifications (CVE-2014-8126)
- corrected input validation, which prevents daemon crashes
- an update, such that grid jobs work within the current Google Compute Engine
- a bug fix to prevent an infinite loop in the python bindings
- a bug fix to prevent infinite recursion when evaluating ClassAd attributes

* Tue Dec 23 2014 Tim Theisen <tim@cs.wisc.edu> - 8.3.2-1
- the next installment of IPv4/IPv6 mixed mode support: a submit node can simultaneously interact with an IPv4 and an IPv6 HTCondor pool
- scalability improvements: a reduced memory foot-print of daemons, a reduced number of TCP connections between submit and execute machines, and an improved responsiveness from a busy condor_schedd to queries

* Tue Dec 16 2014 Tim Theisen <tim@cs.wisc.edu> - 8.2.6-1
- a bug fix to the log rotation of the condor_schedd on Linux platforms
- transfer_input_files now works for directories on Windows platforms
- a correction of the flags passed to the mail program on Linux platforms
- a RHEL 7 platform fix of a directory permission that prevented daemons from starting

* Mon Dec 01 2014 Tim Theisen <tim@cs.wisc.edu> - 8.2.5-1
- an updated RPM installation script that preserves a modified condor_config.local file
- OpenSSL version 1.0.1j for Windows platforms

* Wed Nov 12 2014 Tim Theisen <tim@cs.wisc.edu> - 8.2.4-1
- a bug fix for an 8.2.3 condor_schedd that could not obtain a claim from an 8.0.x condor_startd
- a bug fix for removed jobs that return to the queue
- a workaround for a condor_schedd performance issue when handling a large number of jobs
- a bug fix to prevent the condor_kbdd from crashing on Windows
- a bug fix to correct the reporting of available disk on Windows

* Wed Oct 01 2014 Tim Theisen <tim@cs.wisc.edu> - 8.2.3-1
- support for Ubuntu 14.04 LTS, including support for the standard universe

* Thu Sep 11 2014 Tim Theisen <tim@cs.wisc.edu> - 8.3.1-1
- a variety of changes that reduce memory usage and improve performance
- if cgroups are used to limit memory utilization, HTCondor sets both the memory and swap limits.

* Wed Aug 27 2014 Carl Edquist <edquist@cs.wisc.edu> - 8.2.2-2.3
- Include config file for MASTER_NEW_BINARY_RESTART = PEACEFUL (SOFTWARE-850)

* Tue Aug 26 2014 Carl Edquist <edquist@cs.wisc.edu> - 8.2.2-2.2
- Include peaceful_off patch (SOFTWARE-1307)

* Mon Aug 25 2014 Carl Edquist <edquist@cs.wisc.edu> - 8.2.2-2.1
- Include condor_gt4540_aws patch for #4540

* Fri Aug 22 2014 Carl Edquist <edquist@cs.wisc.edu> - 8.2.2-2
- Strict pass-through with fixes from 8.2.2-1.1

* Thu Aug 21 2014 Carl Edquist <edquist@cs.wisc.edu> - 8.2.2-1.1
- Update to 8.2.2 with build fixes for non-UW builds

* Mon Sep 09 2013  <edquist@cs.wisc.edu> - 8.1.2-0.3
- Include misc unpackaged files from 8.x.x

* Sun Sep 08 2013  <edquist@cs.wisc.edu> - 8.1.2-0.1.unif
- Packaging fixes to work with latest 8.1.2 source from master
- Move condor.spec into git master-unified_rpm-branch
- Apply patches to upstream branch and remove from rpm / spec
- Always build man pages / remove references to include_man
- Always include systemd sources for passthrough rebuilds of source rpms
- Add macros to bundle external source tarballs with the source rpm to support
  offline builds with externals

* Tue Aug 20 2013 Carl Edquist <edquist@cs.wisc.edu> - 7.9.6-8.unif.8
- Remove externals dependency from std-universe subpackage

* Mon Aug 19 2013 Carl Edquist <edquist@cs.wisc.edu> - 7.9.6-8.unif.7
- Merge init script improvements from trunk
- Have std_local_ref depend on senders,receivers instead of stub_gen
- Carve out std universe files into separate subpackage
- Move uw_build-specific non-std-universe files into externals subpackage
- Condor_config changes for #3645
- Use %osg / %std_univ macros to control build type default
- Support PROPER builds of std universe (ie, without UW_BUILD)
- Use make jobserver when building glibc external instead of make -j2
- Move python requirement out of main condor package (#3704)
- Move condor_config.local from /var/lib/condor/ to /etc/condor/

* Fri Jul 05 2013 Carl Edquist <edquist@cs.wisc.edu> - 7.9.6-8.unif.6
- Address build dependency issue seen with -j24

* Fri Jun 21 2013 Carl Edquist <edquist@cs.wisc.edu> - 7.9.6-8.unif.5
- Initial support for UW_BUILD

* Tue Jun 18 2013 Carl Edquist <edquist@cs.wisc.edu> - 7.9.6-8.unif.4
- Remove service restart for upgrades

* Tue Jun 11 2013 Carl Edquist <edquist@cs.wisc.edu> - 7.9.6-8.unif.2
- Add a parallel-setup sub-package for parallel universe configuration,
  namely setting up the host as a dedicated resource

* Mon Jun 10 2013 Brian Lin <blin@cs.wisc.edu> - 7.8.8-2
- Init script improvements

* Fri Jun 07 2013 Carl Edquist <edquist@cs.wisc.edu> - 7.9.6-8.unif.1
- Add in missing features from Fedora rpm
- Reorganize to reduce the diff size between this and the Fedora rpm

* Fri Jun 07 2013 Brian Lin <blin@cs.wisc.edu> - 7.9.6-8
- Remove glexec runtime dependency

* Tue May 28 2013 Brian Lin <blin@cs.wisc.edu> - 7.9.6-7
- Mark /usr/share/osg/sysconfig/condor as non-config file

* Thu May 23 2013 Brian Lin <blin@cs.wisc.edu> - 7.9.6-6
- Rebuild against fixed glite-ce-cream-client-api-c

* Wed May 22 2013 Brian Lin <blin@cs.wisc.edu> - 7.9.6-5
- Enable plumage for x86{,_64}

* Wed May 22 2013 Brian Lin <blin@cs.wisc.edu> - 7.9.6-4
- Enable cgroups for EL6

* Tue May 21 2013 Brian Lin <blin@cs.wisc.edu> - 7.9.6-3
- Building with blahp/cream

* Tue May 21 2013 Brian Lin <blin@cs.wisc.edu> - 7.9.6-2
- Build without blahp/cream

* Tue May 21 2013 Brian Lin <blin@cs.wisc.edu> - 7.9.6-1
- New version

* Wed May 08 2013 Matyas Selmeci <matyas@cs.wisc.edu> - 7.8.8-1
- New version
- Removed condor_glidein -- was removed upstream

* Wed Feb 13 2013 Dave Dykstra <dwd@fnal.gov> - 7.8.6-3
- Renamed /etc/sysconfig/condor-lcmaps-env to /usr/share/osg/sysconfig/condor
  to match the new OSG method for handling daemon environment variables, 
  which keeps non-replaceable settings out of /etc/sysonfig
- Change settings in /usr/share/osg/sysconfig/condor to use the latest variable
  name LLGT_LIFT_PRIVILEGED_PROTECTION instead of LLGT4_NO_CHANGE_USER,
  eliminate obsolete variable LLGT_VOMS_DISABLE_CREDENTIAL_CHECK, and change
  the default debug level from 3 to 2.

* Fri Dec 21 2012 Matyas Selmeci <matyas@cs.wisc.edu> - 7.8.6-2
- Patch to fix default BATCH_GAHP config value (#SOFTWARE-873)

* Thu Oct 25 2012 Matyas Selmeci <matyas@cs.wisc.edu> - 7.8.6-1
- New version

* Mon Oct 22 2012 Matyas Selmeci <matyas@cs.wisc.edu> - 7.8.5-1
- New version

* Wed Sep 19 2012 Matyas Selmeci <matyas@cs.wisc.edu> - 7.8.4-1
- New version

* Fri Sep 07 2012 Matyas Selmeci <matyas@cs.wisc.edu> - 7.8.3-1
- New version

* Mon Aug 27 2012 Matyas Selmeci <matyas@cs.wisc.edu> - 7.8.2-2
- Add patch to fix unnecessary GSI callouts (condor_gt2104_pt2.patch in gittrac #2104)
- Fixed BLClient location

* Tue Aug 14 2012 Matyas Selmeci <matyas@cs.wisc.edu> - 7.8.2-1
- New version

* Mon Jul 30 2012 Matyas Selmeci <matyas@cs.wisc.edu> - 7.8.1-7
- Put cream_gahp into separate subpackage

* Mon Jul 16 2012 Matyas Selmeci <matyas@cs.wisc.edu> - 7.8.1-6
- Remove cream_el6.patch; change proper_cream.diff to work on both el5 and el6
  instead.

* Thu Jul 05 2012 Matyas Selmeci <matyas@cs.wisc.edu> - 7.8.1-5
- Bump to rebuild

* Tue Jun 26 2012 Matyas Selmeci <matyas@cs.wisc.edu> - 7.8.1-4
- Add CREAM

* Tue Jun 19 2012 Matyas Selmeci <matyas@cs.wisc.edu> - 7.8.1-3
- Add Provides lines for classads and classads-devel

* Mon Jun 18 2012 Matyas Selmeci <matyas@cs.wisc.edu> - 7.8.1-2
- Add environment variables for interacting with lcmaps (condor-lcmaps-env)

* Fri Jun 15 2012 Matyas Selmeci <matyas@cs.wisc.edu> - 7.8.1-1
- Version bump

* Wed Jun 13 2012 Matyas Selmeci <matyas@cs.wisc.edu> - 7.8.0-3
- Fix wrong paths for shared libraries

* Wed Jun 13 2012 Matyas Selmeci <matyas@cs.wisc.edu> - 7.8.0-2
- Build blahp

* Thu May 31 2012 Matyas Selmeci <matyas@cs.wisc.edu> - 7.8.0-1
- Version bump
- Updated condor_config.generic.patch
- Removed glexec-patch.diff

* Sun Apr  1 2012 Alain Roy <roy@cs.wisc.edu> - 7.6.6-4
- Backported patch from Condor 7.7 to fix glexec bugs
- Enabled glexec

* Fri Feb 10 2012 Derek Weitzel <dweitzel@cse.unl.edu> - 7.6.6-3
- Adding sticky bit to condor_root_switchboard

* Wed Jan 18 2012 Derek Weitzel <dweitzel@cse.unl.edu> - 7.6.6-2
- Added support for rhel6

* Wed Jan 18 2012 Tim Cartwright <cat@cs.wisc.edu> - 7.6.6-1
- Updated to upstream tagged 7.6.6 release

* Wed Jan 11 2012 Tim Cartwright <cat@cs.wisc.edu> - 7.6.4-1
- Simplified revision number

* Tue Nov 29 2011 Derek Weitzel <dweitzel@cse.unl.edu> - 7.6.4-0.6.2
- Rebasing to 7.6.4

* Fri Oct 28 2011 Matyas Selmeci <matyas@cs.wisc.edu> - 7.6.2-0.6.3
- rebuilt

* Mon Sep 12 2011 Matyas Selmeci <matyas@cs.wisc.edu> - 7.6.2-0.6.2
- Rev bump to rebuild with updated Globus libs

* Thu Aug 11 2011 Derek Weitzel <dweitzel@cse.unl.edu> - 7.6.2-0.5.2
- Updated to upstream official 7.6.2 release

* Thu Aug 04 2011 Derek Weitzel <dweitzel@cse.unl.edu> - 7.6.2-0.5.672537b1git.1
- Made LOCAL_DIR always point to /var/lib/condor rather than TILDE

* Wed Jun  8 2011 <bbockelm@cse.unl.edu> - 7.7.0-0.5
- Start to break build products into conditionals for future EPEL5 support.
- Begun integration of a systemd service file.

* Tue Jun  7 2011 <matt@redhat> - 7.7.0-0.4
- Added tmpfiles.d/condor.conf (BZ711456)

* Tue Jun  7 2011 <matt@redhat> - 7.7.0-0.3
- Fast forward to 7.7.0 pre-release at 1babb324
- Catch libdeltacloud 0.8 update

* Fri May 20 2011 <matt@redhat> - 7.7.0-0.2
- Added GSI support, dependency on Globus

* Fri May 13 2011 <matt@redhat> - 7.7.0-0.1
- Fast forward to 7.7.0 pre-release at 79952d6b
- Introduced ec2_gahp
- 79952d6b brings schema expectations inline with Cumin

* Tue May 10 2011 <matt@redhat> - 7.6.1-0.1
- Upgrade to 7.6.0 release, pre-release of 7.6.1 at 5617a464
- Upstreamed patch: log_lock_run.patch
- Introduced condor-classads to obsolete classads
- Introduced condor-aviary, package of the aviary contrib
- Introduced condor-deltacloud-gahp
- Introduced condor-qmf, package of the mgmt/qmf contrib
- Transitioned from LOCAL_CONFIG_FILE to LOCAL_CONFIG_DIR
- Stopped building against gSOAP,
-  use aviary over birdbath and ec2_gahp (7.7.0) over amazon_gahp

* Tue Feb 08 2011 Fedora Release Engineering <rel-eng@lists.fedoraproject.org> - 7.5.5-2
- Rebuilt for https://fedoraproject.org/wiki/Fedora_15_Mass_Rebuild

* Thu Jan 27 2011 <matt@redhat> - 7.5.5-1
- Rebase to 7.5.5 release
-  configure+imake -> cmake
-  Removed patches:
-   only_dynamic_unstripped.patch
-   gsoap-2.7.16-wsseapi.patch
-   gsoap-2.7.16-dom.patch
-  man pages are now built with source
-  quill is no longer present
-  condor_shared_port added
-  condor_power added
-  condor_credd added
-  classads now built from source

* Thu Jan 13 2011 <matt@redhat> - 7.4.4-1
- Upgrade to 7.4.4 release
- Upstreamed: stdsoap2.h.patch.patch

* Mon Aug 23 2010  <matt@redhat> - 7.4.3-1
- Upgrade to 7.4.3 release
- Upstreamed: dso_link_change

* Fri Jun 11 2010  <matt@redhat> - 7.4.2-2
- Rebuild for classads DSO version change (1:0:0)
- Updated stdsoap2.h.patch.patch for gsoap 2.7.16
- Added gsoap-2.7.16-wsseapi/dom.patch for gsoap 2.7.16

* Wed Apr 21 2010  <matt@redhat> - 7.4.2-1
- Upgrade to 7.4.2 release

* Tue Jan  5 2010  <matt@redhat> - 7.4.1-1
- Upgrade to 7.4.1 release
- Upstreamed: guess_version_from_release_dir, fix_platform_check
- Security update (BZ549577)

* Fri Dec  4 2009  <matt@redhat> - 7.4.0-1
- Upgrade to 7.4.0 release
- Fixed POSTIN error (BZ540439)
- Removed NOTICE.txt source, now provided by upstream
- Removed no_rpmdb_query.patch, applied upstream
- Removed no_basename.patch, applied upstream
- Added only_dynamic_unstripped.patch to reduce build time
- Added guess_version_from_release_dir.patch, for previous
- Added fix_platform_check.patch
- Use new --with-platform, to avoid modification of make_final_tarballs
- Introduced vm-gahp package to hold libvirt deps

* Fri Aug 28 2009  <matt@redhat> - 7.2.4-1
- Upgrade to 7.2.4 release
- Removed gcc44_const.patch, accepted upstream
- New log, lock, run locations (BZ502175)
- Filtered innocuous semanage message

* Fri Aug 21 2009 Tomas Mraz <tmraz@redhat.com> - 7.2.1-3
- rebuilt with new openssl

* Fri Jul 24 2009 Fedora Release Engineering <rel-eng@lists.fedoraproject.org> - 7.2.1-2
- Rebuilt for https://fedoraproject.org/wiki/Fedora_12_Mass_Rebuild

* Wed Feb 25 2009  <matt@redhat> - 7.2.1-1
- Upgraded to 7.2.1 release
- Pruned changes accepted upstream from condor_config.generic.patch
- Removed Requires in favor of automatic dependencies on SONAMEs
- Added no_rmpdb_query.patch to avoid rpm -q during a build

* Tue Feb 24 2009 Fedora Release Engineering <rel-eng@lists.fedoraproject.org> - 7.2.0-5
- Rebuilt for https://fedoraproject.org/wiki/Fedora_11_Mass_Rebuild

* Thu Jan 15 2009 Tomas Mraz <tmraz@redhat.com> - 7.2.0-4
- rebuild with new openssl

* Wed Jan 14 2009  <matt@redhat> - 7.2.0-3
- Fixed regression: initscript was on by default, now off again

* Thu Jan  8 2009  <matt@redhat> - 7.2.0-2
- (Re)added CONDOR_DEVELOPERS=NONE to the default condor_config.local
- Added missing Obsoletes for condor-static (thanks Michael Schwendt)

* Wed Jan  7 2009  <matt@redhat> - 7.2.0-1
- Upgraded to 7.2.0 release
- Removed -static package
- Added Fedora specific buildid
- Enabled KBDD, daemon to monitor X usage on systems with only USB devs
- Updated install process

* Wed Oct  8 2008  <matt@redhat> - 7.0.5-1
- Rebased on 7.0.5, security update

* Wed Aug  6 2008  <mfarrellee@redhat> - 7.0.4-1
- Updated to 7.0.4 source
- Stopped using condor_configure in install step

* Tue Jun 10 2008  <mfarrellee@redhat> - 7.0.2-1
- Updated to 7.0.2 source
- Updated config, specifically HOSTALLOW_WRITE, for Personal Condor setup
- Added condor_config.generic

* Mon Apr  7 2008  <mfarrellee@redhat> - 7.0.0-8
- Modified init script to be off by default, resolves bz441279

* Fri Apr  4 2008  <mfarrellee@redhat> - 7.0.0-7
- Updated to handle changes in gsoap dependency

* Mon Feb 11 2008  <mfarrellee@redhat> - 7.0.0-6
- Added note about how to download the source
- Added generate-tarball.sh script

* Sun Feb 10 2008  <mfarrellee@redhat> - 7.0.0-5
- The gsoap package is compiled with --disable-namespaces, which means
  soap_set_namespaces is required after each soap_init. The
  gsoap_nonamespaces.patch handles this.

* Fri Feb  8 2008  <mfarrellee@redhat> - 7.0.0-4
- Added patch to detect GCC 4.3.0 on F9
- Added patch to detect GLIBC 2.7.90 on F9
- Added BuildRequires: autoconf to allow for regeneration of configure
  script after GCC 4.3.0 detection and GLIBC 2.7.90 patches are
  applied
- Condor + GCC 4.3.0 + -O2 results in an internal compiler error
  (BZ 432090), so -O2 is removed from optflags for the time
  being. Thanks to Mike Bonnet for the suggestion on how to filter
  -O2.

* Tue Jan 22 2008  <mfarrellee@redhat> - 7.0.0-3
- Update to UW's really-final source for Condor 7.0.0 stable series
  release. It is based on the 72173 build with minor changes to the
  configure.ac related to the SRB external version.
- In addition to removing externals from the UW tarball, the NTconfig
  directory was removed because it had not gone through IP audit.

* Tue Jan 22 2008  <mfarrellee@redhat> - 7.0.0-2
- Update to UW's final source for Condor 7.0.0 stable series release

* Thu Jan 10 2008  <mfarrellee@redhat> - 7.0.0-1
- Initial package of Condor's stable series under ASL 2.0
- is_clipped.patch replaced with --without-full-port option to configure
- zlib_is_soft.patch removed, outdated by configure.ac changes
- removed autoconf dependency needed for zlib_is_soft.patch

* Tue Dec  4 2007  <mfarrellee@redhat> - 6.9.5-2
- SELinux was stopping useradd in pre because files specified root as
  the group owner for /var/lib/condor, fixed, much thanks to Phil Knirsch

* Fri Nov 30 2007  <mfarrellee@redhat> - 6.9.5-1
- Fixed release tag
- Added gSOAP support and packaged WSDL files

* Thu Nov 29 2007  <mfarrellee@redhat> - 6.9.5-0.2
- Packaged LSB init script
- Changed pre to not create the condor user's home directory, it is
  now a directory owned by the package

* Thu Nov 29 2007  <mfarrellee@redhat> - 6.9.5-0.1
- Condor 6.9.5 release, the 7.0.0 stable series candidate
- Removed x86_64_no_multilib-200711091700cvs.patch, merged upstream
- Added patch to make zlib a soft requirement, which it should be
- Disabled use of smp_mflags because of make dependency issues
- Explicitly not packaging WSDL files until the SOAP APIs are available

* Tue Nov 20 2007  <mfarrellee@redhat> - 6.9.5-0.3.200711091700cvs
- Rebuild for repo inheritance update: dependencies are now pulled
  from RHEL 5 U1 before RH Application Stack

* Thu Nov 15 2007 <mfarrellee@redhat> - 6.9.5-0.2.200711091700cvs
- Added support for building on x86_64 without multilib packages
- Made the install section more flexible, reduced need for
  make_final_tarballs to be updated

* Fri Nov 9 2007 <mfarrellee@redhat> - 6.9.5-0.1.200711091700cvs
- Working source with new ASL 2.0 license

* Fri Nov 9 2007 <mfarrellee@redhat> - 6.9.5-0.1.200711091330cvs
- Source is now stamped ASL 2.0, as of Nov 9 2007 1:30PM Central
- Changed license to ASL 2.0
- Fixed find in prep to work if no files have bad permissions
- Changed the name of the LICENSE file to match was is now release in
  the source tarball

* Tue Nov 6 2007  <mfarrellee@redhat> - 6.9.5-0.1.rc
- Added m4 dependency not in RHEL 5.1's base
- Changed chmod a-x script to use find as more files appear to have
  improper execute bits set
- Added ?dist to Release:
- condor_privsep became condor_root_switchboard

* Tue Sep 11 2007  <mfarrellee@redhat> - 6.9.5-0.3.20070907cvs
- Instead of releasing libcondorapi.so, which is improperly created
  and poorly versioned, we release libcondorapi.a, which is apparently
  more widely used, in a -static package
- Instead of installing the stripped tarball, the unstripped is now
  installed, which gives a nice debuginfo package
- Found and fixed permissions problems on a number of src files,
  issue raised by rpmlint on the debuginfo package

* Mon Sep 10 2007  <mfarrellee@redhat> - 6.9.5-0.2.20070907cvs
- Updated pre section to create condor's home directory with adduser, and
  removed _var/lib/condor from files section
- Added doc LICENSE.TXT to all files sections
- Shortened lines longer than 80 characters in this spec (except the sed line)
- Changed install section so untar'ing a release can handle fedora7 or fedora8
- Simplified the site.def and config file updates (sed + mv over mv + sed + rm)
- Added a patch (fedora_rawhide_7.91-20070907cvs.patch) to support building on
  a fedora 7.91 (current Rawhide) release
- Moved the examples from /usr/share/doc/condor... into builddir and just
  marked them as documentation
- Added a number of dir directives to force all files to be listed, no implicit
  inclusion

* Fri Sep  7 2007  <mfarrellee@redhat> - 6.9.5-0.1.20070907cvs
- Initial release<|MERGE_RESOLUTION|>--- conflicted
+++ resolved
@@ -1473,13 +1473,10 @@
 /bin/systemctl try-restart condor.service >/dev/null 2>&1 || :
 
 %changelog
-<<<<<<< HEAD
 * Fri Feb 28 2025 Tim Theisen <tim@cs.wisc.edu> - 24.0.6-1
 - Fix for security issue
 - https://htcondor.org/security/vulnerabilities/HTCONDOR-2025-0001.html
 
-* Fri Feb 28 2025 Tim Theisen <tim@cs.wisc.edu> - 24.0.5-1
-=======
 * Fri Feb 28 2025 Tim Theisen <tim@cs.wisc.edu> - 23.10.22-1
 - Fix for security issue
 - https://htcondor.org/security/vulnerabilities/HTCONDOR-2025-0001.html
@@ -1487,7 +1484,8 @@
 * Fri Feb 28 2025 Tim Theisen <tim@cs.wisc.edu> - 23.0.22-1
 - Fix for security issue
 - https://htcondor.org/security/vulnerabilities/HTCONDOR-2025-0001.html
->>>>>>> c5e1d972
+
+* Fri Feb 28 2025 Tim Theisen <tim@cs.wisc.edu> - 24.0.5-1
 
 * Thu Feb 27 2025 Tim Theisen <tim@cs.wisc.edu> - 23.10.21-1
 - Fix bug where chirp would not work in container jobs using Docker
