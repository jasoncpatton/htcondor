%define condor_version 1.0.0

# On EL7 don't terminate the build because of bad bytecompiling
%if 0%{?rhel} == 7
%define _python_bytecompile_errors_terminate_build 0
%endif

# Don't use changelog date in CondorVersion
%global source_date_epoch_from_changelog 0

# set uw_build to 0 for downstream (Fedora or EPEL)
# UW build includes stuff for testing and tarballs
%define uw_build 0

%if 0%{?rhel} == 7
# Use devtoolset 11 for EL7
%define devtoolset 11
%endif

%if 0%{?rhel} == 8 || 0%{?rhel} == 9
# Use gcc-toolset 14 for EL8 and EL9
%define gcctoolset 14
%endif

Summary: HTCondor: High Throughput Computing
Name: condor
Version: %{condor_version}
%global version_ %(tr . _ <<< %{version})

%if 0%{?x86_64_v2}
BuildArch: x86_64_v2
%endif

%if 0%{?suse_version}
%global _libexecdir %{_exec_prefix}/libexec
%if %{suse_version} == 1500
%global dist .leap15
%endif
%endif

# Edit the %condor_release to set the release number
%define condor_release 1
Release: %{condor_release}%{?dist}

License: Apache-2.0
Group: Applications/System
URL: https://htcondor.org/

# Do not check .so files in condor's library directory
%global __provides_exclude_from ^%{_libdir}/%{name}/.*\\.so.*$

# Do not provide libfmt
%global __requires_exclude ^libfmt\\.so.*$

Source0: %{name}-%{condor_version}.tar.gz

Source8: htcondor.pp

# Patch credmon-oauth to use Python 2 on EL7
Patch1: rhel7-python2.patch

BuildRoot: %(mktemp -ud %{_tmppath}/%{name}-%{version}-%{release}-XXXXXX)

BuildRequires: cmake
BuildRequires: pcre2-devel
BuildRequires: openssl-devel
BuildRequires: krb5-devel
%if ! 0%{?amzn}
BuildRequires: libvirt-devel
%endif
BuildRequires: bind-utils
BuildRequires: libX11-devel
%if ! ( 0%{?rhel} >= 10 )
BuildRequires: libXScrnSaver-devel
%endif
%if 0%{?suse_version}
BuildRequires: openldap2-devel
%else
BuildRequires: openldap-devel
%endif
%if 0%{?rhel} == 7
BuildRequires: cmake3
BuildRequires: python-devel
BuildRequires: python-setuptools
%else
BuildRequires: cmake >= 3.16
%endif
BuildRequires: python3-devel
BuildRequires: python3-setuptools
%if 0%{?rhel} >= 8
BuildRequires: boost-devel
%endif
%if 0%{?suse_version}
BuildRequires: rpm-config-SUSE
%else
BuildRequires: redhat-rpm-config
%endif
BuildRequires: sqlite-devel
BuildRequires: perl(Data::Dumper)

BuildRequires: glibc-static
BuildRequires: gcc-c++
BuildRequires: libuuid-devel
BuildRequires: patch
BuildRequires: pam-devel
%if 0%{?suse_version}
BuildRequires: mozilla-nss-devel
%else
BuildRequires: nss-devel
%endif
BuildRequires: openssl-devel
BuildRequires: libxml2-devel
%if 0%{?suse_version}
BuildRequires: libexpat-devel
%else
BuildRequires: expat-devel
%endif
BuildRequires: perl(Archive::Tar)
BuildRequires: perl(XML::Parser)
BuildRequires: perl(Digest::MD5)
%if 0%{?rhel} >= 8 || 0%{?fedora} || 0%{?suse_version}
BuildRequires: python3-devel
%else
BuildRequires: python-devel
%endif
BuildRequires: libcurl-devel

# Authentication build requirements
%if ! 0%{?amzn}
BuildRequires: voms-devel
%endif
BuildRequires: munge-devel
BuildRequires: scitokens-cpp-devel

%if 0%{?devtoolset}
BuildRequires: which
BuildRequires: devtoolset-%{devtoolset}-toolchain
%endif

%if 0%{?gcctoolset}
BuildRequires: which
BuildRequires: gcc-toolset-%{gcctoolset}
%endif

%if  0%{?suse_version}
BuildRequires: gcc11
BuildRequires: gcc11-c++
%endif

%if 0%{?rhel} == 7 && ! 0%{?amzn}
BuildRequires: python36-devel
BuildRequires: boost169-devel
BuildRequires: boost169-static
%endif

%if 0%{?rhel} >= 8
BuildRequires: boost-static
%endif

%if 0%{?rhel} == 7 && ! 0%{?amzn}
BuildRequires: python3-devel
BuildRequires: boost169-python2-devel
BuildRequires: boost169-python3-devel
%else
%if  0%{?suse_version}
BuildRequires: libboost_python-py3-1_75_0-devel
%else
BuildRequires: boost-python3-devel
%endif
%endif
BuildRequires: libuuid-devel
%if 0%{?suse_version}
Requires: libuuid1
%else
Requires: libuuid
%endif

BuildRequires: systemd-devel
%if 0%{?suse_version}
BuildRequires: systemd
%else
BuildRequires: systemd-units
%endif
Requires: systemd

%if 0%{?rhel} == 7
BuildRequires: python36-sphinx python36-sphinx_rtd_theme
%endif

%if 0%{?rhel} >= 8 || 0%{?amzn} || 0%{?fedora}
BuildRequires: python3-sphinx python3-sphinx_rtd_theme
%endif

%if 0%{?suse_version}
BuildRequires: python3-Sphinx python3-sphinx_rtd_theme
%endif

# openssh-server needed for condor_ssh_to_job
Requires: openssh-server

# net-tools needed to provide netstat for condor_who
Requires: net-tools

# Perl modules required for condor_gather_info
Requires: perl(Date::Manip)
Requires: perl(FindBin)

# cryptsetup needed for encrypted LVM execute partitions
Requires: cryptsetup

Requires: /usr/sbin/sendmail

# Docker credential processing uses json query
Requires: jq

# Useful tools are using the Python bindings
Requires: python3-condor = %{version}-%{release}
# The use the python-requests library in EPEL is based Python 3.6
# However, Amazon Linux 2 has Python 3.7
%if ! 0%{?amzn}
%if 0%{?rhel} == 7
Requires: python36-requests
%else
Requires: python3-requests
%endif
%endif

%if 0%{?rhel} == 7
Requires: python2-condor = %{version}-%{release}
# For some reason OSG VMU tests need python-request
Requires: python-requests
%endif

Requires(post): /sbin/ldconfig
Requires(postun): /sbin/ldconfig

%if 0%{?suse_version}
Requires(pre): shadow
Requires(post): systemd
Requires(preun): systemd
Requires(postun): systemd
%else
Requires(pre): shadow-utils
Requires(post): systemd-units
Requires(preun): systemd-units
Requires(postun): systemd-units
%endif

%if 0%{?rhel} == 7
Requires(post): systemd-sysv
Requires(post): policycoreutils-python
Requires(post): selinux-policy-targeted >= 3.13.1-102
%endif

%if 0%{?rhel} >= 8 || 0%{?fedora} || 0%{?suse_version}
Requires(post): python3-policycoreutils
%if ! 0%{?suse_version}
Requires(post): selinux-policy-targeted
%endif
%endif

# Require libraries that we dlopen
# Ganglia is optional as well as nVidia and cuda libraries
%if ! 0%{?amzn}
%if 0%{?suse_version}
Requires: libvomsapi1
%else
Requires: voms
%endif
%endif
%if 0%{?suse_version}
Requires: krb5
Requires: libcom_err2
Requires: libmunge2
Requires: libopenssl1_1
Requires: libSciTokens0
Requires: libsystemd0
%else
Requires: krb5-libs
Requires: libcom_err
Requires: munge-libs
Requires: openssl-libs
Requires: scitokens-cpp >= 0.6.2
Requires: systemd-libs
%endif
Requires: rsync

# Require tested Pelican packages
%if 0%{?rhel} == 7
Requires: pelican >= 7.17.2
%else
Requires: (pelican >= 7.17.2 or pelican-debug >= 7.17.2)
%endif
Requires: pelican-osdf-compat >= 7.17.2

%if 0%{?rhel} != 7 && ! 0%{?amzn}
# Require tested Apptainer
%if 0%{?suse_version}
# Unfortunately, Apptainer is lagging behind in openSUSE
Requires: apptainer >= 1.3.6
%else
# Hold back apptainer until version 1.4.2 is released
Requires: apptainer >= 1.3.6
%endif
%endif

%if 0%{?rhel} != 7
# Ensure that our bash completions work
Recommends: bash-completion
%endif

#From /usr/share/doc/setup/uidgid (RPM: setup-2.12.2-11)
#Provides: user(condor) = 64
#Provides: group(condor) = 64

%if 0%{?rhel} == 7
# Standard Universe discontinued as of 8.9.0
Obsoletes: %{name}-std-universe < 8.9.0
Provides: %{name}-std-universe = %{version}-%{release}

# Cream gahp discontinued as of 8.9.9
Obsoletes: %{name}-cream-gahp < 8.9.9
Provides: %{name}-cream-gahp = %{version}-%{release}

# 32-bit shadow discontinued as of 8.9.9
Obsoletes: %{name}-small-shadow < 8.9.9
Provides: %{name}-small-shadow = %{version}-%{release}
%endif

%if 0%{?rhel} <= 8
# external-libs package discontinued as of 8.9.9
Obsoletes: %{name}-external-libs < 8.9.9
Provides: %{name}-external-libs = %{version}-%{release}

# Bosco package discontinued as of 9.5.0
Obsoletes: %{name}-bosco < 9.5.0
Provides: %{name}-bosco = %{version}-%{release}

# Blahp provided by condor-blahp as of 9.5.0
Provides: blahp = %{version}-%{release}
Obsoletes: blahp < 9.5.0
%endif

%if 0%{?rhel} <= 9
# externals package discontinued as of 10.8.0
Obsoletes: %{name}-externals < 10.8.0
Provides: %{name}-externals = %{version}-%{release}

# blahp package discontinued as of 10.8.0
Obsoletes: %{name}-blahp < 10.8.0
Provides: %{name}-blahp = %{version}-%{release}

# procd package discontinued as of 10.8.0
Obsoletes: %{name}-procd < 10.8.0
Provides: %{name}-procd = %{version}-%{release}

# all package discontinued as of 10.8.0
Obsoletes: %{name}-all < 10.8.0
Provides: %{name}-all = %{version}-%{release}

# classads package discontinued as of 10.8.0
Obsoletes: %{name}-classads < 10.8.0
Provides: %{name}-classads = %{version}-%{release}

# classads-devel package discontinued as of 10.8.0
Obsoletes: %{name}-classads-devel < 10.8.0
Provides: %{name}-classads-devel = %{version}-%{release}
%endif

# upgrade-checks package discontinued as of 24.8.0
Obsoletes: %{name}-upgrade-checks < 24.8.0
Provides: %{name}-upgrade-checks = %{version}-%{release}

%if 0%{?suse_version}
%debug_package
%endif

%description
HTCondor is a specialized workload management system for
compute-intensive jobs. Like other full-featured batch systems, HTCondor
provides a job queuing mechanism, scheduling policy, priority scheme,
resource monitoring, and resource management. Users submit their
serial or parallel jobs to HTCondor, HTCondor places them into a queue,
chooses when and where to run the jobs based upon a policy, carefully
monitors their progress, and ultimately informs the user upon
completion.

#######################
%package devel
Summary: Development files for HTCondor
Group: Applications/System

%description devel
Development files for HTCondor

%if %uw_build
#######################
%package tarball
Summary: Files needed to build an HTCondor tarball
Group: Applications/System

%description tarball
Files needed to build an HTCondor tarball

%endif

#######################
%package kbdd
Summary: HTCondor Keyboard Daemon
Group: Applications/System
Requires: %name = %version-%release

%description kbdd
The condor_kbdd monitors logged in X users for activity. It is only
useful on systems where no device (e.g. /dev/*) can be used to
determine console idle time.

#######################
%if ! 0%{?amzn}
%package vm-gahp
Summary: HTCondor's VM Gahp
Group: Applications/System
Requires: %name = %version-%release
Requires: libvirt

%description vm-gahp
The condor_vm-gahp enables the Virtual Machine Universe feature of
HTCondor. The VM Universe uses libvirt to start and control VMs under
HTCondor's Startd.

%endif

#######################
%package test
Summary: HTCondor Self Tests
Group: Applications/System
Requires: %name = %version-%release

%description test
A collection of tests to verify that HTCondor is operating properly.

#######################
%if 0%{?rhel} <= 7 && 0%{?fedora} <= 31
%package -n python2-condor
Summary: Python bindings for HTCondor
Group: Applications/System
Requires: python >= 2.2
Requires: python2-cryptography
Requires: %name = %version-%release
%{?python_provide:%python_provide python2-condor}
%if 0%{?rhel} >= 7
Requires: boost169-python2
%endif
# Remove before F30
Provides: %{name}-python = %{version}-%{release}
Provides: %{name}-python%{?_isa} = %{version}-%{release}
Obsoletes: %{name}-python < %{version}-%{release}

%description -n python2-condor
The python bindings allow one to directly invoke the C++ implementations of
the ClassAd library and HTCondor from python
%endif


%if 0%{?rhel} >= 7 || 0%{?fedora} || 0%{?suse_version}
#######################
%package -n python3-condor
Summary: Python bindings for HTCondor
Group: Applications/System
Requires: %name = %version-%release
%if 0%{?rhel} == 7
Requires: boost169-python3
%else
%if 0%{?suse_version}
Requires: libboost_python-py3-1_75_0
%else
Requires: boost-python3
%endif
%endif
Requires: python3
%if 0%{?rhel} != 7
Requires: python3-cryptography
%endif

%description -n python3-condor
The python bindings allow one to directly invoke the C++ implementations of
the ClassAd library and HTCondor from python
%endif


#######################
%package credmon-local
Summary: Local issuer credmon for HTCondor
Group: Applications/System
Requires: %name = %version-%release
%if 0%{?rhel} == 7
Requires: python2-condor = %{version}-%{release}
Requires: python-six
Requires: python2-cryptography
Requires: python2-scitokens
%else
Requires: python3-condor = %{version}-%{release}
Requires: python3-six
Requires: python3-cryptography
Requires: python3-scitokens
%endif
Conflicts: %name-credmon-vault

%description credmon-local
The local issuer credmon allows users to obtain credentials from an
admin-configured private SciToken key on the access point and to use those
credentials securely inside running jobs.


#######################
%package credmon-oauth
Summary: OAuth2 credmon for HTCondor
Group: Applications/System
Requires: %name = %version-%release
Requires: condor-credmon-local = %{version}-%{release}
%if 0%{?rhel} == 7
Requires: python2-requests-oauthlib
Requires: python-flask
Requires: mod_wsgi
%else
Requires: python3-requests-oauthlib
Requires: python3-flask
Requires: python3-mod_wsgi
%endif
Requires: httpd

%description credmon-oauth
The OAuth2 credmon allows users to obtain credentials from configured
OAuth2 endpoints and to use those credentials securely inside running jobs.


#######################
%package credmon-vault
Summary: Vault credmon for HTCondor
Group: Applications/System
Requires: %name = %version-%release
Requires: python3-condor = %{version}-%{release}
Requires: python3-six
%if 0%{?rhel} == 7 && ! 0%{?amzn}
Requires: python36-cryptography
Requires: python36-urllib3
%endif
%if 0%{?rhel} >= 8
Requires: python3-cryptography
Requires: python3-urllib3
%endif
%if %uw_build
# Although htgettoken is only needed on the submit machine and
#  condor-credmon-vault is needed on both the submit and credd machines,
#  htgettoken is small so it doesn't hurt to require it in both places.
Requires: htgettoken >= 1.1
%endif
Conflicts: %name-credmon-local

%description credmon-vault
The Vault credmon allows users to obtain credentials from Vault using
htgettoken and to use those credentials securely inside running jobs.
Install this package when exclusively using Vault for all HTCondor
credential management.


#######################
%package credmon-multi
Summary: Multi-credmon support for HTCondor
Group: Applications/System
Requires: %name = %version-%release
Requires: condor-credmon-local = %{version}-%{release}
%if 0%{?rhel} == 7 && ! 0%{?amzn}
Requires: python36-urllib3
%endif
%if 0%{?rhel} >= 8
Requires: python3-urllib3
%endif
Requires: htgettoken >= 1.1

%description credmon-multi
Provides concurrent support for the Vault credmon alongside the Local
and (optional) OAuth credmons. This package should be installed instead
of condor-credmon-vault when concurrent support is needed.


#######################
%package -n minicondor
Summary: Configuration for a single-node HTCondor
Group: Applications/System
Requires: %name = %version-%release
%if 0%{?rhel} >= 7 || 0%{?fedora} || 0%{?suse_version}
Requires: python3-condor = %version-%release
%endif

%description -n minicondor
This example configuration is good for trying out HTCondor for the first time.
It only configures the IPv4 loopback address, turns on basic security, and
shortens many timers to be more responsive.

#######################
%package ap
Summary: Configuration for an Access Point
Group: Applications/System
Requires: %name = %version-%release
%if 0%{?rhel} >= 7 || 0%{?fedora} || 0%{?suse_version}
Requires: python3-condor = %version-%release
%endif

%description ap
This example configuration is good for installing an Access Point.
After installation, one could join a pool or start an annex.

#######################
%package ep
Summary: Configuration for an Execution Point
Group: Applications/System
Requires: %name = %version-%release
%if 0%{?rhel} >= 7 || 0%{?fedora} || 0%{?suse_version}
Requires: python3-condor = %version-%release
%endif

%description ep
This example configuration is good for installing an Execution Point.
After installation, one could join a pool or start an annex.

#######################
%package annex-ec2
Summary: Configuration and scripts to make an EC2 image annex-compatible
Group: Applications/System
Requires: %name = %version-%release
Requires(post): /sbin/chkconfig
Requires(preun): /sbin/chkconfig

%description annex-ec2
Configures HTCondor to make an EC2 image annex-compatible.  Do NOT install
on a non-EC2 image.

%files annex-ec2
%_libexecdir/condor/condor-annex-ec2
%{_unitdir}/condor-annex-ec2.service
%config(noreplace) %_sysconfdir/condor/config.d/50ec2.config
%config(noreplace) %_sysconfdir/condor/master_shutdown_script.sh

%post annex-ec2
/bin/systemctl enable condor-annex-ec2

%preun annex-ec2
if [ $1 == 0 ]; then
    /bin/systemctl disable condor-annex-ec2
fi

%pre
getent group condor >/dev/null || groupadd -r condor
getent passwd condor >/dev/null || \
  useradd -r -g condor -d %_var/lib/condor -s /sbin/nologin \
    -c "Owner of HTCondor Daemons" condor
exit 0


%prep
# For release tarballs
%setup -q -n %{name}-%{condor_version}

# Patch credmon-oauth to use Python 2 on EL7
%if 0%{?rhel} == 7
%patch1 -p1
%endif

# fix errant execute permissions
find src -perm /a+x -type f -name "*.[Cch]" -exec chmod a-x {} \;


%build

%if 0%{?suse_version}
export CC=/usr/bin/gcc-11
export CXX=/usr/bin/g++-11
%endif

%if 0%{?devtoolset}
. /opt/rh/devtoolset-%{devtoolset}/enable
export CC=$(which cc)
export CXX=$(which c++)
%endif

%if 0%{?gcctoolset}
. /opt/rh/gcc-toolset-%{gcctoolset}/enable
export CC=$(which cc)
export CXX=$(which c++)
%endif

%if 0%{?x86_64_v2}
export CFLAGS="${CFLAGS} -march=x86-64-v2"
export CXXFLAGS="${CXXFLAGS} -march=x86-64-v2"
export FFLAGS="${FFLAGS} -march=x86-64-v2"
export FCFLAGS="${FCFLAGS} -march=x86-64-v2"
%endif

# build man files
%if 0%{?amzn}
# if this environment variable is set, sphinx-build cannot import markupsafe
env -u RPM_BUILD_ROOT make -C docs man
%else
%if 0%{?rhel} == 7
make -C docs SPHINXBUILD=sphinx-build-3.6 man
%else
make -C docs man
%endif
%endif

%if %uw_build
%define condor_build_id UW_development
%define condor_git_sha -1
%endif

# Any changes here should be synchronized with
# ../debian/rules 

%if 0%{?suse_version}
%cmake \
%else
%cmake3 \
%endif
%if %uw_build
       -DBUILDID:STRING=%condor_build_id \
       -DPLATFORM:STRING=${NMI_PLATFORM:-unknown} \
%if "%{condor_git_sha}" != "-1"
       -DCONDOR_GIT_SHA:STRING=%condor_git_sha \
%endif
       -DBUILD_TESTING:BOOL=TRUE \
%else
       -DBUILD_TESTING:BOOL=FALSE \
%endif
%if 0%{?suse_version}
       -DCMAKE_SHARED_LINKER_FLAGS="%{?build_ldflags} -Wl,--as-needed -Wl,-z,now" \
%endif
%if 0%{?rhel} == 7 || 0%{?rhel} == 8
       -DPython3_EXECUTABLE=%__python3 \
%endif
       -DCMAKE_SKIP_RPATH:BOOL=TRUE \
       -DPACKAGEID:STRING=%{version}-%{condor_release} \
       -DCONDOR_PACKAGE_BUILD:BOOL=TRUE \
       -DCONDOR_RPMBUILD:BOOL=TRUE \
%if 0%{?amzn}
       -DWITH_VOMS:BOOL=FALSE \
       -DWITH_LIBVIRT:BOOL=FALSE \
%endif
       -DCMAKE_INSTALL_PREFIX:PATH=/

%if 0%{?amzn}
cd amazon-linux-build
%else
%if 0%{?rhel} >= 9 || 0%{?fedora}
cd redhat-linux-build
%endif
%endif
make %{?_smp_mflags}
%if %uw_build
make %{?_smp_mflags} tests
%endif

%install
%if 0%{?amzn}
cd amazon-linux-build
%else
%if 0%{?rhel} >= 9 || 0%{?fedora}
cd redhat-linux-build
%endif
%endif
# installation happens into a temporary location, this function is
# useful in moving files into their final locations
function populate {
  _dest="$1"; shift; _src="$*"
  mkdir -p "%{buildroot}/$_dest"
  mv $_src "%{buildroot}/$_dest"
}

rm -rf %{buildroot}
echo ---------------------------- makefile ---------------------------------
%if 0%{?suse_version}
cd build
%endif
make install DESTDIR=%{buildroot}

%if %uw_build
make tests-tar-pkg
# tarball of tests
%if 0%{?amzn}
cp -p %{_builddir}/%{name}-%{version}/amazon-linux-build/condor_tests-*.tar.gz %{buildroot}/%{_libdir}/condor/condor_tests-%{version}.tar.gz
%else
%if 0%{?rhel} >= 9 || 0%{?fedora}
cp -p %{_builddir}/%{name}-%{version}/redhat-linux-build/condor_tests-*.tar.gz %{buildroot}/%{_libdir}/condor/condor_tests-%{version}.tar.gz
%else
%if 0%{?suse_version}
cp -p %{_builddir}/%{name}-%{version}/build/condor_tests-*.tar.gz %{buildroot}/%{_libdir}/condor/condor_tests-%{version}.tar.gz
%else
cp -p %{_builddir}/%{name}-%{version}/condor_tests-*.tar.gz %{buildroot}/%{_libdir}/condor/condor_tests-%{version}.tar.gz
%endif
%endif
%endif
%endif

# Drop in a symbolic link for backward compatibility
ln -s ../..%{_libdir}/condor/condor_ssh_to_job_sshd_config_template %{buildroot}/%_sysconfdir/condor/condor_ssh_to_job_sshd_config_template

%if %uw_build
%if 0%{?rhel} == 7 && ! 0%{?amzn}
# Drop in a link for backward compatibility for small shadow
ln -s condor_shadow %{buildroot}/%{_sbindir}/condor_shadow_s
%endif
%endif

populate /usr/share/doc/condor-%{version}/examples %{buildroot}/usr/share/doc/condor-%{version}/etc/examples/*

mkdir -p %{buildroot}/%{_sysconfdir}/condor
# the default condor_config file is not architecture aware and thus
# sets the LIB directory to always be /usr/lib, we want to do better
# than that. this is, so far, the best place to do this
# specialization. we strip the "lib" or "lib64" part from _libdir and
# stick it in the LIB variable in the config.
LIB=$(echo %{?_libdir} | sed -e 's:/usr/\(.*\):\1:')
if [ "$LIB" = "%_libdir" ]; then
  echo "_libdir does not contain /usr, sed expression needs attention"
  exit 1
fi

# Install the basic configuration, a Personal HTCondor config. Allows for
# yum install condor + service condor start and go.
mkdir -p -m0755 %{buildroot}/%{_sysconfdir}/condor/config.d
mkdir -p -m0700 %{buildroot}/%{_sysconfdir}/condor/passwords.d
mkdir -p -m0700 %{buildroot}/%{_sysconfdir}/condor/tokens.d

populate %_sysconfdir/condor/config.d %{buildroot}/usr/share/doc/condor-%{version}/examples/00-security
populate %_sysconfdir/condor/config.d %{buildroot}/usr/share/doc/condor-%{version}/examples/00-minicondor
populate %_sysconfdir/condor/config.d %{buildroot}/usr/share/doc/condor-%{version}/examples/00-access-point
populate %_sysconfdir/condor/config.d %{buildroot}/usr/share/doc/condor-%{version}/examples/00-execution-point
populate %_sysconfdir/condor/config.d %{buildroot}/usr/share/doc/condor-%{version}/examples/00-kbdd
populate %_sysconfdir/condor/config.d %{buildroot}/usr/share/doc/condor-%{version}/examples/50ec2.config

# Install a second config.d directory under /usr/share, used for the
# convenience of software built on top of Condor such as GlideinWMS.
mkdir -p -m0755 %{buildroot}/usr/share/condor/config.d

mkdir -p -m0755 %{buildroot}/%{_var}/log/condor
# Note we use %{_var}/lib instead of %{_sharedstatedir} for RHEL5 compatibility
mkdir -p -m0755 %{buildroot}/%{_var}/lib/condor/spool
mkdir -p -m0755 %{buildroot}/%{_var}/lib/condor/execute
mkdir -p -m0755 %{buildroot}/%{_var}/lib/condor/krb_credentials
mkdir -p -m2770 %{buildroot}/%{_var}/lib/condor/oauth_credentials


# not packaging configure/install scripts
%if ! %uw_build
rm -f %{buildroot}%{_bindir}/make-ap-from-tarball
rm -f %{buildroot}%{_bindir}/make-personal-from-tarball
rm -f %{buildroot}%{_sbindir}/condor_configure
rm -f %{buildroot}%{_sbindir}/condor_install
rm -f %{buildroot}/%{_mandir}/man1/condor_configure.1
rm -f %{buildroot}/%{_mandir}/man1/condor_install.1
%endif

mkdir -p %{buildroot}/%{_var}/www/wsgi-scripts/condor_credmon_oauth
mv %{buildroot}/%{_libexecdir}/condor/condor_credmon_oauth.wsgi %{buildroot}/%{_var}/www/wsgi-scripts/condor_credmon_oauth/condor_credmon_oauth.wsgi

# Move oauth credmon config files out of examples and into config.d
mv %{buildroot}/usr/share/doc/condor-%{version}/examples/condor_credmon_oauth/config/condor/40-oauth-credmon.conf %{buildroot}/%{_sysconfdir}/condor/config.d/40-oauth-credmon.conf
mv %{buildroot}/usr/share/doc/condor-%{version}/examples/condor_credmon_oauth/config/condor/40-oauth-tokens.conf %{buildroot}/%{_sysconfdir}/condor/config.d/40-oauth-tokens.conf
mv %{buildroot}/usr/share/doc/condor-%{version}/examples/condor_credmon_oauth/README.credentials %{buildroot}/%{_var}/lib/condor/oauth_credentials/README.credentials

# Move vault credmon config file out of examples and into config.d
mv %{buildroot}/usr/share/doc/condor-%{version}/examples/condor_credmon_oauth/config/condor/40-vault-credmon.conf %{buildroot}/%{_sysconfdir}/condor/config.d/40-vault-credmon.conf

###
# Backwards compatibility on EL7 with the previous versions and configs of scitokens-credmon
%if 0%{?rhel} == 7
ln -s ../..%{_sbindir}/condor_credmon_oauth          %{buildroot}/%{_bindir}/condor_credmon_oauth
ln -s ../..%{_sbindir}/scitokens_credential_producer %{buildroot}/%{_bindir}/scitokens_credential_producer
mkdir -p %{buildroot}/%{_var}/www/wsgi-scripts/scitokens-credmon
ln -s ../../../..%{_var}/www/wsgi-scripts/condor_credmon_oauth/condor_credmon_oauth.wsgi %{buildroot}/%{_var}/www/wsgi-scripts/scitokens-credmon/scitokens-credmon.wsgi
%endif
###

# install tmpfiles.d/condor.conf
mkdir -p %{buildroot}%{_tmpfilesdir}
install -m 0644 %{buildroot}/usr/share/doc/condor-%{version}/examples/condor-tmpfiles.conf %{buildroot}%{_tmpfilesdir}/%{name}.conf

install -Dp -m0755 %{buildroot}/usr/share/doc/condor-%{version}/examples/condor-annex-ec2 %{buildroot}%{_libexecdir}/condor/condor-annex-ec2

mkdir -p %{buildroot}%{_unitdir}
install -m 0644 %{buildroot}/usr/share/doc/condor-%{version}/examples/condor-annex-ec2.service %{buildroot}%{_unitdir}/condor-annex-ec2.service
install -m 0644 %{buildroot}/usr/share/doc/condor-%{version}/examples/condor.service %{buildroot}%{_unitdir}/condor.service
# Disabled until HTCondor security fixed.
# install -m 0644 %{buildroot}/usr/share/doc/condor-%{version}/examples/condor.socket %{buildroot}%{_unitdir}/condor.socket

%if 0%{?rhel} >= 7
mkdir -p %{buildroot}%{_datadir}/condor/
cp %{SOURCE8} %{buildroot}%{_datadir}/condor/
%endif

# Install perl modules

#Fixups for packaged build, should have been done by cmake

mkdir -p %{buildroot}/usr/share/condor
mv %{buildroot}/usr/lib64/condor/Chirp.jar %{buildroot}/usr/share/condor
mv %{buildroot}/usr/lib64/condor/CondorJava*.class %{buildroot}/usr/share/condor
mv %{buildroot}/usr/lib64/condor/libchirp_client.so %{buildroot}/usr/lib64
mv %{buildroot}/usr/lib64/condor/libcondor_utils_*.so %{buildroot}/usr/lib64
%if 0%{?rhel} == 7
mv %{buildroot}/usr/lib64/condor/libpyclassad2*.so %{buildroot}/usr/lib64
%endif
mv %{buildroot}/usr/lib64/condor/libpyclassad3*.so %{buildroot}/usr/lib64

rm -rf %{buildroot}/usr/share/doc/condor-%{version}/LICENSE
rm -rf %{buildroot}/usr/share/doc/condor-%{version}/NOTICE.txt
rm -rf %{buildroot}/usr/share/doc/condor-%{version}/README

# we must place the config examples in builddir so %doc can find them
mv %{buildroot}/usr/share/doc/condor-%{version}/examples %_builddir/%name-%condor_version

# Fix up blahp installation
%if 0%{?rhel} == 7
# Don't rely on Python 3 on EL7 (not installed by default)
sed -i 's;/usr/bin/python3;/usr/bin/python2;' %{buildroot}%{_libexecdir}/blahp/*status.py
%endif
# Move batch system customization files to /etc, with symlinks in the
# original location. Admins will need to edit these.
install -m 0755 -d -p %{buildroot}%{_sysconfdir}/blahp
for batch_system in condor kubernetes lsf nqs pbs sge slurm; do
    mv %{buildroot}%{_libexecdir}/blahp/${batch_system}_local_submit_attributes.sh %{buildroot}%{_sysconfdir}/blahp
    ln -s ../../../etc/blahp/${batch_system}_local_submit_attributes.sh \
        %{buildroot}%{_libexecdir}/blahp/${batch_system}_local_submit_attributes.sh
done

# condor_adstash no longer supported on EL7
%if 0%{?rhel} == 7
rm -rf %{buildroot}/%_libexecdir/condor/adstash
%endif

# htcondor/dags only works with Python3
rm -rf %{buildroot}/usr/lib64/python2.7/site-packages/htcondor/dags

# htcondor/personal.py only works with Python3
rm -f %{buildroot}/usr/lib64/python2.7/site-packages/htcondor/personal.py

# New fangled stuff does not work with Python2
rm -rf %{buildroot}/usr/lib64/python2.7/site-packages/classad2
rm -rf %{buildroot}/usr/lib64/python2.7/site-packages/classad3
rm -rf %{buildroot}/usr/lib64/python2.7/site-packages/htcondor2

# classad3 shouldn't be distributed yet
rm -rf %{buildroot}/usr/lib*/python%{python3_version}/site-packages/classad3

%clean
rm -rf %{buildroot}


%check
# This currently takes hours and can kill your machine...
#cd condor_tests
#make check-seralized

#################
%files
%defattr(-,root,root,-)
%doc LICENSE NOTICE.txt examples
%dir %_sysconfdir/condor/
%config %_sysconfdir/condor/condor_config
%{_tmpfilesdir}/%{name}.conf
%{_unitdir}/condor.service
# Disabled until HTCondor security fixed.
# % {_unitdir}/condor.socket
%dir %_datadir/condor/
%_datadir/condor/Chirp.jar
%_datadir/condor/CondorJavaInfo.class
%_datadir/condor/CondorJavaWrapper.class
%if 0%{?rhel} >= 7
%_datadir/condor/htcondor.pp
%endif
%dir %_sysconfdir/condor/passwords.d/
%dir %_sysconfdir/condor/tokens.d/
%dir %_sysconfdir/condor/config.d/
%config(noreplace) %{_sysconfdir}/condor/config.d/00-security
%dir /usr/share/condor/config.d/
%_libdir/condor/condor_ssh_to_job_sshd_config_template
%_sysconfdir/condor/condor_ssh_to_job_sshd_config_template
%_sysconfdir/bash_completion.d/condor
%_libdir/libchirp_client.so
%_libdir/libcondor_utils_%{version_}.so
%_libdir/condor/libfmt.so
%_libdir/condor/libfmt.so.10
%_libdir/condor/libfmt.so.10.1.0

%_libdir/condor/libgetpwnam.so
%dir %_libexecdir/condor/
%_libexecdir/condor/cleanup_locally_mounted_checkpoint
%_libexecdir/condor/linux_kernel_tuning
%_libexecdir/condor/accountant_log_fixer
%_libexecdir/condor/check-url
%_libexecdir/condor/condor_chirp
%_libexecdir/condor/condor_ssh
%_libexecdir/condor/sshd.sh
%_libexecdir/condor/get_orted_cmd.sh
%_libexecdir/condor/orted_launcher.sh
%_libexecdir/condor/set_batchtok_cmd
%_libexecdir/condor/cred_producer_krb
%_libexecdir/condor/condor_job_router
%_libexecdir/condor/condor_pid_ns_init
%_libexecdir/condor/condor_diagnostic_send_ep_logs
%_libexecdir/condor/condor_urlfetch
%_libexecdir/condor/htcondor_docker_test
%_libexecdir/condor/htcondor_docker_test_arm
%ifarch aarch64 ppc64le x86_64
%_libexecdir/condor/exit_37.sif
%endif
%dir %_libexecdir/condor/singularity_test_sandbox/
%dir %_libexecdir/condor/singularity_test_sandbox/dev/
%dir %_libexecdir/condor/singularity_test_sandbox/proc/
%_libexecdir/condor/singularity_test_sandbox/exit_37
%_libexecdir/condor/singularity_test_sandbox/get_user_ns
%_libexecdir/condor/condor_limits_wrapper.sh
%_libexecdir/condor/condor_rooster
%_libexecdir/condor/condor_schedd.init
%_libexecdir/condor/condor_ssh_to_job_shell_setup
%_libexecdir/condor/condor_ssh_to_job_sshd_setup
%_libexecdir/condor/condor_power_state
%_libexecdir/condor/condor_kflops
%_libexecdir/condor/condor_mips
%_libexecdir/condor/data_plugin
%_libexecdir/condor/box_plugin.py
%_libexecdir/condor/gdrive_plugin.py
%_libexecdir/condor/common-cloud-attributes-google.py
%_libexecdir/condor/common-cloud-attributes-aws.py
%_libexecdir/condor/common-cloud-attributes-aws.sh
%_libexecdir/condor/onedrive_plugin.py
# TODO: get rid of these
# Not sure where these are getting built
%if 0%{?rhel} <= 7 && ! 0%{?fedora} && ! 0%{?suse_version}
%_libexecdir/condor/box_plugin.pyc
%_libexecdir/condor/box_plugin.pyo
%_libexecdir/condor/gdrive_plugin.pyc
%_libexecdir/condor/gdrive_plugin.pyo
%_libexecdir/condor/onedrive_plugin.pyc
%_libexecdir/condor/onedrive_plugin.pyo
%endif
%_libexecdir/condor/curl_plugin
%_libexecdir/condor/condor_shared_port
%_libexecdir/condor/condor_defrag
%_libexecdir/condor/interactive.sub
%_libexecdir/condor/condor_gangliad
%_libexecdir/condor/ce-audit.so
%if ! ( 0%{?rhel} == 7 )
%_libexecdir/condor/adstash/__init__.py
%_libexecdir/condor/adstash/adstash.py
%_libexecdir/condor/adstash/config.py
%_libexecdir/condor/adstash/convert.py
%_libexecdir/condor/adstash/utils.py
%_libexecdir/condor/adstash/ad_sources/__init__.py
%_libexecdir/condor/adstash/ad_sources/ad_file.py
%_libexecdir/condor/adstash/ad_sources/generic.py
%_libexecdir/condor/adstash/ad_sources/registry.py
%_libexecdir/condor/adstash/ad_sources/schedd_history.py
%_libexecdir/condor/adstash/ad_sources/startd_history.py
%_libexecdir/condor/adstash/ad_sources/schedd_job_epoch_history.py
%_libexecdir/condor/adstash/ad_sources/schedd_transfer_epoch_history.py
%_libexecdir/condor/adstash/interfaces/__init__.py
%_libexecdir/condor/adstash/interfaces/elasticsearch.py
%_libexecdir/condor/adstash/interfaces/opensearch.py
%_libexecdir/condor/adstash/interfaces/generic.py
%_libexecdir/condor/adstash/interfaces/json_file.py
%_libexecdir/condor/adstash/interfaces/null.py
%_libexecdir/condor/adstash/interfaces/registry.py
%endif
%_libexecdir/condor/annex
%_mandir/man1/condor_advertise.1.gz
%_mandir/man1/condor_annex.1.gz
%_mandir/man1/condor_check_password.1.gz
%_mandir/man1/condor_check_userlogs.1.gz
%_mandir/man1/condor_chirp.1.gz
%_mandir/man1/condor_config_val.1.gz
%_mandir/man1/condor_dagman.1.gz
%_mandir/man1/condor_dag_checker.1.gz
%_mandir/man1/condor_fetchlog.1.gz
%_mandir/man1/condor_findhost.1.gz
%_mandir/man1/condor_gpu_discovery.1.gz
%_mandir/man1/condor_history.1.gz
%_mandir/man1/condor_hold.1.gz
%_mandir/man1/condor_job_router_info.1.gz
%_mandir/man1/condor_master.1.gz
%_mandir/man1/condor_off.1.gz
%_mandir/man1/condor_on.1.gz
%_mandir/man1/condor_pool_job_report.1.gz
%_mandir/man1/condor_preen.1.gz
%_mandir/man1/condor_prio.1.gz
%_mandir/man1/condor_q.1.gz
%_mandir/man1/condor_qsub.1.gz
%_mandir/man1/condor_qedit.1.gz
%_mandir/man1/condor_qusers.1.gz
%_mandir/man1/condor_reconfig.1.gz
%_mandir/man1/condor_release.1.gz
%_mandir/man1/condor_remote_cluster.1.gz
%_mandir/man1/condor_reschedule.1.gz
%_mandir/man1/condor_restart.1.gz
%_mandir/man1/condor_rm.1.gz
%_mandir/man1/condor_run.1.gz
%_mandir/man1/condor_set_shutdown.1.gz
%_mandir/man1/condor_ssh_start.1.gz
%_mandir/man1/condor_sos.1.gz
%_mandir/man1/condor_ssl_fingerprint.1.gz
%_mandir/man1/condor_status.1.gz
%_mandir/man1/condor_store_cred.1.gz
%_mandir/man1/condor_submit.1.gz
%_mandir/man1/condor_submit_dag.1.gz
%_mandir/man1/condor_test_token.1.gz
%_mandir/man1/condor_token_create.1.gz
%_mandir/man1/condor_token_fetch.1.gz
%_mandir/man1/condor_token_list.1.gz
%_mandir/man1/condor_token_request.1.gz
%_mandir/man1/condor_token_request_approve.1.gz
%_mandir/man1/condor_token_request_auto_approve.1.gz
%_mandir/man1/condor_token_request_list.1.gz
%_mandir/man1/condor_top.1.gz
%_mandir/man1/condor_transfer_data.1.gz
%_mandir/man1/condor_transform_ads.1.gz
%_mandir/man1/condor_update_machine_ad.1.gz
%_mandir/man1/condor_updates_stats.1.gz
%_mandir/man1/condor_upgrade_check.1.gz
%_mandir/man1/condor_urlfetch.1.gz
%_mandir/man1/condor_userlog.1.gz
%_mandir/man1/condor_userprio.1.gz
%_mandir/man1/condor_vacate.1.gz
%_mandir/man1/condor_vacate_job.1.gz
%_mandir/man1/condor_version.1.gz
%_mandir/man1/condor_wait.1.gz
%_mandir/man1/condor_router_history.1.gz
%_mandir/man1/condor_continue.1.gz
%_mandir/man1/condor_suspend.1.gz
%_mandir/man1/condor_router_q.1.gz
%_mandir/man1/condor_ssh_to_job.1.gz
%_mandir/man1/condor_power.1.gz
%_mandir/man1/condor_gather_info.1.gz
%_mandir/man1/condor_router_rm.1.gz
%_mandir/man1/condor_drain.1.gz
%_mandir/man1/condor_ping.1.gz
%_mandir/man1/condor_rmdir.1.gz
%_mandir/man1/condor_tail.1.gz
%_mandir/man1/condor_who.1.gz
%_mandir/man1/condor_now.1.gz
%_mandir/man1/classad_eval.1.gz
%_mandir/man1/classads.1.gz
%_mandir/man1/condor_adstash.1.gz
%_mandir/man1/condor_evicted_files.1.gz
%_mandir/man1/condor_watch_q.1.gz
%_mandir/man1/get_htcondor.1.gz
%_mandir/man1/htcondor.1.gz
# bin/condor is a link for checkpoint, reschedule, vacate
%_bindir/condor_submit_dag
%_bindir/condor_who
%_bindir/condor_now
%_bindir/condor_prio
%_bindir/condor_transfer_data
%_bindir/condor_check_userlogs
%_bindir/condor_q
%_libexecdir/condor/condor_transferer
%_libexecdir/condor/condor_container_launcher.sh
%_bindir/condor_docker_enter
%_bindir/condor_qedit
%_bindir/condor_qusers
%_bindir/condor_userlog
%_bindir/condor_release
%_bindir/condor_userlog_job_counter
%_bindir/condor_config_val
%_bindir/condor_reschedule
%_bindir/condor_userprio
%_bindir/condor_check_password
%_bindir/condor_check_config
%_bindir/condor_dagman
%_bindir/condor_dag_checker
%_bindir/condor_rm
%_bindir/condor_vacate
%_bindir/condor_run
%_bindir/condor_router_history
%_bindir/condor_router_q
%_bindir/condor_router_rm
%_bindir/condor_vacate_job
%_bindir/condor_findhost
%_bindir/condor_version
%_bindir/condor_history
%_bindir/condor_status
%_bindir/condor_wait
%_bindir/condor_hold
%_bindir/condor_submit
%_bindir/condor_ssh_to_job
%_bindir/condor_power
%_bindir/condor_gather_info
%_bindir/condor_continue
%_bindir/condor_ssl_fingerprint
%_bindir/condor_suspend
%_bindir/condor_test_match
%_bindir/condor_token_create
%_bindir/condor_token_fetch
%_bindir/condor_token_request
%_bindir/condor_token_request_approve
%_bindir/condor_token_request_auto_approve
%_bindir/condor_token_request_list
%_bindir/condor_token_list
%_bindir/condor_scitoken_exchange
%_bindir/condor_drain
%_bindir/condor_ping
%_bindir/condor_tail
%_bindir/condor_qsub
%_bindir/condor_pool_job_report
%_bindir/condor_job_router_info
%_bindir/condor_transform_ads
%_bindir/condor_update_machine_ad
%_bindir/condor_annex
%_bindir/condor_nsenter
%_bindir/condor_evicted_files
%_bindir/condor_adstash
%_bindir/condor_remote_cluster
%_bindir/bosco_cluster
%_bindir/condor_ssh_start
%_bindir/condor_test_token
%_bindir/condor_manifest
%_bindir/condor_upgrade_check
%_bindir/condor_join_pool
# sbin/condor is a link for master_off, off, on, reconfig,
# reconfig_schedd, restart
%_sbindir/condor_advertise
%_sbindir/condor_aklog
%_sbindir/condor_credmon_krb
%_sbindir/condor_c-gahp
%_sbindir/condor_c-gahp_worker_thread
%_sbindir/condor_collector
%_sbindir/condor_docker_pat_producer
%_sbindir/condor_credd
%_sbindir/condor_fetchlog
%_sbindir/condor_ft-gahp
%_sbindir/condor_had
%_sbindir/condor_master
%_sbindir/condor_negotiator
%_sbindir/condor_off
%_sbindir/condor_on
%_sbindir/condor_preen
%_sbindir/condor_reconfig
%_sbindir/condor_replication
%_sbindir/condor_restart
%_sbindir/condor_schedd
%_sbindir/condor_set_shutdown
%_sbindir/condor_shadow
%if %uw_build
%if 0%{?rhel} == 7 && ! 0%{?amzn}
%{_sbindir}/condor_shadow_s
%endif
%endif
%_sbindir/condor_sos
%_sbindir/condor_startd
%_sbindir/condor_starter
%_sbindir/condor_store_cred
%_sbindir/condor_testwritelog
%_sbindir/condor_updates_stats
%_sbindir/ec2_gahp
%_sbindir/condor_gridmanager
%_sbindir/remote_gahp
%_sbindir/rvgahp_client
%_sbindir/rvgahp_proxy
%_sbindir/rvgahp_server
%_sbindir/AzureGAHPServer
%_sbindir/gce_gahp
%_sbindir/arc_gahp
%_libexecdir/condor/condor_gpu_discovery
%_libexecdir/condor/condor_gpu_utilization
%config(noreplace) %_sysconfdir/condor/ganglia.d/00_default_metrics
%defattr(-,condor,condor,-)
%dir %_var/lib/condor/
%dir %_var/lib/condor/execute/
%dir %_var/lib/condor/spool/
%dir %_var/log/condor/
%defattr(-,root,condor,-)
%dir %_var/lib/condor/oauth_credentials
%defattr(-,root,root,-)
%dir %_var/lib/condor/krb_credentials

###### blahp files #######
%config %_sysconfdir/blah.config
%config %_sysconfdir/blparser.conf
%dir %_sysconfdir/blahp/
%config %_sysconfdir/blahp/condor_local_submit_attributes.sh
%config %_sysconfdir/blahp/kubernetes_local_submit_attributes.sh
%config %_sysconfdir/blahp/lsf_local_submit_attributes.sh
%config %_sysconfdir/blahp/nqs_local_submit_attributes.sh
%config %_sysconfdir/blahp/pbs_local_submit_attributes.sh
%config %_sysconfdir/blahp/sge_local_submit_attributes.sh
%config %_sysconfdir/blahp/slurm_local_submit_attributes.sh
%_bindir/blahpd
%_sbindir/blah_check_config
%_sbindir/blahpd_daemon
%dir %_libexecdir/blahp
%_libexecdir/blahp/*

####### procd files #######
%_sbindir/condor_procd
%_sbindir/gidd_alloc
%_sbindir/procd_ctl
%_mandir/man1/procd_ctl.1.gz
%_mandir/man1/gidd_alloc.1.gz
%_mandir/man1/condor_procd.1.gz

####### classads files #######
%defattr(-,root,root,-)
%_libdir/libclassad.so.*

#################
%files devel
%{_includedir}/condor/chirp_client.h
%{_includedir}/condor/condor_event.h
%{_includedir}/condor/file_lock.h
%{_includedir}/condor/read_user_log.h
%{_libdir}/condor/libchirp_client.a
%{_libdir}/libclassad.a

####### classads-devel files #######
%defattr(-,root,root,-)
%_bindir/classad_functional_tester
%_bindir/classad_version
%_libdir/libclassad.so
%dir %_includedir/classad/
%_includedir/classad/attrrefs.h
%_includedir/classad/cclassad.h
%_includedir/classad/classad_distribution.h
%_includedir/classad/classadErrno.h
%_includedir/classad/classad.h
%_includedir/classad/classadCache.h
%_includedir/classad/classad_containers.h
%_includedir/classad/classad_flat_map.h
%_includedir/classad/collectionBase.h
%_includedir/classad/collection.h
%_includedir/classad/common.h
%_includedir/classad/debug.h
%_includedir/classad/exprList.h
%_includedir/classad/exprTree.h
%_includedir/classad/flat_set.h
%_includedir/classad/fnCall.h
%_includedir/classad/indexfile.h
%_includedir/classad/jsonSink.h
%_includedir/classad/jsonSource.h
%_includedir/classad/lexer.h
%_includedir/classad/lexerSource.h
%_includedir/classad/literals.h
%_includedir/classad/matchClassad.h
%_includedir/classad/natural_cmp.h
%_includedir/classad/operators.h
%_includedir/classad/query.h
%_includedir/classad/sink.h
%_includedir/classad/source.h
%_includedir/classad/transaction.h
%_includedir/classad/util.h
%_includedir/classad/value.h
%_includedir/classad/view.h
%_includedir/classad/xmlLexer.h
%_includedir/classad/xmlSink.h
%_includedir/classad/xmlSource.h

%if %uw_build
#################
%files tarball
%{_bindir}/make-ap-from-tarball
%{_bindir}/make-personal-from-tarball
%{_sbindir}/condor_configure
%{_sbindir}/condor_install
%{_mandir}/man1/condor_configure.1.gz
%{_mandir}/man1/condor_install.1.gz
%endif

#################
%files kbdd
%defattr(-,root,root,-)
%config(noreplace) %_sysconfdir/condor/config.d/00-kbdd
%_sbindir/condor_kbdd

#################
%if ! 0%{?amzn}
%files vm-gahp
%defattr(-,root,root,-)
%_sbindir/condor_vm-gahp
%_libexecdir/condor/libvirt_simple_script.awk

%endif
#################
%files test
%defattr(-,root,root,-)
%_libexecdir/condor/condor_sinful
%_libexecdir/condor/condor_testingd
%_libexecdir/condor/test_user_mapping
%_libexecdir/condor/test_offer_resources
%_libexecdir/condor/test_dc_std_functiond
%_libexecdir/condor/test_stdf_timer_d
%_libexecdir/condor/test_std_pipe_handlerd
%_libexecdir/condor/test_awaitable_deadline_socketd
%_libexecdir/condor/test_awaitable_deadline_socket_client
%_libexecdir/condor/test_generator
%_libexecdir/condor/memory_exerciser_dinner
%_libexecdir/condor/test_starter_guidance.exe
%if %uw_build
%_libdir/condor/condor_tests-%{version}.tar.gz
%endif

%if 0%{?rhel} <= 7 && 0%{?fedora} <= 31 && ! 0%{?suse_version}
%files -n python2-condor
%defattr(-,root,root,-)
%_bindir/condor_top
%_bindir/classad_eval
%_bindir/condor_watch_q
%_libdir/libpyclassad2*.so
%_libexecdir/condor/libclassad_python_user.so
%{python_sitearch}/classad/
%{python_sitearch}/htcondor/
%{python_sitearch}/htcondor-*.egg-info/
%endif

%if 0%{?rhel} >= 7 || 0%{?fedora} || 0%{?suse_version}
%files -n python3-condor
%defattr(-,root,root,-)
%_bindir/condor_top
%_bindir/condor_diagnostics
%_bindir/classad_eval
%_bindir/condor_watch_q
%_bindir/htcondor
%_libdir/libpyclassad3*.so
%_libexecdir/condor/libclassad_python_user.cpython-3*.so
%_libexecdir/condor/libclassad_python3_user.so
/usr/lib64/python%{python3_version}/site-packages/classad/
/usr/lib64/python%{python3_version}/site-packages/htcondor/
/usr/lib64/python%{python3_version}/site-packages/htcondor-*.egg-info/
/usr/lib64/python%{python3_version}/site-packages/htcondor_cli/
/usr/lib64/python%{python3_version}/site-packages/classad2/
/usr/lib64/python%{python3_version}/site-packages/htcondor2/
%endif

%files credmon-local
%doc examples/condor_credmon_oauth
%_sbindir/condor_credmon_oauth
%_sbindir/scitokens_credential_producer
%_libexecdir/condor/credmon
%_var/lib/condor/oauth_credentials/README.credentials
%config(noreplace) %_sysconfdir/condor/config.d/40-oauth-credmon.conf
%ghost %_var/lib/condor/oauth_credentials/CREDMON_COMPLETE
%ghost %_var/lib/condor/oauth_credentials/pid
%if 0%{?rhel} == 7
###
# Backwards compatibility with the previous versions and configs of scitokens-credmon
%_bindir/condor_credmon_oauth
%_bindir/scitokens_credential_producer
###
%endif

%files credmon-oauth
%_var/www/wsgi-scripts/condor_credmon_oauth
%config(noreplace) %_sysconfdir/condor/config.d/40-oauth-tokens.conf
%ghost %_var/lib/condor/oauth_credentials/wsgi_session_key
%if 0%{?rhel} == 7
###
# Backwards compatibility with the previous versions and configs of scitokens-credmon
%_var/www/wsgi-scripts/scitokens-credmon
###
%endif

%files credmon-vault
%doc examples/condor_credmon_oauth
%_sbindir/condor_credmon_vault
%_bindir/condor_vault_storer
%_libexecdir/condor/credmon
%config(noreplace) %_sysconfdir/condor/config.d/40-vault-credmon.conf
%ghost %_var/lib/condor/oauth_credentials/CREDMON_COMPLETE
%ghost %_var/lib/condor/oauth_credentials/pid

%files credmon-multi
%_bindir/condor_vault_storer

%files -n minicondor
%config(noreplace) %_sysconfdir/condor/config.d/00-minicondor

%files ap
%config(noreplace) %_sysconfdir/condor/config.d/00-access-point

%files ep
%config(noreplace) %_sysconfdir/condor/config.d/00-execution-point

%post
/sbin/ldconfig
# Remove obsolete security configuration
rm -f /etc/condor/config.d/00-htcondor-9.0.config
%if 0%{?fedora}
test -x /usr/sbin/selinuxenabled && /usr/sbin/selinuxenabled
if [ $? = 0 ]; then
   restorecon -R -v /var/lock/condor
   setsebool -P condor_domain_can_network_connect 1
   setsebool -P daemons_enable_cluster_mode 1
   semanage port -a -t condor_port_t -p tcp 12345
   # the number of extraneous SELinux warnings on f17 is very high
fi
%endif
%if 0%{?rhel} >= 7
test -x /usr/sbin/selinuxenabled && /usr/sbin/selinuxenabled
if [ $? = 0 ]; then
   /usr/sbin/semodule -i /usr/share/condor/htcondor.pp
%if 0%{?rhel} < 9
   /usr/sbin/setsebool -P condor_domain_can_network_connect 1
%endif
   /usr/sbin/setsebool -P daemons_enable_cluster_mode 1
fi
%endif
if [ $1 -eq 1 ] ; then
    # Initial installation 
    /bin/systemctl daemon-reload >/dev/null 2>&1 || :
fi

%preun
if [ $1 -eq 0 ] ; then
    # Package removal, not upgrade
    /bin/systemctl --no-reload disable condor.service > /dev/null 2>&1 || :
    /bin/systemctl stop condor.service > /dev/null 2>&1 || :
fi

%postun
/sbin/ldconfig
/bin/systemctl daemon-reload >/dev/null 2>&1 || :
# Note we don't try to restart - HTCondor will automatically notice the
# binary has changed and do graceful or peaceful restart, based on its
# configuration

%triggerun -- condor < 7.7.0-0.5

/usr/bin/systemd-sysv-convert --save condor >/dev/null 2>&1 ||:

/sbin/chkconfig --del condor >/dev/null 2>&1 || :
/bin/systemctl try-restart condor.service >/dev/null 2>&1 || :

%changelog
<<<<<<< HEAD
* Thu Jun 26 2025 Tim Theisen <tim@cs.wisc.edu> - 24.9.2-1
- New job attribute to report number of input files transferred by protocol
- Optional condor_schedd history log file
- condor_watch_q can now track DAGMan jobs when using the -clusters option
- Fix bug that caused claim failure when previous output transfer failed
- Fix bug where access tokens were not generated from Vault tokens

* Thu Jun 26 2025 Tim Theisen <tim@cs.wisc.edu> - 23.0.9-1
- Initial Support for Enterprise Linux 10, including the x86_64_v2 platform
=======
* Thu Jul 24 2025 Tim Theisen <tim@cs.wisc.edu> - 24.0.10-1

* Thu Jul 24 2025 Tim Theisen <tim@cs.wisc.edu> - 23.10.27-1
- Fix bug where the vacate reason was not propagated back to the user
- HTCondor tarballs now contain Pelican 7.17.2

* Thu Jul 24 2025 Tim Theisen <tim@cs.wisc.edu> - 23.0.27-1
- Fix bug where condor_ssh_to_job failed when EP scratch path is too long
- Fix incorrect time reported by htcondor status for long running jobs
- Fix bug where .job.ad, .machine.ad files were missing when LVM is in use

* Thu Jun 26 2025 Tim Theisen <tim@cs.wisc.edu> - 24.0.9-1
>>>>>>> ba67d6d8
- In htcondor2, empty configuration keys are now treated as non-existent

* Thu Jun 26 2025 Tim Theisen <tim@cs.wisc.edu> - 23.10.26-1
- Fix memory leak in the condor_schedd when using late materialization
- Fix condor_master start up when file descriptor ulimit was huge
- HTCondor tarballs now contain Pelican 7.17.0

* Thu Jun 26 2025 Tim Theisen <tim@cs.wisc.edu> - 23.0.26-1
- Fix ingestion of ads into Elasticsearch under very rare circumstances
- DAGMan better handles being unable to write to a full filesystem
- 'kill_sig' submit commands are now ignored on the Windows platform

<<<<<<< HEAD
* Thu Jun 12 2025 Tim Theisen <tim@cs.wisc.edu> - 24.8.1-1
- Fix claim re-use, which was broken in HTCondor version 24.5.1
- Add support for hierarchic and delegatable v2 cgroups
- Add the ability to put each HTCondor daemon in its own cgroup
- Always sets the execute bit on the executable regardless of its origin
- The EP sets the HOME environment variable to match the /etc/passwd entry
- Add new 'halt' and 'resume' verbs to "htcondor dag"
- Add htcondor2.DAGMan class to send commands to a running DAG
- htcondor ap status now reports the AP's RecentDaemonCoreDutyCycle
- Can configure condor_adstash to fetch a custom projection of attributes

* Thu Jun 12 2025 Tim Theisen <tim@cs.wisc.edu> - 23.0.8-1
=======
* Thu Jun 12 2025 Tim Theisen <tim@cs.wisc.edu> - 24.0.8-1
>>>>>>> ba67d6d8
- Fix 24.0.7 bug where cgroup v1 out-of-memory was not properly handled
- HTCondor tarballs now contain Pelican 7.16.5 and Apptainer 1.4.1
  - Pelican 7.16.5 now includes end-to-end integrity checks for clients
- Add Python wheel for Python 3.13, drop Python wheel for Python 3.7
- Fix bug where DAGMAN_MAX_JOBS_IDLE was being ignored
- Fix problems where parallel universe jobs could crash the condor_schedd
- Prevent condor_starter crash when evicting job during input file transfer
- condor_watch_q now properly displays job id ranges by using numeric sort

* Thu May 29 2025 Tim Theisen <tim@cs.wisc.edu> - 23.10.25-1
- Fix bug where DAGMAN_MAX_JOBS_IDLE was being ignored
- HTCondor tarballs now contain Pelican 7.16.5 and Apptainer 1.4.1

* Thu May 29 2025 Tim Theisen <tim@cs.wisc.edu> - 23.0.25-1
- Fix problems where parallel universe jobs could crash the condor_schedd
- Prevent condor_starter crash when evicting job during input file transfer
- condor_watch_q now properly displays job id ranges by using numeric sort

* Tue Apr 22 2025 Tim Theisen <tim@cs.wisc.edu> - 24.7.3-1
- condor_who now works for Glideins
- Can add arbitrary credentials to be used by the file transfer plugins
- Fixed WLCG token generation in the local credmon
- Can limit the number of times that a job can be released
- EP administrators can enforce no outbound networking for jobs
- Add ability to use authentication when fetching Docker images
- condor_watch_q now displays when file transfer is happening
- To provide more consistency, using swap for jobs is disabled by default

* Tue Apr 22 2025 Tim Theisen <tim@cs.wisc.edu> - 24.0.7-1
- With delegated cgroups v2, job out-of-memory no longer affects the pilot

* Tue Apr 22 2025 Tim Theisen <tim@cs.wisc.edu> - 23.10.24-1
- HTCondor tarballs now contain Pelican 7.15.1 and Apptainer 1.4.0

* Tue Apr 22 2025 Tim Theisen <tim@cs.wisc.edu> - 23.0.24-1
- Fix inflated cgroups v2 memory usage reporting for Docker jobs

* Thu Mar 27 2025 Tim Theisen <tim@cs.wisc.edu> - 24.6.1-1
- Fix for security issue
- https://htcondor.org/security/vulnerabilities/HTCONDOR-2025-0001.html

* Thu Mar 27 2025 Tim Theisen <tim@cs.wisc.edu> - 24.0.6-1
- Fix for security issue
- https://htcondor.org/security/vulnerabilities/HTCONDOR-2025-0001.html

* Thu Mar 27 2025 Tim Theisen <tim@cs.wisc.edu> - 23.10.22-1
- Fix for security issue
- https://htcondor.org/security/vulnerabilities/HTCONDOR-2025-0001.html

* Thu Mar 27 2025 Tim Theisen <tim@cs.wisc.edu> - 23.0.22-1
- Fix for security issue
- https://htcondor.org/security/vulnerabilities/HTCONDOR-2025-0001.html

* Thu Mar 20 2025 Tim Theisen <tim@cs.wisc.edu> - 24.5.2-1
- Disable broken slot code by default

* Fri Feb 28 2025 Tim Theisen <tim@cs.wisc.edu> - 24.5.1-1
- Can now configure APs to acquire credentials for jobs in multiple ways
- HTCondor marks slots as broken when the slot resources cannot be released
- HTCondor now reliably cleans up LVM volumes used by jobs
- HTCondor now advertises NVIDIA driver version
- To detect stuck jobs, last write to stdout and stderr are in the job ad

* Fri Feb 28 2025 Tim Theisen <tim@cs.wisc.edu> - 24.0.5-1

* Thu Feb 27 2025 Tim Theisen <tim@cs.wisc.edu> - 23.10.21-1
- Fix bug where chirp would not work in container jobs using Docker
- HTCondor tarballs now contain Pelican 7.13.0

* Thu Feb 27 2025 Tim Theisen <tim@cs.wisc.edu> - 23.0.21-1
- Fix memory leak caused by periodic evaluation of bad ClassAd expressions
- Fixes for bugs affecting grid jobs

* Tue Feb 04 2025 Tim Theisen <tim@cs.wisc.edu> - 24.4.0-1
- Improved validation and cleanup of EXECUTE directories
- For batch grid universe, the PATH comes from the job ad and worker node
- Improved 'condor_q -better-analyze' for pools with partionable slots
- The EP advertizes if Singularity is using user namespaces
- The EP advertizes average and total bytes transferred to and from jobs
- The condor_credmon now utilizes the shared port daemon

* Tue Feb 04 2025 Tim Theisen <tim@cs.wisc.edu> - 24.0.4-1
- New arc_data_staging submit command to add DataStaging block to ARC ADL
- Fix bug where the negotiator could crash when matching offline ads
- Fix memory leak in SCHEDD_CRON script that produce standard output
- Fix bug where the schedd could crash if cron script runs during shutdown

* Tue Feb 04 2025 Tim Theisen <tim@cs.wisc.edu> - 23.10.20-1
- Fix bug where STARTD_ENFORCE_DISK_LIMITS would excessively save metadata
- Fix bug where container_service_names did not work
- Fix rare startd crash when collector queries time out and DNS is slow

* Tue Feb 04 2025 Tim Theisen <tim@cs.wisc.edu> - 23.0.20-1
- condor_upgrade_check tests for PASSWORD authentication identity change

* Mon Jan 06 2025 Tim Theisen <tim@cs.wisc.edu> - 24.3.0-1
- Allow local issuer credmon and Vault credmon to coexist
- Add Singularity launcher to distinguish runtime failure from job failure
- Advertises when the EP is enforcing disk usage via LVM
- By default, LVM disk enforcement hides mounts when possible
- Container Universe jobs can now mount a writable directory under scratch
- Pass PELICAN_* job environment variables to pelican file transfer plugin
- Fix HTCondor startup when network interface has no IPv6 address
- VacateReason is set in the job ad under more circumstances
- 'htcondor job submit' now issues credentials like 'condor_submit' does

* Mon Jan 06 2025 Tim Theisen <tim@cs.wisc.edu> - 24.0.3-1
- EPs spawned by 'htcondor annex' no longer crash on startup

* Mon Jan 06 2025 Tim Theisen <tim@cs.wisc.edu> - 23.10.19-1
- Fix bug where jobs would match but not start when using KeyboardIdle
- Fix bug when trying to avoid IPv6 link local addresses

* Mon Jan 06 2025 Tim Theisen <tim@cs.wisc.edu> - 23.0.19-1
- Numerous updates in memory tracking with cgroups
  - Fix bug in reporting peak memory
  - Made cgroup v1 and v2 memory tracking consistent with each other
  - Fix bug where cgroup v1 usage included disk cache pages
  - Fix bug where cgroup v1 jobs killed by OOM were not held
  - Polls cgroups for memory usage more often
  - Can configure to always hold jobs killed by OOM
- Make condor_adstash work with OpenSearch Python Client v2.x
- Avoid OAUTH credmon errors by only signaling it when necessary
- Restore case insensitivity to 'condor_status -subsystem'
- Fix rare condor_schedd crash when a $$() macro could not be expanded

* Wed Dec 04 2024 Tim Theisen <tim@cs.wisc.edu> - 24.2.2-1
- Prevent the startd from removing all files if EXECUTE is an empty string
  - This problem first appeared in the withdrawn HTCondor 24.2.1 version

* Tue Nov 26 2024 Tim Theisen <tim@cs.wisc.edu> - 24.2.1-1
- Fixed DAGMan's direct submission of late materialization jobs
- New primary_unix_group submit command that sets the job's primary group
- Initial implementation of broken slot detection and reporting
- New job attributes FirstJobMatchDate and InitialWaitDuration
- condor_ssh_to_job now sets the supplemental groups in Apptainer
- MASTER_NEW_BINARY_RESTART now accepts the FAST parameter
- Avoid blocking on dead collectors at shutdown
- IPv6 networking is now fully supported on Windows

* Tue Nov 26 2024 Tim Theisen <tim@cs.wisc.edu> - 24.0.2-1
- Add STARTER_ALWAYS_HOLD_ON_OOM to minimize confusion about memory usage
- Fix bug that caused condor_ssh_to_job sftp and scp modes to fail
- Fix KeyboardIdle attribute in dynamic slots that could prevent job start
- No longer signals the OAuth credmon when there is no work to do
- Fix rare condor_schedd crash when a $$() macro could not be expanded
- By default, put Docker jobs on hold when CPU architecture doesn't match

* Tue Nov 19 2024 Tim Theisen <tim@cs.wisc.edu> - 23.10.18-1
- Fix issue where an unresponsive libvirtd blocked an EP from starting up

* Tue Nov 19 2024 Tim Theisen <tim@cs.wisc.edu> - 23.0.18-1
- Proper error message and hold when Docker emits multi-line error message
- The htcondor CLI now works on Windows

* Thu Oct 31 2024 Tim Theisen <tim@cs.wisc.edu> - 24.1.1-1
- Can print contents of stored OAuth2 credential with htcondor CLI tool
- In DAGMan, inline submit descriptions work when not submitting directly
- By default, put Docker jobs on hold when CPU architecture doesn't match
- Detects and deletes invalid checkpoint and reschedules job

* Thu Oct 31 2024 Tim Theisen <tim@cs.wisc.edu> - 24.0.1-1
- Improved tracking and enforcement of disk usage by using LVM
- Enhancements to the htcondor CLI tool
- cgroup v2 support for tracking and enforcement of CPU and memory usage
- Leverage cgroups to hide GPUs not allocated to the job
- DAGMan can now produce job credentials when using direct submit
- New submit commands to aid in matching specific GPU requirements
- New implementation of the Python bindings, htcondor2 and classad2
- Improved default security configuration
- Significant reduction in memory and CPU usage on the Central Manager
- Support for GPUs using AMD's HIP 6 library
- Fix bugs when -divide or -repeat was used in GPU detection
- Proper error message and hold when Docker emits multi-line error message
- Fix issue where an unresponsive libvirtd blocked an EP from starting up

* Wed Oct 30 2024 Tim Theisen <tim@cs.wisc.edu> - 23.10.2-1
- Fix for output file transfer errors obscuring input file transfer errors

* Thu Oct 24 2024 Tim Theisen <tim@cs.wisc.edu> - 23.0.17-1
- Bug fix for PID namespaces and condor_ssh_to_job on EL9
- Augment condor_upgrade_check to find unit suffixes in ClassAd expressions

* Thu Oct 10 2024 Tim Theisen <tim@cs.wisc.edu> - 23.0.16-1
- Backport all cgroup v2 fixes and enhancements from the 23.10.1 release

* Thu Oct 03 2024 Tim Theisen <tim@cs.wisc.edu> - 23.10.1-1
- Improvements to disk usage enforcement when using LVM
  - Can encrypt job sandboxes when using LVM
  - More precise tracking of disk usage when using LVM
  - Reduced disk usage tracking overhead
- Improvements tracking CPU and memory usage with cgroup v2 (on EL9)
  - Don't count kernel cache pages against job's memory usage
  - Avoid rare inclusion of previous job's CPU and peak memory usage
- HTCondor now re-checks DNS before re-connecting to a collector
- HTCondor now writes out per job epoch history
- HTCondor can encrypt network connections without requiring authentication
- htcondor CLI can now show status for local server, AP, and CM
- htcondor CLI can now display OAUTH2 credentials
- Uses job's sandbox to convert image format for Singularity/Apptainer
- Bug fix to not lose GPUs in Docker job on systemd reconfig
- Bug fix for PID namespaces and condor_ssh_to_job on EL9

* Mon Sep 30 2024 Tim Theisen <tim@cs.wisc.edu> - 23.0.15-1
- Fix bug where Docker universe jobs reported zero memory usage on EL9
- Fix bug where Docker universe images would not be removed from EP cache
- Fix bug where condor_watch_q could crash
- Fix bug that could cause the file transfer hold reason to be truncated
- Fix bug where a Windows job with a bad executable would not go on hold

* Thu Aug 08 2024 Tim Theisen <tim@cs.wisc.edu> - 23.9.6-1
- Add config knob to not have cgroups count kernel memory for jobs on EL9
- Remove support for numeric unit suffixes (k,M,G) in ClassAd expressions
- In submit files, request_disk & request_memory still accept unit suffixes
- Hide GPUs not allocated to the job on cgroup v2 systems such as EL9
- DAGMan can now produce credentials when using direct submission
- Singularity jobs have a contained home directory when file transfer is on
- Avoid using IPv6 link local addresses when resolving hostname to IP addr
- New 'htcondor credential' command to aid in debugging

* Thu Aug 08 2024 Tim Theisen <tim@cs.wisc.edu> - 23.0.14-1
- Docker and Container jobs run on EPs that match AP's CPU architecture
- Fixed premature cleanup of credentials by the condor_credd
- Fixed bug where a malformed SciToken could cause a condor_schedd crash
- Fixed crash in condor_annex script
- Fixed daemon crash after IDTOKEN request is approved by the collector

* Thu Jun 27 2024 Tim Theisen <tim@cs.wisc.edu> - 23.8.1-1
- Add new condor-ap package to facilitate Access Point installation
- HTCondor Docker images are now based on Alma Linux 9
- HTCondor Docker images are now available for the arm64 CPU architecture
- The user can now choose which submit method DAGMan will use
- Can add custom attributes to the User ClassAd with condor_qusers -edit
- Add use-projection option to condor_gangliad to reduce memory footprint
- Fix bug where interactive submit does not work on cgroup v2 systems (EL9)

* Thu Jun 13 2024 Tim Theisen <tim@cs.wisc.edu> - 23.0.12-1
- Remote condor_history queries now work the same as local queries
- Improve error handling when submitting to a remote scheduler via ssh
- Fix bug on Windows where condor_procd may crash when suspending a job
- Fix Python binding crash when submitting a DAG which has empty lines

* Thu May 16 2024 Tim Theisen <tim@cs.wisc.edu> - 23.7.2-1
- Warns about deprecated multiple queue statements in a submit file
- The semantics of 'skip_if_dataflow' have been improved
- Removing large DAGs is now non-blocking, preserving schedd performance
- Periodic policy expressions are now checked during input file transfer
- Local universe jobs can now specify a container image
- File transfer plugins can now advertise extra attributes
- DAGMan can rescue and abort if pending jobs are missing from the job queue
- Fix so 'condor_submit -interactive' works on cgroup v2 execution points

* Thu May 09 2024 Tim Theisen <tim@cs.wisc.edu> - 23.0.10-1
- Preliminary support for Ubuntu 22.04 (Noble Numbat)
- Warns about deprecated multiple queue statements in a submit file
- Fix bug where plugins could not signify to retry a file transfer
- The condor_upgrade_check script checks for proper token file permissions
- Fix bug where the condor_upgrade_check script crashes on older platforms
- The bundled version of apptainer was moved to libexec in the tarball

* Tue Apr 16 2024 Tim Theisen <tim@cs.wisc.edu> - 23.6.2-1
- Fix bug where file transfer plugin error was not in hold reason code

* Mon Apr 15 2024 Tim Theisen <tim@cs.wisc.edu> - 23.6.1-1
- Add the ability to force vanilla universe jobs to run in a container
- Add the ability to override the entrypoint for a Docker image
- condor_q -better-analyze includes units for memory and disk quantities

* Thu Apr 11 2024 Tim Theisen <tim@cs.wisc.edu> - 23.0.8-1
- Fix bug where ssh-agent processes were leaked with grid universe jobs
- Fix DAGMan crash when a provisioner node was given a parent
- Fix bug that prevented use of "ftp:" URLs in file transfer
- Fix bug where jobs that matched an offline slot never start

* Mon Mar 25 2024 Tim Theisen <tim@cs.wisc.edu> - 23.5.3-1
- HTCondor tarballs now contain Pelican 7.6.2

* Thu Mar 14 2024 Tim Theisen <tim@cs.wisc.edu> - 23.5.2-1
- Old ClassAd based syntax is disabled by default for the job router
- Can efficiently manage/enforce disk space using LVM partitions
- GPU discovery is enabled on all Execution Points by default
- Prevents accessing unallocated GPUs using cgroup v1 enforcement
- New condor_submit commands for constraining GPU properties
- Add ability to transfer EP's starter log back to the Access Point
- Can use VOMS attributes when mapping identities of SSL connections
- The CondorVersion string contains the source git SHA

* Thu Mar 14 2024 Tim Theisen <tim@cs.wisc.edu> - 23.0.6-1
- Fix DAGMan where descendants of removed retry-able jobs are marked futile
- Ensure the condor_test_token works correctly when invoked as root
- Fix bug where empty multi-line values could cause a crash
- condor_qusers returns proper exit code for errors in formatting options
- Fix crash in job router when a job transform is missing an argument

* Thu Feb 08 2024 Tim Theisen <tim@cs.wisc.edu> - 23.4.0-1
- condor_submit warns about unit-less request_disk and request_memory
- Separate condor-credmon-local RPM package provides local SciTokens issuer
- Fix bug where NEGOTIATOR_SLOT_CONSTRAINT was ignored since version 23.3.0
- The htcondor command line tool can process multiple event logs at once
- Prevent Docker daemon from keeping a duplicate copy of the job's stdout

* Thu Feb 08 2024 Tim Theisen <tim@cs.wisc.edu> - 23.0.4-1
- NVIDIA_VISIBLE_DEVICES environment variable lists full uuid of slot GPUs
- Fix problem where some container jobs would see GPUs not assigned to them
- Restore condor keyboard monitoring that was broken since HTCondor 23.0.0
- In condor_adstash, the search engine timeouts now apply to all operations
- Ensure the prerequisite perl modules are installed for condor_gather_info

* Tue Jan 23 2024 Tim Theisen <tim@cs.wisc.edu> - 23.3.1-1
- HTCondor tarballs now contain Pelican 7.4.0

* Thu Jan 04 2024 Tim Theisen <tim@cs.wisc.edu> - 23.3.0-1
- Restore limited support for Enterprise Linux 7 systems
- Additional assistance converting old syntax job routes to new syntax
- Able to capture output to debug DAGMan PRE and POST scripts
- Execution Points advertise when jobs are running with cgroup enforcement

* Thu Jan 04 2024 Tim Theisen <tim@cs.wisc.edu> - 23.0.3-1
- Preliminary support for openSUSE LEAP 15
- All non-zero exit values from file transfer plugins are now errors
- Fix crash in Python bindings when job submission fails
- Chirp uses a 5120 byte buffer and errors out for bigger messages
- condor_adstash now recognizes GPU usage values as floating point numbers

* Wed Nov 29 2023 Tim Theisen <tim@cs.wisc.edu> - 23.2.0-1
- Add 'periodic_vacate' submit command to restart jobs that are stuck
- EPs now advertises whether the execute directory is on rotational storage
- Add two log events for the time a job was running and occupied a slot
- Files written by HTCondor are now written in binary mode on Windows
- HTCondor now uses the Pelican Platform for OSDF file transfers

* Mon Nov 20 2023 Tim Theisen <tim@cs.wisc.edu> - 23.0.2-1
- Fix bug where OIDC login information was missing when submitting jobs
- Improved sandbox and ssh-agent clean up for batch grid universe jobs
- Fix bug where daemons with a private network address couldn't communicate
- Fix cgroup v2 memory enforcement for custom configurations
- Add DISABLE_SWAP_FOR_JOB support on cgroup v2 systems
- Fix log rotation for OAuth and Vault credmon daemons

* Thu Nov 16 2023 Tim Theisen <tim@cs.wisc.edu> - 9.0.20-1
- Other authentication methods are tried if mapping fails using SSL

* Tue Oct 31 2023 Tim Theisen <tim@cs.wisc.edu> - 23.1.0-1
- Enhanced filtering with 'condor_watch_q'
- Can specify alternate ssh port with 'condor_remote_cluster'
- Performance improvement for the 'condor_schedd' and other daemons
- Jobs running on cgroup v2 systems can subdivide their cgroup
- The curl plugin can now find CA certificates via an environment variable

* Tue Oct 31 2023 Tim Theisen <tim@cs.wisc.edu> - 23.0.1-1
- Fix 10.6.0 bug that broke PID namespaces
- Fix bug where execution times for ARC CE jobs were 60 times too large
- Fix bug where a failed 'Service' node would crash DAGMan
- Condor-C and Job Router jobs now get resources provisioned updates

* Fri Sep 29 2023 Tim Theisen <tim@cs.wisc.edu> - 23.0.0-1
- Absent slot configuration, execution points will use a partitionable slot
- Linux cgroups enforce maximum memory utilization by default
- Can now define DAGMan save points to be able to rerun DAGs from there
- Much better control over environment variables when using DAGMan
- Administrators can enable and disable job submission for a specific user
- Can set a minimum number of CPUs allocated to a user
- condor_status -gpus shows nodes with GPUs and the GPU properties
- condor_status -compact shows a row for each slot type
- Container images may now be transferred via a file transfer plugin
- Support for Enterprise Linux 9, Amazon Linux 2023, and Debian 12
- Can write job information in AP history file for every execution attempt
- Can run defrag daemons with different policies on distinct sets of nodes
- Add condor_test_token tool to generate a short lived SciToken for testing
- The job’s executable is no longer renamed to ‘condor_exec.exe’

* Thu Sep 28 2023 Tim Theisen <tim@cs.wisc.edu> - 10.9.0-1
- The condor_upgrade_check script now provides guidance on updating to 23.0
- The htchirp Python binding now properly locates the chirp configuration
- Fix bug that prevented deletion of HTCondor passwords on Windows

* Thu Sep 28 2023 Tim Theisen <tim@cs.wisc.edu> - 10.0.9-1
- The condor_upgrade_check script now provides guidance on updating to 23.0
- The htchirp Python binding now properly locates the chirp configuration
- Fix bug that prevented deletion of HTCondor passwords on Windows

* Thu Sep 14 2023 Tim Theisen <tim@cs.wisc.edu> - 10.8.0-1
- Fold the classads, blahp, and procd RPMs into the main condor RPM
- Align the Debian packages and package names with the RPM packaging
- On Linux, the default configuration enforces memory limits with cgroups
- condor_status -gpus shows nodes with GPUs and the GPU properties
- condor_status -compact shows a row for each slot type
- New ENV command controls which environment variables are present in DAGMan

* Thu Sep 14 2023 Tim Theisen <tim@cs.wisc.edu> - 10.0.8-1
- Avoid kernel panic on some Enterprise Linux 8 systems
- Fix bug where early termination of service nodes could crash DAGMan
- Limit email about long file transfer queue to once daily
- Various fixes to condor_adstash

* Wed Aug 09 2023 Tim Theisen <tim@cs.wisc.edu> - 10.7.1-1
- Fix performance problem detecting futile nodes in a large and bushy DAG

* Mon Jul 31 2023 Tim Theisen <tim@cs.wisc.edu> - 10.7.0-1
- Support for Debian 12 (Bookworm)
- Can run defrag daemons with different policies on distinct sets of nodes
- Added want_io_proxy submit command
- Apptainer is now included in the HTCondor tarballs
- Fix 10.5.0 bug where reported CPU time is very low when using cgroups v1
- Fix 10.5.0 bug where .job.ad and .machine.ad were missing for local jobs

* Tue Jul 25 2023 Tim Theisen <tim@cs.wisc.edu> - 10.0.7-1
- Fixed bug where held condor cron jobs would never run when released
- Improved daemon IDTOKENS logging to make useful messages more prominent
- Remove limit on certificate chain length in SSL authentication
- condor_config_val -summary now works with a remote configuration query
- Prints detailed message when condor_remote_cluster fails to fetch a URL
- Improvements to condor_preen

* Fri Jun 30 2023 Tim Theisen <tim@cs.wisc.edu> - 9.0.19-1
- Remove limit on certificate chain length in SSL authentication

* Thu Jun 29 2023 Tim Theisen <tim@cs.wisc.edu> - 10.6.0-1
- Administrators can enable and disable job submission for a specific user
- Work around memory leak in libcurl on EL7 when using the ARC-CE GAHP
- Container images may now be transferred via a file transfer plugin
- Add ClassAd stringlist subset match function
- Add submit file macro '$(JobId)' which expands to full ID of the job
- The job's executable is no longer renamed to 'condor_exec.exe'

* Thu Jun 22 2023 Tim Theisen <tim@cs.wisc.edu> - 10.0.6-1
- In SSL Authentication, use the identity instead of the X.509 proxy subject
- Can use environment variable to locate the client's SSL X.509 credential
- ClassAd aggregate functions now tolerate undefined values
- Fix Python binding bug where accounting ads were omitted from the result
- The Python bindings now properly report the HTCondor version
- remote_initial_dir works when submitting a grid batch job remotely via ssh
- Add a ClassAd stringlist subset match function

* Thu Jun 22 2023 Tim Theisen <tim@cs.wisc.edu> - 9.0.18-1
- Can configure clients to present an X.509 proxy during SSL authentication
- Provides script to assist updating from HTCondor version 9 to version 10

* Fri Jun 09 2023 Tim Theisen <tim@cs.wisc.edu> - 10.0.5-1
- Rename upgrade9to10checks.py script to condor_upgrade_check
- Fix spurious warning from condor_upgrade_check about regexes with spaces

* Tue Jun 06 2023 Tim Theisen <tim@cs.wisc.edu> - 10.5.1-1
- Fix issue with grid batch jobs interacting with older Slurm versions

* Mon Jun 05 2023 Tim Theisen <tim@cs.wisc.edu> - 10.5.0-1
- Can now define DAGMan save points to be able to rerun DAGs from there
- Expand default list of environment variables passed to the DAGMan manager
- Administrators can prevent users using "getenv = true" in submit files
- Improved throughput when submitting a large number of ARC-CE jobs
- Execute events contain the slot name, sandbox path, resource quantities
- Can add attributes of the execution point to be recorded in the user log
- Enhanced condor_transform_ads tool to ease offline job transform testing
- Fixed a bug where memory limits over 2 GiB might not be correctly enforced

* Tue May 30 2023 Tim Theisen <tim@cs.wisc.edu> - 10.0.4-1
- Provides script to assist updating from HTCondor version 9 to version 10
- Fixes a bug where rarely an output file would not be transferred back
- Fixes counting of submitted jobs, so MAX_JOBS_SUBMITTED works correctly
- Fixes SSL Authentication failure when PRIVATE_NETWORK_NAME was set
- Fixes rare crash when SSL or SCITOKENS authentication was attempted
- Can allow client to present an X.509 proxy during SSL authentication
- Fixes issue where a users jobs were ignored by the HTCondor-CE on restart
- Fixes issues where some events that HTCondor-CE depends on were missing

* Tue May 30 2023 Tim Theisen <tim@cs.wisc.edu> - 9.0.17-3
- Improved upgrade9to10checks.py script

* Tue May 09 2023 Tim Theisen <tim@cs.wisc.edu> - 9.0.17-2
- Add upgrade9to10checks.py script

* Tue May 09 2023 Tim Theisen <tim@cs.wisc.edu> - 10.4.3-1
- Fix bug than could cause the collector audit plugin to crash

* Tue May 02 2023 Tim Theisen <tim@cs.wisc.edu> - 10.4.2-1
- Fix bug where remote submission of batch grid universe jobs fail
- Fix bug where HTCondor-CE fails to handle jobs after HTCondor restarts

* Wed Apr 12 2023 Tim Theisen <tim@cs.wisc.edu> - 10.4.1-1
- Preliminary support for Ubuntu 20.04 (Focal Fossa) on PowerPC (ppc64el)

* Thu Apr 06 2023 Tim Theisen <tim@cs.wisc.edu> - 10.4.0-1
- DAGMan no longer carries the entire environment into the DAGMan job
- Allows EGI CheckIn tokens to be used the with SciTokens authentication

* Thu Apr 06 2023 Tim Theisen <tim@cs.wisc.edu> - 10.0.3-1
- GPU metrics continues to be reported after the startd is reconfigured
- Fixed issue where GPU metrics could be wildly over-reported
- Fixed issue that kept jobs from running when installed on Debian or Ubuntu
- Fixed DAGMan problem when retrying a proc failure in a multi-proc node

* Tue Mar 07 2023 Tim Theisen <tim@cs.wisc.edu> - 10.3.1-1
- Execution points now advertise if an sshd is available for ssh to job

* Mon Mar 06 2023 Tim Theisen <tim@cs.wisc.edu> - 10.3.0-1
- Now evicts OOM killed jobs when they are under their requested memory
- HTCondor glideins can now use cgroups if one has been prepared
- Can write job information in an AP history file for each execution attempt
- Can now specify a lifetime for condor_gangliad metrics
- The condor_schedd now advertises a count of unmaterialized jobs

* Thu Mar 02 2023 John Knoeller <johnkn@cs.wisc.edu> - 10.0.2-1
- HTCondor can optionally create intermediate directories for output files
- Improved condor_schedd scalability when a user runs more than 1,000 jobs
- Fix issue where condor_ssh_to_job fails if the user is not in /etc/passwd
- The Python Schedd.query() now returns the ServerTime attribute for Fifemon
- VM Universe jobs pass through the host CPU model to support newer kernels
- HTCondor Python wheel is now available for Python 3.11
- Fix issue that prevented HTCondor installation on Ubuntu 18.04

* Tue Feb 28 2023 Tim Theisen <tim@cs.wisc.edu> - 10.2.5-1
- Fix counting of unmaterialized jobs in the condor_schedd

* Fri Feb 24 2023 Tim Theisen <tim@cs.wisc.edu> - 10.2.4-1
- Improve counting of unmaterialized jobs in the condor_schedd

* Tue Feb 21 2023 Tim Theisen <tim@cs.wisc.edu> - 10.2.3-1
- Add a count of unmaterialized jobs to condor_schedd statistics

* Tue Feb 07 2023 Tim Theisen <tim@cs.wisc.edu> - 10.2.2-1
- Fixed bugs with configuration knob SINGULARITY_USE_PID_NAMESPACES

* Tue Jan 24 2023 Tim Theisen <tim@cs.wisc.edu> - 10.2.1-1
- Improved condor_schedd scalability when a user runs more than 1,000 jobs
- Fix issue where condor_ssh_to_job fails if the user is not in /etc/passwd
- The Python Schedd.query() now returns the ServerTime attribute
- Fixed issue that prevented HTCondor installation on Ubuntu 18.04

* Thu Jan 05 2023 Tim Theisen <tim@cs.wisc.edu> - 10.2.0-1
- Preliminary support for Enterprise Linux 9
- Preliminary support for cgroups v2
- Can now set minimum floor for number of CPUs that a submitter gets
- Improved validity testing of Singularity/Apptainer runtinme
- Improvements to jobs hooks, including new PREPARE_JOB_BEFORE_TRANSFER hook
- OpenCL jobs now work inside Singularity, if OpenCL drivers are on the host

* Thu Jan 05 2023 Tim Theisen <tim@cs.wisc.edu> - 10.0.1-1
- Add Ubuntu 22.04 (Jammy Jellyfish) support
- Add file transfer plugin that supports stash:// and osdf:// URLs
- Fix bug where cgroup memory limits were not enforced on Debian and Ubuntu
- Fix bug where forcibly removing DAG jobs could crash the condor_schedd
- Fix bug where Docker repository images cannot be run under Singularity
- Fix issue where blahp scripts were missing on Debian and Ubuntu platforms
- Fix bug where curl file transfer plugins would fail on Enterprise Linux 8

* Tue Nov 22 2022 Tim Theisen <tim@cs.wisc.edu> - 10.1.3-1
- Improvements to jobs hooks, including new PREPARE_JOB_BEFORE_TRANSFER hook

* Tue Nov 15 2022 Tim Theisen <tim@cs.wisc.edu> - 10.1.2-1
- OpenCL jobs now work inside Singularity, if OpenCL drivers are on the host

* Thu Nov 10 2022 Tim Theisen <tim@cs.wisc.edu> - 10.1.1-1
- Improvements to job hooks and the ability to save stderr from a job hook
- Fix bug where Apptainer only systems couldn't run with Docker style images

* Thu Nov 10 2022 Tim Theisen <tim@cs.wisc.edu> - 10.1.0-1
- Release HTCondor 10.0.0 bug fixes into 10.1.0

* Thu Nov 10 2022 Tim Theisen <tim@cs.wisc.edu> - 10.0.0-1
- Users can prevent runaway jobs by specifying an allowed duration
- Able to extend submit commands and create job submit templates
- Initial implementation of htcondor <noun> <verb> command line interface
- Initial implementation of Job Sets in the htcondor CLI tool
- Add Container Universe
- Support for heterogeneous GPUs
- Improved File transfer error reporting
- GSI Authentication method has been removed
- HTCondor now utilizes ARC-CE's REST interface
- Support for ARM and PowerPC for Enterprise Linux 8
- For IDTOKENS, signing key not required on every execution point
- Trust on first use ability for SSL connections
- Improvements against replay attacks

* Wed Oct 05 2022 Tim Theisen <tim@cs.wisc.edu> - 9.12.0-1
- Provide a mechanism to bootstrap secure authentication within a pool
- Add the ability to define submit templates
- Administrators can now extend the help offered by condor_submit
- Add DAGMan ClassAd attributes to record more information about jobs
- On Linux, advertise the x86_64 micro-architecture in a slot attribute
- Added -drain option to condor_off and condor_restart
- Administrators can now set the shared memory size for Docker jobs
- Multiple improvements to condor_adstash
- HAD daemons now use SHA-256 checksums by default

* Thu Sep 29 2022 Tim Theisen <tim@cs.wisc.edu> - 9.0.17-1
- Fix file descriptor leak when schedd fails to launch scheduler jobs
- Fix failure to forward batch grid universe job's refreshed X.509 proxy
- Fix DAGMan failure when the DONE keyword appeared in the JOB line
- Fix HTCondor's handling of extremely large UIDs on Linux
- Fix bug where OAUTH tokens lose their scope and audience upon refresh
- Support for Apptainer in addition to Singularity

* Tue Sep 13 2022 Tim Theisen <tim@cs.wisc.edu> - 9.11.2-1
- In 9.11.0, STARTD_NOCLAIM_SHUTDOWN restarted instead. Now, it shuts down.

* Tue Sep 06 2022 Tim Theisen <tim@cs.wisc.edu> - 9.11.1-1
- File transfer errors are identified as occurring during input or output

* Thu Aug 25 2022 Tim Theisen <tim@cs.wisc.edu> - 9.11.0-1
- Modified GPU attributes to support the new 'require_gpus' submit command
- Add (PREEMPT|HOLD)_IF_DISK_EXCEEDED configuration templates
- ADVERTISE authorization levels now also provide READ authorization
- Periodic release expressions no longer apply to manually held jobs
- If a #! interpreter doesn't exist, a proper hold and log message appears
- Can now set the Singularity target directory with 'container_target_dir'
- If SciToken and X.509 available, uses SciToken for arc job authentication

* Tue Aug 16 2022 Tim Theisen <tim@cs.wisc.edu> - 9.0.16-1
- Singularity now mounts /tmp and /var/tmp under the scratch directory
- Fix bug where Singularity jobs go on hold at the first checkpoint
- Fix bug where gridmanager deletes the X.509 proxy file instead of the copy
- Fix file descriptor leak when using SciTokens for authentication

* Thu Jul 21 2022 Tim Theisen <tim@cs.wisc.edu> - 9.0.15-1
- Report resources provisioned by the Slurm batch scheduler when available

* Mon Jul 18 2022 Tim Theisen <tim@cs.wisc.edu> - 9.10.1-1
- ActivationSetupDuration is now correct for jobs that checkpoint

* Thu Jul 14 2022 Tim Theisen <tim@cs.wisc.edu> - 9.10.0-1
- With collector administrator access, can manage all HTCondor pool daemons
- SciTokens can now be used for authentication with ARC CE servers
- Preliminary support for ARM and POWER RC on AlmaLinux 8
- Prevent negative values when using huge files with a file transfer plugin

* Tue Jul 12 2022 Tim Theisen <tim@cs.wisc.edu> - 9.0.14-1
- SciToken mapping failures are now recorded in the daemon logs
- Fix bug that stopped file transfers when output and error are the same
- Ensure that the Python bindings version matches the installed HTCondor
- $(OPSYSANDVER) now expand properly in job transforms
- Fix bug where context managed Python htcondor.SecMan sessions would crash
- Fix bug where remote CPU times would rarely be set to zero

* Tue Jun 14 2022 Tim Theisen <tim@cs.wisc.edu> - 9.9.1-1
- Fix bug where jobs would not match when using a child collector

* Tue May 31 2022 Tim Theisen <tim@cs.wisc.edu> - 9.9.0-1
- A new authentication method for remote HTCondor administration
- Several changes to improve the security of connections
- Fix issue where DAGMan direct submission failed when using Kerberos
- The submission method is now recorded in the job ClassAd
- Singularity jobs can now pull from Docker style repositories
- The OWNER authorization level has been folded into the ADMINISTRATOR level

* Thu May 26 2022 Tim Theisen <tim@cs.wisc.edu> - 9.0.13-1
- Schedd and startd cron jobs can now log output upon non-zero exit
- condor_config_val now produces correct syntax for multi-line values
- The condor_run tool now reports submit errors and warnings to the terminal
- Fix issue where Kerberos authentication would fail within DAGMan
- Fix HTCondor startup failure with certain complex network configurations

* Mon Apr 25 2022 Tim Theisen <tim@cs.wisc.edu> - 9.8.1-1
- Fix HTCondor startup failure with certain complex network configurations

* Thu Apr 21 2022 Tim Theisen <tim@cs.wisc.edu> - 9.8.0-1
- Support for Heterogeneous GPUs, some configuration required
- Allow HTCondor to utilize grid sites requiring two-factor authentication
- Technology preview: bring your own resources from (some) NSF HPC clusters

* Tue Apr 19 2022 Tim Theisen <tim@cs.wisc.edu> - 9.0.12-1
- Fix bug in parallel universe that could cause the schedd to crash
- Fix rare crash where a daemon tries to use a discarded security session

* Tue Apr 05 2022 Tim Theisen <tim@cs.wisc.edu> - 9.7.1-1
- Fix recent bug where jobs may go on hold without a hold reason or code

* Tue Mar 15 2022 Tim Theisen <tim@cs.wisc.edu> - 9.7.0-1
- Support environment variables, other application elements in ARC REST jobs
- Container universe supports Singularity jobs with hard-coded command
- DAGMan submits jobs directly (does not shell out to condor_submit)
- Meaningful error message and sub-code for file transfer failures
- Add file transfer statistics for file transfer plugins
- Add named list policy knobs for SYSTEM_PERIODIC_ policies

* Tue Mar 15 2022 Tim Theisen <tim@cs.wisc.edu> - 9.0.11-1
- The Job Router can now create an IDTOKEN for use by the job
- Fix bug where a self-checkpointing job may erroneously be held
- Fix bug where the Job Router could erroneously substitute a default value
- Fix bug where a file transfer error may identify the wrong file
- Fix bug where condor_ssh_to_job may fail to connect

* Tue Mar 15 2022 Tim Theisen <tim@cs.wisc.edu> - 8.8.17-1
- Fixed a memory leak in the Job Router

* Tue Mar 15 2022 Tim Theisen <tim@cs.wisc.edu> - 9.6.0-1
- Fixes for security issues
- https://htcondor.org/security/vulnerabilities/HTCONDOR-2022-0001.html
- https://htcondor.org/security/vulnerabilities/HTCONDOR-2022-0002.html
- https://htcondor.org/security/vulnerabilities/HTCONDOR-2022-0003.html

* Tue Mar 15 2022 Tim Theisen <tim@cs.wisc.edu> - 9.0.10-1
- Fixes for security issues
- https://htcondor.org/security/vulnerabilities/HTCONDOR-2022-0001.html
- https://htcondor.org/security/vulnerabilities/HTCONDOR-2022-0002.html
- https://htcondor.org/security/vulnerabilities/HTCONDOR-2022-0003.html

* Tue Mar 15 2022 Tim Theisen <tim@cs.wisc.edu> - 8.8.16-1
- Fix for security issue
- https://htcondor.org/security/vulnerabilities/HTCONDOR-2022-0003.html

* Tue Feb 08 2022 Tim Theisen <tim@cs.wisc.edu> - 9.5.4-1
- The access point more robustly detects execution points that disappear
- The condor_procd will now function if /proc is mounted with hidepid=2

* Tue Feb 01 2022 Tim Theisen <tim@cs.wisc.edu> - 9.5.3-1
- Fix daemon crash where one of multiple collectors is not in DNS
- Fix bug where initial schedd registration was rarely delayed by an hour
- Can set CCB_TIMEOUT and choose to not start up if CCB address unavailable

* Tue Jan 25 2022 Tim Theisen <tim@cs.wisc.edu> - 9.5.2-1
- Fix bug where job may not go on hold when exceeding allowed_job_duration
- Fix bug where the condor_shadow could run indefinitely
- Fix bug where condor_ssh_to_job may fail to connect
- Fix bug where a file transfer error may identify the wrong file

* Tue Jan 18 2022 Tim Theisen <tim@cs.wisc.edu> - 9.5.1-1
- Fix bug where a self-checkpointing job may erroneously be held

* Thu Jan 13 2022 Tim Theisen <tim@cs.wisc.edu> - 9.5.0-1
- Initial implementation of Container Universe
- HTCondor will automatically detect container type and where it can run
- The blahp is no longer separate, it is now an integral part of HTCondor
- Docker Universe jobs can now self-checkpoint
- Added Debian 11 (bullseye) as a supported platform
- Since CentOS 8 has reached end of life, we build and test on Rocky Linux 8

* Thu Jan 13 2022 Tim Theisen <tim@cs.wisc.edu> - 9.0.9-1
- Added Debian 11 (bullseye) as a supported platform
- Since CentOS 8 has reached end of life, we build and test on Rocky Linux 8
- The OAUTH credmon is now packaged for Enterprise Linux 8

* Tue Dec 21 2021 Tim Theisen <tim@cs.wisc.edu> - 9.4.1-1
- Add the ability to track slot activation metrics
- Fix bug where a file transfer plugin failure code may not be reported

* Thu Dec 02 2021 Tim Theisen <tim@cs.wisc.edu> - 9.4.0-1
- Initial implementation of Job Sets in the htcondor CLI tool
- The access point administrator can add keywords to the submit language
- Add submit commands that limit job run time
- Fix bug where self check-pointing jobs may be erroneously held

* Thu Dec 02 2021 Tim Theisen <tim@cs.wisc.edu> - 9.0.8-1
- Fix bug where huge values of ImageSize and others would end up negative
- Fix bug in how MAX_JOBS_PER_OWNER applied to late materialization jobs
- Fix bug where the schedd could choose a slot with insufficient disk space
- Fix crash in ClassAd substr() function when the offset is out of range
- Fix bug in Kerberos code that can crash on macOS and could leak memory
- Fix bug where a job is ignored for 20 minutes if the startd claim fails

* Tue Nov 30 2021 Tim Theisen <tim@cs.wisc.edu> - 9.3.2-1
- Add allowed_execute_duration condor_submit command to cap job run time
- Fix bug where self check-pointing jobs may be erroneously held

* Tue Nov 09 2021 Tim Theisen <tim@cs.wisc.edu> - 9.3.1-1
- Add allowed_job_duration condor_submit command to cap job run time

* Wed Nov 03 2021 Tim Theisen <tim@cs.wisc.edu> - 9.3.0-1
- Discontinue support for Globus GSI
- Discontinue support for grid type 'nordugrid', use 'arc' instead
- MacOS version strings now include the major version number (10 or 11)
- File transfer plugin sample code to aid in developing new plugins
- Add generic knob to set the slot user for all slots

* Tue Nov 02 2021 Tim Theisen <tim@cs.wisc.edu> - 9.0.7-1
- Fix bug where condor_gpu_discovery could crash with older CUDA libraries
- Fix bug where condor_watch_q would fail on machines with older kernels
- condor_watch_q no longer has a limit on the number of job event log files
- Fix bug where a startd could crash claiming a slot with p-slot preemption
- Fix bug where a job start would not be recorded when a shadow reconnects

* Thu Sep 23 2021 Tim Theisen <tim@cs.wisc.edu> - 9.2.0-1
- Add SERVICE node that runs alongside the DAG for the duration of the DAG
- Fix problem where proxy delegation to older HTCondor versions failed
- Jobs are now re-run if the execute directory unexpectedly disappears
- HTCondor counts the number of files transfered at the submit node
- Fix a bug that caused jobs to fail when using newer Singularity versions

* Thu Sep 23 2021 Tim Theisen <tim@cs.wisc.edu> - 9.0.6-1
- CUDA_VISIBLE_DEVICES can now contain GPU-<uuid> formatted values
- Fixed a bug that caused jobs to fail when using newer Singularity versions
- Fixed a bug in the Windows MSI installer for the latest Windows 10 version
- Fixed bugs relating to the transfer of standard out and error logs
- MacOS 11.x now reports as 10.16.x (which is better than reporting x.0)

* Thu Aug 19 2021 Tim Theisen <tim@cs.wisc.edu> - 9.1.3-1
- Globus GSI is no longer needed for X.509 proxy delegation
- Globus GSI authentication is disabled by default
- The job ad now contains a history of job holds and hold reasons
- If a user job policy expression evaluates to undefined, it is ignored

* Wed Aug 18 2021 Tim Theisen <tim@cs.wisc.edu> - 9.0.5-1
- Other authentication methods are tried if mapping fails using SciTokens
- Fix rare crashes from successful condor_submit, which caused DAGMan issues
- Fix bug where ExitCode attribute would be suppressed when OnExitHold fired
- condor_who now suppresses spurious warnings coming from netstat
- The online manual now has detailed instructions for installing on MacOS
- Fix bug where misconfigured MIG devices confused condor_gpu_discovery
- The transfer_checkpoint_file list may now include input files

* Thu Jul 29 2021 Tim Theisen <tim@cs.wisc.edu> - 9.1.2-1
- Fixes for security issues
- https://htcondor.org/security/vulnerabilities/HTCONDOR-2021-0003.html
- https://htcondor.org/security/vulnerabilities/HTCONDOR-2021-0004.html

* Thu Jul 29 2021 Tim Theisen <tim@cs.wisc.edu> - 9.0.4-1
- Fixes for security issues
- https://htcondor.org/security/vulnerabilities/HTCONDOR-2021-0003.html
- https://htcondor.org/security/vulnerabilities/HTCONDOR-2021-0004.html

* Thu Jul 29 2021 Tim Theisen <tim@cs.wisc.edu> - 8.8.15-1
- Fix for security issue
- https://htcondor.org/security/vulnerabilities/HTCONDOR-2021-0003.html

* Tue Jul 27 2021 Tim Theisen <tim@cs.wisc.edu> - 9.1.1-1
- Fixes for security issues
- https://htcondor.org/security/vulnerabilities/HTCONDOR-2021-0003.html
- https://htcondor.org/security/vulnerabilities/HTCONDOR-2021-0004.html

* Tue Jul 27 2021 Tim Theisen <tim@cs.wisc.edu> - 9.0.3-1
- Fixes for security issues
- https://htcondor.org/security/vulnerabilities/HTCONDOR-2021-0003.html
- https://htcondor.org/security/vulnerabilities/HTCONDOR-2021-0004.html

* Tue Jul 27 2021 Tim Theisen <tim@cs.wisc.edu> - 8.8.14-1
- Fix for security issue
- https://htcondor.org/security/vulnerabilities/HTCONDOR-2021-0003.html

* Thu Jul 08 2021 Tim Theisen <tim@cs.wisc.edu> - 9.0.2-1
- HTCondor can be set up to use only FIPS 140-2 approved security functions
- If the Singularity test fails, the job goes idle rather than getting held
- Can divide GPU memory, when making multiple GPU entries for a single GPU
- Startd and Schedd cron job maximum line length increased to 64k bytes
- Added first class submit keywords for SciTokens
- Fixed MUNGE authentication
- Fixed Windows installer to work when the install location isn't C:\Condor

* Thu May 20 2021 Tim Theisen <tim@cs.wisc.edu> - 9.1.0-1
- Support for submitting to ARC-CE via the REST interface
- DAGMan can put failed jobs on hold (user can correct problems and release)
- Can run gdb and ptrace within Docker containers
- A small Docker test job is run on the execute node to verify functionality
- The number of instructions executed is reported in the job Ad on Linux

* Mon May 17 2021 Tim Theisen <tim@cs.wisc.edu> - 9.0.1-1
- Fix problem where X.509 proxy refresh kills job when using AES encryption
- Fix problem when jobs require a different machine after a failure
- Fix problem where a job matched a machine it can't use, delaying job start
- Fix exit code and retry checking when a job exits because of a signal
- Fix a memory leak in the job router when a job is removed via job policy
- Fixed the back-end support for the 'bosco_cluster --add' command
- An updated Windows installer that supports IDTOKEN authentication

* Wed Apr 14 2021 Tim Theisen <tim@cs.wisc.edu> - 9.0.0-1
- Absent any configuration, HTCondor denies authorization to all users
- AES encryption is used for all communication and file transfers by default
- New IDTOKEN authentication method enables fine-grained authorization
- IDTOKEN authentication method is designed to replace GSI
- Improved support for GPUs, including machines with multiple GPUs
- New condor_watch_q tool that efficiently provides live job status updates
- Many improvements to the Python bindings
- New Python bindings for DAGMan and chirp
- Improved file transfer plugins supporting uploads and authentication
- File transfer times are now recorded in the job log
- Added support for jobs that need to acquire and use OAUTH tokens
- Many memory footprint and performance improvements in DAGMan
- Submitter ceilings can limit the number of jobs per user in a pool

* Tue Mar 30 2021 Tim Theisen <tim@cs.wisc.edu> - 8.9.13-1
- Host based security is no longer the default security model
- Hardware accelerated integrity and AES encryption used by default
- Normally, AES encryption is used for all communication and file transfers
- Fallback to Triple-DES or Blowfish when interoperating with older versions
- Simplified and automated new HTCondor installations
- HTCondor now detects instances of multi-instance GPUs
- Fixed memory leaks (collector updates in 8.9 could leak a few MB per day)
- Many other enhancements and bug fixes, see version history for details

* Thu Mar 25 2021 Tim Theisen <tim@cs.wisc.edu> - 8.9.12-1
- Withdrawn due to compatibility issues with prior releases

* Tue Mar 23 2021 Tim Theisen <tim@cs.wisc.edu> - 8.8.13-1
- condor_ssh_to_job now maps CR and NL to work with editors like nano
- Improved the performance of data transfer in condor_ssh_to_job
- HA replication now accepts SHA-2 checksums to prepare for MD5 removal
- Submission to NorduGrid ARC CE works with newer ARC CE versions
- Fixed condor_annex crashes on platforms with newer compilers
- Fixed "use feature: GPUsMonitor" to locate the monitor binary on Windows
- Fixed a bug that prevented using the '@' character in an event log path

* Wed Jan 27 2021 Tim Theisen <tim@cs.wisc.edu> - 8.9.11-1
- This release of HTCondor fixes security-related bugs described at
- https://htcondor.org/security/vulnerabilities/HTCONDOR-2021-0001.html
- https://htcondor.org/security/vulnerabilities/HTCONDOR-2021-0002.html

* Tue Nov 24 2020 Tim Theisen <tim@cs.wisc.edu> - 8.9.10-1
- Fix bug where negotiator stopped making matches when group quotas are used
- Support OAuth, SciTokens, and Kerberos credentials in local universe jobs
- The Python schedd.submit method now takes a Submit object
- DAGMan can now optionally run a script when a job goes on hold
- DAGMan now provides a method for inline jobs to share submit descriptions
- Can now add arbitrary tags to condor annex instances
- Runs the "singularity test" before running the a singularity job

* Mon Nov 23 2020 Tim Theisen <tim@cs.wisc.edu> - 8.8.12-1
- Added a family of version comparison functions to ClassAds
- Increased default Globus proxy key length to meet current NIST guidance

* Mon Oct 26 2020 Tim Theisen <tim@cs.wisc.edu> - 8.9.9-1
- The RPM packages requires globus, munge, scitokens, and voms from EPEL
- Improved cgroup memory policy settings that set both hard and soft limit
- Cgroup memory usage reporting no longer includes the kernel buffer cache
- Numerous Python binding improvements, see version history
- Can create a manifest of files on the execute node at job start and finish
- Added provisioner nodes to DAGMan, allowing users to provision resources
- DAGMan can now produce .dot graphs without running the workflow

* Wed Oct 21 2020 Tim Theisen <tim@cs.wisc.edu> - 8.8.11-1
- HTCondor now properly tracks usage over vanilla universe checkpoints
- New ClassAd equality and inequality operators in the Python bindings
- Fixed a bug where removing in-use routes could crash the job router
- Fixed a bug where condor_chirp would abort after success on Windows
- Fixed a bug where using MACHINE_RESOURCE_NAMES could crash the startd
- Improved condor c-gahp to prioritize commands over file transfers
- Fixed a rare crash in the schedd when running many local universe jobs
- With GSI, avoid unnecessary reverse DNS lookup when HOST_ALIAS is set
- Fix a bug that could cause grid universe jobs to fail upon proxy refresh

* Thu Aug 06 2020 Tim Theisen <tim@cs.wisc.edu> - 8.9.8-1
- Added htcondor.dags and htcondor.htchirp to the HTCondor Python bindings
- New condor_watch_q tool that efficiently provides live job status updates
- Added support for marking a GPU offline while other jobs continue
- The condor_master command does not return until it is fully started
- Deprecated several Python interfaces in the Python bindings

* Thu Aug 06 2020 Tim Theisen <tim@cs.wisc.edu> - 8.8.10-1
- condor_qedit can no longer be used to disrupt the condor_schedd
- Fixed a bug where the SHARED_PORT_PORT configuration setting was ignored
- Ubuntu 20.04 and Amazon Linux 2 are now supported
- In MacOSX, HTCondor now requires LibreSSL, available since MacOSX 10.13

* Wed May 20 2020 Tim Theisen <tim@cs.wisc.edu> - 8.9.7-1
- Multiple enhancements in the file transfer code
- Support for more regions in s3:// URLs
- Much more flexible job router language
- Jobs may now specify cuda_version to match equally-capable GPUs
- TOKENS are now called IDTOKENS to differentiate from SCITOKENS
- Added the ability to blacklist TOKENS via an expression
- Can simultaneously handle Kerberos and OAUTH credentials
- The getenv submit command now supports a blacklist and whitelist
- The startd supports a remote history query similar to the schedd
- condor_q -submitters now works with accounting groups
- Fixed a bug reading service account credentials for Google Compute Engine

* Thu May 07 2020 Tim Theisen <tim@cs.wisc.edu> - 8.8.9-1
- Proper tracking of maximum memory used by Docker universe jobs
- Fixed preempting a GPU slot for a GPU job when all GPUs are in use
- Fixed a Python crash when queue_item_data iterator raises an exception
- Fixed a bug where slot attribute overrides were ignored
- Calculates accounting group quota correctly when more than 1 CPU requested
- Updated HTCondor Annex to accommodate API change for AWS Spot Fleet
- Fixed a problem where HTCondor would not start on AWS Fargate
- Fixed where the collector could wait forever for a partial message
- Fixed streaming output to large files (>2Gb) when using the 32-bit shadow

* Mon Apr 06 2020 Tim Theisen <tim@cs.wisc.edu> - 8.9.6-1
- Fixes addressing CVE-2019-18823
- https://htcondor.org/security/vulnerabilities/HTCONDOR-2020-0001.html
- https://htcondor.org/security/vulnerabilities/HTCONDOR-2020-0002.html
- https://htcondor.org/security/vulnerabilities/HTCONDOR-2020-0003.html
- https://htcondor.org/security/vulnerabilities/HTCONDOR-2020-0004.html

* Mon Apr 06 2020 Tim Theisen <tim@cs.wisc.edu> - 8.8.8-1
- Fixes addressing CVE-2019-18823
- https://htcondor.org/security/vulnerabilities/HTCONDOR-2020-0001.html
- https://htcondor.org/security/vulnerabilities/HTCONDOR-2020-0002.html
- https://htcondor.org/security/vulnerabilities/HTCONDOR-2020-0003.html
- https://htcondor.org/security/vulnerabilities/HTCONDOR-2020-0004.html

* Thu Jan 02 2020 Tim Theisen <tim@cs.wisc.edu> - 8.9.5-1
- Added a new mode that skips jobs whose outputs are newer than their inputs
- Added command line tool to help debug ClassAd expressions
- Added port forwarding to Docker containers
- You may now change some DAGMan throttles while the DAG is running
- Added support for session tokens for pre-signed S3 URLs
- Improved the speed of the negotiator when custom resources are defined
- Fixed interactive submission of Docker jobs
- Fixed a bug where jobs wouldn't be killed when getting an OOM notification

* Thu Dec 26 2019 Tim Theisen <tim@cs.wisc.edu> - 8.8.7-1
- Updated condor_annex to work with upcoming AWS Lambda function changes
- Added the ability to specify the order that job routes are applied
- Fixed a bug that could cause remote condor submits to fail
- Fixed condor_wait to work when the job event log is on AFS
- Fixed RPM packaging to be able to install condor-all on CentOS 8
- Period ('.') is allowed again in DAGMan node names

* Tue Nov 19 2019 Tim Theisen <tim@cs.wisc.edu> - 8.9.4-1
- Amazon S3 file transfers using pre-signed URLs
- Further reductions in DAGMan memory usage
- Added -idle option to condor_q to display information about idle jobs
- Support for SciTokens authentication
- A tool, condor_evicted_files, to examine the SPOOL of an idle job

* Wed Nov 13 2019 Tim Theisen <tim@cs.wisc.edu> - 8.8.6-1
- Initial support for CentOS 8
- Fixed a memory leak in SSL authentication
- Fixed a bug where "condor_submit -spool" would only submit the first job
- Reduced encrypted file transfer CPU usage by a factor of six
- "condor_config_val -summary" displays changes from a default configuration
- Improved the ClassAd documentation, added many functions that were omitted

* Tue Sep 17 2019 Tim Theisen <tim@cs.wisc.edu> - 8.9.3-1
- TOKEN and SSL authentication methods are now enabled by default
- The job and global event logs use ISO 8601 formatted dates by default
- Added Google Drive multifile transfer plugin
- Added upload capability to Box multifile transfer plugin
- Added Python bindings to submit a DAG
- Python 'JobEventLog' can be pickled to facilitate intermittent readers
- 2x matchmaking speed for partitionable slots with simple START expressions
- Improved the performance of the condor_schedd under heavy load
- Reduced the memory footprint of condor_dagman
- Initial implementation to record the circumstances of a job's termination

* Thu Sep 05 2019 Tim Theisen <tim@cs.wisc.edu> - 8.8.5-1
- Fixed two performance problems on Windows
- Fixed Java universe on Debian and Ubuntu systems
- Added two knobs to improve performance on large scale pools
- Fixed a bug where requesting zero GPUs would require a machine with GPUs
- HTCondor can now recognize nVidia Volta and Turing GPUs

* Tue Jul 09 2019 Tim Theisen <tim@cs.wisc.edu> - 8.8.4-1
- Python 3 bindings - see version history for details (requires EPEL on EL7)
- Can configure DAGMan to dramatically reduce memory usage on some DAGs
- Improved scalability when using the python bindings to qedit jobs
- Fixed infrequent schedd crashes when removing scheduler universe jobs
- The condor_master creates run and lock directories when systemd doesn't
- The condor daemon obituary email now contains the last 200 lines of log

* Tue Jun 04 2019 Tim Theisen <tim@cs.wisc.edu> - 8.9.2-1
- The HTTP/HTTPS file transfer plugin will timeout and retry transfers
- A new multi-file box.com file transfer plugin to download files
- The manual has been moved to Read the Docs
- Configuration options for job-log time-stamps (UTC, ISO 8601, sub-second)
- Several improvements to SSL authentication
- New TOKEN authentication method enables fine-grained authorization control

* Wed May 22 2019 Tim Theisen <tim@cs.wisc.edu> - 8.8.3-1
- Fixed a bug where jobs were killed instead of peacefully shutting down
- Fixed a bug where a restarted schedd wouldn't connect to its running jobs
- Improved file transfer performance when sending multiple files
- Fix a bug that prevented interactive submit from working with Singularity
- Orphaned Docker containers are now cleaned up on execute nodes
- Restored a deprecated Python interface that is used to read the event log

* Wed Apr 17 2019 Tim Theisen <tim@cs.wisc.edu> - 8.9.1-1
- An efficient curl plugin that supports uploads and authentication tokens
- HTCondor automatically supports GPU jobs in Docker and Singularity
- File transfer times are now recorded in the user job log and the job ad

* Thu Apr 11 2019 Tim Theisen <tim@cs.wisc.edu> - 8.8.2-1
- Fixed problems with condor_ssh_to_job and Singularity jobs
- Fixed a problem that could cause condor_annex to crash
- Fixed a problem where the job queue would very rarely be corrupted
- condor_userprio can report concurrency limits again
- Fixed the GPU discovery and monitoring code to map GPUs in the same way
- Made the CHIRP_DELAYED_UPDATE_PREFIX configuration knob work again
- Fixed restarting HTCondor from the Service Control Manager on Windows
- Fixed a problem where local universe jobs could not use condor_submit
- Restored a deprecated Python interface that is used to read the event log
- Fixed a problem where condor_shadow reuse could confuse DAGMan

* Thu Feb 28 2019 Tim Theisen <tim@cs.wisc.edu> - 8.9.0-1
- Absent any configuration, HTCondor denies authorization to all users
- All HTCondor daemons under a condor_master share a security session
- Scheduler Universe jobs are prioritized by job priority

* Tue Feb 19 2019 Tim Theisen <tim@cs.wisc.edu> - 8.8.1-1
- Fixed excessive CPU consumption with GPU monitoring
- GPU monitoring is off by default; enable with "use feature: GPUsMonitor"
- HTCondor now works with the new CUDA version 10 libraries
- Fixed a bug where sometimes jobs would not start on a Windows execute node
- Fixed a bug that could cause DAGman to go into an infinite loop on exit
- The JobRouter doesn't forward the USER attribute between two UID Domains
- Made Collector.locateAll() more efficient in the Python bindings
- Improved efficiency of the negotiation code in the condor_schedd

* Thu Jan 03 2019 Tim Theisen <tim@cs.wisc.edu> - 8.8.0-1
- Automatically add AWS resources to your pool using HTCondor Annex
- The Python bindings now include submit functionality
- Added the ability to run a job immediately by replacing a running job
- A new minicondor package makes single node installations easy
- HTCondor now tracks and reports GPU utilization
- Several performance enhancements in the collector
- The grid universe can create and manage VM instances in Microsoft Azure
- The MUNGE security method is now supported on all Linux platforms

* Wed Oct 31 2018 Tim Theisen <tim@cs.wisc.edu> - 8.7.10-1
- Can now interactively submit Docker jobs
- The administrator can now add arguments to the Singularity command line
- The MUNGE security method is now supported on all Linux platforms
- The grid universe can create and manage VM instances in Microsoft Azure
- Added a single-node package to facilitate using a personal HTCondor

* Wed Oct 31 2018 Tim Theisen <tim@cs.wisc.edu> - 8.6.13-1
- Made the Python 'in' operator case-insensitive for ClassAd attributes
- Python bindings are now built for the Debian and Ubuntu platforms
- Fixed a memory leak in the Python bindings
- Fixed a bug where absolute paths failed for output/error files on Windows
- Fixed a bug using Condor-C to run Condor-C jobs
- Fixed a bug where Singularity could not be used if Docker was not present

* Wed Aug 01 2018 Tim Theisen <tim@cs.wisc.edu> - 8.7.9-1
- Support for Debian 9, Ubuntu 16, and Ubuntu 18
- Improved Python bindings to support the full range of submit functionality
- Allows VMs to shutdown when the job is being gracefully evicted
- Can now specify a host name alias (CNAME) for NETWORK_HOSTNAME
- Added the ability to run a job immediately by replacing a running job

* Wed Aug 01 2018 Tim Theisen <tim@cs.wisc.edu> - 8.6.12-1
- Support for Debian 9, Ubuntu 16, and Ubuntu 18
- Fixed a memory leak that occurred when SSL authentication fails
- Fixed a bug where invalid transform REQUIREMENTS caused a Job to match
- Fixed a bug to allow a queue super user to edit protected attributes
- Fixed a problem setting the job environment in the Singularity container
- Fixed several other minor problems

* Tue May 22 2018 Tim Theisen <tim@cs.wisc.edu> - 8.7.8-2
- Reinstate man pages
- Drop centos from dist tag in 32-bit Enterprise Linux 7 RPMs

* Thu May 10 2018 Tim Theisen <tim@cs.wisc.edu> - 8.7.8-1
- The condor annex can easily use multiple regions simultaneously
- HTCondor now uses CUDA_VISIBLE_DEVICES to tell which GPU devices to manage
- HTCondor now reports GPU memory utilization

* Thu May 10 2018 Tim Theisen <tim@cs.wisc.edu> - 8.6.11-1
- Can now do an interactive submit of a Singularity job
- Shared port daemon is more resilient when starved for TCP ports
- The Windows installer configures the environment for the Python bindings
- Fixed several other minor problems

* Tue Mar 13 2018 Tim Theisen <tim@cs.wisc.edu> - 8.7.7-1
- condor_ssh_to_job now works with Docker Universe jobs
- A 32-bit condor_shadow is available for Enterprise Linux 7 systems
- Tracks and reports custom resources, e.g. GPUs, in the job ad and user log
- condor_q -unmatchable reports jobs that will not match any slots
- Several updates to the parallel universe
- Spaces are now allowed in input, output, and error paths in submit files
- In DAG files, spaces are now allowed in submit file paths

* Tue Mar 13 2018 Tim Theisen <tim@cs.wisc.edu> - 8.6.10-1
- Fixed a problem where condor_preen would crash on an active submit node
- Improved systemd configuration to clean up processes if the master crashes
- Fixed several other minor problems

* Thu Jan 04 2018 Tim Theisen <tim@cs.wisc.edu> - 8.7.6-1
- Machines won't enter "Owner" state unless using the Desktop policy
- One can use SCHEDD and JOB instead of MY and TARGET in SUBMIT_REQUIREMENTS
- HTCondor now reports all submit warnings, not just the first one
- The HTCondor Python bindings in pip are now built from the release branch

* Thu Jan 04 2018 Tim Theisen <tim@cs.wisc.edu> - 8.6.9-1
- Fixed a bug where some Accounting Groups could get too much surplus quota
- Fixed a Python binding bug where some queries could corrupt memory
- Fixed a problem where preen could block the schedd for a long time
- Fixed a bug in Windows where the job sandbox would not be cleaned up
- Fixed problems with the interaction between the master and systemd
- Fixed a bug where MAX_JOBS_SUBMITTED could be permanently reduced
- Fixed problems with very large disk requests

* Tue Nov 14 2017 Tim Theisen <tim@cs.wisc.edu> - 8.7.5-1
- Fixed an issue validating VOMS proxies

* Tue Nov 14 2017 Tim Theisen <tim@cs.wisc.edu> - 8.6.8-1
- Fixed an issue validating VOMS proxies

* Tue Oct 31 2017 Tim Theisen <tim@cs.wisc.edu> - 8.7.4-1
- Improvements to DAGMan including support for late job materialization
- Updates to condor_annex including improved status reporting
- When submitting jobs, HTCondor can now warn about job requirements
- Fixed a bug where remote CPU time was not recorded in the history
- Improved support for OpenMPI jobs
- The high availability daemon now works with IPV6 and shared_port
- The HTCondor Python bindings are now available for Python 2 and 3 in pip

* Tue Oct 31 2017 Tim Theisen <tim@cs.wisc.edu> - 8.6.7-1
- Fixed a bug where memory limits might not be updated in cgroups
- Add SELinux type enforcement rules to allow condor_ssh_to_job to work
- Updated systemd configuration to shutdown HTCondor in an orderly fashion
- The curl_plugin utility can now do HTTPS transfers
- Specifying environment variables now works with the Python Submit class

* Tue Sep 12 2017 Tim Theisen <tim@cs.wisc.edu> - 8.7.3-1
- Further updates to the late job materialization technology preview
- An improved condor_top tool
- Enhanced the AUTO setting for ENABLE_IPV{4,6} to be more selective
- Fixed several small memory leaks

* Tue Sep 12 2017 Tim Theisen <tim@cs.wisc.edu> - 8.6.6-1
- HTCondor daemons no longer crash on reconfig if syslog is used for logging
- HTCondor daemons now reliably leave a core file when killed by a signal
- Negotiator won't match jobs to machines with incompatible IPv{4,6} network
- On Ubuntu, send systemd alive messages to prevent HTCondor restarts
- Fixed a problem parsing old ClassAd string escapes in the python bindings
- Properly parse CPU time used from Slurm grid universe jobs
- Claims are released when parallel univ jobs are removed while claiming
- Starter won't get stuck when a job is removed with JOB_EXIT_HOOK defined
- To reduce audit logging, added cgroup rules to SELinux profile

* Mon Aug 07 2017 Tim Theisen <tim@cs.wisc.edu> - 8.6.5-2
- Update SELinux profile for Red Hat 7.4

* Tue Aug 01 2017 Tim Theisen <tim@cs.wisc.edu> - 8.6.5-1
- Fixed a memory leak that would cause the HTCondor collector to slowly grow
- Prevent the condor_starter from hanging when using cgroups on Debian
- Fixed several issues that occur when IPv6 is in use
- Support for using an ImDisk RAM drive on Windows as the execute directory
- Fixed a bug where condor_rm rarely removed another one of the user's jobs
- Fixed a bug with parallel universe jobs starting on partitionable slots

* Thu Jul 13 2017 Tim Theisen <tim@cs.wisc.edu> - 8.4.12-1
- Can configure the condor_startd to compute free disk space once

* Thu Jun 22 2017 Tim Theisen <tim@cs.wisc.edu> - 8.7.2-1
- Improved condor_schedd performance by turning off file checks by default
- condor_annex -status finds VM instances that have not joined the pool
- Able to update an annex's lease without adding new instances
- condor_annex now keeps a command log
- condor_q produces an expanded multi-line summary
- Automatically retry and/or resume http file transfers when appropriate
- Reduced load on the condor_collector by optimizing queries
- A python based condor_top tool

* Thu Jun 22 2017 Tim Theisen <tim@cs.wisc.edu> - 8.6.4-1
- Python bindings are now available on MacOSX
- Fixed a bug where PASSWORD authentication could fail to exchange keys
- Pslot preemption now properly handles custom resources, such as GPUs
- condor_submit now checks X.509 proxy expiration

* Tue May 09 2017 Tim Theisen <tim@cs.wisc.edu> - 8.6.3-1
- Fixed a bug where using an X.509 proxy might corrupt the job queue log
- Fixed a memory leak in the Python bindings

* Mon Apr 24 2017 Tim Theisen <tim@cs.wisc.edu> - 8.7.1-1
- Several performance enhancements in the collector
- Further refinement and initial documentation of the HTCondor Annex
- Enable chirp for Docker jobs
- Job Router uses first match rather than round-robin matching
- The schedd tracks jobs counts by status for each owner
- Technology preview of late job materialization in the schedd

* Mon Apr 24 2017 Tim Theisen <tim@cs.wisc.edu> - 8.6.2-1
- New metaknobs for mapping users to groups
- Now case-insensitive with Windows user names when storing credentials
- Signal handling in the OpenMPI script
- Report RemoteSysCpu for Docker jobs
- Allow SUBMIT_REQUIREMENT to refer to X509 secure attributes
- Linux kernel tuning script takes into account the machine's role

* Thu Mar 02 2017 Tim Theisen <tim@cs.wisc.edu> - 8.7.0-1
- Performance improvements in collector's ingestion of ClassAds
- Added collector attributes to report query times and forks
- Removed extra white space around parentheses when unparsing ClassAds
- Technology preview of the HTCondor Annex

* Thu Mar 02 2017 Tim Theisen <tim@cs.wisc.edu> - 8.6.1-1
- condor_q works in situations where user authentication is not configured
- Updates to work with Docker version 1.13
- Fix several problems with the Job Router
- Update scripts to support current versions of Open MPI and MPICH2
- Fixed a bug that could corrupt the job queue log when the disk is full

* Thu Jan 26 2017 Tim Theisen <tim@cs.wisc.edu> - 8.6.0-1
- condor_q shows shows only the current user's jobs by default
- condor_q summarizes related jobs (batches) on a single line by default
- Users can define their own job batch name at job submission time
- Immutable/protected job attributes make SUBMIT_REQUIREMENTS more useful
- The shared port daemon is enabled by default
- Jobs run in cgroups by default
- HTCondor can now use IPv6 addresses (Prefers IPv4 when both present)
- DAGMan: Able to easily define SCRIPT, VARs, etc., for all nodes in a DAG
- DAGMan: Revamped priority implementation
- DAGMan: New splice connection feature
- New slurm grid type in the grid universe for submitting to Slurm
- Numerous improvements to Docker support
- Several enhancements in the python bindings

* Mon Jan 23 2017 Tim Theisen <tim@cs.wisc.edu> - 8.4.11-1
- Fixed a bug which delayed startd access to stard cron job results
- Fixed a bug in pslot preemption that could delay jobs starting
- Fixed a bug in job cleanup at job lease expiration if using glexec
- Fixed a bug in locating ganglia shared libraries on Debian and Ubuntu

* Tue Dec 13 2016 Tim Theisen <tim@cs.wisc.edu> - 8.5.8-1
- The starter puts all jobs in a cgroup by default
- Added condor_submit commands that support job retries
- condor_qedit defaults to the current user's jobs
- Ability to add SCRIPTS, VARS, etc. to all nodes in a DAG using one command
- Able to conditionally add Docker volumes for certain jobs
- Initial support for Singularity containers
- A 64-bit Windows release

* Tue Dec 13 2016 Tim Theisen <tim@cs.wisc.edu> - 8.4.10-1
- Updated SELinux profile for Enterprise Linux
- Fixed a performance problem in the schedd when RequestCpus was an expression
- Preserve permissions when transferring sub-directories of the job's sandbox
- Fixed HOLD_IF_CPUS_EXCEEDED and LIMIT_JOB_RUNTIMES metaknobs
- Fixed a bug in handling REMOVE_SIGNIFICANT_ATTRIBUTES

* Thu Sep 29 2016 Tim Theisen <tim@cs.wisc.edu> - 8.5.7-1
- The schedd can perform job ClassAd transformations
- Specifying dependencies between DAGMan splices is much more flexible
- The second argument of the ClassAd ? : operator may be omitted
- Many usability improvements in condor_q and condor_status
- condor_q and condor_status can produce JSON, XML, and new ClassAd output
- To prepare for a 64-bit Windows release, HTCondor identifies itself as X86
- Automatically detect Daemon Core daemons and pass localname to them

* Thu Sep 29 2016 Tim Theisen <tim@cs.wisc.edu> - 8.4.9-1
- The condor_startd removes orphaned Docker containers on restart
- Job Router and HTCondor-C job job submission prompts schedd reschedule
- Fixed bugs in the Job Router's hooks
- Improved systemd integration on Enterprise Linux 7
- Upped default number of Chirp attributes to 100, and made it configurable
- Fixed a bug where variables starting with STARTD. or STARTER. were ignored

* Tue Aug 02 2016 Tim Theisen <tim@cs.wisc.edu> - 8.5.6-1
- The -batch output for condor_q is now the default
- Python bindings for job submission and machine draining
- Numerous Docker usability changes
- New options to limit condor_history results to jobs since last invocation
- Shared port daemon can be used with high availability and replication
- ClassAds can be written out in JSON format
- More flexible ordering of DAGMan commands
- Efficient PBS and SLURM job monitoring
- Simplified leases for grid universe jobs

* Tue Jul 05 2016 Tim Theisen <tim@cs.wisc.edu> - 8.4.8-1
- Fixed a memory leak triggered by the python htcondor.Schedd().query() call
- Fixed a bug that could cause Bosco file transfers to fail
- Fixed a bug that could cause the schedd to crash when using schedd cron jobs
- condor_schedd now rejects jobs when owner has no account on the machine
- Fixed a new bug in 8.4.7 where remote condor_history failed without -limit
- Fixed bugs triggered by the reconfiguration of the high-availability daemon
- Fixed a bug where condor_master could hang when using shared port on Windows 
- Fixed a bug with the -xml option on condor_q and condor_status

* Mon Jun 06 2016 Tim Theisen <tim@cs.wisc.edu> - 8.5.5-1
- Improvements for scalability of EC2 grid universe jobs
- Docker Universe jobs advertises remote user and system CPU time
- Improved systemd support
- The master can now run an administrator defined script at shutdown
- DAGMan includes better support for the batch name feature

* Mon Jun 06 2016 Tim Theisen <tim@cs.wisc.edu> - 8.4.7-1
- fixed a bug that could cause the schedd to become unresponsive
- fixed a bug where the Docker Universe would not set the group ID
- Docker Universe jobs now drop all Linux capabilities by default
- fixed a bug where subsystem specific configuration parameters were ignored
- fixed bugs with history file processing on the Windows platform

* Mon May 02 2016 Tim Theisen <tim@cs.wisc.edu> - 8.5.4-1
- Fixed a bug that delays schedd response when significant attributes change
- Fixed a bug where the group ID was not set in Docker universe jobs
- Limit update rate of various attributes to not overload the collector
- To make job router configuration easier, added implicit "target" scoping
- To make BOSCO work, the blahp does not generate limited proxies by default
- condor_status can now display utilization per machine rather than per slot
- Improve performance of condor_history and other tools

* Thu Apr 21 2016 Tim Theisen <tim@cs.wisc.edu> - 8.4.6-1
- fixed a bug that could cause a job to fail to start in a dynamic slot
- fixed a negotiator memory leak when using partitionable slot preemption
- fixed a bug that caused supplemental groups to be wrong during file transfer
- properly identify the Windows 10 platform
- fixed a typographic error in the LIMIT_JOB_RUNTIMES policy
- fixed a bug where maximum length IPv6 addresses were not parsed

* Thu Mar 24 2016 Tim Theisen <tim@cs.wisc.edu> - 8.5.3-1
- Use IPv6 (and IPv4) interfaces if they are detected
- Prefer IPv4 addresses when both are available
- Count Idle and Running jobs in Submitter Ads for Local and Scheduler universes
- Can submit jobs to SLURM with the new "slurm" type in the Grid universe
- HTCondor is built and linked with Globus 6.0

* Tue Mar 22 2016 Tim Theisen <tim@cs.wisc.edu> - 8.4.5-1
- fixed a bug that would cause the condor_schedd to send no flocked jobs
- fixed a bug that caused a 60 second delay using tools when DNS lookup failed
- prevent using accounting groups with embedded spaces that crash the negotiator
- fixed a bug that could cause use of ports outside the port range on Windows
- fixed a bug that could prevent dynamic slot reuse when using many slots
- fixed a bug that prevented correct utilization reports from the job router
- tune kernel when using cgroups to avoid OOM killing of jobs doing heavy I/O

* Thu Feb 18 2016 Tim Theisen <tim@cs.wisc.edu> - 8.5.2-1
- condor_q now defaults to showing only the current user's jobs
- condor_q -batch produces a single line report for a batch of jobs
- Docker Universe jobs now report and update memory and network usage
- immutable and protected job attributes
- improved performance when querying a HTCondor daemon's location
- Added the ability to set ClassAd attributes within the DAG file
- DAGMan now provides event timestamps in dagman.out

* Tue Feb 02 2016 Tim Theisen <tim@cs.wisc.edu> - 8.4.4-1
- fixed a bug that could cause the collector to crash when DNS lookup fails
- fixed a bug that caused Condor-C jobs with short lease durations to fail
- fixed bugs that affected EC2 grid universe jobs
- fixed a bug that prevented startup if a prior version shared port file exists
- fixed a bug that could cause the condor_shadow to hang on Windows

* Fri Jan 08 2016 Tim Theisen <tim@cs.wisc.edu> - 8.5.1-2
- optimized binaries

* Fri Jan 08 2016 Tim Theisen <tim@cs.wisc.edu> - 8.4.3-2
- optimized binaries

* Mon Dec 21 2015 Tim Theisen <tim@cs.wisc.edu> - 8.5.1-1
- the shared port daemon is enabled by default
- the condor_startd now records the peak memory usage instead of recent
- the condor_startd advertises CPU submodel and cache size
- authorizations are automatically setup when "Match Password" is enabled
- added a schedd-constraint option to condor_q

* Wed Dec 16 2015 Tim Theisen <tim@cs.wisc.edu> - 8.4.3-1
- fixed the processing of the -append option in the condor_submit command
- fixed a bug to run more that 100 dynamic slots on a single execute node
- fixed bugs that would delay daemon startup when using shared port on Windows
- fixed a bug where the cgroup VM limit would not be set for sizes over 2 GiB
- fixed a bug to use the ec2_iam_profile_name for Amazon EC2 Spot instances

* Tue Nov 17 2015 Tim Theisen <tim@cs.wisc.edu> - 8.4.2-1
- a bug fix to prevent the condor_schedd from crashing
- a bug fix to honor TCP_FORWARDING_HOST
- Standard Universe works properly in RPM installations of HTCondor
- the RPM packages no longer claim to provide Globus libraries
- bug fixes to DAGMan's "maximum idle jobs" throttle

* Tue Oct 27 2015 Tim Theisen <tim@cs.wisc.edu> - 8.4.1-1
- four new policy metaknobs to make configuration easier
- a bug fix to prevent condor daemons from crashing on reconfiguration
- an option natural sorting option on condor_status
- support of admin to mount certain directories into Docker containers

* Thu Oct 22 2015 Tim Theisen <tim@cs.wisc.edu> - 8.2.10-1
- an updated RPM to work with SELinux on EL7 platforms
- fixes to the condor_kbdd authentication to the X server
- a fix to allow the condor_kbdd to work with shared port enabled
- avoid crashes when using more than 1024 file descriptors on EL7
- fixed a memory leak in the ClassAd split() function
- condor_vacate will error out rather than ignore conflicting arguments
- a bug fix to the JobRouter to properly process the queue on restart
- a bug fix to prevent sending spurious data on a SOAP file transfer
- a bug fix to always present jobs in order in condor_history

* Mon Oct 12 2015 Tim Theisen <tim@cs.wisc.edu> - 8.5.0-1
- multiple enhancements to the python bindings
- the condor_schedd no longer changes the ownership of spooled job files
- spooled job files are visible to only the user account by default
- the condor_startd records when jobs are evicted by preemption or draining

* Mon Sep 14 2015 Tim Theisen <tim@cs.wisc.edu> - 8.4.0-1
- a Docker Universe to run a Docker container as an HTCondor job
- the submit file can queue a job for each file found
- the submit file can contain macros
- a dry-run option to condor_submit to test the submit file without any actions
- HTCondor pools can use IPv4 and IPv6 simultaneously
- execute directories can be encrypted upon user or administrator request
- Vanilla Universe jobs can utilize periodic application-level checkpoints
- the administrator can establish job requirements
- numerous scalability changes

* Thu Aug 27 2015 Tim Theisen <tim@cs.wisc.edu> - 8.3.8-1
- a script to tune Linux kernel parameters for better scalability
- support for python bindings on Windows platforms
- a mechanism to remove Docker images from the local machine

* Thu Aug 13 2015 Tim Theisen <tim@cs.wisc.edu> - 8.2.9-1
- a mechanism for the preemption of dynamic slots, such that the partitionable slot may use the dynamic slot in the match of a different job
- default configuration bug fixes for the desktop policy, such that it can both start jobs and monitor the keyboard

* Mon Jul 27 2015 Tim Theisen <tim@cs.wisc.edu> - 8.3.7-1
- default configuration settings have been updated to reflect current usage
- the ability to preempt dynamic slots, such that a job may match with a partitionable slot
- the ability to limit the number of jobs per submission and the number of jobs per owner by setting configuration variables

* Tue Jun 23 2015 Tim Theisen <tim@cs.wisc.edu> - 8.3.6-1
- initial Docker universe support
- IPv4/IPv6 mixed mode support

* Mon Apr 20 2015 Tim Theisen <tim@cs.wisc.edu> - 8.3.5-1
- new features that increase the power of job specification in the submit description file
- RPMs for Red Hat Enterprise Linux 6 and 7 are modularized and only distributed via our YUM repository
- The new condor-all RPM requires the other HTCondor RPMs of a typical HTCondor installation

* Tue Apr 07 2015 Tim Theisen <tim@cs.wisc.edu> - 8.2.8-1
- a bug fix to reconnect a TCP session when an HTCondorView collector restarts
- a bug fix to avoid starting too many jobs, only to kill some chosen at random

* Thu Mar 05 2015 Tim Theisen <tim@cs.wisc.edu> - 8.3.4-1
- a bug fix for a problem that can cause jobs to not be matched to resources when the condor_schedd is flocking

* Thu Feb 19 2015 Tim Theisen <tim@cs.wisc.edu> - 8.3.3-1
- the ability to encrypt a job's directory on Linux execute hosts
- enhancements to EC2 grid universe jobs
- a more efficient query protocol, including the ability to query the condor_schedd daemon's autocluster set

* Tue Feb 10 2015 Tim Theisen <tim@cs.wisc.edu> - 8.2.7-1
- sendmail is used by default for sending notifications (CVE-2014-8126)
- corrected input validation, which prevents daemon crashes
- an update, such that grid jobs work within the current Google Compute Engine
- a bug fix to prevent an infinite loop in the python bindings
- a bug fix to prevent infinite recursion when evaluating ClassAd attributes

* Tue Dec 23 2014 Tim Theisen <tim@cs.wisc.edu> - 8.3.2-1
- the next installment of IPv4/IPv6 mixed mode support: a submit node can simultaneously interact with an IPv4 and an IPv6 HTCondor pool
- scalability improvements: a reduced memory foot-print of daemons, a reduced number of TCP connections between submit and execute machines, and an improved responsiveness from a busy condor_schedd to queries

* Tue Dec 16 2014 Tim Theisen <tim@cs.wisc.edu> - 8.2.6-1
- a bug fix to the log rotation of the condor_schedd on Linux platforms
- transfer_input_files now works for directories on Windows platforms
- a correction of the flags passed to the mail program on Linux platforms
- a RHEL 7 platform fix of a directory permission that prevented daemons from starting

* Mon Dec 01 2014 Tim Theisen <tim@cs.wisc.edu> - 8.2.5-1
- an updated RPM installation script that preserves a modified condor_config.local file
- OpenSSL version 1.0.1j for Windows platforms

* Wed Nov 12 2014 Tim Theisen <tim@cs.wisc.edu> - 8.2.4-1
- a bug fix for an 8.2.3 condor_schedd that could not obtain a claim from an 8.0.x condor_startd
- a bug fix for removed jobs that return to the queue
- a workaround for a condor_schedd performance issue when handling a large number of jobs
- a bug fix to prevent the condor_kbdd from crashing on Windows
- a bug fix to correct the reporting of available disk on Windows

* Wed Oct 01 2014 Tim Theisen <tim@cs.wisc.edu> - 8.2.3-1
- support for Ubuntu 14.04 LTS, including support for the standard universe

* Thu Sep 11 2014 Tim Theisen <tim@cs.wisc.edu> - 8.3.1-1
- a variety of changes that reduce memory usage and improve performance
- if cgroups are used to limit memory utilization, HTCondor sets both the memory and swap limits.

* Wed Aug 27 2014 Carl Edquist <edquist@cs.wisc.edu> - 8.2.2-2.3
- Include config file for MASTER_NEW_BINARY_RESTART = PEACEFUL (SOFTWARE-850)

* Tue Aug 26 2014 Carl Edquist <edquist@cs.wisc.edu> - 8.2.2-2.2
- Include peaceful_off patch (SOFTWARE-1307)

* Mon Aug 25 2014 Carl Edquist <edquist@cs.wisc.edu> - 8.2.2-2.1
- Include condor_gt4540_aws patch for #4540

* Fri Aug 22 2014 Carl Edquist <edquist@cs.wisc.edu> - 8.2.2-2
- Strict pass-through with fixes from 8.2.2-1.1

* Thu Aug 21 2014 Carl Edquist <edquist@cs.wisc.edu> - 8.2.2-1.1
- Update to 8.2.2 with build fixes for non-UW builds

* Mon Sep 09 2013  <edquist@cs.wisc.edu> - 8.1.2-0.3
- Include misc unpackaged files from 8.x.x

* Sun Sep 08 2013  <edquist@cs.wisc.edu> - 8.1.2-0.1.unif
- Packaging fixes to work with latest 8.1.2 source from master
- Move condor.spec into git master-unified_rpm-branch
- Apply patches to upstream branch and remove from rpm / spec
- Always build man pages / remove references to include_man
- Always include systemd sources for passthrough rebuilds of source rpms
- Add macros to bundle external source tarballs with the source rpm to support
  offline builds with externals

* Tue Aug 20 2013 Carl Edquist <edquist@cs.wisc.edu> - 7.9.6-8.unif.8
- Remove externals dependency from std-universe subpackage

* Mon Aug 19 2013 Carl Edquist <edquist@cs.wisc.edu> - 7.9.6-8.unif.7
- Merge init script improvements from trunk
- Have std_local_ref depend on senders,receivers instead of stub_gen
- Carve out std universe files into separate subpackage
- Move uw_build-specific non-std-universe files into externals subpackage
- Condor_config changes for #3645
- Use %osg / %std_univ macros to control build type default
- Support PROPER builds of std universe (ie, without UW_BUILD)
- Use make jobserver when building glibc external instead of make -j2
- Move python requirement out of main condor package (#3704)
- Move condor_config.local from /var/lib/condor/ to /etc/condor/

* Fri Jul 05 2013 Carl Edquist <edquist@cs.wisc.edu> - 7.9.6-8.unif.6
- Address build dependency issue seen with -j24

* Fri Jun 21 2013 Carl Edquist <edquist@cs.wisc.edu> - 7.9.6-8.unif.5
- Initial support for UW_BUILD

* Tue Jun 18 2013 Carl Edquist <edquist@cs.wisc.edu> - 7.9.6-8.unif.4
- Remove service restart for upgrades

* Tue Jun 11 2013 Carl Edquist <edquist@cs.wisc.edu> - 7.9.6-8.unif.2
- Add a parallel-setup sub-package for parallel universe configuration,
  namely setting up the host as a dedicated resource

* Mon Jun 10 2013 Brian Lin <blin@cs.wisc.edu> - 7.8.8-2
- Init script improvements

* Fri Jun 07 2013 Carl Edquist <edquist@cs.wisc.edu> - 7.9.6-8.unif.1
- Add in missing features from Fedora rpm
- Reorganize to reduce the diff size between this and the Fedora rpm

* Fri Jun 07 2013 Brian Lin <blin@cs.wisc.edu> - 7.9.6-8
- Remove glexec runtime dependency

* Tue May 28 2013 Brian Lin <blin@cs.wisc.edu> - 7.9.6-7
- Mark /usr/share/osg/sysconfig/condor as non-config file

* Thu May 23 2013 Brian Lin <blin@cs.wisc.edu> - 7.9.6-6
- Rebuild against fixed glite-ce-cream-client-api-c

* Wed May 22 2013 Brian Lin <blin@cs.wisc.edu> - 7.9.6-5
- Enable plumage for x86{,_64}

* Wed May 22 2013 Brian Lin <blin@cs.wisc.edu> - 7.9.6-4
- Enable cgroups for EL6

* Tue May 21 2013 Brian Lin <blin@cs.wisc.edu> - 7.9.6-3
- Building with blahp/cream

* Tue May 21 2013 Brian Lin <blin@cs.wisc.edu> - 7.9.6-2
- Build without blahp/cream

* Tue May 21 2013 Brian Lin <blin@cs.wisc.edu> - 7.9.6-1
- New version

* Wed May 08 2013 Matyas Selmeci <matyas@cs.wisc.edu> - 7.8.8-1
- New version
- Removed condor_glidein -- was removed upstream

* Wed Feb 13 2013 Dave Dykstra <dwd@fnal.gov> - 7.8.6-3
- Renamed /etc/sysconfig/condor-lcmaps-env to /usr/share/osg/sysconfig/condor
  to match the new OSG method for handling daemon environment variables, 
  which keeps non-replaceable settings out of /etc/sysonfig
- Change settings in /usr/share/osg/sysconfig/condor to use the latest variable
  name LLGT_LIFT_PRIVILEGED_PROTECTION instead of LLGT4_NO_CHANGE_USER,
  eliminate obsolete variable LLGT_VOMS_DISABLE_CREDENTIAL_CHECK, and change
  the default debug level from 3 to 2.

* Fri Dec 21 2012 Matyas Selmeci <matyas@cs.wisc.edu> - 7.8.6-2
- Patch to fix default BATCH_GAHP config value (#SOFTWARE-873)

* Thu Oct 25 2012 Matyas Selmeci <matyas@cs.wisc.edu> - 7.8.6-1
- New version

* Mon Oct 22 2012 Matyas Selmeci <matyas@cs.wisc.edu> - 7.8.5-1
- New version

* Wed Sep 19 2012 Matyas Selmeci <matyas@cs.wisc.edu> - 7.8.4-1
- New version

* Fri Sep 07 2012 Matyas Selmeci <matyas@cs.wisc.edu> - 7.8.3-1
- New version

* Mon Aug 27 2012 Matyas Selmeci <matyas@cs.wisc.edu> - 7.8.2-2
- Add patch to fix unnecessary GSI callouts (condor_gt2104_pt2.patch in gittrac #2104)
- Fixed BLClient location

* Tue Aug 14 2012 Matyas Selmeci <matyas@cs.wisc.edu> - 7.8.2-1
- New version

* Mon Jul 30 2012 Matyas Selmeci <matyas@cs.wisc.edu> - 7.8.1-7
- Put cream_gahp into separate subpackage

* Mon Jul 16 2012 Matyas Selmeci <matyas@cs.wisc.edu> - 7.8.1-6
- Remove cream_el6.patch; change proper_cream.diff to work on both el5 and el6
  instead.

* Thu Jul 05 2012 Matyas Selmeci <matyas@cs.wisc.edu> - 7.8.1-5
- Bump to rebuild

* Tue Jun 26 2012 Matyas Selmeci <matyas@cs.wisc.edu> - 7.8.1-4
- Add CREAM

* Tue Jun 19 2012 Matyas Selmeci <matyas@cs.wisc.edu> - 7.8.1-3
- Add Provides lines for classads and classads-devel

* Mon Jun 18 2012 Matyas Selmeci <matyas@cs.wisc.edu> - 7.8.1-2
- Add environment variables for interacting with lcmaps (condor-lcmaps-env)

* Fri Jun 15 2012 Matyas Selmeci <matyas@cs.wisc.edu> - 7.8.1-1
- Version bump

* Wed Jun 13 2012 Matyas Selmeci <matyas@cs.wisc.edu> - 7.8.0-3
- Fix wrong paths for shared libraries

* Wed Jun 13 2012 Matyas Selmeci <matyas@cs.wisc.edu> - 7.8.0-2
- Build blahp

* Thu May 31 2012 Matyas Selmeci <matyas@cs.wisc.edu> - 7.8.0-1
- Version bump
- Updated condor_config.generic.patch
- Removed glexec-patch.diff

* Sun Apr  1 2012 Alain Roy <roy@cs.wisc.edu> - 7.6.6-4
- Backported patch from Condor 7.7 to fix glexec bugs
- Enabled glexec

* Fri Feb 10 2012 Derek Weitzel <dweitzel@cse.unl.edu> - 7.6.6-3
- Adding sticky bit to condor_root_switchboard

* Wed Jan 18 2012 Derek Weitzel <dweitzel@cse.unl.edu> - 7.6.6-2
- Added support for rhel6

* Wed Jan 18 2012 Tim Cartwright <cat@cs.wisc.edu> - 7.6.6-1
- Updated to upstream tagged 7.6.6 release

* Wed Jan 11 2012 Tim Cartwright <cat@cs.wisc.edu> - 7.6.4-1
- Simplified revision number

* Tue Nov 29 2011 Derek Weitzel <dweitzel@cse.unl.edu> - 7.6.4-0.6.2
- Rebasing to 7.6.4

* Fri Oct 28 2011 Matyas Selmeci <matyas@cs.wisc.edu> - 7.6.2-0.6.3
- rebuilt

* Mon Sep 12 2011 Matyas Selmeci <matyas@cs.wisc.edu> - 7.6.2-0.6.2
- Rev bump to rebuild with updated Globus libs

* Thu Aug 11 2011 Derek Weitzel <dweitzel@cse.unl.edu> - 7.6.2-0.5.2
- Updated to upstream official 7.6.2 release

* Thu Aug 04 2011 Derek Weitzel <dweitzel@cse.unl.edu> - 7.6.2-0.5.672537b1git.1
- Made LOCAL_DIR always point to /var/lib/condor rather than TILDE

* Wed Jun  8 2011 <bbockelm@cse.unl.edu> - 7.7.0-0.5
- Start to break build products into conditionals for future EPEL5 support.
- Begun integration of a systemd service file.

* Tue Jun  7 2011 <matt@redhat> - 7.7.0-0.4
- Added tmpfiles.d/condor.conf (BZ711456)

* Tue Jun  7 2011 <matt@redhat> - 7.7.0-0.3
- Fast forward to 7.7.0 pre-release at 1babb324
- Catch libdeltacloud 0.8 update

* Fri May 20 2011 <matt@redhat> - 7.7.0-0.2
- Added GSI support, dependency on Globus

* Fri May 13 2011 <matt@redhat> - 7.7.0-0.1
- Fast forward to 7.7.0 pre-release at 79952d6b
- Introduced ec2_gahp
- 79952d6b brings schema expectations inline with Cumin

* Tue May 10 2011 <matt@redhat> - 7.6.1-0.1
- Upgrade to 7.6.0 release, pre-release of 7.6.1 at 5617a464
- Upstreamed patch: log_lock_run.patch
- Introduced condor-classads to obsolete classads
- Introduced condor-aviary, package of the aviary contrib
- Introduced condor-deltacloud-gahp
- Introduced condor-qmf, package of the mgmt/qmf contrib
- Transitioned from LOCAL_CONFIG_FILE to LOCAL_CONFIG_DIR
- Stopped building against gSOAP,
-  use aviary over birdbath and ec2_gahp (7.7.0) over amazon_gahp

* Tue Feb 08 2011 Fedora Release Engineering <rel-eng@lists.fedoraproject.org> - 7.5.5-2
- Rebuilt for https://fedoraproject.org/wiki/Fedora_15_Mass_Rebuild

* Thu Jan 27 2011 <matt@redhat> - 7.5.5-1
- Rebase to 7.5.5 release
-  configure+imake -> cmake
-  Removed patches:
-   only_dynamic_unstripped.patch
-   gsoap-2.7.16-wsseapi.patch
-   gsoap-2.7.16-dom.patch
-  man pages are now built with source
-  quill is no longer present
-  condor_shared_port added
-  condor_power added
-  condor_credd added
-  classads now built from source

* Thu Jan 13 2011 <matt@redhat> - 7.4.4-1
- Upgrade to 7.4.4 release
- Upstreamed: stdsoap2.h.patch.patch

* Mon Aug 23 2010  <matt@redhat> - 7.4.3-1
- Upgrade to 7.4.3 release
- Upstreamed: dso_link_change

* Fri Jun 11 2010  <matt@redhat> - 7.4.2-2
- Rebuild for classads DSO version change (1:0:0)
- Updated stdsoap2.h.patch.patch for gsoap 2.7.16
- Added gsoap-2.7.16-wsseapi/dom.patch for gsoap 2.7.16

* Wed Apr 21 2010  <matt@redhat> - 7.4.2-1
- Upgrade to 7.4.2 release

* Tue Jan  5 2010  <matt@redhat> - 7.4.1-1
- Upgrade to 7.4.1 release
- Upstreamed: guess_version_from_release_dir, fix_platform_check
- Security update (BZ549577)

* Fri Dec  4 2009  <matt@redhat> - 7.4.0-1
- Upgrade to 7.4.0 release
- Fixed POSTIN error (BZ540439)
- Removed NOTICE.txt source, now provided by upstream
- Removed no_rpmdb_query.patch, applied upstream
- Removed no_basename.patch, applied upstream
- Added only_dynamic_unstripped.patch to reduce build time
- Added guess_version_from_release_dir.patch, for previous
- Added fix_platform_check.patch
- Use new --with-platform, to avoid modification of make_final_tarballs
- Introduced vm-gahp package to hold libvirt deps

* Fri Aug 28 2009  <matt@redhat> - 7.2.4-1
- Upgrade to 7.2.4 release
- Removed gcc44_const.patch, accepted upstream
- New log, lock, run locations (BZ502175)
- Filtered innocuous semanage message

* Fri Aug 21 2009 Tomas Mraz <tmraz@redhat.com> - 7.2.1-3
- rebuilt with new openssl

* Fri Jul 24 2009 Fedora Release Engineering <rel-eng@lists.fedoraproject.org> - 7.2.1-2
- Rebuilt for https://fedoraproject.org/wiki/Fedora_12_Mass_Rebuild

* Wed Feb 25 2009  <matt@redhat> - 7.2.1-1
- Upgraded to 7.2.1 release
- Pruned changes accepted upstream from condor_config.generic.patch
- Removed Requires in favor of automatic dependencies on SONAMEs
- Added no_rmpdb_query.patch to avoid rpm -q during a build

* Tue Feb 24 2009 Fedora Release Engineering <rel-eng@lists.fedoraproject.org> - 7.2.0-5
- Rebuilt for https://fedoraproject.org/wiki/Fedora_11_Mass_Rebuild

* Thu Jan 15 2009 Tomas Mraz <tmraz@redhat.com> - 7.2.0-4
- rebuild with new openssl

* Wed Jan 14 2009  <matt@redhat> - 7.2.0-3
- Fixed regression: initscript was on by default, now off again

* Thu Jan  8 2009  <matt@redhat> - 7.2.0-2
- (Re)added CONDOR_DEVELOPERS=NONE to the default condor_config.local
- Added missing Obsoletes for condor-static (thanks Michael Schwendt)

* Wed Jan  7 2009  <matt@redhat> - 7.2.0-1
- Upgraded to 7.2.0 release
- Removed -static package
- Added Fedora specific buildid
- Enabled KBDD, daemon to monitor X usage on systems with only USB devs
- Updated install process

* Wed Oct  8 2008  <matt@redhat> - 7.0.5-1
- Rebased on 7.0.5, security update

* Wed Aug  6 2008  <mfarrellee@redhat> - 7.0.4-1
- Updated to 7.0.4 source
- Stopped using condor_configure in install step

* Tue Jun 10 2008  <mfarrellee@redhat> - 7.0.2-1
- Updated to 7.0.2 source
- Updated config, specifically HOSTALLOW_WRITE, for Personal Condor setup
- Added condor_config.generic

* Mon Apr  7 2008  <mfarrellee@redhat> - 7.0.0-8
- Modified init script to be off by default, resolves bz441279

* Fri Apr  4 2008  <mfarrellee@redhat> - 7.0.0-7
- Updated to handle changes in gsoap dependency

* Mon Feb 11 2008  <mfarrellee@redhat> - 7.0.0-6
- Added note about how to download the source
- Added generate-tarball.sh script

* Sun Feb 10 2008  <mfarrellee@redhat> - 7.0.0-5
- The gsoap package is compiled with --disable-namespaces, which means
  soap_set_namespaces is required after each soap_init. The
  gsoap_nonamespaces.patch handles this.

* Fri Feb  8 2008  <mfarrellee@redhat> - 7.0.0-4
- Added patch to detect GCC 4.3.0 on F9
- Added patch to detect GLIBC 2.7.90 on F9
- Added BuildRequires: autoconf to allow for regeneration of configure
  script after GCC 4.3.0 detection and GLIBC 2.7.90 patches are
  applied
- Condor + GCC 4.3.0 + -O2 results in an internal compiler error
  (BZ 432090), so -O2 is removed from optflags for the time
  being. Thanks to Mike Bonnet for the suggestion on how to filter
  -O2.

* Tue Jan 22 2008  <mfarrellee@redhat> - 7.0.0-3
- Update to UW's really-final source for Condor 7.0.0 stable series
  release. It is based on the 72173 build with minor changes to the
  configure.ac related to the SRB external version.
- In addition to removing externals from the UW tarball, the NTconfig
  directory was removed because it had not gone through IP audit.

* Tue Jan 22 2008  <mfarrellee@redhat> - 7.0.0-2
- Update to UW's final source for Condor 7.0.0 stable series release

* Thu Jan 10 2008  <mfarrellee@redhat> - 7.0.0-1
- Initial package of Condor's stable series under ASL 2.0
- is_clipped.patch replaced with --without-full-port option to configure
- zlib_is_soft.patch removed, outdated by configure.ac changes
- removed autoconf dependency needed for zlib_is_soft.patch

* Tue Dec  4 2007  <mfarrellee@redhat> - 6.9.5-2
- SELinux was stopping useradd in pre because files specified root as
  the group owner for /var/lib/condor, fixed, much thanks to Phil Knirsch

* Fri Nov 30 2007  <mfarrellee@redhat> - 6.9.5-1
- Fixed release tag
- Added gSOAP support and packaged WSDL files

* Thu Nov 29 2007  <mfarrellee@redhat> - 6.9.5-0.2
- Packaged LSB init script
- Changed pre to not create the condor user's home directory, it is
  now a directory owned by the package

* Thu Nov 29 2007  <mfarrellee@redhat> - 6.9.5-0.1
- Condor 6.9.5 release, the 7.0.0 stable series candidate
- Removed x86_64_no_multilib-200711091700cvs.patch, merged upstream
- Added patch to make zlib a soft requirement, which it should be
- Disabled use of smp_mflags because of make dependency issues
- Explicitly not packaging WSDL files until the SOAP APIs are available

* Tue Nov 20 2007  <mfarrellee@redhat> - 6.9.5-0.3.200711091700cvs
- Rebuild for repo inheritance update: dependencies are now pulled
  from RHEL 5 U1 before RH Application Stack

* Thu Nov 15 2007 <mfarrellee@redhat> - 6.9.5-0.2.200711091700cvs
- Added support for building on x86_64 without multilib packages
- Made the install section more flexible, reduced need for
  make_final_tarballs to be updated

* Fri Nov 9 2007 <mfarrellee@redhat> - 6.9.5-0.1.200711091700cvs
- Working source with new ASL 2.0 license

* Fri Nov 9 2007 <mfarrellee@redhat> - 6.9.5-0.1.200711091330cvs
- Source is now stamped ASL 2.0, as of Nov 9 2007 1:30PM Central
- Changed license to ASL 2.0
- Fixed find in prep to work if no files have bad permissions
- Changed the name of the LICENSE file to match was is now release in
  the source tarball

* Tue Nov 6 2007  <mfarrellee@redhat> - 6.9.5-0.1.rc
- Added m4 dependency not in RHEL 5.1's base
- Changed chmod a-x script to use find as more files appear to have
  improper execute bits set
- Added ?dist to Release:
- condor_privsep became condor_root_switchboard

* Tue Sep 11 2007  <mfarrellee@redhat> - 6.9.5-0.3.20070907cvs
- Instead of releasing libcondorapi.so, which is improperly created
  and poorly versioned, we release libcondorapi.a, which is apparently
  more widely used, in a -static package
- Instead of installing the stripped tarball, the unstripped is now
  installed, which gives a nice debuginfo package
- Found and fixed permissions problems on a number of src files,
  issue raised by rpmlint on the debuginfo package

* Mon Sep 10 2007  <mfarrellee@redhat> - 6.9.5-0.2.20070907cvs
- Updated pre section to create condor's home directory with adduser, and
  removed _var/lib/condor from files section
- Added doc LICENSE.TXT to all files sections
- Shortened lines longer than 80 characters in this spec (except the sed line)
- Changed install section so untar'ing a release can handle fedora7 or fedora8
- Simplified the site.def and config file updates (sed + mv over mv + sed + rm)
- Added a patch (fedora_rawhide_7.91-20070907cvs.patch) to support building on
  a fedora 7.91 (current Rawhide) release
- Moved the examples from /usr/share/doc/condor... into builddir and just
  marked them as documentation
- Added a number of dir directives to force all files to be listed, no implicit
  inclusion

* Fri Sep  7 2007  <mfarrellee@redhat> - 6.9.5-0.1.20070907cvs
- Initial release<|MERGE_RESOLUTION|>--- conflicted
+++ resolved
@@ -1538,7 +1538,25 @@
 /bin/systemctl try-restart condor.service >/dev/null 2>&1 || :
 
 %changelog
-<<<<<<< HEAD
+* Thu Jul 24 2025 Tim Theisen <tim@cs.wisc.edu> - 24.10.2-1
+- Remove support for old JobRouter syntax
+- New condor_dag_checker tool finds syntax and logic errors before run
+- New condor_q -hold-codes produces a summary of held jobs
+- condor_status -lvm reports current disk usage by slots on the EPs
+- Fix bug where condor_q would truncate job counts to six digits
+- Fix bug where suspended jobs did not change state to idle when vacated
+
+* Thu Jul 24 2025 Tim Theisen <tim@cs.wisc.edu> - 24.0.10-1
+
+* Thu Jul 24 2025 Tim Theisen <tim@cs.wisc.edu> - 23.10.27-1
+- Fix bug where the vacate reason was not propagated back to the user
+- HTCondor tarballs now contain Pelican 7.17.2
+
+* Thu Jul 24 2025 Tim Theisen <tim@cs.wisc.edu> - 23.0.27-1
+- Fix bug where condor_ssh_to_job failed when EP scratch path is too long
+- Fix incorrect time reported by htcondor status for long running jobs
+- Fix bug where .job.ad, .machine.ad files were missing when LVM is in use
+
 * Thu Jun 26 2025 Tim Theisen <tim@cs.wisc.edu> - 24.9.2-1
 - New job attribute to report number of input files transferred by protocol
 - Optional condor_schedd history log file
@@ -1546,22 +1564,8 @@
 - Fix bug that caused claim failure when previous output transfer failed
 - Fix bug where access tokens were not generated from Vault tokens
 
-* Thu Jun 26 2025 Tim Theisen <tim@cs.wisc.edu> - 23.0.9-1
+* Thu Jun 26 2025 Tim Theisen <tim@cs.wisc.edu> - 24.0.9-1
 - Initial Support for Enterprise Linux 10, including the x86_64_v2 platform
-=======
-* Thu Jul 24 2025 Tim Theisen <tim@cs.wisc.edu> - 24.0.10-1
-
-* Thu Jul 24 2025 Tim Theisen <tim@cs.wisc.edu> - 23.10.27-1
-- Fix bug where the vacate reason was not propagated back to the user
-- HTCondor tarballs now contain Pelican 7.17.2
-
-* Thu Jul 24 2025 Tim Theisen <tim@cs.wisc.edu> - 23.0.27-1
-- Fix bug where condor_ssh_to_job failed when EP scratch path is too long
-- Fix incorrect time reported by htcondor status for long running jobs
-- Fix bug where .job.ad, .machine.ad files were missing when LVM is in use
-
-* Thu Jun 26 2025 Tim Theisen <tim@cs.wisc.edu> - 24.0.9-1
->>>>>>> ba67d6d8
 - In htcondor2, empty configuration keys are now treated as non-existent
 
 * Thu Jun 26 2025 Tim Theisen <tim@cs.wisc.edu> - 23.10.26-1
@@ -1574,7 +1578,6 @@
 - DAGMan better handles being unable to write to a full filesystem
 - 'kill_sig' submit commands are now ignored on the Windows platform
 
-<<<<<<< HEAD
 * Thu Jun 12 2025 Tim Theisen <tim@cs.wisc.edu> - 24.8.1-1
 - Fix claim re-use, which was broken in HTCondor version 24.5.1
 - Add support for hierarchic and delegatable v2 cgroups
@@ -1586,10 +1589,7 @@
 - htcondor ap status now reports the AP's RecentDaemonCoreDutyCycle
 - Can configure condor_adstash to fetch a custom projection of attributes
 
-* Thu Jun 12 2025 Tim Theisen <tim@cs.wisc.edu> - 23.0.8-1
-=======
 * Thu Jun 12 2025 Tim Theisen <tim@cs.wisc.edu> - 24.0.8-1
->>>>>>> ba67d6d8
 - Fix 24.0.7 bug where cgroup v1 out-of-memory was not properly handled
 - HTCondor tarballs now contain Pelican 7.16.5 and Apptainer 1.4.1
   - Pelican 7.16.5 now includes end-to-end integrity checks for clients
