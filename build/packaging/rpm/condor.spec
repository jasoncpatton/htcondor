--- conflicted
+++ resolved
@@ -1499,21 +1499,6 @@
 /bin/systemctl try-restart condor.service >/dev/null 2>&1 || :
 
 %changelog
-<<<<<<< HEAD
-* Wed Dec 04 2024 Tim Theisen <tim@cs.wisc.edu> - 24.2.2-1
-- Prevent the startd from removing all files if EXECUTE is an empty string
-  - This problem first appeared in the withdrawn HTCondor 24.2.1 version
-
-* Tue Nov 26 2024 Tim Theisen <tim@cs.wisc.edu> - 24.2.1-1
-- Fixed DAGMan's direct submission of late materialization jobs
-- New primary_unix_group submit command that sets the job's primary group
-- Initial implementation of broken slot detection and reporting
-- New job attributes FirstJobMatchDate and InitialWaitDuration
-- condor_ssh_to_job now sets the supplemental groups in Apptainer
-- MASTER_NEW_BINARY_RESTART now accepts the FAST parameter
-- Avoid blocking on dead collectors at shutdown
-- IPv6 networking is now fully supported on Windows
-=======
 * Mon Jan 06 2025 Tim Theisen <tim@cs.wisc.edu> - 24.0.3-1
 - EPs spawned by 'htcondor annex' no longer crash on startup
 
@@ -1533,7 +1518,20 @@
 - Avoid OAUTH credmon errors by only signaling it when necessary
 - Restore case insensitivity to 'condor_status -subsystem'
 - Fix rare condor_schedd crash when a $$() macro could not be expanded
->>>>>>> a59bbcfc
+
+* Wed Dec 04 2024 Tim Theisen <tim@cs.wisc.edu> - 24.2.2-1
+- Prevent the startd from removing all files if EXECUTE is an empty string
+  - This problem first appeared in the withdrawn HTCondor 24.2.1 version
+
+* Tue Nov 26 2024 Tim Theisen <tim@cs.wisc.edu> - 24.2.1-1
+- Fixed DAGMan's direct submission of late materialization jobs
+- New primary_unix_group submit command that sets the job's primary group
+- Initial implementation of broken slot detection and reporting
+- New job attributes FirstJobMatchDate and InitialWaitDuration
+- condor_ssh_to_job now sets the supplemental groups in Apptainer
+- MASTER_NEW_BINARY_RESTART now accepts the FAST parameter
+- Avoid blocking on dead collectors at shutdown
+- IPv6 networking is now fully supported on Windows
 
 * Tue Nov 26 2024 Tim Theisen <tim@cs.wisc.edu> - 24.0.2-1
 - Add STARTER_ALWAYS_HOLD_ON_OOM to minimize confusion about memory usage
