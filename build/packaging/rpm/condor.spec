%define condor_version 1.0.0

# On EL7 don't terminate the build because of bad bytecompiling
%if 0%{?rhel} == 7
%define _python_bytecompile_errors_terminate_build 0
%endif

# Don't use changelog date in CondorVersion
%global source_date_epoch_from_changelog 0

# set uw_build to 0 for downstream (Fedora or EPEL)
# UW build includes stuff for testing and tarballs
%define uw_build 0

# Use devtoolset 11 for EL7
%define devtoolset 11
# Use gcc-toolset 13 for EL8 and later
%define gcctoolset 13

Summary: HTCondor: High Throughput Computing
Name: condor
Version: %{condor_version}
%global version_ %(tr . _ <<< %{version})

%if 0%{?suse_version}
%global _libexecdir %{_exec_prefix}/libexec
%if %{suse_version} == 1500
%global dist .leap15
%endif
%endif

# Edit the %condor_release to set the release number
%define condor_release 1
Release: %{condor_release}%{?dist}

License: Apache-2.0
Group: Applications/System
URL: https://htcondor.org/

# Do not check .so files in condor's library directory
%global __provides_exclude_from ^%{_libdir}/%{name}/.*\\.so.*$

# Do not provide libfmt
%global __requires_exclude ^libfmt\\.so.*$

Source0: %{name}-%{condor_version}.tar.gz

Source8: htcondor.pp

# Patch credmon-oauth to use Python 2 on EL7
Patch1: rhel7-python2.patch

BuildRoot: %(mktemp -ud %{_tmppath}/%{name}-%{version}-%{release}-XXXXXX)

BuildRequires: cmake
BuildRequires: pcre2-devel
BuildRequires: openssl-devel
BuildRequires: krb5-devel
%if ! 0%{?amzn}
BuildRequires: libvirt-devel
%endif
BuildRequires: bind-utils
BuildRequires: libX11-devel
BuildRequires: libXScrnSaver-devel
%if 0%{?suse_version}
BuildRequires: openldap2-devel
%else
BuildRequires: openldap-devel
%endif
%if 0%{?rhel} == 7
BuildRequires: cmake3
BuildRequires: python-devel
BuildRequires: python-setuptools
%else
BuildRequires: cmake >= 3.16
%endif
BuildRequires: python3-devel
BuildRequires: python3-setuptools
%if 0%{?rhel} >= 8
BuildRequires: boost-devel
%endif
%if 0%{?suse_version}
BuildRequires: rpm-config-SUSE
%else
BuildRequires: redhat-rpm-config
%endif
BuildRequires: sqlite-devel
BuildRequires: perl(Data::Dumper)

BuildRequires: glibc-static
BuildRequires: gcc-c++
BuildRequires: libuuid-devel
BuildRequires: patch
BuildRequires: pam-devel
%if 0%{?suse_version}
BuildRequires: mozilla-nss-devel
%else
BuildRequires: nss-devel
%endif
BuildRequires: openssl-devel
BuildRequires: libxml2-devel
%if 0%{?suse_version}
BuildRequires: libexpat-devel
%else
BuildRequires: expat-devel
%endif
BuildRequires: perl(Archive::Tar)
BuildRequires: perl(XML::Parser)
BuildRequires: perl(Digest::MD5)
%if 0%{?rhel} >= 8 || 0%{?fedora} || 0%{?suse_version}
BuildRequires: python3-devel
%else
BuildRequires: python-devel
%endif
BuildRequires: libcurl-devel

# Authentication build requirements
%if ! 0%{?amzn}
BuildRequires: voms-devel
%endif
BuildRequires: munge-devel
BuildRequires: scitokens-cpp-devel

%if 0%{?rhel} == 7 && 0%{?devtoolset}
BuildRequires: which
BuildRequires: devtoolset-%{devtoolset}-toolchain
%endif

%if 0%{?rhel} >= 8 && 0%{?gcctoolset}
BuildRequires: which
BuildRequires: gcc-toolset-%{gcctoolset}
%endif

%if  0%{?suse_version}
BuildRequires: gcc11
BuildRequires: gcc11-c++
%endif

%if 0%{?rhel} == 7 && ! 0%{?amzn}
BuildRequires: python36-devel
BuildRequires: boost169-devel
BuildRequires: boost169-static
%endif

%if 0%{?rhel} >= 8
BuildRequires: boost-static
%endif

%if 0%{?rhel} == 7 && ! 0%{?amzn}
BuildRequires: python3-devel
BuildRequires: boost169-python2-devel
BuildRequires: boost169-python3-devel
%else
%if  0%{?suse_version}
BuildRequires: libboost_python-py3-1_75_0-devel
%else
BuildRequires: boost-python3-devel
%endif
%endif
BuildRequires: libuuid-devel
%if 0%{?suse_version}
Requires: libuuid1
%else
Requires: libuuid
%endif

BuildRequires: systemd-devel
%if 0%{?suse_version}
BuildRequires: systemd
%else
BuildRequires: systemd-units
%endif
Requires: systemd

%if 0%{?rhel} == 7
BuildRequires: python36-sphinx python36-sphinx_rtd_theme
%endif

%if 0%{?rhel} >= 8 || 0%{?amzn} || 0%{?fedora}
BuildRequires: python3-sphinx python3-sphinx_rtd_theme
%endif

%if 0%{?suse_version}
BuildRequires: python3-Sphinx python3-sphinx_rtd_theme
%endif

# openssh-server needed for condor_ssh_to_job
Requires: openssh-server

# net-tools needed to provide netstat for condor_who
Requires: net-tools

# Perl modules required for condor_gather_info
Requires: perl(Date::Manip)
Requires: perl(FindBin)

# cryptsetup needed for encrypted LVM execute partitions
Requires: cryptsetup

Requires: /usr/sbin/sendmail

# Useful tools are using the Python bindings
Requires: python3-condor = %{version}-%{release}
# The use the python-requests library in EPEL is based Python 3.6
# However, Amazon Linux 2 has Python 3.7
%if ! 0%{?amzn}
%if 0%{?rhel} == 7
Requires: python36-requests
%else
Requires: python3-requests
%endif
%endif

%if 0%{?rhel} == 7
Requires: python2-condor = %{version}-%{release}
# For some reason OSG VMU tests need python-request
Requires: python-requests
%endif

Requires(post): /sbin/ldconfig
Requires(postun): /sbin/ldconfig

%if 0%{?suse_version}
Requires(pre): shadow
Requires(post): systemd
Requires(preun): systemd
Requires(postun): systemd
%else
Requires(pre): shadow-utils
Requires(post): systemd-units
Requires(preun): systemd-units
Requires(postun): systemd-units
%endif

%if 0%{?rhel} == 7
Requires(post): systemd-sysv
Requires(post): policycoreutils-python
Requires(post): selinux-policy-targeted >= 3.13.1-102
%endif

%if 0%{?rhel} >= 8 || 0%{?fedora} || 0%{?suse_version}
Requires(post): python3-policycoreutils
%if ! 0%{?suse_version}
Requires(post): selinux-policy-targeted
%endif
%endif

# Require libraries that we dlopen
# Ganglia is optional as well as nVidia and cuda libraries
%if ! 0%{?amzn}
%if 0%{?suse_version}
Requires: libvomsapi1
%else
Requires: voms
%endif
%endif
%if 0%{?suse_version}
Requires: krb5
Requires: libcom_err2
Requires: libmunge2
Requires: libopenssl1_1
Requires: libSciTokens0
Requires: libsystemd0
%else
Requires: krb5-libs
Requires: libcom_err
Requires: munge-libs
Requires: openssl-libs
Requires: scitokens-cpp >= 0.6.2
Requires: systemd-libs
%endif
Requires: rsync
Requires: condor-upgrade-checks

# Support OSDF client
%if 0%{?rhel} == 7
Requires: pelican-osdf-compat >= 7.1.4
%else
Recommends: pelican-osdf-compat >= 7.1.4
%endif

%if 0%{?rhel} != 7
# Ensure that our bash completions work
Recommends: bash-completion
%endif

#From /usr/share/doc/setup/uidgid (RPM: setup-2.12.2-11)
#Provides: user(condor) = 64
#Provides: group(condor) = 64

%if 0%{?rhel} == 7
# Standard Universe discontinued as of 8.9.0
Obsoletes: %{name}-std-universe < 8.9.0
Provides: %{name}-std-universe = %{version}-%{release}

# Cream gahp discontinued as of 8.9.9
Obsoletes: %{name}-cream-gahp < 8.9.9
Provides: %{name}-cream-gahp = %{version}-%{release}

# 32-bit shadow discontinued as of 8.9.9
Obsoletes: %{name}-small-shadow < 8.9.9
Provides: %{name}-small-shadow = %{version}-%{release}
%endif

%if 0%{?rhel} <= 8
# external-libs package discontinued as of 8.9.9
Obsoletes: %{name}-external-libs < 8.9.9
Provides: %{name}-external-libs = %{version}-%{release}

# Bosco package discontinued as of 9.5.0
Obsoletes: %{name}-bosco < 9.5.0
Provides: %{name}-bosco = %{version}-%{release}

# Blahp provided by condor-blahp as of 9.5.0
Provides: blahp = %{version}-%{release}
Obsoletes: blahp < 9.5.0
%endif

# externals package discontinued as of 10.8.0
Obsoletes: %{name}-externals < 10.8.0
Provides: %{name}-externals = %{version}-%{release}

# blahp package discontinued as of 10.8.0
Obsoletes: %{name}-blahp < 10.8.0
Provides: %{name}-blahp = %{version}-%{release}

# procd package discontinued as of 10.8.0
Obsoletes: %{name}-procd < 10.8.0
Provides: %{name}-procd = %{version}-%{release}

# all package discontinued as of 10.8.0
Obsoletes: %{name}-all < 10.8.0
Provides: %{name}-all = %{version}-%{release}

# classads package discontinued as of 10.8.0
Obsoletes: %{name}-classads < 10.8.0
Provides: %{name}-classads = %{version}-%{release}

# classads-devel package discontinued as of 10.8.0
Obsoletes: %{name}-classads-devel < 10.8.0
Provides: %{name}-classads-devel = %{version}-%{release}

%if 0%{?suse_version}
%debug_package
%endif

%description
HTCondor is a specialized workload management system for
compute-intensive jobs. Like other full-featured batch systems, HTCondor
provides a job queuing mechanism, scheduling policy, priority scheme,
resource monitoring, and resource management. Users submit their
serial or parallel jobs to HTCondor, HTCondor places them into a queue,
chooses when and where to run the jobs based upon a policy, carefully
monitors their progress, and ultimately informs the user upon
completion.

#######################
%package devel
Summary: Development files for HTCondor
Group: Applications/System

%description devel
Development files for HTCondor

%if %uw_build
#######################
%package tarball
Summary: Files needed to build an HTCondor tarball
Group: Applications/System

%description tarball
Files needed to build an HTCondor tarball

%endif

#######################
%package kbdd
Summary: HTCondor Keyboard Daemon
Group: Applications/System
Requires: %name = %version-%release

%description kbdd
The condor_kbdd monitors logged in X users for activity. It is only
useful on systems where no device (e.g. /dev/*) can be used to
determine console idle time.

#######################
%if ! 0%{?amzn}
%package vm-gahp
Summary: HTCondor's VM Gahp
Group: Applications/System
Requires: %name = %version-%release
Requires: libvirt

%description vm-gahp
The condor_vm-gahp enables the Virtual Machine Universe feature of
HTCondor. The VM Universe uses libvirt to start and control VMs under
HTCondor's Startd.

%endif

#######################
%package test
Summary: HTCondor Self Tests
Group: Applications/System
Requires: %name = %version-%release

%description test
A collection of tests to verify that HTCondor is operating properly.

#######################
%if 0%{?rhel} <= 7 && 0%{?fedora} <= 31
%package -n python2-condor
Summary: Python bindings for HTCondor
Group: Applications/System
Requires: python >= 2.2
Requires: python2-cryptography
Requires: %name = %version-%release
%{?python_provide:%python_provide python2-condor}
%if 0%{?rhel} >= 7
Requires: boost169-python2
%endif
# Remove before F30
Provides: %{name}-python = %{version}-%{release}
Provides: %{name}-python%{?_isa} = %{version}-%{release}
Obsoletes: %{name}-python < %{version}-%{release}

%description -n python2-condor
The python bindings allow one to directly invoke the C++ implementations of
the ClassAd library and HTCondor from python
%endif


%if 0%{?rhel} >= 7 || 0%{?fedora} || 0%{?suse_version}
#######################
%package -n python3-condor
Summary: Python bindings for HTCondor
Group: Applications/System
Requires: %name = %version-%release
%if 0%{?rhel} == 7
Requires: boost169-python3
%else
%if 0%{?suse_version}
Requires: libboost_python-py3-1_75_0
%else
Requires: boost-python3
%endif
%endif
Requires: python3
%if 0%{?rhel} != 7
Requires: python3-cryptography
%endif

%description -n python3-condor
The python bindings allow one to directly invoke the C++ implementations of
the ClassAd library and HTCondor from python
%endif


#######################
%package credmon-local
Summary: Local issuer credmon for HTCondor
Group: Applications/System
Requires: %name = %version-%release
%if 0%{?rhel} == 7
Requires: python2-condor = %{version}-%{release}
Requires: python-six
Requires: python2-cryptography
Requires: python2-scitokens
%else
Requires: python3-condor = %{version}-%{release}
Requires: python3-six
Requires: python3-cryptography
Requires: python3-scitokens
%endif
Conflicts: %name-credmon-vault

%description credmon-local
The local issuer credmon allows users to obtain credentials from an
admin-configured private SciToken key on the access point and to use those
credentials securely inside running jobs.


#######################
%package credmon-oauth
Summary: OAuth2 credmon for HTCondor
Group: Applications/System
Requires: %name = %version-%release
Requires: condor-credmon-local = %{version}-%{release}
%if 0%{?rhel} == 7
Requires: python2-requests-oauthlib
Requires: python-flask
Requires: mod_wsgi
%else
Requires: python3-requests-oauthlib
Requires: python3-flask
Requires: python3-mod_wsgi
%endif
Requires: httpd

%description credmon-oauth
The OAuth2 credmon allows users to obtain credentials from configured
OAuth2 endpoints and to use those credentials securely inside running jobs.


#######################
%package credmon-vault
Summary: Vault credmon for HTCondor
Group: Applications/System
Requires: %name = %version-%release
Requires: python3-condor = %{version}-%{release}
Requires: python3-six
%if 0%{?rhel} == 7 && ! 0%{?amzn}
Requires: python36-cryptography
Requires: python36-urllib3
%endif
%if 0%{?rhel} >= 8
Requires: python3-cryptography
Requires: python3-urllib3
%endif
%if %uw_build
# Although htgettoken is only needed on the submit machine and
#  condor-credmon-vault is needed on both the submit and credd machines,
#  htgettoken is small so it doesn't hurt to require it in both places.
Requires: htgettoken >= 1.1
%endif
Conflicts: %name-credmon-local

%description credmon-vault
The Vault credmon allows users to obtain credentials from Vault using
htgettoken and to use those credentials securely inside running jobs.
Install this package when exclusively using Vault for all HTCondor
credential management.


#######################
%package credmon-multi
Summary: Multi-credmon support for HTCondor
Group: Applications/System
Requires: %name = %version-%release
Requires: condor-credmon-local = %{version}-%{release}
%if 0%{?rhel} == 7 && ! 0%{?amzn}
Requires: python36-urllib3
%endif
%if 0%{?rhel} >= 8
Requires: python3-urllib3
%endif
Requires: htgettoken >= 1.1

%description credmon-multi
Provides concurrent support for the Vault credmon alongside the Local
and (optional) OAuth credmons. This package should be installed instead
of condor-credmon-vault when concurrent support is needed.


#######################
%package -n minicondor
Summary: Configuration for a single-node HTCondor
Group: Applications/System
Requires: %name = %version-%release
%if 0%{?rhel} >= 7 || 0%{?fedora} || 0%{?suse_version}
Requires: python3-condor = %version-%release
%endif

%description -n minicondor
This example configuration is good for trying out HTCondor for the first time.
It only configures the IPv4 loopback address, turns on basic security, and
shortens many timers to be more responsive.

#######################
%package ap
Summary: Configuration for an Access Point
Group: Applications/System
Requires: %name = %version-%release
%if 0%{?rhel} >= 7 || 0%{?fedora} || 0%{?suse_version}
Requires: python3-condor = %version-%release
%endif

%description ap
This example configuration is good for installing an Access Point.
After installation, one could join a pool or start an annex.

#######################
%package ep
Summary: Configuration for an Execution Point
Group: Applications/System
Requires: %name = %version-%release
%if 0%{?rhel} >= 7 || 0%{?fedora} || 0%{?suse_version}
Requires: python3-condor = %version-%release
%endif

%description ep
This example configuration is good for installing an Execution Point.
After installation, one could join a pool or start an annex.

#######################
%package annex-ec2
Summary: Configuration and scripts to make an EC2 image annex-compatible
Group: Applications/System
Requires: %name = %version-%release
Requires(post): /sbin/chkconfig
Requires(preun): /sbin/chkconfig

%description annex-ec2
Configures HTCondor to make an EC2 image annex-compatible.  Do NOT install
on a non-EC2 image.

%files annex-ec2
%_libexecdir/condor/condor-annex-ec2
%{_unitdir}/condor-annex-ec2.service
%config(noreplace) %_sysconfdir/condor/config.d/50ec2.config
%config(noreplace) %_sysconfdir/condor/master_shutdown_script.sh

%post annex-ec2
/bin/systemctl enable condor-annex-ec2

%preun annex-ec2
if [ $1 == 0 ]; then
    /bin/systemctl disable condor-annex-ec2
fi

#######################
%package upgrade-checks
Summary: Script to check for manual interventions needed to upgrade
Group: Applications/System
Requires: pcre2-tools

%description upgrade-checks
Examines the current HTCondor installation and recommends changes to ensure
a smooth upgrade to a subsequent HTCondor version.

%files upgrade-checks
%_bindir/condor_upgrade_check

%pre
getent group condor >/dev/null || groupadd -r condor
getent passwd condor >/dev/null || \
  useradd -r -g condor -d %_var/lib/condor -s /sbin/nologin \
    -c "Owner of HTCondor Daemons" condor
exit 0


%prep
# For release tarballs
%setup -q -n %{name}-%{condor_version}

# Patch credmon-oauth to use Python 2 on EL7
%if 0%{?rhel} == 7
%patch1 -p1
%endif

# fix errant execute permissions
find src -perm /a+x -type f -name "*.[Cch]" -exec chmod a-x {} \;


%build

%if 0%{?suse_version}
export CC=/usr/bin/gcc-11
export CXX=/usr/bin/g++-11
%endif

%if 0%{?rhel} == 7 && 0%{?devtoolset}
. /opt/rh/devtoolset-%{devtoolset}/enable
export CC=$(which cc)
export CXX=$(which c++)
%endif

%if 0%{?rhel} >= 8 && 0%{?gcctoolset}
. /opt/rh/gcc-toolset-%{gcctoolset}/enable
export CC=$(which cc)
export CXX=$(which c++)
%endif

# build man files
%if 0%{?amzn}
# if this environment variable is set, sphinx-build cannot import markupsafe
env -u RPM_BUILD_ROOT make -C docs man
%else
%if 0%{?rhel} == 7
make -C docs SPHINXBUILD=sphinx-build-3.6 man
%else
make -C docs man
%endif
%endif

%if %uw_build
%define condor_build_id UW_development
%define condor_git_sha -1
%endif

# Any changes here should be synchronized with
# ../debian/rules 

%if 0%{?suse_version}
%cmake \
%else
%cmake3 \
%endif
%if %uw_build
       -DBUILDID:STRING=%condor_build_id \
       -DPLATFORM:STRING=${NMI_PLATFORM:-unknown} \
%if "%{condor_git_sha}" != "-1"
       -DCONDOR_GIT_SHA:STRING=%condor_git_sha \
%endif
       -DBUILD_TESTING:BOOL=TRUE \
%else
       -DBUILD_TESTING:BOOL=FALSE \
%endif
%if 0%{?suse_version}
       -DCMAKE_SHARED_LINKER_FLAGS="%{?build_ldflags} -Wl,--as-needed -Wl,-z,now" \
%endif
%if 0%{?rhel} == 7 || 0%{?rhel} == 8
       -DPython3_EXECUTABLE=%__python3 \
%endif
       -DCMAKE_SKIP_RPATH:BOOL=TRUE \
       -DPACKAGEID:STRING=%{version}-%{condor_release} \
       -DCONDOR_PACKAGE_BUILD:BOOL=TRUE \
       -DCONDOR_RPMBUILD:BOOL=TRUE \
%if 0%{?amzn}
       -DWITH_VOMS:BOOL=FALSE \
       -DWITH_LIBVIRT:BOOL=FALSE \
%endif
       -DCMAKE_INSTALL_PREFIX:PATH=/

%if 0%{?amzn}
cd amazon-linux-build
%else
%if 0%{?rhel} == 9 || 0%{?fedora}
cd redhat-linux-build
%endif
%endif
make %{?_smp_mflags}
%if %uw_build
make %{?_smp_mflags} tests
%endif

%install
%if 0%{?amzn}
cd amazon-linux-build
%else
%if 0%{?rhel} == 9 || 0%{?fedora}
cd redhat-linux-build
%endif
%endif
# installation happens into a temporary location, this function is
# useful in moving files into their final locations
function populate {
  _dest="$1"; shift; _src="$*"
  mkdir -p "%{buildroot}/$_dest"
  mv $_src "%{buildroot}/$_dest"
}

rm -rf %{buildroot}
echo ---------------------------- makefile ---------------------------------
%if 0%{?suse_version}
cd build
%endif
make install DESTDIR=%{buildroot}

%if %uw_build
make tests-tar-pkg
# tarball of tests
%if 0%{?amzn}
cp -p %{_builddir}/%{name}-%{version}/amazon-linux-build/condor_tests-*.tar.gz %{buildroot}/%{_libdir}/condor/condor_tests-%{version}.tar.gz
%else
%if 0%{?rhel} == 9 || 0%{?fedora}
cp -p %{_builddir}/%{name}-%{version}/redhat-linux-build/condor_tests-*.tar.gz %{buildroot}/%{_libdir}/condor/condor_tests-%{version}.tar.gz
%else
%if 0%{?suse_version}
cp -p %{_builddir}/%{name}-%{version}/build/condor_tests-*.tar.gz %{buildroot}/%{_libdir}/condor/condor_tests-%{version}.tar.gz
%else
cp -p %{_builddir}/%{name}-%{version}/condor_tests-*.tar.gz %{buildroot}/%{_libdir}/condor/condor_tests-%{version}.tar.gz
%endif
%endif
%endif
%endif

# Drop in a symbolic link for backward compatibility
ln -s ../..%{_libdir}/condor/condor_ssh_to_job_sshd_config_template %{buildroot}/%_sysconfdir/condor/condor_ssh_to_job_sshd_config_template

%if %uw_build
%if 0%{?rhel} == 7 && ! 0%{?amzn}
# Drop in a link for backward compatibility for small shadow
ln -s condor_shadow %{buildroot}/%{_sbindir}/condor_shadow_s
%endif
%endif

populate /usr/share/doc/condor-%{version}/examples %{buildroot}/usr/share/doc/condor-%{version}/etc/examples/*

mkdir -p %{buildroot}/%{_sysconfdir}/condor
# the default condor_config file is not architecture aware and thus
# sets the LIB directory to always be /usr/lib, we want to do better
# than that. this is, so far, the best place to do this
# specialization. we strip the "lib" or "lib64" part from _libdir and
# stick it in the LIB variable in the config.
LIB=$(echo %{?_libdir} | sed -e 's:/usr/\(.*\):\1:')
if [ "$LIB" = "%_libdir" ]; then
  echo "_libdir does not contain /usr, sed expression needs attention"
  exit 1
fi

# Install the basic configuration, a Personal HTCondor config. Allows for
# yum install condor + service condor start and go.
mkdir -p -m0755 %{buildroot}/%{_sysconfdir}/condor/config.d
mkdir -p -m0700 %{buildroot}/%{_sysconfdir}/condor/passwords.d
mkdir -p -m0700 %{buildroot}/%{_sysconfdir}/condor/tokens.d

populate %_sysconfdir/condor/config.d %{buildroot}/usr/share/doc/condor-%{version}/examples/00-security
populate %_sysconfdir/condor/config.d %{buildroot}/usr/share/doc/condor-%{version}/examples/00-minicondor
populate %_sysconfdir/condor/config.d %{buildroot}/usr/share/doc/condor-%{version}/examples/00-access-point
populate %_sysconfdir/condor/config.d %{buildroot}/usr/share/doc/condor-%{version}/examples/00-execution-point
populate %_sysconfdir/condor/config.d %{buildroot}/usr/share/doc/condor-%{version}/examples/00-kbdd
populate %_sysconfdir/condor/config.d %{buildroot}/usr/share/doc/condor-%{version}/examples/50ec2.config

# Install a second config.d directory under /usr/share, used for the
# convenience of software built on top of Condor such as GlideinWMS.
mkdir -p -m0755 %{buildroot}/usr/share/condor/config.d

mkdir -p -m0755 %{buildroot}/%{_var}/log/condor
# Note we use %{_var}/lib instead of %{_sharedstatedir} for RHEL5 compatibility
mkdir -p -m0755 %{buildroot}/%{_var}/lib/condor/spool
mkdir -p -m0755 %{buildroot}/%{_var}/lib/condor/execute
mkdir -p -m0755 %{buildroot}/%{_var}/lib/condor/krb_credentials
mkdir -p -m2770 %{buildroot}/%{_var}/lib/condor/oauth_credentials


# not packaging configure/install scripts
%if ! %uw_build
rm -f %{buildroot}%{_bindir}/make-ap-from-tarball
rm -f %{buildroot}%{_bindir}/make-personal-from-tarball
rm -f %{buildroot}%{_sbindir}/condor_configure
rm -f %{buildroot}%{_sbindir}/condor_install
rm -f %{buildroot}/%{_mandir}/man1/condor_configure.1
rm -f %{buildroot}/%{_mandir}/man1/condor_install.1
%endif

mkdir -p %{buildroot}/%{_var}/www/wsgi-scripts/condor_credmon_oauth
mv %{buildroot}/%{_libexecdir}/condor/condor_credmon_oauth.wsgi %{buildroot}/%{_var}/www/wsgi-scripts/condor_credmon_oauth/condor_credmon_oauth.wsgi

# Move oauth credmon config files out of examples and into config.d
mv %{buildroot}/usr/share/doc/condor-%{version}/examples/condor_credmon_oauth/config/condor/40-oauth-credmon.conf %{buildroot}/%{_sysconfdir}/condor/config.d/40-oauth-credmon.conf
mv %{buildroot}/usr/share/doc/condor-%{version}/examples/condor_credmon_oauth/config/condor/40-oauth-tokens.conf %{buildroot}/%{_sysconfdir}/condor/config.d/40-oauth-tokens.conf
mv %{buildroot}/usr/share/doc/condor-%{version}/examples/condor_credmon_oauth/README.credentials %{buildroot}/%{_var}/lib/condor/oauth_credentials/README.credentials

# Move vault credmon config file out of examples and into config.d
mv %{buildroot}/usr/share/doc/condor-%{version}/examples/condor_credmon_oauth/config/condor/40-vault-credmon.conf %{buildroot}/%{_sysconfdir}/condor/config.d/40-vault-credmon.conf

###
# Backwards compatibility on EL7 with the previous versions and configs of scitokens-credmon
%if 0%{?rhel} == 7
ln -s ../..%{_sbindir}/condor_credmon_oauth          %{buildroot}/%{_bindir}/condor_credmon_oauth
ln -s ../..%{_sbindir}/scitokens_credential_producer %{buildroot}/%{_bindir}/scitokens_credential_producer
mkdir -p %{buildroot}/%{_var}/www/wsgi-scripts/scitokens-credmon
ln -s ../../../..%{_var}/www/wsgi-scripts/condor_credmon_oauth/condor_credmon_oauth.wsgi %{buildroot}/%{_var}/www/wsgi-scripts/scitokens-credmon/scitokens-credmon.wsgi
%endif
###

# install tmpfiles.d/condor.conf
mkdir -p %{buildroot}%{_tmpfilesdir}
install -m 0644 %{buildroot}/usr/share/doc/condor-%{version}/examples/condor-tmpfiles.conf %{buildroot}%{_tmpfilesdir}/%{name}.conf

install -Dp -m0755 %{buildroot}/usr/share/doc/condor-%{version}/examples/condor-annex-ec2 %{buildroot}%{_libexecdir}/condor/condor-annex-ec2

mkdir -p %{buildroot}%{_unitdir}
install -m 0644 %{buildroot}/usr/share/doc/condor-%{version}/examples/condor-annex-ec2.service %{buildroot}%{_unitdir}/condor-annex-ec2.service
install -m 0644 %{buildroot}/usr/share/doc/condor-%{version}/examples/condor.service %{buildroot}%{_unitdir}/condor.service
# Disabled until HTCondor security fixed.
# install -m 0644 %{buildroot}/usr/share/doc/condor-%{version}/examples/condor.socket %{buildroot}%{_unitdir}/condor.socket

%if 0%{?rhel} >= 7
mkdir -p %{buildroot}%{_datadir}/condor/
cp %{SOURCE8} %{buildroot}%{_datadir}/condor/
%endif

# Install perl modules

#Fixups for packaged build, should have been done by cmake

mkdir -p %{buildroot}/usr/share/condor
mv %{buildroot}/usr/lib64/condor/Chirp.jar %{buildroot}/usr/share/condor
mv %{buildroot}/usr/lib64/condor/CondorJava*.class %{buildroot}/usr/share/condor
mv %{buildroot}/usr/lib64/condor/libchirp_client.so %{buildroot}/usr/lib64
mv %{buildroot}/usr/lib64/condor/libcondor_utils_*.so %{buildroot}/usr/lib64
%if 0%{?rhel} == 7
mv %{buildroot}/usr/lib64/condor/libpyclassad2*.so %{buildroot}/usr/lib64
%endif
mv %{buildroot}/usr/lib64/condor/libpyclassad3*.so %{buildroot}/usr/lib64

rm -rf %{buildroot}/usr/share/doc/condor-%{version}/LICENSE
rm -rf %{buildroot}/usr/share/doc/condor-%{version}/NOTICE.txt
rm -rf %{buildroot}/usr/share/doc/condor-%{version}/README

# we must place the config examples in builddir so %doc can find them
mv %{buildroot}/usr/share/doc/condor-%{version}/examples %_builddir/%name-%condor_version

# Fix up blahp installation
%if 0%{?rhel} == 7
# Don't rely on Python 3 on EL7 (not installed by default)
sed -i 's;/usr/bin/python3;/usr/bin/python2;' %{buildroot}%{_libexecdir}/blahp/*status.py
%endif
# Move batch system customization files to /etc, with symlinks in the
# original location. Admins will need to edit these.
install -m 0755 -d -p %{buildroot}%{_sysconfdir}/blahp
for batch_system in condor kubernetes lsf nqs pbs sge slurm; do
    mv %{buildroot}%{_libexecdir}/blahp/${batch_system}_local_submit_attributes.sh %{buildroot}%{_sysconfdir}/blahp
    ln -s ../../../etc/blahp/${batch_system}_local_submit_attributes.sh \
        %{buildroot}%{_libexecdir}/blahp/${batch_system}_local_submit_attributes.sh
done

# condor_adstash no longer supported on EL7
%if 0%{?rhel} == 7
rm -rf %{buildroot}/%_libexecdir/condor/adstash
%endif

# htcondor/dags only works with Python3
rm -rf %{buildroot}/usr/lib64/python2.7/site-packages/htcondor/dags

# htcondor/personal.py only works with Python3
rm -f %{buildroot}/usr/lib64/python2.7/site-packages/htcondor/personal.py

# New fangled stuff does not work with Python2
rm -rf %{buildroot}/usr/lib64/python2.7/site-packages/classad2
rm -rf %{buildroot}/usr/lib64/python2.7/site-packages/classad3
rm -rf %{buildroot}/usr/lib64/python2.7/site-packages/htcondor2

# classad3 shouldn't be distributed yet
rm -rf %{buildroot}/usr/lib*/python%{python3_version}/site-packages/classad3

%clean
rm -rf %{buildroot}


%check
# This currently takes hours and can kill your machine...
#cd condor_tests
#make check-seralized

#################
%files
%defattr(-,root,root,-)
%doc LICENSE NOTICE.txt examples
%dir %_sysconfdir/condor/
%config %_sysconfdir/condor/condor_config
%{_tmpfilesdir}/%{name}.conf
%{_unitdir}/condor.service
# Disabled until HTCondor security fixed.
# % {_unitdir}/condor.socket
%dir %_datadir/condor/
%_datadir/condor/Chirp.jar
%_datadir/condor/CondorJavaInfo.class
%_datadir/condor/CondorJavaWrapper.class
%if 0%{?rhel} >= 7
%_datadir/condor/htcondor.pp
%endif
%dir %_sysconfdir/condor/passwords.d/
%dir %_sysconfdir/condor/tokens.d/
%dir %_sysconfdir/condor/config.d/
%config(noreplace) %{_sysconfdir}/condor/config.d/00-security
%dir /usr/share/condor/config.d/
%_libdir/condor/condor_ssh_to_job_sshd_config_template
%_sysconfdir/condor/condor_ssh_to_job_sshd_config_template
%_sysconfdir/bash_completion.d/condor
%_libdir/libchirp_client.so
%_libdir/libcondor_utils_%{version_}.so
%_libdir/condor/libfmt.so
%_libdir/condor/libfmt.so.10
%_libdir/condor/libfmt.so.10.1.0

%_libdir/condor/libgetpwnam.so
%dir %_libexecdir/condor/
%_libexecdir/condor/cleanup_locally_mounted_checkpoint
%_libexecdir/condor/linux_kernel_tuning
%_libexecdir/condor/accountant_log_fixer
%_libexecdir/condor/condor_chirp
%_libexecdir/condor/condor_ssh
%_libexecdir/condor/sshd.sh
%_libexecdir/condor/get_orted_cmd.sh
%_libexecdir/condor/orted_launcher.sh
%_libexecdir/condor/set_batchtok_cmd
%_libexecdir/condor/cred_producer_krb
%_libexecdir/condor/condor_job_router
%_libexecdir/condor/condor_pid_ns_init
%_libexecdir/condor/condor_urlfetch
%_libexecdir/condor/htcondor_docker_test
%ifarch aarch64 ppc64le x86_64
%_libexecdir/condor/exit_37.sif
%endif
%dir %_libexecdir/condor/singularity_test_sandbox/
%dir %_libexecdir/condor/singularity_test_sandbox/dev/
%dir %_libexecdir/condor/singularity_test_sandbox/proc/
%_libexecdir/condor/singularity_test_sandbox/exit_37
%_libexecdir/condor/singularity_test_sandbox/get_user_ns
%_libexecdir/condor/condor_limits_wrapper.sh
%_libexecdir/condor/condor_rooster
%_libexecdir/condor/condor_schedd.init
%_libexecdir/condor/condor_ssh_to_job_shell_setup
%_libexecdir/condor/condor_ssh_to_job_sshd_setup
%_libexecdir/condor/condor_power_state
%_libexecdir/condor/condor_kflops
%_libexecdir/condor/condor_mips
%_libexecdir/condor/data_plugin
%_libexecdir/condor/box_plugin.py
%_libexecdir/condor/gdrive_plugin.py
%_libexecdir/condor/common-cloud-attributes-google.py
%_libexecdir/condor/common-cloud-attributes-aws.py
%_libexecdir/condor/common-cloud-attributes-aws.sh
%_libexecdir/condor/onedrive_plugin.py
# TODO: get rid of these
# Not sure where these are getting built
%if 0%{?rhel} <= 7 && ! 0%{?fedora} && ! 0%{?suse_version}
%_libexecdir/condor/box_plugin.pyc
%_libexecdir/condor/box_plugin.pyo
%_libexecdir/condor/gdrive_plugin.pyc
%_libexecdir/condor/gdrive_plugin.pyo
%_libexecdir/condor/onedrive_plugin.pyc
%_libexecdir/condor/onedrive_plugin.pyo
%endif
%_libexecdir/condor/curl_plugin
%_libexecdir/condor/condor_shared_port
%_libexecdir/condor/condor_defrag
%_libexecdir/condor/interactive.sub
%_libexecdir/condor/condor_gangliad
%_libexecdir/condor/ce-audit.so
%if ! ( 0%{?rhel} == 7 )
%_libexecdir/condor/adstash/__init__.py
%_libexecdir/condor/adstash/adstash.py
%_libexecdir/condor/adstash/config.py
%_libexecdir/condor/adstash/convert.py
%_libexecdir/condor/adstash/utils.py
%_libexecdir/condor/adstash/ad_sources/__init__.py
%_libexecdir/condor/adstash/ad_sources/ad_file.py
%_libexecdir/condor/adstash/ad_sources/generic.py
%_libexecdir/condor/adstash/ad_sources/registry.py
%_libexecdir/condor/adstash/ad_sources/schedd_history.py
%_libexecdir/condor/adstash/ad_sources/startd_history.py
%_libexecdir/condor/adstash/ad_sources/schedd_job_epoch_history.py
%_libexecdir/condor/adstash/ad_sources/schedd_transfer_epoch_history.py
%_libexecdir/condor/adstash/interfaces/__init__.py
%_libexecdir/condor/adstash/interfaces/elasticsearch.py
%_libexecdir/condor/adstash/interfaces/opensearch.py
%_libexecdir/condor/adstash/interfaces/generic.py
%_libexecdir/condor/adstash/interfaces/json_file.py
%_libexecdir/condor/adstash/interfaces/null.py
%_libexecdir/condor/adstash/interfaces/registry.py
%endif
%_libexecdir/condor/annex
%_mandir/man1/condor_advertise.1.gz
%_mandir/man1/condor_annex.1.gz
%_mandir/man1/condor_check_password.1.gz
%_mandir/man1/condor_check_userlogs.1.gz
%_mandir/man1/condor_chirp.1.gz
%_mandir/man1/condor_config_val.1.gz
%_mandir/man1/condor_dagman.1.gz
%_mandir/man1/condor_fetchlog.1.gz
%_mandir/man1/condor_findhost.1.gz
%_mandir/man1/condor_gpu_discovery.1.gz
%_mandir/man1/condor_history.1.gz
%_mandir/man1/condor_hold.1.gz
%_mandir/man1/condor_job_router_info.1.gz
%_mandir/man1/condor_master.1.gz
%_mandir/man1/condor_off.1.gz
%_mandir/man1/condor_on.1.gz
%_mandir/man1/condor_pool_job_report.1.gz
%_mandir/man1/condor_preen.1.gz
%_mandir/man1/condor_prio.1.gz
%_mandir/man1/condor_q.1.gz
%_mandir/man1/condor_qsub.1.gz
%_mandir/man1/condor_qedit.1.gz
%_mandir/man1/condor_qusers.1.gz
%_mandir/man1/condor_reconfig.1.gz
%_mandir/man1/condor_release.1.gz
%_mandir/man1/condor_remote_cluster.1.gz
%_mandir/man1/condor_reschedule.1.gz
%_mandir/man1/condor_restart.1.gz
%_mandir/man1/condor_rm.1.gz
%_mandir/man1/condor_run.1.gz
%_mandir/man1/condor_set_shutdown.1.gz
%_mandir/man1/condor_ssh_start.1.gz
%_mandir/man1/condor_sos.1.gz
%_mandir/man1/condor_ssl_fingerprint.1.gz
%_mandir/man1/condor_status.1.gz
%_mandir/man1/condor_store_cred.1.gz
%_mandir/man1/condor_submit.1.gz
%_mandir/man1/condor_submit_dag.1.gz
%_mandir/man1/condor_test_token.1.gz
%_mandir/man1/condor_token_create.1.gz
%_mandir/man1/condor_token_fetch.1.gz
%_mandir/man1/condor_token_list.1.gz
%_mandir/man1/condor_token_request.1.gz
%_mandir/man1/condor_token_request_approve.1.gz
%_mandir/man1/condor_token_request_auto_approve.1.gz
%_mandir/man1/condor_token_request_list.1.gz
%_mandir/man1/condor_top.1.gz
%_mandir/man1/condor_transfer_data.1.gz
%_mandir/man1/condor_transform_ads.1.gz
%_mandir/man1/condor_update_machine_ad.1.gz
%_mandir/man1/condor_updates_stats.1.gz
%_mandir/man1/condor_upgrade_check.1.gz
%_mandir/man1/condor_urlfetch.1.gz
%_mandir/man1/condor_userlog.1.gz
%_mandir/man1/condor_userprio.1.gz
%_mandir/man1/condor_vacate.1.gz
%_mandir/man1/condor_vacate_job.1.gz
%_mandir/man1/condor_version.1.gz
%_mandir/man1/condor_wait.1.gz
%_mandir/man1/condor_router_history.1.gz
%_mandir/man1/condor_continue.1.gz
%_mandir/man1/condor_suspend.1.gz
%_mandir/man1/condor_router_q.1.gz
%_mandir/man1/condor_ssh_to_job.1.gz
%_mandir/man1/condor_power.1.gz
%_mandir/man1/condor_gather_info.1.gz
%_mandir/man1/condor_router_rm.1.gz
%_mandir/man1/condor_drain.1.gz
%_mandir/man1/condor_ping.1.gz
%_mandir/man1/condor_rmdir.1.gz
%_mandir/man1/condor_tail.1.gz
%_mandir/man1/condor_who.1.gz
%_mandir/man1/condor_now.1.gz
%_mandir/man1/classad_eval.1.gz
%_mandir/man1/classads.1.gz
%_mandir/man1/condor_adstash.1.gz
%_mandir/man1/condor_evicted_files.1.gz
%_mandir/man1/condor_watch_q.1.gz
%_mandir/man1/get_htcondor.1.gz
%_mandir/man1/htcondor.1.gz
# bin/condor is a link for checkpoint, reschedule, vacate
%_bindir/condor_submit_dag
%_bindir/condor_who
%_bindir/condor_now
%_bindir/condor_prio
%_bindir/condor_transfer_data
%_bindir/condor_check_userlogs
%_bindir/condor_q
%_libexecdir/condor/condor_transferer
%_libexecdir/condor/condor_container_launcher.sh
%_bindir/condor_docker_enter
%_bindir/condor_qedit
%_bindir/condor_qusers
%_bindir/condor_userlog
%_bindir/condor_release
%_bindir/condor_userlog_job_counter
%_bindir/condor_config_val
%_bindir/condor_reschedule
%_bindir/condor_userprio
%_bindir/condor_check_password
%_bindir/condor_check_config
%_bindir/condor_dagman
%_bindir/condor_rm
%_bindir/condor_vacate
%_bindir/condor_run
%_bindir/condor_router_history
%_bindir/condor_router_q
%_bindir/condor_router_rm
%_bindir/condor_vacate_job
%_bindir/condor_findhost
%_bindir/condor_version
%_bindir/condor_history
%_bindir/condor_status
%_bindir/condor_wait
%_bindir/condor_hold
%_bindir/condor_submit
%_bindir/condor_ssh_to_job
%_bindir/condor_power
%_bindir/condor_gather_info
%_bindir/condor_continue
%_bindir/condor_ssl_fingerprint
%_bindir/condor_suspend
%_bindir/condor_test_match
%_bindir/condor_token_create
%_bindir/condor_token_fetch
%_bindir/condor_token_request
%_bindir/condor_token_request_approve
%_bindir/condor_token_request_auto_approve
%_bindir/condor_token_request_list
%_bindir/condor_token_list
%_bindir/condor_scitoken_exchange
%_bindir/condor_drain
%_bindir/condor_ping
%_bindir/condor_tail
%_bindir/condor_qsub
%_bindir/condor_pool_job_report
%_bindir/condor_job_router_info
%_bindir/condor_transform_ads
%_bindir/condor_update_machine_ad
%_bindir/condor_annex
%_bindir/condor_nsenter
%_bindir/condor_evicted_files
%_bindir/condor_adstash
%_bindir/condor_remote_cluster
%_bindir/bosco_cluster
%_bindir/condor_ssh_start
%_bindir/condor_test_token
%_bindir/condor_manifest
# sbin/condor is a link for master_off, off, on, reconfig,
# reconfig_schedd, restart
%_sbindir/condor_advertise
%_sbindir/condor_aklog
%_sbindir/condor_credmon_krb
%_sbindir/condor_c-gahp
%_sbindir/condor_c-gahp_worker_thread
%_sbindir/condor_collector
%_sbindir/condor_credd
%_sbindir/condor_fetchlog
%_sbindir/condor_ft-gahp
%_sbindir/condor_had
%_sbindir/condor_master
%_sbindir/condor_negotiator
%_sbindir/condor_off
%_sbindir/condor_on
%_sbindir/condor_preen
%_sbindir/condor_reconfig
%_sbindir/condor_replication
%_sbindir/condor_restart
%_sbindir/condor_schedd
%_sbindir/condor_set_shutdown
%_sbindir/condor_shadow
%if %uw_build
%if 0%{?rhel} == 7 && ! 0%{?amzn}
%{_sbindir}/condor_shadow_s
%endif
%endif
%_sbindir/condor_sos
%_sbindir/condor_startd
%_sbindir/condor_starter
%_sbindir/condor_store_cred
%_sbindir/condor_testwritelog
%_sbindir/condor_updates_stats
%_sbindir/ec2_gahp
%_sbindir/condor_gridmanager
%_sbindir/remote_gahp
%_sbindir/rvgahp_client
%_sbindir/rvgahp_proxy
%_sbindir/rvgahp_server
%_sbindir/AzureGAHPServer
%_sbindir/gce_gahp
%_sbindir/arc_gahp
%_libexecdir/condor/condor_gpu_discovery
%_libexecdir/condor/condor_gpu_utilization
%config(noreplace) %_sysconfdir/condor/ganglia.d/00_default_metrics
%defattr(-,condor,condor,-)
%dir %_var/lib/condor/
%dir %_var/lib/condor/execute/
%dir %_var/lib/condor/spool/
%dir %_var/log/condor/
%defattr(-,root,condor,-)
%dir %_var/lib/condor/oauth_credentials
%defattr(-,root,root,-)
%dir %_var/lib/condor/krb_credentials

###### blahp files #######
%config %_sysconfdir/blah.config
%config %_sysconfdir/blparser.conf
%dir %_sysconfdir/blahp/
%config %_sysconfdir/blahp/condor_local_submit_attributes.sh
%config %_sysconfdir/blahp/kubernetes_local_submit_attributes.sh
%config %_sysconfdir/blahp/lsf_local_submit_attributes.sh
%config %_sysconfdir/blahp/nqs_local_submit_attributes.sh
%config %_sysconfdir/blahp/pbs_local_submit_attributes.sh
%config %_sysconfdir/blahp/sge_local_submit_attributes.sh
%config %_sysconfdir/blahp/slurm_local_submit_attributes.sh
%_bindir/blahpd
%_sbindir/blah_check_config
%_sbindir/blahpd_daemon
%dir %_libexecdir/blahp
%_libexecdir/blahp/*

####### procd files #######
%_sbindir/condor_procd
%_sbindir/gidd_alloc
%_sbindir/procd_ctl
%_mandir/man1/procd_ctl.1.gz
%_mandir/man1/gidd_alloc.1.gz
%_mandir/man1/condor_procd.1.gz

####### classads files #######
%defattr(-,root,root,-)
%_libdir/libclassad.so.*

#################
%files devel
%{_includedir}/condor/chirp_client.h
%{_includedir}/condor/condor_event.h
%{_includedir}/condor/file_lock.h
%{_includedir}/condor/read_user_log.h
%{_libdir}/condor/libchirp_client.a
%{_libdir}/libclassad.a

####### classads-devel files #######
%defattr(-,root,root,-)
%_bindir/classad_functional_tester
%_bindir/classad_version
%_libdir/libclassad.so
%dir %_includedir/classad/
%_includedir/classad/attrrefs.h
%_includedir/classad/cclassad.h
%_includedir/classad/classad_distribution.h
%_includedir/classad/classadErrno.h
%_includedir/classad/classad.h
%_includedir/classad/classadCache.h
%_includedir/classad/classad_containers.h
%_includedir/classad/classad_flat_map.h
%_includedir/classad/collectionBase.h
%_includedir/classad/collection.h
%_includedir/classad/common.h
%_includedir/classad/debug.h
%_includedir/classad/exprList.h
%_includedir/classad/exprTree.h
%_includedir/classad/flat_set.h
%_includedir/classad/fnCall.h
%_includedir/classad/indexfile.h
%_includedir/classad/jsonSink.h
%_includedir/classad/jsonSource.h
%_includedir/classad/lexer.h
%_includedir/classad/lexerSource.h
%_includedir/classad/literals.h
%_includedir/classad/matchClassad.h
%_includedir/classad/natural_cmp.h
%_includedir/classad/operators.h
%_includedir/classad/query.h
%_includedir/classad/sink.h
%_includedir/classad/source.h
%_includedir/classad/transaction.h
%_includedir/classad/util.h
%_includedir/classad/value.h
%_includedir/classad/view.h
%_includedir/classad/xmlLexer.h
%_includedir/classad/xmlSink.h
%_includedir/classad/xmlSource.h

%if %uw_build
#################
%files tarball
%{_bindir}/make-ap-from-tarball
%{_bindir}/make-personal-from-tarball
%{_sbindir}/condor_configure
%{_sbindir}/condor_install
%{_mandir}/man1/condor_configure.1.gz
%{_mandir}/man1/condor_install.1.gz
%endif

#################
%files kbdd
%defattr(-,root,root,-)
%config(noreplace) %_sysconfdir/condor/config.d/00-kbdd
%_sbindir/condor_kbdd

#################
%if ! 0%{?amzn}
%files vm-gahp
%defattr(-,root,root,-)
%_sbindir/condor_vm-gahp
%_libexecdir/condor/libvirt_simple_script.awk

%endif
#################
%files test
%defattr(-,root,root,-)
%_libexecdir/condor/condor_sinful
%_libexecdir/condor/condor_testingd
%_libexecdir/condor/test_user_mapping
%_libexecdir/condor/test_dc_std_functiond
%_libexecdir/condor/test_stdf_timer_d
%_libexecdir/condor/test_awaitable_deadline_socketd
%_libexecdir/condor/test_awaitable_deadline_socket_client
%_libexecdir/condor/memory_exerciser_dinner
%if %uw_build
%_libdir/condor/condor_tests-%{version}.tar.gz
%endif

%if 0%{?rhel} <= 7 && 0%{?fedora} <= 31 && ! 0%{?suse_version}
%files -n python2-condor
%defattr(-,root,root,-)
%_bindir/condor_top
%_bindir/classad_eval
%_bindir/condor_watch_q
%_libdir/libpyclassad2*.so
%_libexecdir/condor/libclassad_python_user.so
%{python_sitearch}/classad/
%{python_sitearch}/htcondor/
%{python_sitearch}/htcondor-*.egg-info/
%endif

%if 0%{?rhel} >= 7 || 0%{?fedora} || 0%{?suse_version}
%files -n python3-condor
%defattr(-,root,root,-)
%_bindir/condor_top
%_bindir/condor_diagnostics
%_bindir/classad_eval
%_bindir/condor_watch_q
%_bindir/htcondor
%_libdir/libpyclassad3*.so
%_libexecdir/condor/libclassad_python_user.cpython-3*.so
%_libexecdir/condor/libclassad_python3_user.so
/usr/lib64/python%{python3_version}/site-packages/classad/
/usr/lib64/python%{python3_version}/site-packages/htcondor/
/usr/lib64/python%{python3_version}/site-packages/htcondor-*.egg-info/
/usr/lib64/python%{python3_version}/site-packages/htcondor_cli/
/usr/lib64/python%{python3_version}/site-packages/classad2/
/usr/lib64/python%{python3_version}/site-packages/htcondor2/
%endif

%files credmon-local
%doc examples/condor_credmon_oauth
%_sbindir/condor_credmon_oauth
%_sbindir/scitokens_credential_producer
%_libexecdir/condor/credmon
%_var/lib/condor/oauth_credentials/README.credentials
%config(noreplace) %_sysconfdir/condor/config.d/40-oauth-credmon.conf
%ghost %_var/lib/condor/oauth_credentials/CREDMON_COMPLETE
%ghost %_var/lib/condor/oauth_credentials/pid
%if 0%{?rhel} == 7
###
# Backwards compatibility with the previous versions and configs of scitokens-credmon
%_bindir/condor_credmon_oauth
%_bindir/scitokens_credential_producer
###
%endif

%files credmon-oauth
%_var/www/wsgi-scripts/condor_credmon_oauth
%config(noreplace) %_sysconfdir/condor/config.d/40-oauth-tokens.conf
%ghost %_var/lib/condor/oauth_credentials/wsgi_session_key
%if 0%{?rhel} == 7
###
# Backwards compatibility with the previous versions and configs of scitokens-credmon
%_var/www/wsgi-scripts/scitokens-credmon
###
%endif

%files credmon-vault
%doc examples/condor_credmon_oauth
%_sbindir/condor_credmon_vault
%_bindir/condor_vault_storer
%_libexecdir/condor/credmon
%config(noreplace) %_sysconfdir/condor/config.d/40-vault-credmon.conf
%ghost %_var/lib/condor/oauth_credentials/CREDMON_COMPLETE
%ghost %_var/lib/condor/oauth_credentials/pid

%files credmon-multi
%_bindir/condor_vault_storer

%files -n minicondor
%config(noreplace) %_sysconfdir/condor/config.d/00-minicondor

%files ap
%config(noreplace) %_sysconfdir/condor/config.d/00-access-point

%files ep
%config(noreplace) %_sysconfdir/condor/config.d/00-execution-point

%post
/sbin/ldconfig
# Remove obsolete security configuration
rm -f /etc/condor/config.d/00-htcondor-9.0.config
%if 0%{?fedora}
test -x /usr/sbin/selinuxenabled && /usr/sbin/selinuxenabled
if [ $? = 0 ]; then
   restorecon -R -v /var/lock/condor
   setsebool -P condor_domain_can_network_connect 1
   setsebool -P daemons_enable_cluster_mode 1
   semanage port -a -t condor_port_t -p tcp 12345
   # the number of extraneous SELinux warnings on f17 is very high
fi
%endif
%if 0%{?rhel} >= 7
test -x /usr/sbin/selinuxenabled && /usr/sbin/selinuxenabled
if [ $? = 0 ]; then
   /usr/sbin/semodule -i /usr/share/condor/htcondor.pp
%if 0%{?rhel} < 9
   /usr/sbin/setsebool -P condor_domain_can_network_connect 1
%endif
   /usr/sbin/setsebool -P daemons_enable_cluster_mode 1
fi
%endif
if [ $1 -eq 1 ] ; then
    # Initial installation 
    /bin/systemctl daemon-reload >/dev/null 2>&1 || :
fi

%preun
if [ $1 -eq 0 ] ; then
    # Package removal, not upgrade
    /bin/systemctl --no-reload disable condor.service > /dev/null 2>&1 || :
    /bin/systemctl stop condor.service > /dev/null 2>&1 || :
fi

%postun
/sbin/ldconfig
/bin/systemctl daemon-reload >/dev/null 2>&1 || :
# Note we don't try to restart - HTCondor will automatically notice the
# binary has changed and do graceful or peaceful restart, based on its
# configuration

%triggerun -- condor < 7.7.0-0.5

/usr/bin/systemd-sysv-convert --save condor >/dev/null 2>&1 ||:

/sbin/chkconfig --del condor >/dev/null 2>&1 || :
/bin/systemctl try-restart condor.service >/dev/null 2>&1 || :

%changelog
<<<<<<< HEAD
* Mon Jan 06 2025 Tim Theisen <tim@cs.wisc.edu> - 24.3.0-1
- Allow local issuer credmon and Vault credmon to coexist
- Add Singularity launcher to distinguish runtime failure from job failure
- Advertises when the EP is enforcing disk usage via LVM
- By default, LVM disk enforcement hides mounts when possible
- Container Universe jobs can now mount a writable directory under scratch
- Pass PELICAN_* job environment variables to pelican file transfer plugin
- Fix HTCondor startup when network interface has no IPv6 address
- VacateReason is set in the job ad under more circumstances
- 'htcondor job submit' now issues credentials like 'condor_submit' does
=======
* Tue Feb 04 2025 Tim Theisen <tim@cs.wisc.edu> - 24.0.4-1
- New arc_data_staging submit command to add DataStaging block to ARC ADL
- Fix bug where the negotiator could crash when matching offline ads
- Fix memory leak in SCHEDD_CRON script that produce standard output
- Fix bug where the schedd could crash if cron script runs during shutdown

* Tue Feb 04 2025 Tim Theisen <tim@cs.wisc.edu> - 23.10.20-1
- Fix bug where STARTD_ENFORCE_DISK_LIMITS would excessively save metadata
- Fix bug where container_service_names did not work
- Fix rare startd crash when collector queries time out and DNS is slow

* Tue Feb 04 2025 Tim Theisen <tim@cs.wisc.edu> - 23.0.20-1
- condor_upgrade_check tests for PASSWORD authentication identity change
>>>>>>> c93a1052

* Mon Jan 06 2025 Tim Theisen <tim@cs.wisc.edu> - 24.0.3-1
- EPs spawned by 'htcondor annex' no longer crash on startup

* Mon Jan 06 2025 Tim Theisen <tim@cs.wisc.edu> - 23.10.19-1
- Fix bug where jobs would match but not start when using KeyboardIdle
- Fix bug when trying to avoid IPv6 link local addresses

* Mon Jan 06 2025 Tim Theisen <tim@cs.wisc.edu> - 23.0.19-1
- Numerous updates in memory tracking with cgroups
  - Fix bug in reporting peak memory
  - Made cgroup v1 and v2 memory tracking consistent with each other
  - Fix bug where cgroup v1 usage included disk cache pages
  - Fix bug where cgroup v1 jobs killed by OOM were not held
  - Polls cgroups for memory usage more often
  - Can configure to always hold jobs killed by OOM
- Make condor_adstash work with OpenSearch Python Client v2.x
- Avoid OAUTH credmon errors by only signaling it when necessary
- Restore case insensitivity to 'condor_status -subsystem'
- Fix rare condor_schedd crash when a $$() macro could not be expanded

* Wed Dec 04 2024 Tim Theisen <tim@cs.wisc.edu> - 24.2.2-1
- Prevent the startd from removing all files if EXECUTE is an empty string
  - This problem first appeared in the withdrawn HTCondor 24.2.1 version

* Tue Nov 26 2024 Tim Theisen <tim@cs.wisc.edu> - 24.2.1-1
- Fixed DAGMan's direct submission of late materialization jobs
- New primary_unix_group submit command that sets the job's primary group
- Initial implementation of broken slot detection and reporting
- New job attributes FirstJobMatchDate and InitialWaitDuration
- condor_ssh_to_job now sets the supplemental groups in Apptainer
- MASTER_NEW_BINARY_RESTART now accepts the FAST parameter
- Avoid blocking on dead collectors at shutdown
- IPv6 networking is now fully supported on Windows

* Tue Nov 26 2024 Tim Theisen <tim@cs.wisc.edu> - 24.0.2-1
- Add STARTER_ALWAYS_HOLD_ON_OOM to minimize confusion about memory usage
- Fix bug that caused condor_ssh_to_job sftp and scp modes to fail
- Fix KeyboardIdle attribute in dynamic slots that could prevent job start
- No longer signals the OAuth credmon when there is no work to do
- Fix rare condor_schedd crash when a $$() macro could not be expanded
- By default, put Docker jobs on hold when CPU architecture doesn't match

* Tue Nov 19 2024 Tim Theisen <tim@cs.wisc.edu> - 23.10.18-1
- Fix issue where an unresponsive libvirtd blocked an EP from starting up

* Tue Nov 19 2024 Tim Theisen <tim@cs.wisc.edu> - 23.0.18-1
- Proper error message and hold when Docker emits multi-line error message
- The htcondor CLI now works on Windows

* Thu Oct 31 2024 Tim Theisen <tim@cs.wisc.edu> - 24.1.1-1
- Can print contents of stored OAuth2 credential with htcondor CLI tool
- In DAGMan, inline submit descriptions work when not submitting directly
- By default, put Docker jobs on hold when CPU architecture doesn't match
- Detects and deletes invalid checkpoint and reschedules job

* Thu Oct 31 2024 Tim Theisen <tim@cs.wisc.edu> - 24.0.1-1
- Improved tracking and enforcement of disk usage by using LVM
- Enhancements to the htcondor CLI tool
- cgroup v2 support for tracking and enforcement of CPU and memory usage
- Leverage cgroups to hide GPUs not allocated to the job
- DAGMan can now produce job credentials when using direct submit
- New submit commands to aid in matching specific GPU requirements
- New implementation of the Python bindings, htcondor2 and classad2
- Improved default security configuration
- Significant reduction in memory and CPU usage on the Central Manager
- Support for GPUs using AMD's HIP 6 library
- Fix bugs when -divide or -repeat was used in GPU detection
- Proper error message and hold when Docker emits multi-line error message
- Fix issue where an unresponsive libvirtd blocked an EP from starting up

* Wed Oct 30 2024 Tim Theisen <tim@cs.wisc.edu> - 23.10.2-1
- Fix for output file transfer errors obscuring input file transfer errors

* Thu Oct 24 2024 Tim Theisen <tim@cs.wisc.edu> - 23.0.17-1
- Bug fix for PID namespaces and condor_ssh_to_job on EL9
- Augment condor_upgrade_check to find unit suffixes in ClassAd expressions

* Thu Oct 10 2024 Tim Theisen <tim@cs.wisc.edu> - 23.0.16-1
- Backport all cgroup v2 fixes and enhancements from the 23.10.1 release

* Thu Oct 03 2024 Tim Theisen <tim@cs.wisc.edu> - 23.10.1-1
- Improvements to disk usage enforcement when using LVM
  - Can encrypt job sandboxes when using LVM
  - More precise tracking of disk usage when using LVM
  - Reduced disk usage tracking overhead
- Improvements tracking CPU and memory usage with cgroup v2 (on EL9)
  - Don't count kernel cache pages against job's memory usage
  - Avoid rare inclusion of previous job's CPU and peak memory usage
- HTCondor now re-checks DNS before re-connecting to a collector
- HTCondor now writes out per job epoch history
- HTCondor can encrypt network connections without requiring authentication
- htcondor CLI can now show status for local server, AP, and CM
- htcondor CLI can now display OAUTH2 credentials
- Uses job's sandbox to convert image format for Singularity/Apptainer
- Bug fix to not lose GPUs in Docker job on systemd reconfig
- Bug fix for PID namespaces and condor_ssh_to_job on EL9

* Mon Sep 30 2024 Tim Theisen <tim@cs.wisc.edu> - 23.0.15-1
- Fix bug where Docker universe jobs reported zero memory usage on EL9
- Fix bug where Docker universe images would not be removed from EP cache
- Fix bug where condor_watch_q could crash
- Fix bug that could cause the file transfer hold reason to be truncated
- Fix bug where a Windows job with a bad executable would not go on hold

* Thu Aug 08 2024 Tim Theisen <tim@cs.wisc.edu> - 23.9.6-1
- Add config knob to not have cgroups count kernel memory for jobs on EL9
- Remove support for numeric unit suffixes (k,M,G) in ClassAd expressions
- In submit files, request_disk & request_memory still accept unit suffixes
- Hide GPUs not allocated to the job on cgroup v2 systems such as EL9
- DAGMan can now produce credentials when using direct submission
- Singularity jobs have a contained home directory when file transfer is on
- Avoid using IPv6 link local addresses when resolving hostname to IP addr
- New 'htcondor credential' command to aid in debugging

* Thu Aug 08 2024 Tim Theisen <tim@cs.wisc.edu> - 23.0.14-1
- Docker and Container jobs run on EPs that match AP's CPU architecture
- Fixed premature cleanup of credentials by the condor_credd
- Fixed bug where a malformed SciToken could cause a condor_schedd crash
- Fixed crash in condor_annex script
- Fixed daemon crash after IDTOKEN request is approved by the collector

* Thu Jun 27 2024 Tim Theisen <tim@cs.wisc.edu> - 23.8.1-1
- Add new condor-ap package to facilitate Access Point installation
- HTCondor Docker images are now based on Alma Linux 9
- HTCondor Docker images are now available for the arm64 CPU architecture
- The user can now choose which submit method DAGMan will use
- Can add custom attributes to the User ClassAd with condor_qusers -edit
- Add use-projection option to condor_gangliad to reduce memory footprint
- Fix bug where interactive submit does not work on cgroup v2 systems (EL9)

* Thu Jun 13 2024 Tim Theisen <tim@cs.wisc.edu> - 23.0.12-1
- Remote condor_history queries now work the same as local queries
- Improve error handling when submitting to a remote scheduler via ssh
- Fix bug on Windows where condor_procd may crash when suspending a job
- Fix Python binding crash when submitting a DAG which has empty lines

* Thu May 16 2024 Tim Theisen <tim@cs.wisc.edu> - 23.7.2-1
- Warns about deprecated multiple queue statements in a submit file
- The semantics of 'skip_if_dataflow' have been improved
- Removing large DAGs is now non-blocking, preserving schedd performance
- Periodic policy expressions are now checked during input file transfer
- Local universe jobs can now specify a container image
- File transfer plugins can now advertise extra attributes
- DAGMan can rescue and abort if pending jobs are missing from the job queue
- Fix so 'condor_submit -interactive' works on cgroup v2 execution points

* Thu May 09 2024 Tim Theisen <tim@cs.wisc.edu> - 23.0.10-1
- Preliminary support for Ubuntu 22.04 (Noble Numbat)
- Warns about deprecated multiple queue statements in a submit file
- Fix bug where plugins could not signify to retry a file transfer
- The condor_upgrade_check script checks for proper token file permissions
- Fix bug where the condor_upgrade_check script crashes on older platforms
- The bundled version of apptainer was moved to libexec in the tarball

* Tue Apr 16 2024 Tim Theisen <tim@cs.wisc.edu> - 23.6.2-1
- Fix bug where file transfer plugin error was not in hold reason code

* Mon Apr 15 2024 Tim Theisen <tim@cs.wisc.edu> - 23.6.1-1
- Add the ability to force vanilla universe jobs to run in a container
- Add the ability to override the entrypoint for a Docker image
- condor_q -better-analyze includes units for memory and disk quantities

* Thu Apr 11 2024 Tim Theisen <tim@cs.wisc.edu> - 23.0.8-1
- Fix bug where ssh-agent processes were leaked with grid universe jobs
- Fix DAGMan crash when a provisioner node was given a parent
- Fix bug that prevented use of "ftp:" URLs in file transfer
- Fix bug where jobs that matched an offline slot never start

* Mon Mar 25 2024 Tim Theisen <tim@cs.wisc.edu> - 23.5.3-1
- HTCondor tarballs now contain Pelican 7.6.2

* Thu Mar 14 2024 Tim Theisen <tim@cs.wisc.edu> - 23.5.2-1
- Old ClassAd based syntax is disabled by default for the job router
- Can efficiently manage/enforce disk space using LVM partitions
- GPU discovery is enabled on all Execution Points by default
- Prevents accessing unallocated GPUs using cgroup v1 enforcement
- New condor_submit commands for constraining GPU properties
- Add ability to transfer EP's starter log back to the Access Point
- Can use VOMS attributes when mapping identities of SSL connections
- The CondorVersion string contains the source git SHA

* Thu Mar 14 2024 Tim Theisen <tim@cs.wisc.edu> - 23.0.6-1
- Fix DAGMan where descendants of removed retry-able jobs are marked futile
- Ensure the condor_test_token works correctly when invoked as root
- Fix bug where empty multi-line values could cause a crash
- condor_qusers returns proper exit code for errors in formatting options
- Fix crash in job router when a job transform is missing an argument

* Thu Feb 08 2024 Tim Theisen <tim@cs.wisc.edu> - 23.4.0-1
- condor_submit warns about unit-less request_disk and request_memory
- Separate condor-credmon-local RPM package provides local SciTokens issuer
- Fix bug where NEGOTIATOR_SLOT_CONSTRAINT was ignored since version 23.3.0
- The htcondor command line tool can process multiple event logs at once
- Prevent Docker daemon from keeping a duplicate copy of the job's stdout

* Thu Feb 08 2024 Tim Theisen <tim@cs.wisc.edu> - 23.0.4-1
- NVIDIA_VISIBLE_DEVICES environment variable lists full uuid of slot GPUs
- Fix problem where some container jobs would see GPUs not assigned to them
- Restore condor keyboard monitoring that was broken since HTCondor 23.0.0
- In condor_adstash, the search engine timeouts now apply to all operations
- Ensure the prerequisite perl modules are installed for condor_gather_info

* Tue Jan 23 2024 Tim Theisen <tim@cs.wisc.edu> - 23.3.1-1
- HTCondor tarballs now contain Pelican 7.4.0

* Thu Jan 04 2024 Tim Theisen <tim@cs.wisc.edu> - 23.3.0-1
- Restore limited support for Enterprise Linux 7 systems
- Additional assistance converting old syntax job routes to new syntax
- Able to capture output to debug DAGMan PRE and POST scripts
- Execution Points advertise when jobs are running with cgroup enforcement

* Thu Jan 04 2024 Tim Theisen <tim@cs.wisc.edu> - 23.0.3-1
- Preliminary support for openSUSE LEAP 15
- All non-zero exit values from file transfer plugins are now errors
- Fix crash in Python bindings when job submission fails
- Chirp uses a 5120 byte buffer and errors out for bigger messages
- condor_adstash now recognizes GPU usage values as floating point numbers

* Wed Nov 29 2023 Tim Theisen <tim@cs.wisc.edu> - 23.2.0-1
- Add 'periodic_vacate' submit command to restart jobs that are stuck
- EPs now advertises whether the execute directory is on rotational storage
- Add two log events for the time a job was running and occupied a slot
- Files written by HTCondor are now written in binary mode on Windows
- HTCondor now uses the Pelican Platform for OSDF file transfers

* Mon Nov 20 2023 Tim Theisen <tim@cs.wisc.edu> - 23.0.2-1
- Fix bug where OIDC login information was missing when submitting jobs
- Improved sandbox and ssh-agent clean up for batch grid universe jobs
- Fix bug where daemons with a private network address couldn't communicate
- Fix cgroup v2 memory enforcement for custom configurations
- Add DISABLE_SWAP_FOR_JOB support on cgroup v2 systems
- Fix log rotation for OAuth and Vault credmon daemons

* Thu Nov 16 2023 Tim Theisen <tim@cs.wisc.edu> - 9.0.20-1
- Other authentication methods are tried if mapping fails using SSL

* Tue Oct 31 2023 Tim Theisen <tim@cs.wisc.edu> - 23.1.0-1
- Enhanced filtering with 'condor_watch_q'
- Can specify alternate ssh port with 'condor_remote_cluster'
- Performance improvement for the 'condor_schedd' and other daemons
- Jobs running on cgroup v2 systems can subdivide their cgroup
- The curl plugin can now find CA certificates via an environment variable

* Tue Oct 31 2023 Tim Theisen <tim@cs.wisc.edu> - 23.0.1-1
- Fix 10.6.0 bug that broke PID namespaces
- Fix bug where execution times for ARC CE jobs were 60 times too large
- Fix bug where a failed 'Service' node would crash DAGMan
- Condor-C and Job Router jobs now get resources provisioned updates

* Fri Sep 29 2023 Tim Theisen <tim@cs.wisc.edu> - 23.0.0-1
- Absent slot configuration, execution points will use a partitionable slot
- Linux cgroups enforce maximum memory utilization by default
- Can now define DAGMan save points to be able to rerun DAGs from there
- Much better control over environment variables when using DAGMan
- Administrators can enable and disable job submission for a specific user
- Can set a minimum number of CPUs allocated to a user
- condor_status -gpus shows nodes with GPUs and the GPU properties
- condor_status -compact shows a row for each slot type
- Container images may now be transferred via a file transfer plugin
- Support for Enterprise Linux 9, Amazon Linux 2023, and Debian 12
- Can write job information in AP history file for every execution attempt
- Can run defrag daemons with different policies on distinct sets of nodes
- Add condor_test_token tool to generate a short lived SciToken for testing
- The job’s executable is no longer renamed to ‘condor_exec.exe’

* Thu Sep 28 2023 Tim Theisen <tim@cs.wisc.edu> - 10.9.0-1
- The condor_upgrade_check script now provides guidance on updating to 23.0
- The htchirp Python binding now properly locates the chirp configuration
- Fix bug that prevented deletion of HTCondor passwords on Windows

* Thu Sep 28 2023 Tim Theisen <tim@cs.wisc.edu> - 10.0.9-1
- The condor_upgrade_check script now provides guidance on updating to 23.0
- The htchirp Python binding now properly locates the chirp configuration
- Fix bug that prevented deletion of HTCondor passwords on Windows

* Thu Sep 14 2023 Tim Theisen <tim@cs.wisc.edu> - 10.8.0-1
- Fold the classads, blahp, and procd RPMs into the main condor RPM
- Align the Debian packages and package names with the RPM packaging
- On Linux, the default configuration enforces memory limits with cgroups
- condor_status -gpus shows nodes with GPUs and the GPU properties
- condor_status -compact shows a row for each slot type
- New ENV command controls which environment variables are present in DAGMan

* Thu Sep 14 2023 Tim Theisen <tim@cs.wisc.edu> - 10.0.8-1
- Avoid kernel panic on some Enterprise Linux 8 systems
- Fix bug where early termination of service nodes could crash DAGMan
- Limit email about long file transfer queue to once daily
- Various fixes to condor_adstash

* Wed Aug 09 2023 Tim Theisen <tim@cs.wisc.edu> - 10.7.1-1
- Fix performance problem detecting futile nodes in a large and bushy DAG

* Mon Jul 31 2023 Tim Theisen <tim@cs.wisc.edu> - 10.7.0-1
- Support for Debian 12 (Bookworm)
- Can run defrag daemons with different policies on distinct sets of nodes
- Added want_io_proxy submit command
- Apptainer is now included in the HTCondor tarballs
- Fix 10.5.0 bug where reported CPU time is very low when using cgroups v1
- Fix 10.5.0 bug where .job.ad and .machine.ad were missing for local jobs

* Tue Jul 25 2023 Tim Theisen <tim@cs.wisc.edu> - 10.0.7-1
- Fixed bug where held condor cron jobs would never run when released
- Improved daemon IDTOKENS logging to make useful messages more prominent
- Remove limit on certificate chain length in SSL authentication
- condor_config_val -summary now works with a remote configuration query
- Prints detailed message when condor_remote_cluster fails to fetch a URL
- Improvements to condor_preen

* Fri Jun 30 2023 Tim Theisen <tim@cs.wisc.edu> - 9.0.19-1
- Remove limit on certificate chain length in SSL authentication

* Thu Jun 29 2023 Tim Theisen <tim@cs.wisc.edu> - 10.6.0-1
- Administrators can enable and disable job submission for a specific user
- Work around memory leak in libcurl on EL7 when using the ARC-CE GAHP
- Container images may now be transferred via a file transfer plugin
- Add ClassAd stringlist subset match function
- Add submit file macro '$(JobId)' which expands to full ID of the job
- The job's executable is no longer renamed to 'condor_exec.exe'

* Thu Jun 22 2023 Tim Theisen <tim@cs.wisc.edu> - 10.0.6-1
- In SSL Authentication, use the identity instead of the X.509 proxy subject
- Can use environment variable to locate the client's SSL X.509 credential
- ClassAd aggregate functions now tolerate undefined values
- Fix Python binding bug where accounting ads were omitted from the result
- The Python bindings now properly report the HTCondor version
- remote_initial_dir works when submitting a grid batch job remotely via ssh
- Add a ClassAd stringlist subset match function

* Thu Jun 22 2023 Tim Theisen <tim@cs.wisc.edu> - 9.0.18-1
- Can configure clients to present an X.509 proxy during SSL authentication
- Provides script to assist updating from HTCondor version 9 to version 10

* Fri Jun 09 2023 Tim Theisen <tim@cs.wisc.edu> - 10.0.5-1
- Rename upgrade9to10checks.py script to condor_upgrade_check
- Fix spurious warning from condor_upgrade_check about regexes with spaces

* Tue Jun 06 2023 Tim Theisen <tim@cs.wisc.edu> - 10.5.1-1
- Fix issue with grid batch jobs interacting with older Slurm versions

* Mon Jun 05 2023 Tim Theisen <tim@cs.wisc.edu> - 10.5.0-1
- Can now define DAGMan save points to be able to rerun DAGs from there
- Expand default list of environment variables passed to the DAGMan manager
- Administrators can prevent users using "getenv = true" in submit files
- Improved throughput when submitting a large number of ARC-CE jobs
- Execute events contain the slot name, sandbox path, resource quantities
- Can add attributes of the execution point to be recorded in the user log
- Enhanced condor_transform_ads tool to ease offline job transform testing
- Fixed a bug where memory limits over 2 GiB might not be correctly enforced

* Tue May 30 2023 Tim Theisen <tim@cs.wisc.edu> - 10.0.4-1
- Provides script to assist updating from HTCondor version 9 to version 10
- Fixes a bug where rarely an output file would not be transferred back
- Fixes counting of submitted jobs, so MAX_JOBS_SUBMITTED works correctly
- Fixes SSL Authentication failure when PRIVATE_NETWORK_NAME was set
- Fixes rare crash when SSL or SCITOKENS authentication was attempted
- Can allow client to present an X.509 proxy during SSL authentication
- Fixes issue where a users jobs were ignored by the HTCondor-CE on restart
- Fixes issues where some events that HTCondor-CE depends on were missing

* Tue May 30 2023 Tim Theisen <tim@cs.wisc.edu> - 9.0.17-3
- Improved upgrade9to10checks.py script

* Tue May 09 2023 Tim Theisen <tim@cs.wisc.edu> - 9.0.17-2
- Add upgrade9to10checks.py script

* Tue May 09 2023 Tim Theisen <tim@cs.wisc.edu> - 10.4.3-1
- Fix bug than could cause the collector audit plugin to crash

* Tue May 02 2023 Tim Theisen <tim@cs.wisc.edu> - 10.4.2-1
- Fix bug where remote submission of batch grid universe jobs fail
- Fix bug where HTCondor-CE fails to handle jobs after HTCondor restarts

* Wed Apr 12 2023 Tim Theisen <tim@cs.wisc.edu> - 10.4.1-1
- Preliminary support for Ubuntu 20.04 (Focal Fossa) on PowerPC (ppc64el)

* Thu Apr 06 2023 Tim Theisen <tim@cs.wisc.edu> - 10.4.0-1
- DAGMan no longer carries the entire environment into the DAGMan job
- Allows EGI CheckIn tokens to be used the with SciTokens authentication

* Thu Apr 06 2023 Tim Theisen <tim@cs.wisc.edu> - 10.0.3-1
- GPU metrics continues to be reported after the startd is reconfigured
- Fixed issue where GPU metrics could be wildly over-reported
- Fixed issue that kept jobs from running when installed on Debian or Ubuntu
- Fixed DAGMan problem when retrying a proc failure in a multi-proc node

* Tue Mar 07 2023 Tim Theisen <tim@cs.wisc.edu> - 10.3.1-1
- Execution points now advertise if an sshd is available for ssh to job

* Mon Mar 06 2023 Tim Theisen <tim@cs.wisc.edu> - 10.3.0-1
- Now evicts OOM killed jobs when they are under their requested memory
- HTCondor glideins can now use cgroups if one has been prepared
- Can write job information in an AP history file for each execution attempt
- Can now specify a lifetime for condor_gangliad metrics
- The condor_schedd now advertises a count of unmaterialized jobs

* Thu Mar 02 2023 John Knoeller <johnkn@cs.wisc.edu> - 10.0.2-1
- HTCondor can optionally create intermediate directories for output files
- Improved condor_schedd scalability when a user runs more than 1,000 jobs
- Fix issue where condor_ssh_to_job fails if the user is not in /etc/passwd
- The Python Schedd.query() now returns the ServerTime attribute for Fifemon
- VM Universe jobs pass through the host CPU model to support newer kernels
- HTCondor Python wheel is now available for Python 3.11
- Fix issue that prevented HTCondor installation on Ubuntu 18.04

* Tue Feb 28 2023 Tim Theisen <tim@cs.wisc.edu> - 10.2.5-1
- Fix counting of unmaterialized jobs in the condor_schedd

* Fri Feb 24 2023 Tim Theisen <tim@cs.wisc.edu> - 10.2.4-1
- Improve counting of unmaterialized jobs in the condor_schedd

* Tue Feb 21 2023 Tim Theisen <tim@cs.wisc.edu> - 10.2.3-1
- Add a count of unmaterialized jobs to condor_schedd statistics

* Tue Feb 07 2023 Tim Theisen <tim@cs.wisc.edu> - 10.2.2-1
- Fixed bugs with configuration knob SINGULARITY_USE_PID_NAMESPACES

* Tue Jan 24 2023 Tim Theisen <tim@cs.wisc.edu> - 10.2.1-1
- Improved condor_schedd scalability when a user runs more than 1,000 jobs
- Fix issue where condor_ssh_to_job fails if the user is not in /etc/passwd
- The Python Schedd.query() now returns the ServerTime attribute
- Fixed issue that prevented HTCondor installation on Ubuntu 18.04

* Thu Jan 05 2023 Tim Theisen <tim@cs.wisc.edu> - 10.2.0-1
- Preliminary support for Enterprise Linux 9
- Preliminary support for cgroups v2
- Can now set minimum floor for number of CPUs that a submitter gets
- Improved validity testing of Singularity/Apptainer runtinme
- Improvements to jobs hooks, including new PREPARE_JOB_BEFORE_TRANSFER hook
- OpenCL jobs now work inside Singularity, if OpenCL drivers are on the host

* Thu Jan 05 2023 Tim Theisen <tim@cs.wisc.edu> - 10.0.1-1
- Add Ubuntu 22.04 (Jammy Jellyfish) support
- Add file transfer plugin that supports stash:// and osdf:// URLs
- Fix bug where cgroup memory limits were not enforced on Debian and Ubuntu
- Fix bug where forcibly removing DAG jobs could crash the condor_schedd
- Fix bug where Docker repository images cannot be run under Singularity
- Fix issue where blahp scripts were missing on Debian and Ubuntu platforms
- Fix bug where curl file transfer plugins would fail on Enterprise Linux 8

* Tue Nov 22 2022 Tim Theisen <tim@cs.wisc.edu> - 10.1.3-1
- Improvements to jobs hooks, including new PREPARE_JOB_BEFORE_TRANSFER hook

* Tue Nov 15 2022 Tim Theisen <tim@cs.wisc.edu> - 10.1.2-1
- OpenCL jobs now work inside Singularity, if OpenCL drivers are on the host

* Thu Nov 10 2022 Tim Theisen <tim@cs.wisc.edu> - 10.1.1-1
- Improvements to job hooks and the ability to save stderr from a job hook
- Fix bug where Apptainer only systems couldn't run with Docker style images

* Thu Nov 10 2022 Tim Theisen <tim@cs.wisc.edu> - 10.1.0-1
- Release HTCondor 10.0.0 bug fixes into 10.1.0

* Thu Nov 10 2022 Tim Theisen <tim@cs.wisc.edu> - 10.0.0-1
- Users can prevent runaway jobs by specifying an allowed duration
- Able to extend submit commands and create job submit templates
- Initial implementation of htcondor <noun> <verb> command line interface
- Initial implementation of Job Sets in the htcondor CLI tool
- Add Container Universe
- Support for heterogeneous GPUs
- Improved File transfer error reporting
- GSI Authentication method has been removed
- HTCondor now utilizes ARC-CE's REST interface
- Support for ARM and PowerPC for Enterprise Linux 8
- For IDTOKENS, signing key not required on every execution point
- Trust on first use ability for SSL connections
- Improvements against replay attacks

* Wed Oct 05 2022 Tim Theisen <tim@cs.wisc.edu> - 9.12.0-1
- Provide a mechanism to bootstrap secure authentication within a pool
- Add the ability to define submit templates
- Administrators can now extend the help offered by condor_submit
- Add DAGMan ClassAd attributes to record more information about jobs
- On Linux, advertise the x86_64 micro-architecture in a slot attribute
- Added -drain option to condor_off and condor_restart
- Administrators can now set the shared memory size for Docker jobs
- Multiple improvements to condor_adstash
- HAD daemons now use SHA-256 checksums by default

* Thu Sep 29 2022 Tim Theisen <tim@cs.wisc.edu> - 9.0.17-1
- Fix file descriptor leak when schedd fails to launch scheduler jobs
- Fix failure to forward batch grid universe job's refreshed X.509 proxy
- Fix DAGMan failure when the DONE keyword appeared in the JOB line
- Fix HTCondor's handling of extremely large UIDs on Linux
- Fix bug where OAUTH tokens lose their scope and audience upon refresh
- Support for Apptainer in addition to Singularity

* Tue Sep 13 2022 Tim Theisen <tim@cs.wisc.edu> - 9.11.2-1
- In 9.11.0, STARTD_NOCLAIM_SHUTDOWN restarted instead. Now, it shuts down.

* Tue Sep 06 2022 Tim Theisen <tim@cs.wisc.edu> - 9.11.1-1
- File transfer errors are identified as occurring during input or output

* Thu Aug 25 2022 Tim Theisen <tim@cs.wisc.edu> - 9.11.0-1
- Modified GPU attributes to support the new 'require_gpus' submit command
- Add (PREEMPT|HOLD)_IF_DISK_EXCEEDED configuration templates
- ADVERTISE authorization levels now also provide READ authorization
- Periodic release expressions no longer apply to manually held jobs
- If a #! interpreter doesn't exist, a proper hold and log message appears
- Can now set the Singularity target directory with 'container_target_dir'
- If SciToken and X.509 available, uses SciToken for arc job authentication

* Tue Aug 16 2022 Tim Theisen <tim@cs.wisc.edu> - 9.0.16-1
- Singularity now mounts /tmp and /var/tmp under the scratch directory
- Fix bug where Singularity jobs go on hold at the first checkpoint
- Fix bug where gridmanager deletes the X.509 proxy file instead of the copy
- Fix file descriptor leak when using SciTokens for authentication

* Thu Jul 21 2022 Tim Theisen <tim@cs.wisc.edu> - 9.0.15-1
- Report resources provisioned by the Slurm batch scheduler when available

* Mon Jul 18 2022 Tim Theisen <tim@cs.wisc.edu> - 9.10.1-1
- ActivationSetupDuration is now correct for jobs that checkpoint

* Thu Jul 14 2022 Tim Theisen <tim@cs.wisc.edu> - 9.10.0-1
- With collector administrator access, can manage all HTCondor pool daemons
- SciTokens can now be used for authentication with ARC CE servers
- Preliminary support for ARM and POWER RC on AlmaLinux 8
- Prevent negative values when using huge files with a file transfer plugin

* Tue Jul 12 2022 Tim Theisen <tim@cs.wisc.edu> - 9.0.14-1
- SciToken mapping failures are now recorded in the daemon logs
- Fix bug that stopped file transfers when output and error are the same
- Ensure that the Python bindings version matches the installed HTCondor
- $(OPSYSANDVER) now expand properly in job transforms
- Fix bug where context managed Python htcondor.SecMan sessions would crash
- Fix bug where remote CPU times would rarely be set to zero

* Tue Jun 14 2022 Tim Theisen <tim@cs.wisc.edu> - 9.9.1-1
- Fix bug where jobs would not match when using a child collector

* Tue May 31 2022 Tim Theisen <tim@cs.wisc.edu> - 9.9.0-1
- A new authentication method for remote HTCondor administration
- Several changes to improve the security of connections
- Fix issue where DAGMan direct submission failed when using Kerberos
- The submission method is now recorded in the job ClassAd
- Singularity jobs can now pull from Docker style repositories
- The OWNER authorization level has been folded into the ADMINISTRATOR level

* Thu May 26 2022 Tim Theisen <tim@cs.wisc.edu> - 9.0.13-1
- Schedd and startd cron jobs can now log output upon non-zero exit
- condor_config_val now produces correct syntax for multi-line values
- The condor_run tool now reports submit errors and warnings to the terminal
- Fix issue where Kerberos authentication would fail within DAGMan
- Fix HTCondor startup failure with certain complex network configurations

* Mon Apr 25 2022 Tim Theisen <tim@cs.wisc.edu> - 9.8.1-1
- Fix HTCondor startup failure with certain complex network configurations

* Thu Apr 21 2022 Tim Theisen <tim@cs.wisc.edu> - 9.8.0-1
- Support for Heterogeneous GPUs, some configuration required
- Allow HTCondor to utilize grid sites requiring two-factor authentication
- Technology preview: bring your own resources from (some) NSF HPC clusters

* Tue Apr 19 2022 Tim Theisen <tim@cs.wisc.edu> - 9.0.12-1
- Fix bug in parallel universe that could cause the schedd to crash
- Fix rare crash where a daemon tries to use a discarded security session

* Tue Apr 05 2022 Tim Theisen <tim@cs.wisc.edu> - 9.7.1-1
- Fix recent bug where jobs may go on hold without a hold reason or code

* Tue Mar 15 2022 Tim Theisen <tim@cs.wisc.edu> - 9.7.0-1
- Support environment variables, other application elements in ARC REST jobs
- Container universe supports Singularity jobs with hard-coded command
- DAGMan submits jobs directly (does not shell out to condor_submit)
- Meaningful error message and sub-code for file transfer failures
- Add file transfer statistics for file transfer plugins
- Add named list policy knobs for SYSTEM_PERIODIC_ policies

* Tue Mar 15 2022 Tim Theisen <tim@cs.wisc.edu> - 9.0.11-1
- The Job Router can now create an IDTOKEN for use by the job
- Fix bug where a self-checkpointing job may erroneously be held
- Fix bug where the Job Router could erroneously substitute a default value
- Fix bug where a file transfer error may identify the wrong file
- Fix bug where condor_ssh_to_job may fail to connect

* Tue Mar 15 2022 Tim Theisen <tim@cs.wisc.edu> - 8.8.17-1
- Fixed a memory leak in the Job Router

* Tue Mar 15 2022 Tim Theisen <tim@cs.wisc.edu> - 9.6.0-1
- Fixes for security issues
- https://htcondor.org/security/vulnerabilities/HTCONDOR-2022-0001.html
- https://htcondor.org/security/vulnerabilities/HTCONDOR-2022-0002.html
- https://htcondor.org/security/vulnerabilities/HTCONDOR-2022-0003.html

* Tue Mar 15 2022 Tim Theisen <tim@cs.wisc.edu> - 9.0.10-1
- Fixes for security issues
- https://htcondor.org/security/vulnerabilities/HTCONDOR-2022-0001.html
- https://htcondor.org/security/vulnerabilities/HTCONDOR-2022-0002.html
- https://htcondor.org/security/vulnerabilities/HTCONDOR-2022-0003.html

* Tue Mar 15 2022 Tim Theisen <tim@cs.wisc.edu> - 8.8.16-1
- Fix for security issue
- https://htcondor.org/security/vulnerabilities/HTCONDOR-2022-0003.html

* Tue Feb 08 2022 Tim Theisen <tim@cs.wisc.edu> - 9.5.4-1
- The access point more robustly detects execution points that disappear
- The condor_procd will now function if /proc is mounted with hidepid=2

* Tue Feb 01 2022 Tim Theisen <tim@cs.wisc.edu> - 9.5.3-1
- Fix daemon crash where one of multiple collectors is not in DNS
- Fix bug where initial schedd registration was rarely delayed by an hour
- Can set CCB_TIMEOUT and choose to not start up if CCB address unavailable

* Tue Jan 25 2022 Tim Theisen <tim@cs.wisc.edu> - 9.5.2-1
- Fix bug where job may not go on hold when exceeding allowed_job_duration
- Fix bug where the condor_shadow could run indefinitely
- Fix bug where condor_ssh_to_job may fail to connect
- Fix bug where a file transfer error may identify the wrong file

* Tue Jan 18 2022 Tim Theisen <tim@cs.wisc.edu> - 9.5.1-1
- Fix bug where a self-checkpointing job may erroneously be held

* Thu Jan 13 2022 Tim Theisen <tim@cs.wisc.edu> - 9.5.0-1
- Initial implementation of Container Universe
- HTCondor will automatically detect container type and where it can run
- The blahp is no longer separate, it is now an integral part of HTCondor
- Docker Universe jobs can now self-checkpoint
- Added Debian 11 (bullseye) as a supported platform
- Since CentOS 8 has reached end of life, we build and test on Rocky Linux 8

* Thu Jan 13 2022 Tim Theisen <tim@cs.wisc.edu> - 9.0.9-1
- Added Debian 11 (bullseye) as a supported platform
- Since CentOS 8 has reached end of life, we build and test on Rocky Linux 8
- The OAUTH credmon is now packaged for Enterprise Linux 8

* Tue Dec 21 2021 Tim Theisen <tim@cs.wisc.edu> - 9.4.1-1
- Add the ability to track slot activation metrics
- Fix bug where a file transfer plugin failure code may not be reported

* Thu Dec 02 2021 Tim Theisen <tim@cs.wisc.edu> - 9.4.0-1
- Initial implementation of Job Sets in the htcondor CLI tool
- The access point administrator can add keywords to the submit language
- Add submit commands that limit job run time
- Fix bug where self check-pointing jobs may be erroneously held

* Thu Dec 02 2021 Tim Theisen <tim@cs.wisc.edu> - 9.0.8-1
- Fix bug where huge values of ImageSize and others would end up negative
- Fix bug in how MAX_JOBS_PER_OWNER applied to late materialization jobs
- Fix bug where the schedd could choose a slot with insufficient disk space
- Fix crash in ClassAd substr() function when the offset is out of range
- Fix bug in Kerberos code that can crash on macOS and could leak memory
- Fix bug where a job is ignored for 20 minutes if the startd claim fails

* Tue Nov 30 2021 Tim Theisen <tim@cs.wisc.edu> - 9.3.2-1
- Add allowed_execute_duration condor_submit command to cap job run time
- Fix bug where self check-pointing jobs may be erroneously held

* Tue Nov 09 2021 Tim Theisen <tim@cs.wisc.edu> - 9.3.1-1
- Add allowed_job_duration condor_submit command to cap job run time

* Wed Nov 03 2021 Tim Theisen <tim@cs.wisc.edu> - 9.3.0-1
- Discontinue support for Globus GSI
- Discontinue support for grid type 'nordugrid', use 'arc' instead
- MacOS version strings now include the major version number (10 or 11)
- File transfer plugin sample code to aid in developing new plugins
- Add generic knob to set the slot user for all slots

* Tue Nov 02 2021 Tim Theisen <tim@cs.wisc.edu> - 9.0.7-1
- Fix bug where condor_gpu_discovery could crash with older CUDA libraries
- Fix bug where condor_watch_q would fail on machines with older kernels
- condor_watch_q no longer has a limit on the number of job event log files
- Fix bug where a startd could crash claiming a slot with p-slot preemption
- Fix bug where a job start would not be recorded when a shadow reconnects

* Thu Sep 23 2021 Tim Theisen <tim@cs.wisc.edu> - 9.2.0-1
- Add SERVICE node that runs alongside the DAG for the duration of the DAG
- Fix problem where proxy delegation to older HTCondor versions failed
- Jobs are now re-run if the execute directory unexpectedly disappears
- HTCondor counts the number of files transfered at the submit node
- Fix a bug that caused jobs to fail when using newer Singularity versions

* Thu Sep 23 2021 Tim Theisen <tim@cs.wisc.edu> - 9.0.6-1
- CUDA_VISIBLE_DEVICES can now contain GPU-<uuid> formatted values
- Fixed a bug that caused jobs to fail when using newer Singularity versions
- Fixed a bug in the Windows MSI installer for the latest Windows 10 version
- Fixed bugs relating to the transfer of standard out and error logs
- MacOS 11.x now reports as 10.16.x (which is better than reporting x.0)

* Thu Aug 19 2021 Tim Theisen <tim@cs.wisc.edu> - 9.1.3-1
- Globus GSI is no longer needed for X.509 proxy delegation
- Globus GSI authentication is disabled by default
- The job ad now contains a history of job holds and hold reasons
- If a user job policy expression evaluates to undefined, it is ignored

* Wed Aug 18 2021 Tim Theisen <tim@cs.wisc.edu> - 9.0.5-1
- Other authentication methods are tried if mapping fails using SciTokens
- Fix rare crashes from successful condor_submit, which caused DAGMan issues
- Fix bug where ExitCode attribute would be suppressed when OnExitHold fired
- condor_who now suppresses spurious warnings coming from netstat
- The online manual now has detailed instructions for installing on MacOS
- Fix bug where misconfigured MIG devices confused condor_gpu_discovery
- The transfer_checkpoint_file list may now include input files

* Thu Jul 29 2021 Tim Theisen <tim@cs.wisc.edu> - 9.1.2-1
- Fixes for security issues
- https://htcondor.org/security/vulnerabilities/HTCONDOR-2021-0003.html
- https://htcondor.org/security/vulnerabilities/HTCONDOR-2021-0004.html

* Thu Jul 29 2021 Tim Theisen <tim@cs.wisc.edu> - 9.0.4-1
- Fixes for security issues
- https://htcondor.org/security/vulnerabilities/HTCONDOR-2021-0003.html
- https://htcondor.org/security/vulnerabilities/HTCONDOR-2021-0004.html

* Thu Jul 29 2021 Tim Theisen <tim@cs.wisc.edu> - 8.8.15-1
- Fix for security issue
- https://htcondor.org/security/vulnerabilities/HTCONDOR-2021-0003.html

* Tue Jul 27 2021 Tim Theisen <tim@cs.wisc.edu> - 9.1.1-1
- Fixes for security issues
- https://htcondor.org/security/vulnerabilities/HTCONDOR-2021-0003.html
- https://htcondor.org/security/vulnerabilities/HTCONDOR-2021-0004.html

* Tue Jul 27 2021 Tim Theisen <tim@cs.wisc.edu> - 9.0.3-1
- Fixes for security issues
- https://htcondor.org/security/vulnerabilities/HTCONDOR-2021-0003.html
- https://htcondor.org/security/vulnerabilities/HTCONDOR-2021-0004.html

* Tue Jul 27 2021 Tim Theisen <tim@cs.wisc.edu> - 8.8.14-1
- Fix for security issue
- https://htcondor.org/security/vulnerabilities/HTCONDOR-2021-0003.html

* Thu Jul 08 2021 Tim Theisen <tim@cs.wisc.edu> - 9.0.2-1
- HTCondor can be set up to use only FIPS 140-2 approved security functions
- If the Singularity test fails, the job goes idle rather than getting held
- Can divide GPU memory, when making multiple GPU entries for a single GPU
- Startd and Schedd cron job maximum line length increased to 64k bytes
- Added first class submit keywords for SciTokens
- Fixed MUNGE authentication
- Fixed Windows installer to work when the install location isn't C:\Condor

* Thu May 20 2021 Tim Theisen <tim@cs.wisc.edu> - 9.1.0-1
- Support for submitting to ARC-CE via the REST interface
- DAGMan can put failed jobs on hold (user can correct problems and release)
- Can run gdb and ptrace within Docker containers
- A small Docker test job is run on the execute node to verify functionality
- The number of instructions executed is reported in the job Ad on Linux

* Mon May 17 2021 Tim Theisen <tim@cs.wisc.edu> - 9.0.1-1
- Fix problem where X.509 proxy refresh kills job when using AES encryption
- Fix problem when jobs require a different machine after a failure
- Fix problem where a job matched a machine it can't use, delaying job start
- Fix exit code and retry checking when a job exits because of a signal
- Fix a memory leak in the job router when a job is removed via job policy
- Fixed the back-end support for the 'bosco_cluster --add' command
- An updated Windows installer that supports IDTOKEN authentication

* Wed Apr 14 2021 Tim Theisen <tim@cs.wisc.edu> - 9.0.0-1
- Absent any configuration, HTCondor denies authorization to all users
- AES encryption is used for all communication and file transfers by default
- New IDTOKEN authentication method enables fine-grained authorization
- IDTOKEN authentication method is designed to replace GSI
- Improved support for GPUs, including machines with multiple GPUs
- New condor_watch_q tool that efficiently provides live job status updates
- Many improvements to the Python bindings
- New Python bindings for DAGMan and chirp
- Improved file transfer plugins supporting uploads and authentication
- File transfer times are now recorded in the job log
- Added support for jobs that need to acquire and use OAUTH tokens
- Many memory footprint and performance improvements in DAGMan
- Submitter ceilings can limit the number of jobs per user in a pool

* Tue Mar 30 2021 Tim Theisen <tim@cs.wisc.edu> - 8.9.13-1
- Host based security is no longer the default security model
- Hardware accelerated integrity and AES encryption used by default
- Normally, AES encryption is used for all communication and file transfers
- Fallback to Triple-DES or Blowfish when interoperating with older versions
- Simplified and automated new HTCondor installations
- HTCondor now detects instances of multi-instance GPUs
- Fixed memory leaks (collector updates in 8.9 could leak a few MB per day)
- Many other enhancements and bug fixes, see version history for details

* Thu Mar 25 2021 Tim Theisen <tim@cs.wisc.edu> - 8.9.12-1
- Withdrawn due to compatibility issues with prior releases

* Tue Mar 23 2021 Tim Theisen <tim@cs.wisc.edu> - 8.8.13-1
- condor_ssh_to_job now maps CR and NL to work with editors like nano
- Improved the performance of data transfer in condor_ssh_to_job
- HA replication now accepts SHA-2 checksums to prepare for MD5 removal
- Submission to NorduGrid ARC CE works with newer ARC CE versions
- Fixed condor_annex crashes on platforms with newer compilers
- Fixed "use feature: GPUsMonitor" to locate the monitor binary on Windows
- Fixed a bug that prevented using the '@' character in an event log path

* Wed Jan 27 2021 Tim Theisen <tim@cs.wisc.edu> - 8.9.11-1
- This release of HTCondor fixes security-related bugs described at
- https://htcondor.org/security/vulnerabilities/HTCONDOR-2021-0001.html
- https://htcondor.org/security/vulnerabilities/HTCONDOR-2021-0002.html

* Tue Nov 24 2020 Tim Theisen <tim@cs.wisc.edu> - 8.9.10-1
- Fix bug where negotiator stopped making matches when group quotas are used
- Support OAuth, SciTokens, and Kerberos credentials in local universe jobs
- The Python schedd.submit method now takes a Submit object
- DAGMan can now optionally run a script when a job goes on hold
- DAGMan now provides a method for inline jobs to share submit descriptions
- Can now add arbitrary tags to condor annex instances
- Runs the "singularity test" before running the a singularity job

* Mon Nov 23 2020 Tim Theisen <tim@cs.wisc.edu> - 8.8.12-1
- Added a family of version comparison functions to ClassAds
- Increased default Globus proxy key length to meet current NIST guidance

* Mon Oct 26 2020 Tim Theisen <tim@cs.wisc.edu> - 8.9.9-1
- The RPM packages requires globus, munge, scitokens, and voms from EPEL
- Improved cgroup memory policy settings that set both hard and soft limit
- Cgroup memory usage reporting no longer includes the kernel buffer cache
- Numerous Python binding improvements, see version history
- Can create a manifest of files on the execute node at job start and finish
- Added provisioner nodes to DAGMan, allowing users to provision resources
- DAGMan can now produce .dot graphs without running the workflow

* Wed Oct 21 2020 Tim Theisen <tim@cs.wisc.edu> - 8.8.11-1
- HTCondor now properly tracks usage over vanilla universe checkpoints
- New ClassAd equality and inequality operators in the Python bindings
- Fixed a bug where removing in-use routes could crash the job router
- Fixed a bug where condor_chirp would abort after success on Windows
- Fixed a bug where using MACHINE_RESOURCE_NAMES could crash the startd
- Improved condor c-gahp to prioritize commands over file transfers
- Fixed a rare crash in the schedd when running many local universe jobs
- With GSI, avoid unnecessary reverse DNS lookup when HOST_ALIAS is set
- Fix a bug that could cause grid universe jobs to fail upon proxy refresh

* Thu Aug 06 2020 Tim Theisen <tim@cs.wisc.edu> - 8.9.8-1
- Added htcondor.dags and htcondor.htchirp to the HTCondor Python bindings
- New condor_watch_q tool that efficiently provides live job status updates
- Added support for marking a GPU offline while other jobs continue
- The condor_master command does not return until it is fully started
- Deprecated several Python interfaces in the Python bindings

* Thu Aug 06 2020 Tim Theisen <tim@cs.wisc.edu> - 8.8.10-1
- condor_qedit can no longer be used to disrupt the condor_schedd
- Fixed a bug where the SHARED_PORT_PORT configuration setting was ignored
- Ubuntu 20.04 and Amazon Linux 2 are now supported
- In MacOSX, HTCondor now requires LibreSSL, available since MacOSX 10.13

* Wed May 20 2020 Tim Theisen <tim@cs.wisc.edu> - 8.9.7-1
- Multiple enhancements in the file transfer code
- Support for more regions in s3:// URLs
- Much more flexible job router language
- Jobs may now specify cuda_version to match equally-capable GPUs
- TOKENS are now called IDTOKENS to differentiate from SCITOKENS
- Added the ability to blacklist TOKENS via an expression
- Can simultaneously handle Kerberos and OAUTH credentials
- The getenv submit command now supports a blacklist and whitelist
- The startd supports a remote history query similar to the schedd
- condor_q -submitters now works with accounting groups
- Fixed a bug reading service account credentials for Google Compute Engine

* Thu May 07 2020 Tim Theisen <tim@cs.wisc.edu> - 8.8.9-1
- Proper tracking of maximum memory used by Docker universe jobs
- Fixed preempting a GPU slot for a GPU job when all GPUs are in use
- Fixed a Python crash when queue_item_data iterator raises an exception
- Fixed a bug where slot attribute overrides were ignored
- Calculates accounting group quota correctly when more than 1 CPU requested
- Updated HTCondor Annex to accommodate API change for AWS Spot Fleet
- Fixed a problem where HTCondor would not start on AWS Fargate
- Fixed where the collector could wait forever for a partial message
- Fixed streaming output to large files (>2Gb) when using the 32-bit shadow

* Mon Apr 06 2020 Tim Theisen <tim@cs.wisc.edu> - 8.9.6-1
- Fixes addressing CVE-2019-18823
- https://htcondor.org/security/vulnerabilities/HTCONDOR-2020-0001.html
- https://htcondor.org/security/vulnerabilities/HTCONDOR-2020-0002.html
- https://htcondor.org/security/vulnerabilities/HTCONDOR-2020-0003.html
- https://htcondor.org/security/vulnerabilities/HTCONDOR-2020-0004.html

* Mon Apr 06 2020 Tim Theisen <tim@cs.wisc.edu> - 8.8.8-1
- Fixes addressing CVE-2019-18823
- https://htcondor.org/security/vulnerabilities/HTCONDOR-2020-0001.html
- https://htcondor.org/security/vulnerabilities/HTCONDOR-2020-0002.html
- https://htcondor.org/security/vulnerabilities/HTCONDOR-2020-0003.html
- https://htcondor.org/security/vulnerabilities/HTCONDOR-2020-0004.html

* Thu Jan 02 2020 Tim Theisen <tim@cs.wisc.edu> - 8.9.5-1
- Added a new mode that skips jobs whose outputs are newer than their inputs
- Added command line tool to help debug ClassAd expressions
- Added port forwarding to Docker containers
- You may now change some DAGMan throttles while the DAG is running
- Added support for session tokens for pre-signed S3 URLs
- Improved the speed of the negotiator when custom resources are defined
- Fixed interactive submission of Docker jobs
- Fixed a bug where jobs wouldn't be killed when getting an OOM notification

* Thu Dec 26 2019 Tim Theisen <tim@cs.wisc.edu> - 8.8.7-1
- Updated condor_annex to work with upcoming AWS Lambda function changes
- Added the ability to specify the order that job routes are applied
- Fixed a bug that could cause remote condor submits to fail
- Fixed condor_wait to work when the job event log is on AFS
- Fixed RPM packaging to be able to install condor-all on CentOS 8
- Period ('.') is allowed again in DAGMan node names

* Tue Nov 19 2019 Tim Theisen <tim@cs.wisc.edu> - 8.9.4-1
- Amazon S3 file transfers using pre-signed URLs
- Further reductions in DAGMan memory usage
- Added -idle option to condor_q to display information about idle jobs
- Support for SciTokens authentication
- A tool, condor_evicted_files, to examine the SPOOL of an idle job

* Wed Nov 13 2019 Tim Theisen <tim@cs.wisc.edu> - 8.8.6-1
- Initial support for CentOS 8
- Fixed a memory leak in SSL authentication
- Fixed a bug where "condor_submit -spool" would only submit the first job
- Reduced encrypted file transfer CPU usage by a factor of six
- "condor_config_val -summary" displays changes from a default configuration
- Improved the ClassAd documentation, added many functions that were omitted

* Tue Sep 17 2019 Tim Theisen <tim@cs.wisc.edu> - 8.9.3-1
- TOKEN and SSL authentication methods are now enabled by default
- The job and global event logs use ISO 8601 formatted dates by default
- Added Google Drive multifile transfer plugin
- Added upload capability to Box multifile transfer plugin
- Added Python bindings to submit a DAG
- Python 'JobEventLog' can be pickled to facilitate intermittent readers
- 2x matchmaking speed for partitionable slots with simple START expressions
- Improved the performance of the condor_schedd under heavy load
- Reduced the memory footprint of condor_dagman
- Initial implementation to record the circumstances of a job's termination

* Thu Sep 05 2019 Tim Theisen <tim@cs.wisc.edu> - 8.8.5-1
- Fixed two performance problems on Windows
- Fixed Java universe on Debian and Ubuntu systems
- Added two knobs to improve performance on large scale pools
- Fixed a bug where requesting zero GPUs would require a machine with GPUs
- HTCondor can now recognize nVidia Volta and Turing GPUs

* Tue Jul 09 2019 Tim Theisen <tim@cs.wisc.edu> - 8.8.4-1
- Python 3 bindings - see version history for details (requires EPEL on EL7)
- Can configure DAGMan to dramatically reduce memory usage on some DAGs
- Improved scalability when using the python bindings to qedit jobs
- Fixed infrequent schedd crashes when removing scheduler universe jobs
- The condor_master creates run and lock directories when systemd doesn't
- The condor daemon obituary email now contains the last 200 lines of log

* Tue Jun 04 2019 Tim Theisen <tim@cs.wisc.edu> - 8.9.2-1
- The HTTP/HTTPS file transfer plugin will timeout and retry transfers
- A new multi-file box.com file transfer plugin to download files
- The manual has been moved to Read the Docs
- Configuration options for job-log time-stamps (UTC, ISO 8601, sub-second)
- Several improvements to SSL authentication
- New TOKEN authentication method enables fine-grained authorization control

* Wed May 22 2019 Tim Theisen <tim@cs.wisc.edu> - 8.8.3-1
- Fixed a bug where jobs were killed instead of peacefully shutting down
- Fixed a bug where a restarted schedd wouldn't connect to its running jobs
- Improved file transfer performance when sending multiple files
- Fix a bug that prevented interactive submit from working with Singularity
- Orphaned Docker containers are now cleaned up on execute nodes
- Restored a deprecated Python interface that is used to read the event log

* Wed Apr 17 2019 Tim Theisen <tim@cs.wisc.edu> - 8.9.1-1
- An efficient curl plugin that supports uploads and authentication tokens
- HTCondor automatically supports GPU jobs in Docker and Singularity
- File transfer times are now recorded in the user job log and the job ad

* Thu Apr 11 2019 Tim Theisen <tim@cs.wisc.edu> - 8.8.2-1
- Fixed problems with condor_ssh_to_job and Singularity jobs
- Fixed a problem that could cause condor_annex to crash
- Fixed a problem where the job queue would very rarely be corrupted
- condor_userprio can report concurrency limits again
- Fixed the GPU discovery and monitoring code to map GPUs in the same way
- Made the CHIRP_DELAYED_UPDATE_PREFIX configuration knob work again
- Fixed restarting HTCondor from the Service Control Manager on Windows
- Fixed a problem where local universe jobs could not use condor_submit
- Restored a deprecated Python interface that is used to read the event log
- Fixed a problem where condor_shadow reuse could confuse DAGMan

* Thu Feb 28 2019 Tim Theisen <tim@cs.wisc.edu> - 8.9.0-1
- Absent any configuration, HTCondor denies authorization to all users
- All HTCondor daemons under a condor_master share a security session
- Scheduler Universe jobs are prioritized by job priority

* Tue Feb 19 2019 Tim Theisen <tim@cs.wisc.edu> - 8.8.1-1
- Fixed excessive CPU consumption with GPU monitoring
- GPU monitoring is off by default; enable with "use feature: GPUsMonitor"
- HTCondor now works with the new CUDA version 10 libraries
- Fixed a bug where sometimes jobs would not start on a Windows execute node
- Fixed a bug that could cause DAGman to go into an infinite loop on exit
- The JobRouter doesn't forward the USER attribute between two UID Domains
- Made Collector.locateAll() more efficient in the Python bindings
- Improved efficiency of the negotiation code in the condor_schedd

* Thu Jan 03 2019 Tim Theisen <tim@cs.wisc.edu> - 8.8.0-1
- Automatically add AWS resources to your pool using HTCondor Annex
- The Python bindings now include submit functionality
- Added the ability to run a job immediately by replacing a running job
- A new minicondor package makes single node installations easy
- HTCondor now tracks and reports GPU utilization
- Several performance enhancements in the collector
- The grid universe can create and manage VM instances in Microsoft Azure
- The MUNGE security method is now supported on all Linux platforms

* Wed Oct 31 2018 Tim Theisen <tim@cs.wisc.edu> - 8.7.10-1
- Can now interactively submit Docker jobs
- The administrator can now add arguments to the Singularity command line
- The MUNGE security method is now supported on all Linux platforms
- The grid universe can create and manage VM instances in Microsoft Azure
- Added a single-node package to facilitate using a personal HTCondor

* Wed Oct 31 2018 Tim Theisen <tim@cs.wisc.edu> - 8.6.13-1
- Made the Python 'in' operator case-insensitive for ClassAd attributes
- Python bindings are now built for the Debian and Ubuntu platforms
- Fixed a memory leak in the Python bindings
- Fixed a bug where absolute paths failed for output/error files on Windows
- Fixed a bug using Condor-C to run Condor-C jobs
- Fixed a bug where Singularity could not be used if Docker was not present

* Wed Aug 01 2018 Tim Theisen <tim@cs.wisc.edu> - 8.7.9-1
- Support for Debian 9, Ubuntu 16, and Ubuntu 18
- Improved Python bindings to support the full range of submit functionality
- Allows VMs to shutdown when the job is being gracefully evicted
- Can now specify a host name alias (CNAME) for NETWORK_HOSTNAME
- Added the ability to run a job immediately by replacing a running job

* Wed Aug 01 2018 Tim Theisen <tim@cs.wisc.edu> - 8.6.12-1
- Support for Debian 9, Ubuntu 16, and Ubuntu 18
- Fixed a memory leak that occurred when SSL authentication fails
- Fixed a bug where invalid transform REQUIREMENTS caused a Job to match
- Fixed a bug to allow a queue super user to edit protected attributes
- Fixed a problem setting the job environment in the Singularity container
- Fixed several other minor problems

* Tue May 22 2018 Tim Theisen <tim@cs.wisc.edu> - 8.7.8-2
- Reinstate man pages
- Drop centos from dist tag in 32-bit Enterprise Linux 7 RPMs

* Thu May 10 2018 Tim Theisen <tim@cs.wisc.edu> - 8.7.8-1
- The condor annex can easily use multiple regions simultaneously
- HTCondor now uses CUDA_VISIBLE_DEVICES to tell which GPU devices to manage
- HTCondor now reports GPU memory utilization

* Thu May 10 2018 Tim Theisen <tim@cs.wisc.edu> - 8.6.11-1
- Can now do an interactive submit of a Singularity job
- Shared port daemon is more resilient when starved for TCP ports
- The Windows installer configures the environment for the Python bindings
- Fixed several other minor problems

* Tue Mar 13 2018 Tim Theisen <tim@cs.wisc.edu> - 8.7.7-1
- condor_ssh_to_job now works with Docker Universe jobs
- A 32-bit condor_shadow is available for Enterprise Linux 7 systems
- Tracks and reports custom resources, e.g. GPUs, in the job ad and user log
- condor_q -unmatchable reports jobs that will not match any slots
- Several updates to the parallel universe
- Spaces are now allowed in input, output, and error paths in submit files
- In DAG files, spaces are now allowed in submit file paths

* Tue Mar 13 2018 Tim Theisen <tim@cs.wisc.edu> - 8.6.10-1
- Fixed a problem where condor_preen would crash on an active submit node
- Improved systemd configuration to clean up processes if the master crashes
- Fixed several other minor problems

* Thu Jan 04 2018 Tim Theisen <tim@cs.wisc.edu> - 8.7.6-1
- Machines won't enter "Owner" state unless using the Desktop policy
- One can use SCHEDD and JOB instead of MY and TARGET in SUBMIT_REQUIREMENTS
- HTCondor now reports all submit warnings, not just the first one
- The HTCondor Python bindings in pip are now built from the release branch

* Thu Jan 04 2018 Tim Theisen <tim@cs.wisc.edu> - 8.6.9-1
- Fixed a bug where some Accounting Groups could get too much surplus quota
- Fixed a Python binding bug where some queries could corrupt memory
- Fixed a problem where preen could block the schedd for a long time
- Fixed a bug in Windows where the job sandbox would not be cleaned up
- Fixed problems with the interaction between the master and systemd
- Fixed a bug where MAX_JOBS_SUBMITTED could be permanently reduced
- Fixed problems with very large disk requests

* Tue Nov 14 2017 Tim Theisen <tim@cs.wisc.edu> - 8.7.5-1
- Fixed an issue validating VOMS proxies

* Tue Nov 14 2017 Tim Theisen <tim@cs.wisc.edu> - 8.6.8-1
- Fixed an issue validating VOMS proxies

* Tue Oct 31 2017 Tim Theisen <tim@cs.wisc.edu> - 8.7.4-1
- Improvements to DAGMan including support for late job materialization
- Updates to condor_annex including improved status reporting
- When submitting jobs, HTCondor can now warn about job requirements
- Fixed a bug where remote CPU time was not recorded in the history
- Improved support for OpenMPI jobs
- The high availability daemon now works with IPV6 and shared_port
- The HTCondor Python bindings are now available for Python 2 and 3 in pip

* Tue Oct 31 2017 Tim Theisen <tim@cs.wisc.edu> - 8.6.7-1
- Fixed a bug where memory limits might not be updated in cgroups
- Add SELinux type enforcement rules to allow condor_ssh_to_job to work
- Updated systemd configuration to shutdown HTCondor in an orderly fashion
- The curl_plugin utility can now do HTTPS transfers
- Specifying environment variables now works with the Python Submit class

* Tue Sep 12 2017 Tim Theisen <tim@cs.wisc.edu> - 8.7.3-1
- Further updates to the late job materialization technology preview
- An improved condor_top tool
- Enhanced the AUTO setting for ENABLE_IPV{4,6} to be more selective
- Fixed several small memory leaks

* Tue Sep 12 2017 Tim Theisen <tim@cs.wisc.edu> - 8.6.6-1
- HTCondor daemons no longer crash on reconfig if syslog is used for logging
- HTCondor daemons now reliably leave a core file when killed by a signal
- Negotiator won't match jobs to machines with incompatible IPv{4,6} network
- On Ubuntu, send systemd alive messages to prevent HTCondor restarts
- Fixed a problem parsing old ClassAd string escapes in the python bindings
- Properly parse CPU time used from Slurm grid universe jobs
- Claims are released when parallel univ jobs are removed while claiming
- Starter won't get stuck when a job is removed with JOB_EXIT_HOOK defined
- To reduce audit logging, added cgroup rules to SELinux profile

* Mon Aug 07 2017 Tim Theisen <tim@cs.wisc.edu> - 8.6.5-2
- Update SELinux profile for Red Hat 7.4

* Tue Aug 01 2017 Tim Theisen <tim@cs.wisc.edu> - 8.6.5-1
- Fixed a memory leak that would cause the HTCondor collector to slowly grow
- Prevent the condor_starter from hanging when using cgroups on Debian
- Fixed several issues that occur when IPv6 is in use
- Support for using an ImDisk RAM drive on Windows as the execute directory
- Fixed a bug where condor_rm rarely removed another one of the user's jobs
- Fixed a bug with parallel universe jobs starting on partitionable slots

* Thu Jul 13 2017 Tim Theisen <tim@cs.wisc.edu> - 8.4.12-1
- Can configure the condor_startd to compute free disk space once

* Thu Jun 22 2017 Tim Theisen <tim@cs.wisc.edu> - 8.7.2-1
- Improved condor_schedd performance by turning off file checks by default
- condor_annex -status finds VM instances that have not joined the pool
- Able to update an annex's lease without adding new instances
- condor_annex now keeps a command log
- condor_q produces an expanded multi-line summary
- Automatically retry and/or resume http file transfers when appropriate
- Reduced load on the condor_collector by optimizing queries
- A python based condor_top tool

* Thu Jun 22 2017 Tim Theisen <tim@cs.wisc.edu> - 8.6.4-1
- Python bindings are now available on MacOSX
- Fixed a bug where PASSWORD authentication could fail to exchange keys
- Pslot preemption now properly handles custom resources, such as GPUs
- condor_submit now checks X.509 proxy expiration

* Tue May 09 2017 Tim Theisen <tim@cs.wisc.edu> - 8.6.3-1
- Fixed a bug where using an X.509 proxy might corrupt the job queue log
- Fixed a memory leak in the Python bindings

* Mon Apr 24 2017 Tim Theisen <tim@cs.wisc.edu> - 8.7.1-1
- Several performance enhancements in the collector
- Further refinement and initial documentation of the HTCondor Annex
- Enable chirp for Docker jobs
- Job Router uses first match rather than round-robin matching
- The schedd tracks jobs counts by status for each owner
- Technology preview of late job materialization in the schedd

* Mon Apr 24 2017 Tim Theisen <tim@cs.wisc.edu> - 8.6.2-1
- New metaknobs for mapping users to groups
- Now case-insensitive with Windows user names when storing credentials
- Signal handling in the OpenMPI script
- Report RemoteSysCpu for Docker jobs
- Allow SUBMIT_REQUIREMENT to refer to X509 secure attributes
- Linux kernel tuning script takes into account the machine's role

* Thu Mar 02 2017 Tim Theisen <tim@cs.wisc.edu> - 8.7.0-1
- Performance improvements in collector's ingestion of ClassAds
- Added collector attributes to report query times and forks
- Removed extra white space around parentheses when unparsing ClassAds
- Technology preview of the HTCondor Annex

* Thu Mar 02 2017 Tim Theisen <tim@cs.wisc.edu> - 8.6.1-1
- condor_q works in situations where user authentication is not configured
- Updates to work with Docker version 1.13
- Fix several problems with the Job Router
- Update scripts to support current versions of Open MPI and MPICH2
- Fixed a bug that could corrupt the job queue log when the disk is full

* Thu Jan 26 2017 Tim Theisen <tim@cs.wisc.edu> - 8.6.0-1
- condor_q shows shows only the current user's jobs by default
- condor_q summarizes related jobs (batches) on a single line by default
- Users can define their own job batch name at job submission time
- Immutable/protected job attributes make SUBMIT_REQUIREMENTS more useful
- The shared port daemon is enabled by default
- Jobs run in cgroups by default
- HTCondor can now use IPv6 addresses (Prefers IPv4 when both present)
- DAGMan: Able to easily define SCRIPT, VARs, etc., for all nodes in a DAG
- DAGMan: Revamped priority implementation
- DAGMan: New splice connection feature
- New slurm grid type in the grid universe for submitting to Slurm
- Numerous improvements to Docker support
- Several enhancements in the python bindings

* Mon Jan 23 2017 Tim Theisen <tim@cs.wisc.edu> - 8.4.11-1
- Fixed a bug which delayed startd access to stard cron job results
- Fixed a bug in pslot preemption that could delay jobs starting
- Fixed a bug in job cleanup at job lease expiration if using glexec
- Fixed a bug in locating ganglia shared libraries on Debian and Ubuntu

* Tue Dec 13 2016 Tim Theisen <tim@cs.wisc.edu> - 8.5.8-1
- The starter puts all jobs in a cgroup by default
- Added condor_submit commands that support job retries
- condor_qedit defaults to the current user's jobs
- Ability to add SCRIPTS, VARS, etc. to all nodes in a DAG using one command
- Able to conditionally add Docker volumes for certain jobs
- Initial support for Singularity containers
- A 64-bit Windows release

* Tue Dec 13 2016 Tim Theisen <tim@cs.wisc.edu> - 8.4.10-1
- Updated SELinux profile for Enterprise Linux
- Fixed a performance problem in the schedd when RequestCpus was an expression
- Preserve permissions when transferring sub-directories of the job's sandbox
- Fixed HOLD_IF_CPUS_EXCEEDED and LIMIT_JOB_RUNTIMES metaknobs
- Fixed a bug in handling REMOVE_SIGNIFICANT_ATTRIBUTES

* Thu Sep 29 2016 Tim Theisen <tim@cs.wisc.edu> - 8.5.7-1
- The schedd can perform job ClassAd transformations
- Specifying dependencies between DAGMan splices is much more flexible
- The second argument of the ClassAd ? : operator may be omitted
- Many usability improvements in condor_q and condor_status
- condor_q and condor_status can produce JSON, XML, and new ClassAd output
- To prepare for a 64-bit Windows release, HTCondor identifies itself as X86
- Automatically detect Daemon Core daemons and pass localname to them

* Thu Sep 29 2016 Tim Theisen <tim@cs.wisc.edu> - 8.4.9-1
- The condor_startd removes orphaned Docker containers on restart
- Job Router and HTCondor-C job job submission prompts schedd reschedule
- Fixed bugs in the Job Router's hooks
- Improved systemd integration on Enterprise Linux 7
- Upped default number of Chirp attributes to 100, and made it configurable
- Fixed a bug where variables starting with STARTD. or STARTER. were ignored

* Tue Aug 02 2016 Tim Theisen <tim@cs.wisc.edu> - 8.5.6-1
- The -batch output for condor_q is now the default
- Python bindings for job submission and machine draining
- Numerous Docker usability changes
- New options to limit condor_history results to jobs since last invocation
- Shared port daemon can be used with high availability and replication
- ClassAds can be written out in JSON format
- More flexible ordering of DAGMan commands
- Efficient PBS and SLURM job monitoring
- Simplified leases for grid universe jobs

* Tue Jul 05 2016 Tim Theisen <tim@cs.wisc.edu> - 8.4.8-1
- Fixed a memory leak triggered by the python htcondor.Schedd().query() call
- Fixed a bug that could cause Bosco file transfers to fail
- Fixed a bug that could cause the schedd to crash when using schedd cron jobs
- condor_schedd now rejects jobs when owner has no account on the machine
- Fixed a new bug in 8.4.7 where remote condor_history failed without -limit
- Fixed bugs triggered by the reconfiguration of the high-availability daemon
- Fixed a bug where condor_master could hang when using shared port on Windows 
- Fixed a bug with the -xml option on condor_q and condor_status

* Mon Jun 06 2016 Tim Theisen <tim@cs.wisc.edu> - 8.5.5-1
- Improvements for scalability of EC2 grid universe jobs
- Docker Universe jobs advertises remote user and system CPU time
- Improved systemd support
- The master can now run an administrator defined script at shutdown
- DAGMan includes better support for the batch name feature

* Mon Jun 06 2016 Tim Theisen <tim@cs.wisc.edu> - 8.4.7-1
- fixed a bug that could cause the schedd to become unresponsive
- fixed a bug where the Docker Universe would not set the group ID
- Docker Universe jobs now drop all Linux capabilities by default
- fixed a bug where subsystem specific configuration parameters were ignored
- fixed bugs with history file processing on the Windows platform

* Mon May 02 2016 Tim Theisen <tim@cs.wisc.edu> - 8.5.4-1
- Fixed a bug that delays schedd response when significant attributes change
- Fixed a bug where the group ID was not set in Docker universe jobs
- Limit update rate of various attributes to not overload the collector
- To make job router configuration easier, added implicit "target" scoping
- To make BOSCO work, the blahp does not generate limited proxies by default
- condor_status can now display utilization per machine rather than per slot
- Improve performance of condor_history and other tools

* Thu Apr 21 2016 Tim Theisen <tim@cs.wisc.edu> - 8.4.6-1
- fixed a bug that could cause a job to fail to start in a dynamic slot
- fixed a negotiator memory leak when using partitionable slot preemption
- fixed a bug that caused supplemental groups to be wrong during file transfer
- properly identify the Windows 10 platform
- fixed a typographic error in the LIMIT_JOB_RUNTIMES policy
- fixed a bug where maximum length IPv6 addresses were not parsed

* Thu Mar 24 2016 Tim Theisen <tim@cs.wisc.edu> - 8.5.3-1
- Use IPv6 (and IPv4) interfaces if they are detected
- Prefer IPv4 addresses when both are available
- Count Idle and Running jobs in Submitter Ads for Local and Scheduler universes
- Can submit jobs to SLURM with the new "slurm" type in the Grid universe
- HTCondor is built and linked with Globus 6.0

* Tue Mar 22 2016 Tim Theisen <tim@cs.wisc.edu> - 8.4.5-1
- fixed a bug that would cause the condor_schedd to send no flocked jobs
- fixed a bug that caused a 60 second delay using tools when DNS lookup failed
- prevent using accounting groups with embedded spaces that crash the negotiator
- fixed a bug that could cause use of ports outside the port range on Windows
- fixed a bug that could prevent dynamic slot reuse when using many slots
- fixed a bug that prevented correct utilization reports from the job router
- tune kernel when using cgroups to avoid OOM killing of jobs doing heavy I/O

* Thu Feb 18 2016 Tim Theisen <tim@cs.wisc.edu> - 8.5.2-1
- condor_q now defaults to showing only the current user's jobs
- condor_q -batch produces a single line report for a batch of jobs
- Docker Universe jobs now report and update memory and network usage
- immutable and protected job attributes
- improved performance when querying a HTCondor daemon's location
- Added the ability to set ClassAd attributes within the DAG file
- DAGMan now provides event timestamps in dagman.out

* Tue Feb 02 2016 Tim Theisen <tim@cs.wisc.edu> - 8.4.4-1
- fixed a bug that could cause the collector to crash when DNS lookup fails
- fixed a bug that caused Condor-C jobs with short lease durations to fail
- fixed bugs that affected EC2 grid universe jobs
- fixed a bug that prevented startup if a prior version shared port file exists
- fixed a bug that could cause the condor_shadow to hang on Windows

* Fri Jan 08 2016 Tim Theisen <tim@cs.wisc.edu> - 8.5.1-2
- optimized binaries

* Fri Jan 08 2016 Tim Theisen <tim@cs.wisc.edu> - 8.4.3-2
- optimized binaries

* Mon Dec 21 2015 Tim Theisen <tim@cs.wisc.edu> - 8.5.1-1
- the shared port daemon is enabled by default
- the condor_startd now records the peak memory usage instead of recent
- the condor_startd advertises CPU submodel and cache size
- authorizations are automatically setup when "Match Password" is enabled
- added a schedd-constraint option to condor_q

* Wed Dec 16 2015 Tim Theisen <tim@cs.wisc.edu> - 8.4.3-1
- fixed the processing of the -append option in the condor_submit command
- fixed a bug to run more that 100 dynamic slots on a single execute node
- fixed bugs that would delay daemon startup when using shared port on Windows
- fixed a bug where the cgroup VM limit would not be set for sizes over 2 GiB
- fixed a bug to use the ec2_iam_profile_name for Amazon EC2 Spot instances

* Tue Nov 17 2015 Tim Theisen <tim@cs.wisc.edu> - 8.4.2-1
- a bug fix to prevent the condor_schedd from crashing
- a bug fix to honor TCP_FORWARDING_HOST
- Standard Universe works properly in RPM installations of HTCondor
- the RPM packages no longer claim to provide Globus libraries
- bug fixes to DAGMan's "maximum idle jobs" throttle

* Tue Oct 27 2015 Tim Theisen <tim@cs.wisc.edu> - 8.4.1-1
- four new policy metaknobs to make configuration easier
- a bug fix to prevent condor daemons from crashing on reconfiguration
- an option natural sorting option on condor_status
- support of admin to mount certain directories into Docker containers

* Thu Oct 22 2015 Tim Theisen <tim@cs.wisc.edu> - 8.2.10-1
- an updated RPM to work with SELinux on EL7 platforms
- fixes to the condor_kbdd authentication to the X server
- a fix to allow the condor_kbdd to work with shared port enabled
- avoid crashes when using more than 1024 file descriptors on EL7
- fixed a memory leak in the ClassAd split() function
- condor_vacate will error out rather than ignore conflicting arguments
- a bug fix to the JobRouter to properly process the queue on restart
- a bug fix to prevent sending spurious data on a SOAP file transfer
- a bug fix to always present jobs in order in condor_history

* Mon Oct 12 2015 Tim Theisen <tim@cs.wisc.edu> - 8.5.0-1
- multiple enhancements to the python bindings
- the condor_schedd no longer changes the ownership of spooled job files
- spooled job files are visible to only the user account by default
- the condor_startd records when jobs are evicted by preemption or draining

* Mon Sep 14 2015 Tim Theisen <tim@cs.wisc.edu> - 8.4.0-1
- a Docker Universe to run a Docker container as an HTCondor job
- the submit file can queue a job for each file found
- the submit file can contain macros
- a dry-run option to condor_submit to test the submit file without any actions
- HTCondor pools can use IPv4 and IPv6 simultaneously
- execute directories can be encrypted upon user or administrator request
- Vanilla Universe jobs can utilize periodic application-level checkpoints
- the administrator can establish job requirements
- numerous scalability changes

* Thu Aug 27 2015 Tim Theisen <tim@cs.wisc.edu> - 8.3.8-1
- a script to tune Linux kernel parameters for better scalability
- support for python bindings on Windows platforms
- a mechanism to remove Docker images from the local machine

* Thu Aug 13 2015 Tim Theisen <tim@cs.wisc.edu> - 8.2.9-1
- a mechanism for the preemption of dynamic slots, such that the partitionable slot may use the dynamic slot in the match of a different job
- default configuration bug fixes for the desktop policy, such that it can both start jobs and monitor the keyboard

* Mon Jul 27 2015 Tim Theisen <tim@cs.wisc.edu> - 8.3.7-1
- default configuration settings have been updated to reflect current usage
- the ability to preempt dynamic slots, such that a job may match with a partitionable slot
- the ability to limit the number of jobs per submission and the number of jobs per owner by setting configuration variables

* Tue Jun 23 2015 Tim Theisen <tim@cs.wisc.edu> - 8.3.6-1
- initial Docker universe support
- IPv4/IPv6 mixed mode support

* Mon Apr 20 2015 Tim Theisen <tim@cs.wisc.edu> - 8.3.5-1
- new features that increase the power of job specification in the submit description file
- RPMs for Red Hat Enterprise Linux 6 and 7 are modularized and only distributed via our YUM repository
- The new condor-all RPM requires the other HTCondor RPMs of a typical HTCondor installation

* Tue Apr 07 2015 Tim Theisen <tim@cs.wisc.edu> - 8.2.8-1
- a bug fix to reconnect a TCP session when an HTCondorView collector restarts
- a bug fix to avoid starting too many jobs, only to kill some chosen at random

* Thu Mar 05 2015 Tim Theisen <tim@cs.wisc.edu> - 8.3.4-1
- a bug fix for a problem that can cause jobs to not be matched to resources when the condor_schedd is flocking

* Thu Feb 19 2015 Tim Theisen <tim@cs.wisc.edu> - 8.3.3-1
- the ability to encrypt a job's directory on Linux execute hosts
- enhancements to EC2 grid universe jobs
- a more efficient query protocol, including the ability to query the condor_schedd daemon's autocluster set

* Tue Feb 10 2015 Tim Theisen <tim@cs.wisc.edu> - 8.2.7-1
- sendmail is used by default for sending notifications (CVE-2014-8126)
- corrected input validation, which prevents daemon crashes
- an update, such that grid jobs work within the current Google Compute Engine
- a bug fix to prevent an infinite loop in the python bindings
- a bug fix to prevent infinite recursion when evaluating ClassAd attributes

* Tue Dec 23 2014 Tim Theisen <tim@cs.wisc.edu> - 8.3.2-1
- the next installment of IPv4/IPv6 mixed mode support: a submit node can simultaneously interact with an IPv4 and an IPv6 HTCondor pool
- scalability improvements: a reduced memory foot-print of daemons, a reduced number of TCP connections between submit and execute machines, and an improved responsiveness from a busy condor_schedd to queries

* Tue Dec 16 2014 Tim Theisen <tim@cs.wisc.edu> - 8.2.6-1
- a bug fix to the log rotation of the condor_schedd on Linux platforms
- transfer_input_files now works for directories on Windows platforms
- a correction of the flags passed to the mail program on Linux platforms
- a RHEL 7 platform fix of a directory permission that prevented daemons from starting

* Mon Dec 01 2014 Tim Theisen <tim@cs.wisc.edu> - 8.2.5-1
- an updated RPM installation script that preserves a modified condor_config.local file
- OpenSSL version 1.0.1j for Windows platforms

* Wed Nov 12 2014 Tim Theisen <tim@cs.wisc.edu> - 8.2.4-1
- a bug fix for an 8.2.3 condor_schedd that could not obtain a claim from an 8.0.x condor_startd
- a bug fix for removed jobs that return to the queue
- a workaround for a condor_schedd performance issue when handling a large number of jobs
- a bug fix to prevent the condor_kbdd from crashing on Windows
- a bug fix to correct the reporting of available disk on Windows

* Wed Oct 01 2014 Tim Theisen <tim@cs.wisc.edu> - 8.2.3-1
- support for Ubuntu 14.04 LTS, including support for the standard universe

* Thu Sep 11 2014 Tim Theisen <tim@cs.wisc.edu> - 8.3.1-1
- a variety of changes that reduce memory usage and improve performance
- if cgroups are used to limit memory utilization, HTCondor sets both the memory and swap limits.

* Wed Aug 27 2014 Carl Edquist <edquist@cs.wisc.edu> - 8.2.2-2.3
- Include config file for MASTER_NEW_BINARY_RESTART = PEACEFUL (SOFTWARE-850)

* Tue Aug 26 2014 Carl Edquist <edquist@cs.wisc.edu> - 8.2.2-2.2
- Include peaceful_off patch (SOFTWARE-1307)

* Mon Aug 25 2014 Carl Edquist <edquist@cs.wisc.edu> - 8.2.2-2.1
- Include condor_gt4540_aws patch for #4540

* Fri Aug 22 2014 Carl Edquist <edquist@cs.wisc.edu> - 8.2.2-2
- Strict pass-through with fixes from 8.2.2-1.1

* Thu Aug 21 2014 Carl Edquist <edquist@cs.wisc.edu> - 8.2.2-1.1
- Update to 8.2.2 with build fixes for non-UW builds

* Mon Sep 09 2013  <edquist@cs.wisc.edu> - 8.1.2-0.3
- Include misc unpackaged files from 8.x.x

* Sun Sep 08 2013  <edquist@cs.wisc.edu> - 8.1.2-0.1.unif
- Packaging fixes to work with latest 8.1.2 source from master
- Move condor.spec into git master-unified_rpm-branch
- Apply patches to upstream branch and remove from rpm / spec
- Always build man pages / remove references to include_man
- Always include systemd sources for passthrough rebuilds of source rpms
- Add macros to bundle external source tarballs with the source rpm to support
  offline builds with externals

* Tue Aug 20 2013 Carl Edquist <edquist@cs.wisc.edu> - 7.9.6-8.unif.8
- Remove externals dependency from std-universe subpackage

* Mon Aug 19 2013 Carl Edquist <edquist@cs.wisc.edu> - 7.9.6-8.unif.7
- Merge init script improvements from trunk
- Have std_local_ref depend on senders,receivers instead of stub_gen
- Carve out std universe files into separate subpackage
- Move uw_build-specific non-std-universe files into externals subpackage
- Condor_config changes for #3645
- Use %osg / %std_univ macros to control build type default
- Support PROPER builds of std universe (ie, without UW_BUILD)
- Use make jobserver when building glibc external instead of make -j2
- Move python requirement out of main condor package (#3704)
- Move condor_config.local from /var/lib/condor/ to /etc/condor/

* Fri Jul 05 2013 Carl Edquist <edquist@cs.wisc.edu> - 7.9.6-8.unif.6
- Address build dependency issue seen with -j24

* Fri Jun 21 2013 Carl Edquist <edquist@cs.wisc.edu> - 7.9.6-8.unif.5
- Initial support for UW_BUILD

* Tue Jun 18 2013 Carl Edquist <edquist@cs.wisc.edu> - 7.9.6-8.unif.4
- Remove service restart for upgrades

* Tue Jun 11 2013 Carl Edquist <edquist@cs.wisc.edu> - 7.9.6-8.unif.2
- Add a parallel-setup sub-package for parallel universe configuration,
  namely setting up the host as a dedicated resource

* Mon Jun 10 2013 Brian Lin <blin@cs.wisc.edu> - 7.8.8-2
- Init script improvements

* Fri Jun 07 2013 Carl Edquist <edquist@cs.wisc.edu> - 7.9.6-8.unif.1
- Add in missing features from Fedora rpm
- Reorganize to reduce the diff size between this and the Fedora rpm

* Fri Jun 07 2013 Brian Lin <blin@cs.wisc.edu> - 7.9.6-8
- Remove glexec runtime dependency

* Tue May 28 2013 Brian Lin <blin@cs.wisc.edu> - 7.9.6-7
- Mark /usr/share/osg/sysconfig/condor as non-config file

* Thu May 23 2013 Brian Lin <blin@cs.wisc.edu> - 7.9.6-6
- Rebuild against fixed glite-ce-cream-client-api-c

* Wed May 22 2013 Brian Lin <blin@cs.wisc.edu> - 7.9.6-5
- Enable plumage for x86{,_64}

* Wed May 22 2013 Brian Lin <blin@cs.wisc.edu> - 7.9.6-4
- Enable cgroups for EL6

* Tue May 21 2013 Brian Lin <blin@cs.wisc.edu> - 7.9.6-3
- Building with blahp/cream

* Tue May 21 2013 Brian Lin <blin@cs.wisc.edu> - 7.9.6-2
- Build without blahp/cream

* Tue May 21 2013 Brian Lin <blin@cs.wisc.edu> - 7.9.6-1
- New version

* Wed May 08 2013 Matyas Selmeci <matyas@cs.wisc.edu> - 7.8.8-1
- New version
- Removed condor_glidein -- was removed upstream

* Wed Feb 13 2013 Dave Dykstra <dwd@fnal.gov> - 7.8.6-3
- Renamed /etc/sysconfig/condor-lcmaps-env to /usr/share/osg/sysconfig/condor
  to match the new OSG method for handling daemon environment variables, 
  which keeps non-replaceable settings out of /etc/sysonfig
- Change settings in /usr/share/osg/sysconfig/condor to use the latest variable
  name LLGT_LIFT_PRIVILEGED_PROTECTION instead of LLGT4_NO_CHANGE_USER,
  eliminate obsolete variable LLGT_VOMS_DISABLE_CREDENTIAL_CHECK, and change
  the default debug level from 3 to 2.

* Fri Dec 21 2012 Matyas Selmeci <matyas@cs.wisc.edu> - 7.8.6-2
- Patch to fix default BATCH_GAHP config value (#SOFTWARE-873)

* Thu Oct 25 2012 Matyas Selmeci <matyas@cs.wisc.edu> - 7.8.6-1
- New version

* Mon Oct 22 2012 Matyas Selmeci <matyas@cs.wisc.edu> - 7.8.5-1
- New version

* Wed Sep 19 2012 Matyas Selmeci <matyas@cs.wisc.edu> - 7.8.4-1
- New version

* Fri Sep 07 2012 Matyas Selmeci <matyas@cs.wisc.edu> - 7.8.3-1
- New version

* Mon Aug 27 2012 Matyas Selmeci <matyas@cs.wisc.edu> - 7.8.2-2
- Add patch to fix unnecessary GSI callouts (condor_gt2104_pt2.patch in gittrac #2104)
- Fixed BLClient location

* Tue Aug 14 2012 Matyas Selmeci <matyas@cs.wisc.edu> - 7.8.2-1
- New version

* Mon Jul 30 2012 Matyas Selmeci <matyas@cs.wisc.edu> - 7.8.1-7
- Put cream_gahp into separate subpackage

* Mon Jul 16 2012 Matyas Selmeci <matyas@cs.wisc.edu> - 7.8.1-6
- Remove cream_el6.patch; change proper_cream.diff to work on both el5 and el6
  instead.

* Thu Jul 05 2012 Matyas Selmeci <matyas@cs.wisc.edu> - 7.8.1-5
- Bump to rebuild

* Tue Jun 26 2012 Matyas Selmeci <matyas@cs.wisc.edu> - 7.8.1-4
- Add CREAM

* Tue Jun 19 2012 Matyas Selmeci <matyas@cs.wisc.edu> - 7.8.1-3
- Add Provides lines for classads and classads-devel

* Mon Jun 18 2012 Matyas Selmeci <matyas@cs.wisc.edu> - 7.8.1-2
- Add environment variables for interacting with lcmaps (condor-lcmaps-env)

* Fri Jun 15 2012 Matyas Selmeci <matyas@cs.wisc.edu> - 7.8.1-1
- Version bump

* Wed Jun 13 2012 Matyas Selmeci <matyas@cs.wisc.edu> - 7.8.0-3
- Fix wrong paths for shared libraries

* Wed Jun 13 2012 Matyas Selmeci <matyas@cs.wisc.edu> - 7.8.0-2
- Build blahp

* Thu May 31 2012 Matyas Selmeci <matyas@cs.wisc.edu> - 7.8.0-1
- Version bump
- Updated condor_config.generic.patch
- Removed glexec-patch.diff

* Sun Apr  1 2012 Alain Roy <roy@cs.wisc.edu> - 7.6.6-4
- Backported patch from Condor 7.7 to fix glexec bugs
- Enabled glexec

* Fri Feb 10 2012 Derek Weitzel <dweitzel@cse.unl.edu> - 7.6.6-3
- Adding sticky bit to condor_root_switchboard

* Wed Jan 18 2012 Derek Weitzel <dweitzel@cse.unl.edu> - 7.6.6-2
- Added support for rhel6

* Wed Jan 18 2012 Tim Cartwright <cat@cs.wisc.edu> - 7.6.6-1
- Updated to upstream tagged 7.6.6 release

* Wed Jan 11 2012 Tim Cartwright <cat@cs.wisc.edu> - 7.6.4-1
- Simplified revision number

* Tue Nov 29 2011 Derek Weitzel <dweitzel@cse.unl.edu> - 7.6.4-0.6.2
- Rebasing to 7.6.4

* Fri Oct 28 2011 Matyas Selmeci <matyas@cs.wisc.edu> - 7.6.2-0.6.3
- rebuilt

* Mon Sep 12 2011 Matyas Selmeci <matyas@cs.wisc.edu> - 7.6.2-0.6.2
- Rev bump to rebuild with updated Globus libs

* Thu Aug 11 2011 Derek Weitzel <dweitzel@cse.unl.edu> - 7.6.2-0.5.2
- Updated to upstream official 7.6.2 release

* Thu Aug 04 2011 Derek Weitzel <dweitzel@cse.unl.edu> - 7.6.2-0.5.672537b1git.1
- Made LOCAL_DIR always point to /var/lib/condor rather than TILDE

* Wed Jun  8 2011 <bbockelm@cse.unl.edu> - 7.7.0-0.5
- Start to break build products into conditionals for future EPEL5 support.
- Begun integration of a systemd service file.

* Tue Jun  7 2011 <matt@redhat> - 7.7.0-0.4
- Added tmpfiles.d/condor.conf (BZ711456)

* Tue Jun  7 2011 <matt@redhat> - 7.7.0-0.3
- Fast forward to 7.7.0 pre-release at 1babb324
- Catch libdeltacloud 0.8 update

* Fri May 20 2011 <matt@redhat> - 7.7.0-0.2
- Added GSI support, dependency on Globus

* Fri May 13 2011 <matt@redhat> - 7.7.0-0.1
- Fast forward to 7.7.0 pre-release at 79952d6b
- Introduced ec2_gahp
- 79952d6b brings schema expectations inline with Cumin

* Tue May 10 2011 <matt@redhat> - 7.6.1-0.1
- Upgrade to 7.6.0 release, pre-release of 7.6.1 at 5617a464
- Upstreamed patch: log_lock_run.patch
- Introduced condor-classads to obsolete classads
- Introduced condor-aviary, package of the aviary contrib
- Introduced condor-deltacloud-gahp
- Introduced condor-qmf, package of the mgmt/qmf contrib
- Transitioned from LOCAL_CONFIG_FILE to LOCAL_CONFIG_DIR
- Stopped building against gSOAP,
-  use aviary over birdbath and ec2_gahp (7.7.0) over amazon_gahp

* Tue Feb 08 2011 Fedora Release Engineering <rel-eng@lists.fedoraproject.org> - 7.5.5-2
- Rebuilt for https://fedoraproject.org/wiki/Fedora_15_Mass_Rebuild

* Thu Jan 27 2011 <matt@redhat> - 7.5.5-1
- Rebase to 7.5.5 release
-  configure+imake -> cmake
-  Removed patches:
-   only_dynamic_unstripped.patch
-   gsoap-2.7.16-wsseapi.patch
-   gsoap-2.7.16-dom.patch
-  man pages are now built with source
-  quill is no longer present
-  condor_shared_port added
-  condor_power added
-  condor_credd added
-  classads now built from source

* Thu Jan 13 2011 <matt@redhat> - 7.4.4-1
- Upgrade to 7.4.4 release
- Upstreamed: stdsoap2.h.patch.patch

* Mon Aug 23 2010  <matt@redhat> - 7.4.3-1
- Upgrade to 7.4.3 release
- Upstreamed: dso_link_change

* Fri Jun 11 2010  <matt@redhat> - 7.4.2-2
- Rebuild for classads DSO version change (1:0:0)
- Updated stdsoap2.h.patch.patch for gsoap 2.7.16
- Added gsoap-2.7.16-wsseapi/dom.patch for gsoap 2.7.16

* Wed Apr 21 2010  <matt@redhat> - 7.4.2-1
- Upgrade to 7.4.2 release

* Tue Jan  5 2010  <matt@redhat> - 7.4.1-1
- Upgrade to 7.4.1 release
- Upstreamed: guess_version_from_release_dir, fix_platform_check
- Security update (BZ549577)

* Fri Dec  4 2009  <matt@redhat> - 7.4.0-1
- Upgrade to 7.4.0 release
- Fixed POSTIN error (BZ540439)
- Removed NOTICE.txt source, now provided by upstream
- Removed no_rpmdb_query.patch, applied upstream
- Removed no_basename.patch, applied upstream
- Added only_dynamic_unstripped.patch to reduce build time
- Added guess_version_from_release_dir.patch, for previous
- Added fix_platform_check.patch
- Use new --with-platform, to avoid modification of make_final_tarballs
- Introduced vm-gahp package to hold libvirt deps

* Fri Aug 28 2009  <matt@redhat> - 7.2.4-1
- Upgrade to 7.2.4 release
- Removed gcc44_const.patch, accepted upstream
- New log, lock, run locations (BZ502175)
- Filtered innocuous semanage message

* Fri Aug 21 2009 Tomas Mraz <tmraz@redhat.com> - 7.2.1-3
- rebuilt with new openssl

* Fri Jul 24 2009 Fedora Release Engineering <rel-eng@lists.fedoraproject.org> - 7.2.1-2
- Rebuilt for https://fedoraproject.org/wiki/Fedora_12_Mass_Rebuild

* Wed Feb 25 2009  <matt@redhat> - 7.2.1-1
- Upgraded to 7.2.1 release
- Pruned changes accepted upstream from condor_config.generic.patch
- Removed Requires in favor of automatic dependencies on SONAMEs
- Added no_rmpdb_query.patch to avoid rpm -q during a build

* Tue Feb 24 2009 Fedora Release Engineering <rel-eng@lists.fedoraproject.org> - 7.2.0-5
- Rebuilt for https://fedoraproject.org/wiki/Fedora_11_Mass_Rebuild

* Thu Jan 15 2009 Tomas Mraz <tmraz@redhat.com> - 7.2.0-4
- rebuild with new openssl

* Wed Jan 14 2009  <matt@redhat> - 7.2.0-3
- Fixed regression: initscript was on by default, now off again

* Thu Jan  8 2009  <matt@redhat> - 7.2.0-2
- (Re)added CONDOR_DEVELOPERS=NONE to the default condor_config.local
- Added missing Obsoletes for condor-static (thanks Michael Schwendt)

* Wed Jan  7 2009  <matt@redhat> - 7.2.0-1
- Upgraded to 7.2.0 release
- Removed -static package
- Added Fedora specific buildid
- Enabled KBDD, daemon to monitor X usage on systems with only USB devs
- Updated install process

* Wed Oct  8 2008  <matt@redhat> - 7.0.5-1
- Rebased on 7.0.5, security update

* Wed Aug  6 2008  <mfarrellee@redhat> - 7.0.4-1
- Updated to 7.0.4 source
- Stopped using condor_configure in install step

* Tue Jun 10 2008  <mfarrellee@redhat> - 7.0.2-1
- Updated to 7.0.2 source
- Updated config, specifically HOSTALLOW_WRITE, for Personal Condor setup
- Added condor_config.generic

* Mon Apr  7 2008  <mfarrellee@redhat> - 7.0.0-8
- Modified init script to be off by default, resolves bz441279

* Fri Apr  4 2008  <mfarrellee@redhat> - 7.0.0-7
- Updated to handle changes in gsoap dependency

* Mon Feb 11 2008  <mfarrellee@redhat> - 7.0.0-6
- Added note about how to download the source
- Added generate-tarball.sh script

* Sun Feb 10 2008  <mfarrellee@redhat> - 7.0.0-5
- The gsoap package is compiled with --disable-namespaces, which means
  soap_set_namespaces is required after each soap_init. The
  gsoap_nonamespaces.patch handles this.

* Fri Feb  8 2008  <mfarrellee@redhat> - 7.0.0-4
- Added patch to detect GCC 4.3.0 on F9
- Added patch to detect GLIBC 2.7.90 on F9
- Added BuildRequires: autoconf to allow for regeneration of configure
  script after GCC 4.3.0 detection and GLIBC 2.7.90 patches are
  applied
- Condor + GCC 4.3.0 + -O2 results in an internal compiler error
  (BZ 432090), so -O2 is removed from optflags for the time
  being. Thanks to Mike Bonnet for the suggestion on how to filter
  -O2.

* Tue Jan 22 2008  <mfarrellee@redhat> - 7.0.0-3
- Update to UW's really-final source for Condor 7.0.0 stable series
  release. It is based on the 72173 build with minor changes to the
  configure.ac related to the SRB external version.
- In addition to removing externals from the UW tarball, the NTconfig
  directory was removed because it had not gone through IP audit.

* Tue Jan 22 2008  <mfarrellee@redhat> - 7.0.0-2
- Update to UW's final source for Condor 7.0.0 stable series release

* Thu Jan 10 2008  <mfarrellee@redhat> - 7.0.0-1
- Initial package of Condor's stable series under ASL 2.0
- is_clipped.patch replaced with --without-full-port option to configure
- zlib_is_soft.patch removed, outdated by configure.ac changes
- removed autoconf dependency needed for zlib_is_soft.patch

* Tue Dec  4 2007  <mfarrellee@redhat> - 6.9.5-2
- SELinux was stopping useradd in pre because files specified root as
  the group owner for /var/lib/condor, fixed, much thanks to Phil Knirsch

* Fri Nov 30 2007  <mfarrellee@redhat> - 6.9.5-1
- Fixed release tag
- Added gSOAP support and packaged WSDL files

* Thu Nov 29 2007  <mfarrellee@redhat> - 6.9.5-0.2
- Packaged LSB init script
- Changed pre to not create the condor user's home directory, it is
  now a directory owned by the package

* Thu Nov 29 2007  <mfarrellee@redhat> - 6.9.5-0.1
- Condor 6.9.5 release, the 7.0.0 stable series candidate
- Removed x86_64_no_multilib-200711091700cvs.patch, merged upstream
- Added patch to make zlib a soft requirement, which it should be
- Disabled use of smp_mflags because of make dependency issues
- Explicitly not packaging WSDL files until the SOAP APIs are available

* Tue Nov 20 2007  <mfarrellee@redhat> - 6.9.5-0.3.200711091700cvs
- Rebuild for repo inheritance update: dependencies are now pulled
  from RHEL 5 U1 before RH Application Stack

* Thu Nov 15 2007 <mfarrellee@redhat> - 6.9.5-0.2.200711091700cvs
- Added support for building on x86_64 without multilib packages
- Made the install section more flexible, reduced need for
  make_final_tarballs to be updated

* Fri Nov 9 2007 <mfarrellee@redhat> - 6.9.5-0.1.200711091700cvs
- Working source with new ASL 2.0 license

* Fri Nov 9 2007 <mfarrellee@redhat> - 6.9.5-0.1.200711091330cvs
- Source is now stamped ASL 2.0, as of Nov 9 2007 1:30PM Central
- Changed license to ASL 2.0
- Fixed find in prep to work if no files have bad permissions
- Changed the name of the LICENSE file to match was is now release in
  the source tarball

* Tue Nov 6 2007  <mfarrellee@redhat> - 6.9.5-0.1.rc
- Added m4 dependency not in RHEL 5.1's base
- Changed chmod a-x script to use find as more files appear to have
  improper execute bits set
- Added ?dist to Release:
- condor_privsep became condor_root_switchboard

* Tue Sep 11 2007  <mfarrellee@redhat> - 6.9.5-0.3.20070907cvs
- Instead of releasing libcondorapi.so, which is improperly created
  and poorly versioned, we release libcondorapi.a, which is apparently
  more widely used, in a -static package
- Instead of installing the stripped tarball, the unstripped is now
  installed, which gives a nice debuginfo package
- Found and fixed permissions problems on a number of src files,
  issue raised by rpmlint on the debuginfo package

* Mon Sep 10 2007  <mfarrellee@redhat> - 6.9.5-0.2.20070907cvs
- Updated pre section to create condor's home directory with adduser, and
  removed _var/lib/condor from files section
- Added doc LICENSE.TXT to all files sections
- Shortened lines longer than 80 characters in this spec (except the sed line)
- Changed install section so untar'ing a release can handle fedora7 or fedora8
- Simplified the site.def and config file updates (sed + mv over mv + sed + rm)
- Added a patch (fedora_rawhide_7.91-20070907cvs.patch) to support building on
  a fedora 7.91 (current Rawhide) release
- Moved the examples from /usr/share/doc/condor... into builddir and just
  marked them as documentation
- Added a number of dir directives to force all files to be listed, no implicit
  inclusion

* Fri Sep  7 2007  <mfarrellee@redhat> - 6.9.5-0.1.20070907cvs
- Initial release<|MERGE_RESOLUTION|>--- conflicted
+++ resolved
@@ -1501,7 +1501,20 @@
 /bin/systemctl try-restart condor.service >/dev/null 2>&1 || :
 
 %changelog
-<<<<<<< HEAD
+* Tue Feb 04 2025 Tim Theisen <tim@cs.wisc.edu> - 24.0.4-1
+- New arc_data_staging submit command to add DataStaging block to ARC ADL
+- Fix bug where the negotiator could crash when matching offline ads
+- Fix memory leak in SCHEDD_CRON script that produce standard output
+- Fix bug where the schedd could crash if cron script runs during shutdown
+
+* Tue Feb 04 2025 Tim Theisen <tim@cs.wisc.edu> - 23.10.20-1
+- Fix bug where STARTD_ENFORCE_DISK_LIMITS would excessively save metadata
+- Fix bug where container_service_names did not work
+- Fix rare startd crash when collector queries time out and DNS is slow
+
+* Tue Feb 04 2025 Tim Theisen <tim@cs.wisc.edu> - 23.0.20-1
+- condor_upgrade_check tests for PASSWORD authentication identity change
+
 * Mon Jan 06 2025 Tim Theisen <tim@cs.wisc.edu> - 24.3.0-1
 - Allow local issuer credmon and Vault credmon to coexist
 - Add Singularity launcher to distinguish runtime failure from job failure
@@ -1512,21 +1525,6 @@
 - Fix HTCondor startup when network interface has no IPv6 address
 - VacateReason is set in the job ad under more circumstances
 - 'htcondor job submit' now issues credentials like 'condor_submit' does
-=======
-* Tue Feb 04 2025 Tim Theisen <tim@cs.wisc.edu> - 24.0.4-1
-- New arc_data_staging submit command to add DataStaging block to ARC ADL
-- Fix bug where the negotiator could crash when matching offline ads
-- Fix memory leak in SCHEDD_CRON script that produce standard output
-- Fix bug where the schedd could crash if cron script runs during shutdown
-
-* Tue Feb 04 2025 Tim Theisen <tim@cs.wisc.edu> - 23.10.20-1
-- Fix bug where STARTD_ENFORCE_DISK_LIMITS would excessively save metadata
-- Fix bug where container_service_names did not work
-- Fix rare startd crash when collector queries time out and DNS is slow
-
-* Tue Feb 04 2025 Tim Theisen <tim@cs.wisc.edu> - 23.0.20-1
-- condor_upgrade_check tests for PASSWORD authentication identity change
->>>>>>> c93a1052
 
 * Mon Jan 06 2025 Tim Theisen <tim@cs.wisc.edu> - 24.0.3-1
 - EPs spawned by 'htcondor annex' no longer crash on startup
