%define condor_version 1.0.0

# On EL7 don't terminate the build because of bad bytecompiling
%if 0%{?rhel} == 7
%define _python_bytecompile_errors_terminate_build 0
%endif

# Don't use changelog date in CondorVersion
%global source_date_epoch_from_changelog 0

# set uw_build to 0 for downstream (Fedora or EPEL)
# UW build includes stuff for testing and tarballs
%define uw_build 0

# Use devtoolset 11 for EL7
%define devtoolset 11
# Use gcc-toolset 13 for EL8 and later
%define gcctoolset 13

Summary: HTCondor: High Throughput Computing
Name: condor
Version: %{condor_version}
%global version_ %(tr . _ <<< %{version})

%if 0%{?suse_version}
%global _libexecdir %{_exec_prefix}/libexec
%if %{suse_version} == 1500
%global dist .leap15
%endif
%endif

# Edit the %condor_release to set the release number
%define condor_release 1
Release: %{condor_release}%{?dist}

License: Apache-2.0
Group: Applications/System
URL: https://htcondor.org/

# Do not check .so files in condor's library directory
%global __provides_exclude_from ^%{_libdir}/%{name}/.*\\.so.*$

# Do not provide libfmt
%global __requires_exclude ^libfmt\\.so.*$

Source0: %{name}-%{condor_version}.tar.gz

Source8: htcondor.pp

# Patch credmon-oauth to use Python 2 on EL7
Patch1: rhel7-python2.patch

BuildRoot: %(mktemp -ud %{_tmppath}/%{name}-%{version}-%{release}-XXXXXX)

BuildRequires: cmake
BuildRequires: pcre2-devel
BuildRequires: openssl-devel
BuildRequires: krb5-devel
%if ! 0%{?amzn}
BuildRequires: libvirt-devel
%endif
BuildRequires: bind-utils
BuildRequires: libX11-devel
BuildRequires: libXScrnSaver-devel
%if 0%{?suse_version}
BuildRequires: openldap2-devel
%else
BuildRequires: openldap-devel
%endif
%if 0%{?rhel} == 7
BuildRequires: cmake3
BuildRequires: python-devel
BuildRequires: python-setuptools
%else
BuildRequires: cmake >= 3.16
%endif
BuildRequires: python3-devel
BuildRequires: python3-setuptools
%if 0%{?rhel} >= 8
BuildRequires: boost-devel
%endif
%if 0%{?suse_version}
BuildRequires: rpm-config-SUSE
%else
BuildRequires: redhat-rpm-config
%endif
BuildRequires: sqlite-devel
BuildRequires: perl(Data::Dumper)

BuildRequires: glibc-static
BuildRequires: gcc-c++
BuildRequires: libuuid-devel
BuildRequires: patch
BuildRequires: pam-devel
%if 0%{?suse_version}
BuildRequires: mozilla-nss-devel
%else
BuildRequires: nss-devel
%endif
BuildRequires: openssl-devel
BuildRequires: libxml2-devel
%if 0%{?suse_version}
BuildRequires: libexpat-devel
%else
BuildRequires: expat-devel
%endif
BuildRequires: perl(Archive::Tar)
BuildRequires: perl(XML::Parser)
BuildRequires: perl(Digest::MD5)
%if 0%{?rhel} >= 8 || 0%{?fedora} || 0%{?suse_version}
BuildRequires: python3-devel
%else
BuildRequires: python-devel
%endif
BuildRequires: libcurl-devel

# Authentication build requirements
%if ! 0%{?amzn}
BuildRequires: voms-devel
%endif
BuildRequires: munge-devel
BuildRequires: scitokens-cpp-devel

%if 0%{?rhel} == 7 && 0%{?devtoolset}
BuildRequires: which
BuildRequires: devtoolset-%{devtoolset}-toolchain
%endif

%if 0%{?rhel} >= 8 && 0%{?gcctoolset}
BuildRequires: which
BuildRequires: gcc-toolset-%{gcctoolset}
%endif

%if  0%{?suse_version}
BuildRequires: gcc11
BuildRequires: gcc11-c++
%endif

%if 0%{?rhel} == 7 && ! 0%{?amzn}
BuildRequires: python36-devel
BuildRequires: boost169-devel
BuildRequires: boost169-static
%endif

%if 0%{?rhel} >= 8
BuildRequires: boost-static
%endif

%if 0%{?rhel} == 7 && ! 0%{?amzn}
BuildRequires: python3-devel
BuildRequires: boost169-python2-devel
BuildRequires: boost169-python3-devel
%else
%if  0%{?suse_version}
BuildRequires: libboost_python-py3-1_75_0-devel
%else
BuildRequires: boost-python3-devel
%endif
%endif
BuildRequires: libuuid-devel
%if 0%{?suse_version}
Requires: libuuid1
%else
Requires: libuuid
%endif

BuildRequires: systemd-devel
%if 0%{?suse_version}
BuildRequires: systemd
%else
BuildRequires: systemd-units
%endif
Requires: systemd

%if 0%{?rhel} == 7
BuildRequires: python36-sphinx python36-sphinx_rtd_theme
%endif

%if 0%{?rhel} >= 8 || 0%{?amzn} || 0%{?fedora}
BuildRequires: python3-sphinx python3-sphinx_rtd_theme
%endif

%if 0%{?suse_version}
BuildRequires: python3-Sphinx python3-sphinx_rtd_theme
%endif

# openssh-server needed for condor_ssh_to_job
Requires: openssh-server

# net-tools needed to provide netstat for condor_who
Requires: net-tools

# Perl modules required for condor_gather_info
Requires: perl(Date::Manip)
Requires: perl(FindBin)

# cryptsetup needed for encrypted LVM execute partitions
Requires: cryptsetup

Requires: /usr/sbin/sendmail

# Useful tools are using the Python bindings
Requires: python3-condor = %{version}-%{release}
# The use the python-requests library in EPEL is based Python 3.6
# However, Amazon Linux 2 has Python 3.7
%if ! 0%{?amzn}
%if 0%{?rhel} == 7
Requires: python36-requests
%else
Requires: python3-requests
%endif
%endif

%if 0%{?rhel} == 7
Requires: python2-condor = %{version}-%{release}
# For some reason OSG VMU tests need python-request
Requires: python-requests
%endif

Requires(post): /sbin/ldconfig
Requires(postun): /sbin/ldconfig

%if 0%{?suse_version}
Requires(pre): shadow
Requires(post): systemd
Requires(preun): systemd
Requires(postun): systemd
%else
Requires(pre): shadow-utils
Requires(post): systemd-units
Requires(preun): systemd-units
Requires(postun): systemd-units
%endif

%if 0%{?rhel} == 7
Requires(post): systemd-sysv
Requires(post): policycoreutils-python
Requires(post): selinux-policy-targeted >= 3.13.1-102
%endif

%if 0%{?rhel} >= 8 || 0%{?fedora} || 0%{?suse_version}
Requires(post): python3-policycoreutils
%if ! 0%{?suse_version}
Requires(post): selinux-policy-targeted
%endif
%endif

# Require libraries that we dlopen
# Ganglia is optional as well as nVidia and cuda libraries
%if ! 0%{?amzn}
%if 0%{?suse_version}
Requires: libvomsapi1
%else
Requires: voms
%endif
%endif
%if 0%{?suse_version}
Requires: krb5
Requires: libcom_err2
Requires: libmunge2
Requires: libopenssl1_1
Requires: libSciTokens0
Requires: libsystemd0
%else
Requires: krb5-libs
Requires: libcom_err
Requires: munge-libs
Requires: openssl-libs
Requires: scitokens-cpp >= 0.6.2
Requires: systemd-libs
%endif
Requires: rsync
Requires: condor-upgrade-checks

# Support OSDF client
%if 0%{?rhel} == 7
Requires: pelican-osdf-compat >= 7.1.4
%else
Recommends: pelican-osdf-compat >= 7.1.4
%endif

%if 0%{?rhel} != 7
# Ensure that our bash completions work
Recommends: bash-completion
%endif

#From /usr/share/doc/setup/uidgid (RPM: setup-2.12.2-11)
#Provides: user(condor) = 64
#Provides: group(condor) = 64

%if 0%{?rhel} == 7
# Standard Universe discontinued as of 8.9.0
Obsoletes: %{name}-std-universe < 8.9.0
Provides: %{name}-std-universe = %{version}-%{release}

# Cream gahp discontinued as of 8.9.9
Obsoletes: %{name}-cream-gahp < 8.9.9
Provides: %{name}-cream-gahp = %{version}-%{release}

# 32-bit shadow discontinued as of 8.9.9
Obsoletes: %{name}-small-shadow < 8.9.9
Provides: %{name}-small-shadow = %{version}-%{release}
%endif

%if 0%{?rhel} <= 8
# external-libs package discontinued as of 8.9.9
Obsoletes: %{name}-external-libs < 8.9.9
Provides: %{name}-external-libs = %{version}-%{release}

# Bosco package discontinued as of 9.5.0
Obsoletes: %{name}-bosco < 9.5.0
Provides: %{name}-bosco = %{version}-%{release}

# Blahp provided by condor-blahp as of 9.5.0
Provides: blahp = %{version}-%{release}
Obsoletes: blahp < 9.5.0
%endif

# externals package discontinued as of 10.8.0
Obsoletes: %{name}-externals < 10.8.0
Provides: %{name}-externals = %{version}-%{release}

# blahp package discontinued as of 10.8.0
Obsoletes: %{name}-blahp < 10.8.0
Provides: %{name}-blahp = %{version}-%{release}

# procd package discontinued as of 10.8.0
Obsoletes: %{name}-procd < 10.8.0
Provides: %{name}-procd = %{version}-%{release}

# all package discontinued as of 10.8.0
Obsoletes: %{name}-all < 10.8.0
Provides: %{name}-all = %{version}-%{release}

# classads package discontinued as of 10.8.0
Obsoletes: %{name}-classads < 10.8.0
Provides: %{name}-classads = %{version}-%{release}

# classads-devel package discontinued as of 10.8.0
Obsoletes: %{name}-classads-devel < 10.8.0
Provides: %{name}-classads-devel = %{version}-%{release}

%if 0%{?suse_version}
%debug_package
%endif

%description
HTCondor is a specialized workload management system for
compute-intensive jobs. Like other full-featured batch systems, HTCondor
provides a job queuing mechanism, scheduling policy, priority scheme,
resource monitoring, and resource management. Users submit their
serial or parallel jobs to HTCondor, HTCondor places them into a queue,
chooses when and where to run the jobs based upon a policy, carefully
monitors their progress, and ultimately informs the user upon
completion.

#######################
%package devel
Summary: Development files for HTCondor
Group: Applications/System

%description devel
Development files for HTCondor

%if %uw_build
#######################
%package tarball
Summary: Files needed to build an HTCondor tarball
Group: Applications/System

%description tarball
Files needed to build an HTCondor tarball

%endif

#######################
%package kbdd
Summary: HTCondor Keyboard Daemon
Group: Applications/System
Requires: %name = %version-%release

%description kbdd
The condor_kbdd monitors logged in X users for activity. It is only
useful on systems where no device (e.g. /dev/*) can be used to
determine console idle time.

#######################
%if ! 0%{?amzn}
%package vm-gahp
Summary: HTCondor's VM Gahp
Group: Applications/System
Requires: %name = %version-%release
Requires: libvirt

%description vm-gahp
The condor_vm-gahp enables the Virtual Machine Universe feature of
HTCondor. The VM Universe uses libvirt to start and control VMs under
HTCondor's Startd.

%endif

#######################
%package test
Summary: HTCondor Self Tests
Group: Applications/System
Requires: %name = %version-%release

%description test
A collection of tests to verify that HTCondor is operating properly.

#######################
%if 0%{?rhel} <= 7 && 0%{?fedora} <= 31
%package -n python2-condor
Summary: Python bindings for HTCondor
Group: Applications/System
Requires: python >= 2.2
Requires: python2-cryptography
Requires: %name = %version-%release
%{?python_provide:%python_provide python2-condor}
%if 0%{?rhel} >= 7
Requires: boost169-python2
%endif
# Remove before F30
Provides: %{name}-python = %{version}-%{release}
Provides: %{name}-python%{?_isa} = %{version}-%{release}
Obsoletes: %{name}-python < %{version}-%{release}

%description -n python2-condor
The python bindings allow one to directly invoke the C++ implementations of
the ClassAd library and HTCondor from python
%endif


%if 0%{?rhel} >= 7 || 0%{?fedora} || 0%{?suse_version}
#######################
%package -n python3-condor
Summary: Python bindings for HTCondor
Group: Applications/System
Requires: %name = %version-%release
%if 0%{?rhel} == 7
Requires: boost169-python3
%else
%if 0%{?suse_version}
Requires: libboost_python-py3-1_75_0
%else
Requires: boost-python3
%endif
%endif
Requires: python3
%if 0%{?rhel} != 7
Requires: python3-cryptography
%endif

%description -n python3-condor
The python bindings allow one to directly invoke the C++ implementations of
the ClassAd library and HTCondor from python
%endif


#######################
%package credmon-local
Summary: Local issuer credmon for HTCondor
Group: Applications/System
Requires: %name = %version-%release
%if 0%{?rhel} == 7
Requires: python2-condor = %{version}-%{release}
Requires: python-six
Requires: python2-cryptography
Requires: python2-scitokens
%else
Requires: python3-condor = %{version}-%{release}
Requires: python3-six
Requires: python3-cryptography
Requires: python3-scitokens
%endif

%description credmon-local
The local issuer credmon allows users to obtain credentials from an
admin-configured private SciToken key on the access point and to use those
credentials securely inside running jobs.


#######################
%package credmon-oauth
Summary: OAuth2 credmon for HTCondor
Group: Applications/System
Requires: %name = %version-%release
Requires: condor-credmon-local = %{version}-%{release}
%if 0%{?rhel} == 7
Requires: python2-requests-oauthlib
Requires: python-flask
Requires: mod_wsgi
%else
Requires: python3-requests-oauthlib
Requires: python3-flask
Requires: python3-mod_wsgi
%endif
Requires: httpd

%description credmon-oauth
The OAuth2 credmon allows users to obtain credentials from configured
OAuth2 endpoints and to use those credentials securely inside running jobs.


#######################
%package credmon-vault
Summary: Vault credmon for HTCondor
Group: Applications/System
Requires: %name = %version-%release
Requires: python3-condor = %{version}-%{release}
Requires: python3-six
%if 0%{?rhel} == 7 && ! 0%{?amzn}
Requires: python36-cryptography
%endif
%if 0%{?rhel} >= 8
Requires: python3-cryptography
%endif
%if %uw_build
# Although htgettoken is only needed on the submit machine and
#  condor-credmon-vault is needed on both the submit and credd machines,
#  htgettoken is small so it doesn't hurt to require it in both places.
Requires: htgettoken >= 1.1
%endif
Conflicts: %name-credmon-local

%description credmon-vault
The Vault credmon allows users to obtain credentials from Vault using
htgettoken and to use those credentials securely inside running jobs.

#######################
%package -n minicondor
Summary: Configuration for a single-node HTCondor
Group: Applications/System
Requires: %name = %version-%release
%if 0%{?rhel} >= 7 || 0%{?fedora} || 0%{?suse_version}
Requires: python3-condor = %version-%release
%endif

%description -n minicondor
This example configuration is good for trying out HTCondor for the first time.
It only configures the IPv4 loopback address, turns on basic security, and
shortens many timers to be more responsive.

#######################
%package ap
Summary: Configuration for an Access Point
Group: Applications/System
Requires: %name = %version-%release
%if 0%{?rhel} >= 7 || 0%{?fedora} || 0%{?suse_version}
Requires: python3-condor = %version-%release
%endif

%description ap
This example configuration is good for installing an Access Point.
After installation, one could join a pool or start an annex.

#######################
%package ep
Summary: Configuration for an Execution Point
Group: Applications/System
Requires: %name = %version-%release
%if 0%{?rhel} >= 7 || 0%{?fedora} || 0%{?suse_version}
Requires: python3-condor = %version-%release
%endif

%description ep
This example configuration is good for installing an Execution Point.
After installation, one could join a pool or start an annex.

#######################
%package annex-ec2
Summary: Configuration and scripts to make an EC2 image annex-compatible
Group: Applications/System
Requires: %name = %version-%release
Requires(post): /sbin/chkconfig
Requires(preun): /sbin/chkconfig

%description annex-ec2
Configures HTCondor to make an EC2 image annex-compatible.  Do NOT install
on a non-EC2 image.

%files annex-ec2
%_libexecdir/condor/condor-annex-ec2
%{_unitdir}/condor-annex-ec2.service
%config(noreplace) %_sysconfdir/condor/config.d/50ec2.config
%config(noreplace) %_sysconfdir/condor/master_shutdown_script.sh

%post annex-ec2
/bin/systemctl enable condor-annex-ec2

%preun annex-ec2
if [ $1 == 0 ]; then
    /bin/systemctl disable condor-annex-ec2
fi

#######################
%package upgrade-checks
Summary: Script to check for manual interventions needed to upgrade
Group: Applications/System
Requires: pcre2-tools

%description upgrade-checks
Examines the current HTCondor installation and recommends changes to ensure
a smooth upgrade to a subsequent HTCondor version.

%files upgrade-checks
%_bindir/condor_upgrade_check

%pre
getent group condor >/dev/null || groupadd -r condor
getent passwd condor >/dev/null || \
  useradd -r -g condor -d %_var/lib/condor -s /sbin/nologin \
    -c "Owner of HTCondor Daemons" condor
exit 0


%prep
# For release tarballs
%setup -q -n %{name}-%{condor_version}

# Patch credmon-oauth to use Python 2 on EL7
%if 0%{?rhel} == 7
%patch1 -p1
%endif

# fix errant execute permissions
find src -perm /a+x -type f -name "*.[Cch]" -exec chmod a-x {} \;


%build

%if 0%{?suse_version}
export CC=/usr/bin/gcc-11
export CXX=/usr/bin/g++-11
%endif

%if 0%{?rhel} == 7 && 0%{?devtoolset}
. /opt/rh/devtoolset-%{devtoolset}/enable
export CC=$(which cc)
export CXX=$(which c++)
%endif

%if 0%{?rhel} >= 8 && 0%{?gcctoolset}
. /opt/rh/gcc-toolset-%{gcctoolset}/enable
export CC=$(which cc)
export CXX=$(which c++)
%endif

# build man files
%if 0%{?amzn}
# if this environment variable is set, sphinx-build cannot import markupsafe
env -u RPM_BUILD_ROOT make -C docs man
%else
%if 0%{?rhel} == 7
make -C docs SPHINXBUILD=sphinx-build-3.6 man
%else
make -C docs man
%endif
%endif

%if %uw_build
%define condor_build_id UW_development
%define condor_git_sha -1
%endif

# Any changes here should be synchronized with
# ../debian/rules 

%if 0%{?suse_version}
%cmake \
%else
%cmake3 \
%endif
%if %uw_build
       -DBUILDID:STRING=%condor_build_id \
       -DPLATFORM:STRING=${NMI_PLATFORM:-unknown} \
%if "%{condor_git_sha}" != "-1"
       -DCONDOR_GIT_SHA:STRING=%condor_git_sha \
%endif
       -DBUILD_TESTING:BOOL=TRUE \
%else
       -DBUILD_TESTING:BOOL=FALSE \
%endif
%if 0%{?suse_version}
       -DCMAKE_SHARED_LINKER_FLAGS="%{?build_ldflags} -Wl,--as-needed -Wl,-z,now" \
%endif
%if 0%{?rhel} == 7 || 0%{?rhel} == 8
       -DPython3_EXECUTABLE=%__python3 \
%endif
       -DCMAKE_SKIP_RPATH:BOOL=TRUE \
       -DPACKAGEID:STRING=%{version}-%{condor_release} \
       -DCONDOR_PACKAGE_BUILD:BOOL=TRUE \
       -DCONDOR_RPMBUILD:BOOL=TRUE \
%if 0%{?amzn}
       -DWITH_VOMS:BOOL=FALSE \
       -DWITH_LIBVIRT:BOOL=FALSE \
%endif
       -DCMAKE_INSTALL_PREFIX:PATH=/

%if 0%{?amzn}
cd amazon-linux-build
%else
%if 0%{?rhel} == 9 || 0%{?fedora}
cd redhat-linux-build
%endif
%endif
make %{?_smp_mflags}
%if %uw_build
make %{?_smp_mflags} tests
%endif

%install
%if 0%{?amzn}
cd amazon-linux-build
%else
%if 0%{?rhel} == 9 || 0%{?fedora}
cd redhat-linux-build
%endif
%endif
# installation happens into a temporary location, this function is
# useful in moving files into their final locations
function populate {
  _dest="$1"; shift; _src="$*"
  mkdir -p "%{buildroot}/$_dest"
  mv $_src "%{buildroot}/$_dest"
}

rm -rf %{buildroot}
echo ---------------------------- makefile ---------------------------------
%if 0%{?suse_version}
cd build
%endif
make install DESTDIR=%{buildroot}

%if %uw_build
make tests-tar-pkg
# tarball of tests
%if 0%{?amzn}
cp -p %{_builddir}/%{name}-%{version}/amazon-linux-build/condor_tests-*.tar.gz %{buildroot}/%{_libdir}/condor/condor_tests-%{version}.tar.gz
%else
%if 0%{?rhel} == 9 || 0%{?fedora}
cp -p %{_builddir}/%{name}-%{version}/redhat-linux-build/condor_tests-*.tar.gz %{buildroot}/%{_libdir}/condor/condor_tests-%{version}.tar.gz
%else
%if 0%{?suse_version}
cp -p %{_builddir}/%{name}-%{version}/build/condor_tests-*.tar.gz %{buildroot}/%{_libdir}/condor/condor_tests-%{version}.tar.gz
%else
cp -p %{_builddir}/%{name}-%{version}/condor_tests-*.tar.gz %{buildroot}/%{_libdir}/condor/condor_tests-%{version}.tar.gz
%endif
%endif
%endif
%endif

# Drop in a symbolic link for backward compatibility
ln -s ../..%{_libdir}/condor/condor_ssh_to_job_sshd_config_template %{buildroot}/%_sysconfdir/condor/condor_ssh_to_job_sshd_config_template

%if %uw_build
%if 0%{?rhel} == 7 && ! 0%{?amzn}
# Drop in a link for backward compatibility for small shadow
ln -s condor_shadow %{buildroot}/%{_sbindir}/condor_shadow_s
%endif
%endif

populate /usr/share/doc/condor-%{version}/examples %{buildroot}/usr/share/doc/condor-%{version}/etc/examples/*

mkdir -p %{buildroot}/%{_sysconfdir}/condor
# the default condor_config file is not architecture aware and thus
# sets the LIB directory to always be /usr/lib, we want to do better
# than that. this is, so far, the best place to do this
# specialization. we strip the "lib" or "lib64" part from _libdir and
# stick it in the LIB variable in the config.
LIB=$(echo %{?_libdir} | sed -e 's:/usr/\(.*\):\1:')
if [ "$LIB" = "%_libdir" ]; then
  echo "_libdir does not contain /usr, sed expression needs attention"
  exit 1
fi

# Install the basic configuration, a Personal HTCondor config. Allows for
# yum install condor + service condor start and go.
mkdir -p -m0755 %{buildroot}/%{_sysconfdir}/condor/config.d
mkdir -p -m0700 %{buildroot}/%{_sysconfdir}/condor/passwords.d
mkdir -p -m0700 %{buildroot}/%{_sysconfdir}/condor/tokens.d

populate %_sysconfdir/condor/config.d %{buildroot}/usr/share/doc/condor-%{version}/examples/00-security
populate %_sysconfdir/condor/config.d %{buildroot}/usr/share/doc/condor-%{version}/examples/00-minicondor
populate %_sysconfdir/condor/config.d %{buildroot}/usr/share/doc/condor-%{version}/examples/00-access-point
populate %_sysconfdir/condor/config.d %{buildroot}/usr/share/doc/condor-%{version}/examples/00-execution-point
populate %_sysconfdir/condor/config.d %{buildroot}/usr/share/doc/condor-%{version}/examples/00-kbdd
populate %_sysconfdir/condor/config.d %{buildroot}/usr/share/doc/condor-%{version}/examples/50ec2.config

# Install a second config.d directory under /usr/share, used for the
# convenience of software built on top of Condor such as GlideinWMS.
mkdir -p -m0755 %{buildroot}/usr/share/condor/config.d

mkdir -p -m0755 %{buildroot}/%{_var}/log/condor
# Note we use %{_var}/lib instead of %{_sharedstatedir} for RHEL5 compatibility
mkdir -p -m0755 %{buildroot}/%{_var}/lib/condor/spool
mkdir -p -m0755 %{buildroot}/%{_var}/lib/condor/execute
mkdir -p -m0755 %{buildroot}/%{_var}/lib/condor/krb_credentials
mkdir -p -m2770 %{buildroot}/%{_var}/lib/condor/oauth_credentials


# not packaging configure/install scripts
%if ! %uw_build
rm -f %{buildroot}%{_bindir}/make-ap-from-tarball
rm -f %{buildroot}%{_bindir}/make-personal-from-tarball
rm -f %{buildroot}%{_sbindir}/condor_configure
rm -f %{buildroot}%{_sbindir}/condor_install
rm -f %{buildroot}/%{_mandir}/man1/condor_configure.1
rm -f %{buildroot}/%{_mandir}/man1/condor_install.1
%endif

mkdir -p %{buildroot}/%{_var}/www/wsgi-scripts/condor_credmon_oauth
mv %{buildroot}/%{_libexecdir}/condor/condor_credmon_oauth.wsgi %{buildroot}/%{_var}/www/wsgi-scripts/condor_credmon_oauth/condor_credmon_oauth.wsgi

# Move oauth credmon config files out of examples and into config.d
mv %{buildroot}/usr/share/doc/condor-%{version}/examples/condor_credmon_oauth/config/condor/40-oauth-credmon.conf %{buildroot}/%{_sysconfdir}/condor/config.d/40-oauth-credmon.conf
mv %{buildroot}/usr/share/doc/condor-%{version}/examples/condor_credmon_oauth/config/condor/40-oauth-tokens.conf %{buildroot}/%{_sysconfdir}/condor/config.d/40-oauth-tokens.conf
mv %{buildroot}/usr/share/doc/condor-%{version}/examples/condor_credmon_oauth/README.credentials %{buildroot}/%{_var}/lib/condor/oauth_credentials/README.credentials

# Move vault credmon config file out of examples and into config.d
mv %{buildroot}/usr/share/doc/condor-%{version}/examples/condor_credmon_oauth/config/condor/40-vault-credmon.conf %{buildroot}/%{_sysconfdir}/condor/config.d/40-vault-credmon.conf

###
# Backwards compatibility on EL7 with the previous versions and configs of scitokens-credmon
%if 0%{?rhel} == 7
ln -s ../..%{_sbindir}/condor_credmon_oauth          %{buildroot}/%{_bindir}/condor_credmon_oauth
ln -s ../..%{_sbindir}/scitokens_credential_producer %{buildroot}/%{_bindir}/scitokens_credential_producer
mkdir -p %{buildroot}/%{_var}/www/wsgi-scripts/scitokens-credmon
ln -s ../../../..%{_var}/www/wsgi-scripts/condor_credmon_oauth/condor_credmon_oauth.wsgi %{buildroot}/%{_var}/www/wsgi-scripts/scitokens-credmon/scitokens-credmon.wsgi
%endif
###

# install tmpfiles.d/condor.conf
mkdir -p %{buildroot}%{_tmpfilesdir}
install -m 0644 %{buildroot}/usr/share/doc/condor-%{version}/examples/condor-tmpfiles.conf %{buildroot}%{_tmpfilesdir}/%{name}.conf

install -Dp -m0755 %{buildroot}/usr/share/doc/condor-%{version}/examples/condor-annex-ec2 %{buildroot}%{_libexecdir}/condor/condor-annex-ec2

mkdir -p %{buildroot}%{_unitdir}
install -m 0644 %{buildroot}/usr/share/doc/condor-%{version}/examples/condor-annex-ec2.service %{buildroot}%{_unitdir}/condor-annex-ec2.service
install -m 0644 %{buildroot}/usr/share/doc/condor-%{version}/examples/condor.service %{buildroot}%{_unitdir}/condor.service
# Disabled until HTCondor security fixed.
# install -m 0644 %{buildroot}/usr/share/doc/condor-%{version}/examples/condor.socket %{buildroot}%{_unitdir}/condor.socket

%if 0%{?rhel} >= 7
mkdir -p %{buildroot}%{_datadir}/condor/
cp %{SOURCE8} %{buildroot}%{_datadir}/condor/
%endif

# Install perl modules

#Fixups for packaged build, should have been done by cmake

mkdir -p %{buildroot}/usr/share/condor
mv %{buildroot}/usr/lib64/condor/Chirp.jar %{buildroot}/usr/share/condor
mv %{buildroot}/usr/lib64/condor/CondorJava*.class %{buildroot}/usr/share/condor
mv %{buildroot}/usr/lib64/condor/libchirp_client.so %{buildroot}/usr/lib64
mv %{buildroot}/usr/lib64/condor/libcondor_utils_*.so %{buildroot}/usr/lib64
%if 0%{?rhel} == 7
mv %{buildroot}/usr/lib64/condor/libpyclassad2*.so %{buildroot}/usr/lib64
%endif
mv %{buildroot}/usr/lib64/condor/libpyclassad3*.so %{buildroot}/usr/lib64

rm -rf %{buildroot}/usr/share/doc/condor-%{version}/LICENSE
rm -rf %{buildroot}/usr/share/doc/condor-%{version}/NOTICE.txt
rm -rf %{buildroot}/usr/share/doc/condor-%{version}/README

# we must place the config examples in builddir so %doc can find them
mv %{buildroot}/usr/share/doc/condor-%{version}/examples %_builddir/%name-%condor_version

# Fix up blahp installation
%if 0%{?rhel} == 7
# Don't rely on Python 3 on EL7 (not installed by default)
sed -i 's;/usr/bin/python3;/usr/bin/python2;' %{buildroot}%{_libexecdir}/blahp/*status.py
%endif
# Move batch system customization files to /etc, with symlinks in the
# original location. Admins will need to edit these.
install -m 0755 -d -p %{buildroot}%{_sysconfdir}/blahp
for batch_system in condor kubernetes lsf nqs pbs sge slurm; do
    mv %{buildroot}%{_libexecdir}/blahp/${batch_system}_local_submit_attributes.sh %{buildroot}%{_sysconfdir}/blahp
    ln -s ../../../etc/blahp/${batch_system}_local_submit_attributes.sh \
        %{buildroot}%{_libexecdir}/blahp/${batch_system}_local_submit_attributes.sh
done

# htcondor/dags only works with Python3
rm -rf %{buildroot}/usr/lib64/python2.7/site-packages/htcondor/dags

# htcondor/personal.py only works with Python3
rm -f %{buildroot}/usr/lib64/python2.7/site-packages/htcondor/personal.py

# New fangled stuff does not work with Python2
rm -rf %{buildroot}/usr/lib64/python2.7/site-packages/classad2
rm -rf %{buildroot}/usr/lib64/python2.7/site-packages/classad3
rm -rf %{buildroot}/usr/lib64/python2.7/site-packages/htcondor2

# classad3 shouldn't be distributed yet
rm -rf %{buildroot}/usr/lib*/python%{python3_version}/site-packages/classad3

%clean
rm -rf %{buildroot}


%check
# This currently takes hours and can kill your machine...
#cd condor_tests
#make check-seralized

#################
%files
%defattr(-,root,root,-)
%doc LICENSE NOTICE.txt examples
%dir %_sysconfdir/condor/
%config %_sysconfdir/condor/condor_config
%{_tmpfilesdir}/%{name}.conf
%{_unitdir}/condor.service
# Disabled until HTCondor security fixed.
# % {_unitdir}/condor.socket
%dir %_datadir/condor/
%_datadir/condor/Chirp.jar
%_datadir/condor/CondorJavaInfo.class
%_datadir/condor/CondorJavaWrapper.class
%if 0%{?rhel} >= 7
%_datadir/condor/htcondor.pp
%endif
%dir %_sysconfdir/condor/passwords.d/
%dir %_sysconfdir/condor/tokens.d/
%dir %_sysconfdir/condor/config.d/
%config(noreplace) %{_sysconfdir}/condor/config.d/00-security
%dir /usr/share/condor/config.d/
%_libdir/condor/condor_ssh_to_job_sshd_config_template
%_sysconfdir/condor/condor_ssh_to_job_sshd_config_template
%_sysconfdir/bash_completion.d/condor
%_libdir/libchirp_client.so
%_libdir/libcondor_utils_%{version_}.so
%_libdir/condor/libfmt.so
%_libdir/condor/libfmt.so.10
%_libdir/condor/libfmt.so.10.1.0

%_libdir/condor/libgetpwnam.so
%dir %_libexecdir/condor/
%_libexecdir/condor/cleanup_locally_mounted_checkpoint
%_libexecdir/condor/linux_kernel_tuning
%_libexecdir/condor/accountant_log_fixer
%_libexecdir/condor/condor_chirp
%_libexecdir/condor/condor_ssh
%_libexecdir/condor/sshd.sh
%_libexecdir/condor/get_orted_cmd.sh
%_libexecdir/condor/orted_launcher.sh
%_libexecdir/condor/set_batchtok_cmd
%_libexecdir/condor/cred_producer_krb
%_libexecdir/condor/condor_job_router
%_libexecdir/condor/condor_pid_ns_init
%_libexecdir/condor/condor_urlfetch
%_libexecdir/condor/htcondor_docker_test
%ifarch aarch64 ppc64le x86_64
%_libexecdir/condor/exit_37.sif
%endif
%dir %_libexecdir/condor/singularity_test_sandbox/
%dir %_libexecdir/condor/singularity_test_sandbox/dev/
%dir %_libexecdir/condor/singularity_test_sandbox/proc/
%_libexecdir/condor/singularity_test_sandbox/exit_37
%_libexecdir/condor/condor_limits_wrapper.sh
%_libexecdir/condor/condor_rooster
%_libexecdir/condor/condor_schedd.init
%_libexecdir/condor/condor_ssh_to_job_shell_setup
%_libexecdir/condor/condor_ssh_to_job_sshd_setup
%_libexecdir/condor/condor_power_state
%_libexecdir/condor/condor_kflops
%_libexecdir/condor/condor_mips
%_libexecdir/condor/data_plugin
%_libexecdir/condor/box_plugin.py
%_libexecdir/condor/gdrive_plugin.py
%_libexecdir/condor/common-cloud-attributes-google.py
%_libexecdir/condor/common-cloud-attributes-aws.py
%_libexecdir/condor/common-cloud-attributes-aws.sh
%_libexecdir/condor/onedrive_plugin.py
# TODO: get rid of these
# Not sure where these are getting built
%if 0%{?rhel} <= 7 && ! 0%{?fedora} && ! 0%{?suse_version}
%_libexecdir/condor/box_plugin.pyc
%_libexecdir/condor/box_plugin.pyo
%_libexecdir/condor/gdrive_plugin.pyc
%_libexecdir/condor/gdrive_plugin.pyo
%_libexecdir/condor/onedrive_plugin.pyc
%_libexecdir/condor/onedrive_plugin.pyo
%_libexecdir/condor/adstash/__init__.pyc
%_libexecdir/condor/adstash/__init__.pyo
%_libexecdir/condor/adstash/ad_sources/__init__.pyc
%_libexecdir/condor/adstash/ad_sources/__init__.pyo
%_libexecdir/condor/adstash/ad_sources/registry.pyc
%_libexecdir/condor/adstash/ad_sources/registry.pyo
%_libexecdir/condor/adstash/interfaces/__init__.pyc
%_libexecdir/condor/adstash/interfaces/__init__.pyo
%_libexecdir/condor/adstash/interfaces/generic.pyc
%_libexecdir/condor/adstash/interfaces/generic.pyo
%_libexecdir/condor/adstash/interfaces/null.pyc
%_libexecdir/condor/adstash/interfaces/null.pyo
%_libexecdir/condor/adstash/interfaces/registry.pyc
%_libexecdir/condor/adstash/interfaces/registry.pyo
%_libexecdir/condor/adstash/interfaces/opensearch.pyc
%_libexecdir/condor/adstash/interfaces/opensearch.pyo
%endif
%_libexecdir/condor/curl_plugin
%_libexecdir/condor/condor_shared_port
%_libexecdir/condor/condor_defrag
%_libexecdir/condor/interactive.sub
%_libexecdir/condor/condor_gangliad
%_libexecdir/condor/ce-audit.so
%_libexecdir/condor/adstash/__init__.py
%_libexecdir/condor/adstash/adstash.py
%_libexecdir/condor/adstash/config.py
%_libexecdir/condor/adstash/convert.py
%_libexecdir/condor/adstash/utils.py
%_libexecdir/condor/adstash/ad_sources/__init__.py
%_libexecdir/condor/adstash/ad_sources/ad_file.py
%_libexecdir/condor/adstash/ad_sources/generic.py
%_libexecdir/condor/adstash/ad_sources/registry.py
%_libexecdir/condor/adstash/ad_sources/schedd_history.py
%_libexecdir/condor/adstash/ad_sources/startd_history.py
%_libexecdir/condor/adstash/ad_sources/schedd_job_epoch_history.py
%_libexecdir/condor/adstash/ad_sources/schedd_transfer_epoch_history.py
%_libexecdir/condor/adstash/interfaces/__init__.py
%_libexecdir/condor/adstash/interfaces/elasticsearch.py
%_libexecdir/condor/adstash/interfaces/opensearch.py
%_libexecdir/condor/adstash/interfaces/generic.py
%_libexecdir/condor/adstash/interfaces/json_file.py
%_libexecdir/condor/adstash/interfaces/null.py
%_libexecdir/condor/adstash/interfaces/registry.py
%_libexecdir/condor/annex
%_mandir/man1/condor_advertise.1.gz
%_mandir/man1/condor_annex.1.gz
%_mandir/man1/condor_check_password.1.gz
%_mandir/man1/condor_check_userlogs.1.gz
%_mandir/man1/condor_chirp.1.gz
%_mandir/man1/condor_config_val.1.gz
%_mandir/man1/condor_dagman.1.gz
%_mandir/man1/condor_fetchlog.1.gz
%_mandir/man1/condor_findhost.1.gz
%_mandir/man1/condor_gpu_discovery.1.gz
%_mandir/man1/condor_history.1.gz
%_mandir/man1/condor_hold.1.gz
%_mandir/man1/condor_job_router_info.1.gz
%_mandir/man1/condor_master.1.gz
%_mandir/man1/condor_off.1.gz
%_mandir/man1/condor_on.1.gz
%_mandir/man1/condor_pool_job_report.1.gz
%_mandir/man1/condor_preen.1.gz
%_mandir/man1/condor_prio.1.gz
%_mandir/man1/condor_q.1.gz
%_mandir/man1/condor_qsub.1.gz
%_mandir/man1/condor_qedit.1.gz
%_mandir/man1/condor_reconfig.1.gz
%_mandir/man1/condor_release.1.gz
%_mandir/man1/condor_remote_cluster.1.gz
%_mandir/man1/condor_reschedule.1.gz
%_mandir/man1/condor_restart.1.gz
%_mandir/man1/condor_rm.1.gz
%_mandir/man1/condor_run.1.gz
%_mandir/man1/condor_set_shutdown.1.gz
%_mandir/man1/condor_ssh_start.1.gz
%_mandir/man1/condor_sos.1.gz
%_mandir/man1/condor_ssl_fingerprint.1.gz
%_mandir/man1/condor_stats.1.gz
%_mandir/man1/condor_status.1.gz
%_mandir/man1/condor_store_cred.1.gz
%_mandir/man1/condor_submit.1.gz
%_mandir/man1/condor_submit_dag.1.gz
%_mandir/man1/condor_test_token.1.gz
%_mandir/man1/condor_token_create.1.gz
%_mandir/man1/condor_token_fetch.1.gz
%_mandir/man1/condor_token_list.1.gz
%_mandir/man1/condor_token_request.1.gz
%_mandir/man1/condor_token_request_approve.1.gz
%_mandir/man1/condor_token_request_auto_approve.1.gz
%_mandir/man1/condor_token_request_list.1.gz
%_mandir/man1/condor_top.1.gz
%_mandir/man1/condor_transfer_data.1.gz
%_mandir/man1/condor_transform_ads.1.gz
%_mandir/man1/condor_update_machine_ad.1.gz
%_mandir/man1/condor_updates_stats.1.gz
%_mandir/man1/condor_upgrade_check.1.gz
%_mandir/man1/condor_urlfetch.1.gz
%_mandir/man1/condor_userlog.1.gz
%_mandir/man1/condor_userprio.1.gz
%_mandir/man1/condor_vacate.1.gz
%_mandir/man1/condor_vacate_job.1.gz
%_mandir/man1/condor_version.1.gz
%_mandir/man1/condor_wait.1.gz
%_mandir/man1/condor_router_history.1.gz
%_mandir/man1/condor_continue.1.gz
%_mandir/man1/condor_suspend.1.gz
%_mandir/man1/condor_router_q.1.gz
%_mandir/man1/condor_ssh_to_job.1.gz
%_mandir/man1/condor_power.1.gz
%_mandir/man1/condor_gather_info.1.gz
%_mandir/man1/condor_router_rm.1.gz
%_mandir/man1/condor_drain.1.gz
%_mandir/man1/condor_ping.1.gz
%_mandir/man1/condor_rmdir.1.gz
%_mandir/man1/condor_tail.1.gz
%_mandir/man1/condor_who.1.gz
%_mandir/man1/condor_now.1.gz
%_mandir/man1/classad_eval.1.gz
%_mandir/man1/classads.1.gz
%_mandir/man1/condor_adstash.1.gz
%_mandir/man1/condor_evicted_files.1.gz
%_mandir/man1/condor_watch_q.1.gz
%_mandir/man1/get_htcondor.1.gz
%_mandir/man1/htcondor.1.gz
# bin/condor is a link for checkpoint, reschedule, vacate
%_bindir/condor_submit_dag
%_bindir/condor_who
%_bindir/condor_now
%_bindir/condor_prio
%_bindir/condor_transfer_data
%_bindir/condor_check_userlogs
%_bindir/condor_q
%_libexecdir/condor/condor_transferer
%_bindir/condor_docker_enter
%_bindir/condor_qedit
%_bindir/condor_qusers
%_bindir/condor_userlog
%_bindir/condor_release
%_bindir/condor_userlog_job_counter
%_bindir/condor_config_val
%_bindir/condor_reschedule
%_bindir/condor_userprio
%_bindir/condor_check_password
%_bindir/condor_check_config
%_bindir/condor_dagman
%_bindir/condor_rm
%_bindir/condor_vacate
%_bindir/condor_run
%_bindir/condor_router_history
%_bindir/condor_router_q
%_bindir/condor_router_rm
%_bindir/condor_vacate_job
%_bindir/condor_findhost
%_bindir/condor_stats
%_bindir/condor_version
%_bindir/condor_history
%_bindir/condor_status
%_bindir/condor_wait
%_bindir/condor_hold
%_bindir/condor_submit
%_bindir/condor_ssh_to_job
%_bindir/condor_power
%_bindir/condor_gather_info
%_bindir/condor_continue
%_bindir/condor_ssl_fingerprint
%_bindir/condor_suspend
%_bindir/condor_test_match
%_bindir/condor_token_create
%_bindir/condor_token_fetch
%_bindir/condor_token_request
%_bindir/condor_token_request_approve
%_bindir/condor_token_request_auto_approve
%_bindir/condor_token_request_list
%_bindir/condor_token_list
%_bindir/condor_scitoken_exchange
%_bindir/condor_drain
%_bindir/condor_ping
%_bindir/condor_tail
%_bindir/condor_qsub
%_bindir/condor_pool_job_report
%_bindir/condor_job_router_info
%_bindir/condor_transform_ads
%_bindir/condor_update_machine_ad
%_bindir/condor_annex
%_bindir/condor_nsenter
%_bindir/condor_evicted_files
%_bindir/condor_adstash
%_bindir/condor_remote_cluster
%_bindir/bosco_cluster
%_bindir/condor_ssh_start
%_bindir/condor_test_token
%_bindir/condor_manifest
# sbin/condor is a link for master_off, off, on, reconfig,
# reconfig_schedd, restart
%_sbindir/condor_advertise
%_sbindir/condor_aklog
%_sbindir/condor_credmon_krb
%_sbindir/condor_c-gahp
%_sbindir/condor_c-gahp_worker_thread
%_sbindir/condor_collector
%_sbindir/condor_credd
%_sbindir/condor_fetchlog
%_sbindir/condor_ft-gahp
%_sbindir/condor_had
%_sbindir/condor_master
%_sbindir/condor_negotiator
%_sbindir/condor_off
%_sbindir/condor_on
%_sbindir/condor_preen
%_sbindir/condor_reconfig
%_sbindir/condor_replication
%_sbindir/condor_restart
%_sbindir/condor_schedd
%_sbindir/condor_set_shutdown
%_sbindir/condor_shadow
%if %uw_build
%if 0%{?rhel} == 7 && ! 0%{?amzn}
%{_sbindir}/condor_shadow_s
%endif
%endif
%_sbindir/condor_sos
%_sbindir/condor_startd
%_sbindir/condor_starter
%_sbindir/condor_store_cred
%_sbindir/condor_testwritelog
%_sbindir/condor_updates_stats
%_sbindir/ec2_gahp
%_sbindir/condor_gridmanager
%_sbindir/remote_gahp
%_sbindir/rvgahp_client
%_sbindir/rvgahp_proxy
%_sbindir/rvgahp_server
%_sbindir/AzureGAHPServer
%_sbindir/gce_gahp
%_sbindir/arc_gahp
%_libexecdir/condor/condor_gpu_discovery
%_libexecdir/condor/condor_gpu_utilization
%config(noreplace) %_sysconfdir/condor/ganglia.d/00_default_metrics
%defattr(-,condor,condor,-)
%dir %_var/lib/condor/
%dir %_var/lib/condor/execute/
%dir %_var/lib/condor/spool/
%dir %_var/log/condor/
%defattr(-,root,condor,-)
%dir %_var/lib/condor/oauth_credentials
%defattr(-,root,root,-)
%dir %_var/lib/condor/krb_credentials

###### blahp files #######
%config %_sysconfdir/blah.config
%config %_sysconfdir/blparser.conf
%dir %_sysconfdir/blahp/
%config %_sysconfdir/blahp/condor_local_submit_attributes.sh
%config %_sysconfdir/blahp/kubernetes_local_submit_attributes.sh
%config %_sysconfdir/blahp/lsf_local_submit_attributes.sh
%config %_sysconfdir/blahp/nqs_local_submit_attributes.sh
%config %_sysconfdir/blahp/pbs_local_submit_attributes.sh
%config %_sysconfdir/blahp/sge_local_submit_attributes.sh
%config %_sysconfdir/blahp/slurm_local_submit_attributes.sh
%_bindir/blahpd
%_sbindir/blah_check_config
%_sbindir/blahpd_daemon
%dir %_libexecdir/blahp
%_libexecdir/blahp/*

####### procd files #######
%_sbindir/condor_procd
%_sbindir/gidd_alloc
%_sbindir/procd_ctl
%_mandir/man1/procd_ctl.1.gz
%_mandir/man1/gidd_alloc.1.gz
%_mandir/man1/condor_procd.1.gz

####### classads files #######
%defattr(-,root,root,-)
%_libdir/libclassad.so.*

#################
%files devel
%{_includedir}/condor/chirp_client.h
%{_includedir}/condor/condor_event.h
%{_includedir}/condor/file_lock.h
%{_includedir}/condor/read_user_log.h
%{_libdir}/condor/libchirp_client.a
%{_libdir}/libclassad.a

####### classads-devel files #######
%defattr(-,root,root,-)
%_bindir/classad_functional_tester
%_bindir/classad_version
%_libdir/libclassad.so
%dir %_includedir/classad/
%_includedir/classad/attrrefs.h
%_includedir/classad/cclassad.h
%_includedir/classad/classad_distribution.h
%_includedir/classad/classadErrno.h
%_includedir/classad/classad.h
%_includedir/classad/classadCache.h
%_includedir/classad/classad_containers.h
%_includedir/classad/classad_flat_map.h
%_includedir/classad/collectionBase.h
%_includedir/classad/collection.h
%_includedir/classad/common.h
%_includedir/classad/debug.h
%_includedir/classad/exprList.h
%_includedir/classad/exprTree.h
%_includedir/classad/flat_set.h
%_includedir/classad/fnCall.h
%_includedir/classad/indexfile.h
%_includedir/classad/jsonSink.h
%_includedir/classad/jsonSource.h
%_includedir/classad/lexer.h
%_includedir/classad/lexerSource.h
%_includedir/classad/literals.h
%_includedir/classad/matchClassad.h
%_includedir/classad/natural_cmp.h
%_includedir/classad/operators.h
%_includedir/classad/query.h
%_includedir/classad/sink.h
%_includedir/classad/source.h
%_includedir/classad/transaction.h
%_includedir/classad/util.h
%_includedir/classad/value.h
%_includedir/classad/view.h
%_includedir/classad/xmlLexer.h
%_includedir/classad/xmlSink.h
%_includedir/classad/xmlSource.h

%if %uw_build
#################
%files tarball
%{_bindir}/make-ap-from-tarball
%{_bindir}/make-personal-from-tarball
%{_sbindir}/condor_configure
%{_sbindir}/condor_install
%{_mandir}/man1/condor_configure.1.gz
%{_mandir}/man1/condor_install.1.gz
%endif

#################
%files kbdd
%defattr(-,root,root,-)
%config(noreplace) %_sysconfdir/condor/config.d/00-kbdd
%_sbindir/condor_kbdd

#################
%if ! 0%{?amzn}
%files vm-gahp
%defattr(-,root,root,-)
%_sbindir/condor_vm-gahp
%_libexecdir/condor/libvirt_simple_script.awk

%endif
#################
%files test
%defattr(-,root,root,-)
%_libexecdir/condor/condor_sinful
%_libexecdir/condor/condor_testingd
%_libexecdir/condor/test_user_mapping
%if %uw_build
%_libdir/condor/condor_tests-%{version}.tar.gz
%endif

%if 0%{?rhel} <= 7 && 0%{?fedora} <= 31 && ! 0%{?suse_version}
%files -n python2-condor
%defattr(-,root,root,-)
%_bindir/condor_top
%_bindir/classad_eval
%_bindir/condor_watch_q
%_libdir/libpyclassad2*.so
%_libexecdir/condor/libclassad_python_user.so
%{python_sitearch}/classad/
%{python_sitearch}/htcondor/
%{python_sitearch}/htcondor-*.egg-info/
%endif

%if 0%{?rhel} >= 7 || 0%{?fedora} || 0%{?suse_version}
%files -n python3-condor
%defattr(-,root,root,-)
%_bindir/condor_top
%_bindir/condor_diagnostics
%_bindir/classad_eval
%_bindir/condor_watch_q
%_bindir/htcondor
%_libdir/libpyclassad3*.so
%_libexecdir/condor/libclassad_python_user.cpython-3*.so
%_libexecdir/condor/libclassad_python3_user.so
/usr/lib64/python%{python3_version}/site-packages/classad/
/usr/lib64/python%{python3_version}/site-packages/htcondor/
/usr/lib64/python%{python3_version}/site-packages/htcondor-*.egg-info/
/usr/lib64/python%{python3_version}/site-packages/htcondor_cli/
/usr/lib64/python%{python3_version}/site-packages/classad2/
/usr/lib64/python%{python3_version}/site-packages/htcondor2/
%endif

%files credmon-local
%doc examples/condor_credmon_oauth
%_sbindir/condor_credmon_oauth
%_sbindir/scitokens_credential_producer
%_libexecdir/condor/credmon
%_var/lib/condor/oauth_credentials/README.credentials
%config(noreplace) %_sysconfdir/condor/config.d/40-oauth-credmon.conf
%ghost %_var/lib/condor/oauth_credentials/CREDMON_COMPLETE
%ghost %_var/lib/condor/oauth_credentials/pid
%if 0%{?rhel} == 7
###
# Backwards compatibility with the previous versions and configs of scitokens-credmon
%_bindir/condor_credmon_oauth
%_bindir/scitokens_credential_producer
###
%endif

%files credmon-oauth
%_var/www/wsgi-scripts/condor_credmon_oauth
%config(noreplace) %_sysconfdir/condor/config.d/40-oauth-tokens.conf
%ghost %_var/lib/condor/oauth_credentials/wsgi_session_key
%if 0%{?rhel} == 7
###
# Backwards compatibility with the previous versions and configs of scitokens-credmon
%_var/www/wsgi-scripts/scitokens-credmon
###
%endif

%files credmon-vault
%doc examples/condor_credmon_oauth
%_sbindir/condor_credmon_vault
%_bindir/condor_vault_storer
%_libexecdir/condor/credmon
%config(noreplace) %_sysconfdir/condor/config.d/40-vault-credmon.conf
%ghost %_var/lib/condor/oauth_credentials/CREDMON_COMPLETE
%ghost %_var/lib/condor/oauth_credentials/pid

%files -n minicondor
%config(noreplace) %_sysconfdir/condor/config.d/00-minicondor

%files ap
%config(noreplace) %_sysconfdir/condor/config.d/00-access-point

%files ep
%config(noreplace) %_sysconfdir/condor/config.d/00-execution-point

%post
/sbin/ldconfig
# Remove obsolete security configuration
rm -f /etc/condor/config.d/00-htcondor-9.0.config
%if 0%{?fedora}
test -x /usr/sbin/selinuxenabled && /usr/sbin/selinuxenabled
if [ $? = 0 ]; then
   restorecon -R -v /var/lock/condor
   setsebool -P condor_domain_can_network_connect 1
   setsebool -P daemons_enable_cluster_mode 1
   semanage port -a -t condor_port_t -p tcp 12345
   # the number of extraneous SELinux warnings on f17 is very high
fi
%endif
%if 0%{?rhel} >= 7
test -x /usr/sbin/selinuxenabled && /usr/sbin/selinuxenabled
if [ $? = 0 ]; then
   /usr/sbin/semodule -i /usr/share/condor/htcondor.pp
%if 0%{?rhel} < 9
   /usr/sbin/setsebool -P condor_domain_can_network_connect 1
%endif
   /usr/sbin/setsebool -P daemons_enable_cluster_mode 1
fi
%endif
if [ $1 -eq 1 ] ; then
    # Initial installation 
    /bin/systemctl daemon-reload >/dev/null 2>&1 || :
fi

%preun
if [ $1 -eq 0 ] ; then
    # Package removal, not upgrade
    /bin/systemctl --no-reload disable condor.service > /dev/null 2>&1 || :
    /bin/systemctl stop condor.service > /dev/null 2>&1 || :
fi

%postun
/sbin/ldconfig
/bin/systemctl daemon-reload >/dev/null 2>&1 || :
# Note we don't try to restart - HTCondor will automatically notice the
# binary has changed and do graceful or peaceful restart, based on its
# configuration

%triggerun -- condor < 7.7.0-0.5

/usr/bin/systemd-sysv-convert --save condor >/dev/null 2>&1 ||:

/sbin/chkconfig --del condor >/dev/null 2>&1 || :
/bin/systemctl try-restart condor.service >/dev/null 2>&1 || :

%changelog
<<<<<<< HEAD
* Thu Oct 03 2024 Tim Theisen <tim@cs.wisc.edu> - 23.10.1-1
- Improvements to disk usage enforcement when using LVM
  - Can encrypt job sandboxes when using LVM
  - More precise tracking of disk usage when using LVM
  - Reduced disk usage tracking overhead
- Improvements tracking CPU and memory usage with cgroup v2 (on EL9)
  - Don't count kernel cache pages against job's memory usage
  - Avoid rare inclusion of previous job's CPU and peak memory usage
- HTCondor now re-checks DNS before re-connecting to a collector
- HTCondor now writes out per job epoch history
- HTCondor can encrypt network connections without requiring authentication
- htcondor CLI can now show status for local server, AP, and CM
- htcondor CLI can now display OAUTH2 credentials
- Uses job's sandbox to convert image format for Singularity/Apptainer
- Bug fix to not lose GPUs in Docker job on systemd reconfig
- Bug fix for PID namespaces and condor_ssh_to_job on EL9
=======
* Thu Oct 24 2024 Tim Theisen <tim@cs.wisc.edu> - 23.0.17-1
- Bug fix for PID namespaces and condor_ssh_to_job on EL9
- Augment condor_upgrade_check to find unit suffixes in ClassAd expressions

* Thu Oct 10 2024 Tim Theisen <tim@cs.wisc.edu> - 23.0.16-1
- Backport all cgroup v2 fixes and enhancements from the 23.10.1 release
>>>>>>> 7b4867d7

* Mon Sep 30 2024 Tim Theisen <tim@cs.wisc.edu> - 23.0.15-1
- Fix bug where Docker universe jobs reported zero memory usage on EL9
- Fix bug where Docker universe images would not be removed from EP cache
- Fix bug where condor_watch_q could crash
- Fix bug that could cause the file transfer hold reason to be truncated
- Fix bug where a Windows job with a bad executable would not go on hold

* Thu Aug 08 2024 Tim Theisen <tim@cs.wisc.edu> - 23.9.6-1
- Add config knob to not have cgroups count kernel memory for jobs on EL9
- Remove support for numeric unit suffixes (k,M,G) in ClassAd expressions
- In submit files, request_disk & request_memory still accept unit suffixes
- Hide GPUs not allocated to the job on cgroup v2 systems such as EL9
- DAGMan can now produce credentials when using direct submission
- Singularity jobs have a contained home directory when file transfer is on
- Avoid using IPv6 link local addresses when resolving hostname to IP addr
- New 'htcondor credential' command to aid in debugging

* Thu Aug 08 2024 Tim Theisen <tim@cs.wisc.edu> - 23.0.14-1
- Docker and Container jobs run on EPs that match AP's CPU architecture
- Fixed premature cleanup of credentials by the condor_credd
- Fixed bug where a malformed SciToken could cause a condor_schedd crash
- Fixed crash in condor_annex script
- Fixed daemon crash after IDTOKEN request is approved by the collector

* Thu Jun 27 2024 Tim Theisen <tim@cs.wisc.edu> - 23.8.1-1
- Add new condor-ap package to facilitate Access Point installation
- HTCondor Docker images are now based on Alma Linux 9
- HTCondor Docker images are now available for the arm64 CPU architecture
- The user can now choose which submit method DAGMan will use
- Can add custom attributes to the User ClassAd with condor_qusers -edit
- Add use-projection option to condor_gangliad to reduce memory footprint
- Fix bug where interactive submit does not work on cgroup v2 systems (EL9)

* Thu Jun 13 2024 Tim Theisen <tim@cs.wisc.edu> - 23.0.12-1
- Remote condor_history queries now work the same as local queries
- Improve error handling when submitting to a remote scheduler via ssh
- Fix bug on Windows where condor_procd may crash when suspending a job
- Fix Python binding crash when submitting a DAG which has empty lines

* Thu May 16 2024 Tim Theisen <tim@cs.wisc.edu> - 23.7.2-1
- Warns about deprecated multiple queue statements in a submit file
- The semantics of 'skip_if_dataflow' have been improved
- Removing large DAGs is now non-blocking, preserving schedd performance
- Periodic policy expressions are now checked during input file transfer
- Local universe jobs can now specify a container image
- File transfer plugins can now advertise extra attributes
- DAGMan can rescue and abort if pending jobs are missing from the job queue
- Fix so 'condor_submit -interactive' works on cgroup v2 execution points

* Thu May 09 2024 Tim Theisen <tim@cs.wisc.edu> - 23.0.10-1
- Preliminary support for Ubuntu 22.04 (Noble Numbat)
- Warns about deprecated multiple queue statements in a submit file
- Fix bug where plugins could not signify to retry a file transfer
- The condor_upgrade_check script checks for proper token file permissions
- Fix bug where the condor_upgrade_check script crashes on older platforms
- The bundled version of apptainer was moved to libexec in the tarball

* Tue Apr 16 2024 Tim Theisen <tim@cs.wisc.edu> - 23.6.2-1
- Fix bug where file transfer plugin error was not in hold reason code

* Mon Apr 15 2024 Tim Theisen <tim@cs.wisc.edu> - 23.6.1-1
- Add the ability to force vanilla universe jobs to run in a container
- Add the ability to override the entrypoint for a Docker image
- condor_q -better-analyze includes units for memory and disk quantities

* Thu Apr 11 2024 Tim Theisen <tim@cs.wisc.edu> - 23.0.8-1
- Fix bug where ssh-agent processes were leaked with grid universe jobs
- Fix DAGMan crash when a provisioner node was given a parent
- Fix bug that prevented use of "ftp:" URLs in file transfer
- Fix bug where jobs that matched an offline slot never start

* Mon Mar 25 2024 Tim Theisen <tim@cs.wisc.edu> - 23.5.3-1
- HTCondor tarballs now contain Pelican 7.6.2

* Thu Mar 14 2024 Tim Theisen <tim@cs.wisc.edu> - 23.5.2-1
- Old ClassAd based syntax is disabled by default for the job router
- Can efficiently manage/enforce disk space using LVM partitions
- GPU discovery is enabled on all Execution Points by default
- Prevents accessing unallocated GPUs using cgroup v1 enforcement
- New condor_submit commands for constraining GPU properties
- Add ability to transfer EP's starter log back to the Access Point
- Can use VOMS attributes when mapping identities of SSL connections
- The CondorVersion string contains the source git SHA

* Thu Mar 14 2024 Tim Theisen <tim@cs.wisc.edu> - 23.0.6-1
- Fix DAGMan where descendants of removed retry-able jobs are marked futile
- Ensure the condor_test_token works correctly when invoked as root
- Fix bug where empty multi-line values could cause a crash
- condor_qusers returns proper exit code for errors in formatting options
- Fix crash in job router when a job transform is missing an argument

* Thu Feb 08 2024 Tim Theisen <tim@cs.wisc.edu> - 23.4.0-1
- condor_submit warns about unit-less request_disk and request_memory
- Separate condor-credmon-local RPM package provides local SciTokens issuer
- Fix bug where NEGOTIATOR_SLOT_CONSTRAINT was ignored since version 23.3.0
- The htcondor command line tool can process multiple event logs at once
- Prevent Docker daemon from keeping a duplicate copy of the job's stdout

* Thu Feb 08 2024 Tim Theisen <tim@cs.wisc.edu> - 23.0.4-1
- NVIDIA_VISIBLE_DEVICES environment variable lists full uuid of slot GPUs
- Fix problem where some container jobs would see GPUs not assigned to them
- Restore condor keyboard monitoring that was broken since HTCondor 23.0.0
- In condor_adstash, the search engine timeouts now apply to all operations
- Ensure the prerequisite perl modules are installed for condor_gather_info

* Tue Jan 23 2024 Tim Theisen <tim@cs.wisc.edu> - 23.3.1-1
- HTCondor tarballs now contain Pelican 7.4.0

* Thu Jan 04 2024 Tim Theisen <tim@cs.wisc.edu> - 23.3.0-1
- Restore limited support for Enterprise Linux 7 systems
- Additional assistance converting old syntax job routes to new syntax
- Able to capture output to debug DAGMan PRE and POST scripts
- Execution Points advertise when jobs are running with cgroup enforcement

* Thu Jan 04 2024 Tim Theisen <tim@cs.wisc.edu> - 23.0.3-1
- Preliminary support for openSUSE LEAP 15
- All non-zero exit values from file transfer plugins are now errors
- Fix crash in Python bindings when job submission fails
- Chirp uses a 5120 byte buffer and errors out for bigger messages
- condor_adstash now recognizes GPU usage values as floating point numbers

* Wed Nov 29 2023 Tim Theisen <tim@cs.wisc.edu> - 23.2.0-1
- Add 'periodic_vacate' submit command to restart jobs that are stuck
- EPs now advertises whether the execute directory is on rotational storage
- Add two log events for the time a job was running and occupied a slot
- Files written by HTCondor are now written in binary mode on Windows
- HTCondor now uses the Pelican Platform for OSDF file transfers

* Mon Nov 20 2023 Tim Theisen <tim@cs.wisc.edu> - 23.0.2-1
- Fix bug where OIDC login information was missing when submitting jobs
- Improved sandbox and ssh-agent clean up for batch grid universe jobs
- Fix bug where daemons with a private network address couldn't communicate
- Fix cgroup v2 memory enforcement for custom configurations
- Add DISABLE_SWAP_FOR_JOB support on cgroup v2 systems
- Fix log rotation for OAuth and Vault credmon daemons

* Thu Nov 16 2023 Tim Theisen <tim@cs.wisc.edu> - 9.0.20-1
- Other authentication methods are tried if mapping fails using SSL

* Tue Oct 31 2023 Tim Theisen <tim@cs.wisc.edu> - 23.1.0-1
- Enhanced filtering with 'condor_watch_q'
- Can specify alternate ssh port with 'condor_remote_cluster'
- Performance improvement for the 'condor_schedd' and other daemons
- Jobs running on cgroup v2 systems can subdivide their cgroup
- The curl plugin can now find CA certificates via an environment variable

* Tue Oct 31 2023 Tim Theisen <tim@cs.wisc.edu> - 23.0.1-1
- Fix 10.6.0 bug that broke PID namespaces
- Fix bug where execution times for ARC CE jobs were 60 times too large
- Fix bug where a failed 'Service' node would crash DAGMan
- Condor-C and Job Router jobs now get resources provisioned updates

* Fri Sep 29 2023 Tim Theisen <tim@cs.wisc.edu> - 23.0.0-1
- Absent slot configuration, execution points will use a partitionable slot
- Linux cgroups enforce maximum memory utilization by default
- Can now define DAGMan save points to be able to rerun DAGs from there
- Much better control over environment variables when using DAGMan
- Administrators can enable and disable job submission for a specific user
- Can set a minimum number of CPUs allocated to a user
- condor_status -gpus shows nodes with GPUs and the GPU properties
- condor_status -compact shows a row for each slot type
- Container images may now be transferred via a file transfer plugin
- Support for Enterprise Linux 9, Amazon Linux 2023, and Debian 12
- Can write job information in AP history file for every execution attempt
- Can run defrag daemons with different policies on distinct sets of nodes
- Add condor_test_token tool to generate a short lived SciToken for testing
- The job’s executable is no longer renamed to ‘condor_exec.exe’

* Thu Sep 28 2023 Tim Theisen <tim@cs.wisc.edu> - 10.9.0-1
- The condor_upgrade_check script now provides guidance on updating to 23.0
- The htchirp Python binding now properly locates the chirp configuration
- Fix bug that prevented deletion of HTCondor passwords on Windows

* Thu Sep 28 2023 Tim Theisen <tim@cs.wisc.edu> - 10.0.9-1
- The condor_upgrade_check script now provides guidance on updating to 23.0
- The htchirp Python binding now properly locates the chirp configuration
- Fix bug that prevented deletion of HTCondor passwords on Windows

* Thu Sep 14 2023 Tim Theisen <tim@cs.wisc.edu> - 10.8.0-1
- Fold the classads, blahp, and procd RPMs into the main condor RPM
- Align the Debian packages and package names with the RPM packaging
- On Linux, the default configuration enforces memory limits with cgroups
- condor_status -gpus shows nodes with GPUs and the GPU properties
- condor_status -compact shows a row for each slot type
- New ENV command controls which environment variables are present in DAGMan

* Thu Sep 14 2023 Tim Theisen <tim@cs.wisc.edu> - 10.0.8-1
- Avoid kernel panic on some Enterprise Linux 8 systems
- Fix bug where early termination of service nodes could crash DAGMan
- Limit email about long file transfer queue to once daily
- Various fixes to condor_adstash

* Wed Aug 09 2023 Tim Theisen <tim@cs.wisc.edu> - 10.7.1-1
- Fix performance problem detecting futile nodes in a large and bushy DAG

* Mon Jul 31 2023 Tim Theisen <tim@cs.wisc.edu> - 10.7.0-1
- Support for Debian 12 (Bookworm)
- Can run defrag daemons with different policies on distinct sets of nodes
- Added want_io_proxy submit command
- Apptainer is now included in the HTCondor tarballs
- Fix 10.5.0 bug where reported CPU time is very low when using cgroups v1
- Fix 10.5.0 bug where .job.ad and .machine.ad were missing for local jobs

* Tue Jul 25 2023 Tim Theisen <tim@cs.wisc.edu> - 10.0.7-1
- Fixed bug where held condor cron jobs would never run when released
- Improved daemon IDTOKENS logging to make useful messages more prominent
- Remove limit on certificate chain length in SSL authentication
- condor_config_val -summary now works with a remote configuration query
- Prints detailed message when condor_remote_cluster fails to fetch a URL
- Improvements to condor_preen

* Fri Jun 30 2023 Tim Theisen <tim@cs.wisc.edu> - 9.0.19-1
- Remove limit on certificate chain length in SSL authentication

* Thu Jun 29 2023 Tim Theisen <tim@cs.wisc.edu> - 10.6.0-1
- Administrators can enable and disable job submission for a specific user
- Work around memory leak in libcurl on EL7 when using the ARC-CE GAHP
- Container images may now be transferred via a file transfer plugin
- Add ClassAd stringlist subset match function
- Add submit file macro '$(JobId)' which expands to full ID of the job
- The job's executable is no longer renamed to 'condor_exec.exe'

* Thu Jun 22 2023 Tim Theisen <tim@cs.wisc.edu> - 10.0.6-1
- In SSL Authentication, use the identity instead of the X.509 proxy subject
- Can use environment variable to locate the client's SSL X.509 credential
- ClassAd aggregate functions now tolerate undefined values
- Fix Python binding bug where accounting ads were omitted from the result
- The Python bindings now properly report the HTCondor version
- remote_initial_dir works when submitting a grid batch job remotely via ssh
- Add a ClassAd stringlist subset match function

* Thu Jun 22 2023 Tim Theisen <tim@cs.wisc.edu> - 9.0.18-1
- Can configure clients to present an X.509 proxy during SSL authentication
- Provides script to assist updating from HTCondor version 9 to version 10

* Fri Jun 09 2023 Tim Theisen <tim@cs.wisc.edu> - 10.0.5-1
- Rename upgrade9to10checks.py script to condor_upgrade_check
- Fix spurious warning from condor_upgrade_check about regexes with spaces

* Tue Jun 06 2023 Tim Theisen <tim@cs.wisc.edu> - 10.5.1-1
- Fix issue with grid batch jobs interacting with older Slurm versions

* Mon Jun 05 2023 Tim Theisen <tim@cs.wisc.edu> - 10.5.0-1
- Can now define DAGMan save points to be able to rerun DAGs from there
- Expand default list of environment variables passed to the DAGMan manager
- Administrators can prevent users using "getenv = true" in submit files
- Improved throughput when submitting a large number of ARC-CE jobs
- Execute events contain the slot name, sandbox path, resource quantities
- Can add attributes of the execution point to be recorded in the user log
- Enhanced condor_transform_ads tool to ease offline job transform testing
- Fixed a bug where memory limits over 2 GiB might not be correctly enforced

* Tue May 30 2023 Tim Theisen <tim@cs.wisc.edu> - 10.0.4-1
- Provides script to assist updating from HTCondor version 9 to version 10
- Fixes a bug where rarely an output file would not be transferred back
- Fixes counting of submitted jobs, so MAX_JOBS_SUBMITTED works correctly
- Fixes SSL Authentication failure when PRIVATE_NETWORK_NAME was set
- Fixes rare crash when SSL or SCITOKENS authentication was attempted
- Can allow client to present an X.509 proxy during SSL authentication
- Fixes issue where a users jobs were ignored by the HTCondor-CE on restart
- Fixes issues where some events that HTCondor-CE depends on were missing

* Tue May 30 2023 Tim Theisen <tim@cs.wisc.edu> - 9.0.17-3
- Improved upgrade9to10checks.py script

* Tue May 09 2023 Tim Theisen <tim@cs.wisc.edu> - 9.0.17-2
- Add upgrade9to10checks.py script

* Tue May 09 2023 Tim Theisen <tim@cs.wisc.edu> - 10.4.3-1
- Fix bug than could cause the collector audit plugin to crash

* Tue May 02 2023 Tim Theisen <tim@cs.wisc.edu> - 10.4.2-1
- Fix bug where remote submission of batch grid universe jobs fail
- Fix bug where HTCondor-CE fails to handle jobs after HTCondor restarts

* Wed Apr 12 2023 Tim Theisen <tim@cs.wisc.edu> - 10.4.1-1
- Preliminary support for Ubuntu 20.04 (Focal Fossa) on PowerPC (ppc64el)

* Thu Apr 06 2023 Tim Theisen <tim@cs.wisc.edu> - 10.4.0-1
- DAGMan no longer carries the entire environment into the DAGMan job
- Allows EGI CheckIn tokens to be used the with SciTokens authentication

* Thu Apr 06 2023 Tim Theisen <tim@cs.wisc.edu> - 10.0.3-1
- GPU metrics continues to be reported after the startd is reconfigured
- Fixed issue where GPU metrics could be wildly over-reported
- Fixed issue that kept jobs from running when installed on Debian or Ubuntu
- Fixed DAGMan problem when retrying a proc failure in a multi-proc node

* Tue Mar 07 2023 Tim Theisen <tim@cs.wisc.edu> - 10.3.1-1
- Execution points now advertise if an sshd is available for ssh to job

* Mon Mar 06 2023 Tim Theisen <tim@cs.wisc.edu> - 10.3.0-1
- Now evicts OOM killed jobs when they are under their requested memory
- HTCondor glideins can now use cgroups if one has been prepared
- Can write job information in an AP history file for each execution attempt
- Can now specify a lifetime for condor_gangliad metrics
- The condor_schedd now advertises a count of unmaterialized jobs

* Thu Mar 02 2023 John Knoeller <johnkn@cs.wisc.edu> - 10.0.2-1
- HTCondor can optionally create intermediate directories for output files
- Improved condor_schedd scalability when a user runs more than 1,000 jobs
- Fix issue where condor_ssh_to_job fails if the user is not in /etc/passwd
- The Python Schedd.query() now returns the ServerTime attribute for Fifemon
- VM Universe jobs pass through the host CPU model to support newer kernels
- HTCondor Python wheel is now available for Python 3.11
- Fix issue that prevented HTCondor installation on Ubuntu 18.04

* Tue Feb 28 2023 Tim Theisen <tim@cs.wisc.edu> - 10.2.5-1
- Fix counting of unmaterialized jobs in the condor_schedd

* Fri Feb 24 2023 Tim Theisen <tim@cs.wisc.edu> - 10.2.4-1
- Improve counting of unmaterialized jobs in the condor_schedd

* Tue Feb 21 2023 Tim Theisen <tim@cs.wisc.edu> - 10.2.3-1
- Add a count of unmaterialized jobs to condor_schedd statistics

* Tue Feb 07 2023 Tim Theisen <tim@cs.wisc.edu> - 10.2.2-1
- Fixed bugs with configuration knob SINGULARITY_USE_PID_NAMESPACES

* Tue Jan 24 2023 Tim Theisen <tim@cs.wisc.edu> - 10.2.1-1
- Improved condor_schedd scalability when a user runs more than 1,000 jobs
- Fix issue where condor_ssh_to_job fails if the user is not in /etc/passwd
- The Python Schedd.query() now returns the ServerTime attribute
- Fixed issue that prevented HTCondor installation on Ubuntu 18.04

* Thu Jan 05 2023 Tim Theisen <tim@cs.wisc.edu> - 10.2.0-1
- Preliminary support for Enterprise Linux 9
- Preliminary support for cgroups v2
- Can now set minimum floor for number of CPUs that a submitter gets
- Improved validity testing of Singularity/Apptainer runtinme
- Improvements to jobs hooks, including new PREPARE_JOB_BEFORE_TRANSFER hook
- OpenCL jobs now work inside Singularity, if OpenCL drivers are on the host

* Thu Jan 05 2023 Tim Theisen <tim@cs.wisc.edu> - 10.0.1-1
- Add Ubuntu 22.04 (Jammy Jellyfish) support
- Add file transfer plugin that supports stash:// and osdf:// URLs
- Fix bug where cgroup memory limits were not enforced on Debian and Ubuntu
- Fix bug where forcibly removing DAG jobs could crash the condor_schedd
- Fix bug where Docker repository images cannot be run under Singularity
- Fix issue where blahp scripts were missing on Debian and Ubuntu platforms
- Fix bug where curl file transfer plugins would fail on Enterprise Linux 8

* Tue Nov 22 2022 Tim Theisen <tim@cs.wisc.edu> - 10.1.3-1
- Improvements to jobs hooks, including new PREPARE_JOB_BEFORE_TRANSFER hook

* Tue Nov 15 2022 Tim Theisen <tim@cs.wisc.edu> - 10.1.2-1
- OpenCL jobs now work inside Singularity, if OpenCL drivers are on the host

* Thu Nov 10 2022 Tim Theisen <tim@cs.wisc.edu> - 10.1.1-1
- Improvements to job hooks and the ability to save stderr from a job hook
- Fix bug where Apptainer only systems couldn't run with Docker style images

* Thu Nov 10 2022 Tim Theisen <tim@cs.wisc.edu> - 10.1.0-1
- Release HTCondor 10.0.0 bug fixes into 10.1.0

* Thu Nov 10 2022 Tim Theisen <tim@cs.wisc.edu> - 10.0.0-1
- Users can prevent runaway jobs by specifying an allowed duration
- Able to extend submit commands and create job submit templates
- Initial implementation of htcondor <noun> <verb> command line interface
- Initial implementation of Job Sets in the htcondor CLI tool
- Add Container Universe
- Support for heterogeneous GPUs
- Improved File transfer error reporting
- GSI Authentication method has been removed
- HTCondor now utilizes ARC-CE's REST interface
- Support for ARM and PowerPC for Enterprise Linux 8
- For IDTOKENS, signing key not required on every execution point
- Trust on first use ability for SSL connections
- Improvements against replay attacks

* Wed Oct 05 2022 Tim Theisen <tim@cs.wisc.edu> - 9.12.0-1
- Provide a mechanism to bootstrap secure authentication within a pool
- Add the ability to define submit templates
- Administrators can now extend the help offered by condor_submit
- Add DAGMan ClassAd attributes to record more information about jobs
- On Linux, advertise the x86_64 micro-architecture in a slot attribute
- Added -drain option to condor_off and condor_restart
- Administrators can now set the shared memory size for Docker jobs
- Multiple improvements to condor_adstash
- HAD daemons now use SHA-256 checksums by default

* Thu Sep 29 2022 Tim Theisen <tim@cs.wisc.edu> - 9.0.17-1
- Fix file descriptor leak when schedd fails to launch scheduler jobs
- Fix failure to forward batch grid universe job's refreshed X.509 proxy
- Fix DAGMan failure when the DONE keyword appeared in the JOB line
- Fix HTCondor's handling of extremely large UIDs on Linux
- Fix bug where OAUTH tokens lose their scope and audience upon refresh
- Support for Apptainer in addition to Singularity

* Tue Sep 13 2022 Tim Theisen <tim@cs.wisc.edu> - 9.11.2-1
- In 9.11.0, STARTD_NOCLAIM_SHUTDOWN restarted instead. Now, it shuts down.

* Tue Sep 06 2022 Tim Theisen <tim@cs.wisc.edu> - 9.11.1-1
- File transfer errors are identified as occurring during input or output

* Thu Aug 25 2022 Tim Theisen <tim@cs.wisc.edu> - 9.11.0-1
- Modified GPU attributes to support the new 'require_gpus' submit command
- Add (PREEMPT|HOLD)_IF_DISK_EXCEEDED configuration templates
- ADVERTISE authorization levels now also provide READ authorization
- Periodic release expressions no longer apply to manually held jobs
- If a #! interpreter doesn't exist, a proper hold and log message appears
- Can now set the Singularity target directory with 'container_target_dir'
- If SciToken and X.509 available, uses SciToken for arc job authentication

* Tue Aug 16 2022 Tim Theisen <tim@cs.wisc.edu> - 9.0.16-1
- Singularity now mounts /tmp and /var/tmp under the scratch directory
- Fix bug where Singularity jobs go on hold at the first checkpoint
- Fix bug where gridmanager deletes the X.509 proxy file instead of the copy
- Fix file descriptor leak when using SciTokens for authentication

* Thu Jul 21 2022 Tim Theisen <tim@cs.wisc.edu> - 9.0.15-1
- Report resources provisioned by the Slurm batch scheduler when available

* Mon Jul 18 2022 Tim Theisen <tim@cs.wisc.edu> - 9.10.1-1
- ActivationSetupDuration is now correct for jobs that checkpoint

* Thu Jul 14 2022 Tim Theisen <tim@cs.wisc.edu> - 9.10.0-1
- With collector administrator access, can manage all HTCondor pool daemons
- SciTokens can now be used for authentication with ARC CE servers
- Preliminary support for ARM and POWER RC on AlmaLinux 8
- Prevent negative values when using huge files with a file transfer plugin

* Tue Jul 12 2022 Tim Theisen <tim@cs.wisc.edu> - 9.0.14-1
- SciToken mapping failures are now recorded in the daemon logs
- Fix bug that stopped file transfers when output and error are the same
- Ensure that the Python bindings version matches the installed HTCondor
- $(OPSYSANDVER) now expand properly in job transforms
- Fix bug where context managed Python htcondor.SecMan sessions would crash
- Fix bug where remote CPU times would rarely be set to zero

* Tue Jun 14 2022 Tim Theisen <tim@cs.wisc.edu> - 9.9.1-1
- Fix bug where jobs would not match when using a child collector

* Tue May 31 2022 Tim Theisen <tim@cs.wisc.edu> - 9.9.0-1
- A new authentication method for remote HTCondor administration
- Several changes to improve the security of connections
- Fix issue where DAGMan direct submission failed when using Kerberos
- The submission method is now recorded in the job ClassAd
- Singularity jobs can now pull from Docker style repositories
- The OWNER authorization level has been folded into the ADMINISTRATOR level

* Thu May 26 2022 Tim Theisen <tim@cs.wisc.edu> - 9.0.13-1
- Schedd and startd cron jobs can now log output upon non-zero exit
- condor_config_val now produces correct syntax for multi-line values
- The condor_run tool now reports submit errors and warnings to the terminal
- Fix issue where Kerberos authentication would fail within DAGMan
- Fix HTCondor startup failure with certain complex network configurations

* Mon Apr 25 2022 Tim Theisen <tim@cs.wisc.edu> - 9.8.1-1
- Fix HTCondor startup failure with certain complex network configurations

* Thu Apr 21 2022 Tim Theisen <tim@cs.wisc.edu> - 9.8.0-1
- Support for Heterogeneous GPUs, some configuration required
- Allow HTCondor to utilize grid sites requiring two-factor authentication
- Technology preview: bring your own resources from (some) NSF HPC clusters

* Tue Apr 19 2022 Tim Theisen <tim@cs.wisc.edu> - 9.0.12-1
- Fix bug in parallel universe that could cause the schedd to crash
- Fix rare crash where a daemon tries to use a discarded security session

* Tue Apr 05 2022 Tim Theisen <tim@cs.wisc.edu> - 9.7.1-1
- Fix recent bug where jobs may go on hold without a hold reason or code

* Tue Mar 15 2022 Tim Theisen <tim@cs.wisc.edu> - 9.7.0-1
- Support environment variables, other application elements in ARC REST jobs
- Container universe supports Singularity jobs with hard-coded command
- DAGMan submits jobs directly (does not shell out to condor_submit)
- Meaningful error message and sub-code for file transfer failures
- Add file transfer statistics for file transfer plugins
- Add named list policy knobs for SYSTEM_PERIODIC_ policies

* Tue Mar 15 2022 Tim Theisen <tim@cs.wisc.edu> - 9.0.11-1
- The Job Router can now create an IDTOKEN for use by the job
- Fix bug where a self-checkpointing job may erroneously be held
- Fix bug where the Job Router could erroneously substitute a default value
- Fix bug where a file transfer error may identify the wrong file
- Fix bug where condor_ssh_to_job may fail to connect

* Tue Mar 15 2022 Tim Theisen <tim@cs.wisc.edu> - 8.8.17-1
- Fixed a memory leak in the Job Router

* Tue Mar 15 2022 Tim Theisen <tim@cs.wisc.edu> - 9.6.0-1
- Fixes for security issues
- https://htcondor.org/security/vulnerabilities/HTCONDOR-2022-0001.html
- https://htcondor.org/security/vulnerabilities/HTCONDOR-2022-0002.html
- https://htcondor.org/security/vulnerabilities/HTCONDOR-2022-0003.html

* Tue Mar 15 2022 Tim Theisen <tim@cs.wisc.edu> - 9.0.10-1
- Fixes for security issues
- https://htcondor.org/security/vulnerabilities/HTCONDOR-2022-0001.html
- https://htcondor.org/security/vulnerabilities/HTCONDOR-2022-0002.html
- https://htcondor.org/security/vulnerabilities/HTCONDOR-2022-0003.html

* Tue Mar 15 2022 Tim Theisen <tim@cs.wisc.edu> - 8.8.16-1
- Fix for security issue
- https://htcondor.org/security/vulnerabilities/HTCONDOR-2022-0003.html

* Tue Feb 08 2022 Tim Theisen <tim@cs.wisc.edu> - 9.5.4-1
- The access point more robustly detects execution points that disappear
- The condor_procd will now function if /proc is mounted with hidepid=2

* Tue Feb 01 2022 Tim Theisen <tim@cs.wisc.edu> - 9.5.3-1
- Fix daemon crash where one of multiple collectors is not in DNS
- Fix bug where initial schedd registration was rarely delayed by an hour
- Can set CCB_TIMEOUT and choose to not start up if CCB address unavailable

* Tue Jan 25 2022 Tim Theisen <tim@cs.wisc.edu> - 9.5.2-1
- Fix bug where job may not go on hold when exceeding allowed_job_duration
- Fix bug where the condor_shadow could run indefinitely
- Fix bug where condor_ssh_to_job may fail to connect
- Fix bug where a file transfer error may identify the wrong file

* Tue Jan 18 2022 Tim Theisen <tim@cs.wisc.edu> - 9.5.1-1
- Fix bug where a self-checkpointing job may erroneously be held

* Thu Jan 13 2022 Tim Theisen <tim@cs.wisc.edu> - 9.5.0-1
- Initial implementation of Container Universe
- HTCondor will automatically detect container type and where it can run
- The blahp is no longer separate, it is now an integral part of HTCondor
- Docker Universe jobs can now self-checkpoint
- Added Debian 11 (bullseye) as a supported platform
- Since CentOS 8 has reached end of life, we build and test on Rocky Linux 8

* Thu Jan 13 2022 Tim Theisen <tim@cs.wisc.edu> - 9.0.9-1
- Added Debian 11 (bullseye) as a supported platform
- Since CentOS 8 has reached end of life, we build and test on Rocky Linux 8
- The OAUTH credmon is now packaged for Enterprise Linux 8

* Tue Dec 21 2021 Tim Theisen <tim@cs.wisc.edu> - 9.4.1-1
- Add the ability to track slot activation metrics
- Fix bug where a file transfer plugin failure code may not be reported

* Thu Dec 02 2021 Tim Theisen <tim@cs.wisc.edu> - 9.4.0-1
- Initial implementation of Job Sets in the htcondor CLI tool
- The access point administrator can add keywords to the submit language
- Add submit commands that limit job run time
- Fix bug where self check-pointing jobs may be erroneously held

* Thu Dec 02 2021 Tim Theisen <tim@cs.wisc.edu> - 9.0.8-1
- Fix bug where huge values of ImageSize and others would end up negative
- Fix bug in how MAX_JOBS_PER_OWNER applied to late materialization jobs
- Fix bug where the schedd could choose a slot with insufficient disk space
- Fix crash in ClassAd substr() function when the offset is out of range
- Fix bug in Kerberos code that can crash on macOS and could leak memory
- Fix bug where a job is ignored for 20 minutes if the startd claim fails

* Tue Nov 30 2021 Tim Theisen <tim@cs.wisc.edu> - 9.3.2-1
- Add allowed_execute_duration condor_submit command to cap job run time
- Fix bug where self check-pointing jobs may be erroneously held

* Tue Nov 09 2021 Tim Theisen <tim@cs.wisc.edu> - 9.3.1-1
- Add allowed_job_duration condor_submit command to cap job run time

* Wed Nov 03 2021 Tim Theisen <tim@cs.wisc.edu> - 9.3.0-1
- Discontinue support for Globus GSI
- Discontinue support for grid type 'nordugrid', use 'arc' instead
- MacOS version strings now include the major version number (10 or 11)
- File transfer plugin sample code to aid in developing new plugins
- Add generic knob to set the slot user for all slots

* Tue Nov 02 2021 Tim Theisen <tim@cs.wisc.edu> - 9.0.7-1
- Fix bug where condor_gpu_discovery could crash with older CUDA libraries
- Fix bug where condor_watch_q would fail on machines with older kernels
- condor_watch_q no longer has a limit on the number of job event log files
- Fix bug where a startd could crash claiming a slot with p-slot preemption
- Fix bug where a job start would not be recorded when a shadow reconnects

* Thu Sep 23 2021 Tim Theisen <tim@cs.wisc.edu> - 9.2.0-1
- Add SERVICE node that runs alongside the DAG for the duration of the DAG
- Fix problem where proxy delegation to older HTCondor versions failed
- Jobs are now re-run if the execute directory unexpectedly disappears
- HTCondor counts the number of files transfered at the submit node
- Fix a bug that caused jobs to fail when using newer Singularity versions

* Thu Sep 23 2021 Tim Theisen <tim@cs.wisc.edu> - 9.0.6-1
- CUDA_VISIBLE_DEVICES can now contain GPU-<uuid> formatted values
- Fixed a bug that caused jobs to fail when using newer Singularity versions
- Fixed a bug in the Windows MSI installer for the latest Windows 10 version
- Fixed bugs relating to the transfer of standard out and error logs
- MacOS 11.x now reports as 10.16.x (which is better than reporting x.0)

* Thu Aug 19 2021 Tim Theisen <tim@cs.wisc.edu> - 9.1.3-1
- Globus GSI is no longer needed for X.509 proxy delegation
- Globus GSI authentication is disabled by default
- The job ad now contains a history of job holds and hold reasons
- If a user job policy expression evaluates to undefined, it is ignored

* Wed Aug 18 2021 Tim Theisen <tim@cs.wisc.edu> - 9.0.5-1
- Other authentication methods are tried if mapping fails using SciTokens
- Fix rare crashes from successful condor_submit, which caused DAGMan issues
- Fix bug where ExitCode attribute would be suppressed when OnExitHold fired
- condor_who now suppresses spurious warnings coming from netstat
- The online manual now has detailed instructions for installing on MacOS
- Fix bug where misconfigured MIG devices confused condor_gpu_discovery
- The transfer_checkpoint_file list may now include input files

* Thu Jul 29 2021 Tim Theisen <tim@cs.wisc.edu> - 9.1.2-1
- Fixes for security issues
- https://htcondor.org/security/vulnerabilities/HTCONDOR-2021-0003.html
- https://htcondor.org/security/vulnerabilities/HTCONDOR-2021-0004.html

* Thu Jul 29 2021 Tim Theisen <tim@cs.wisc.edu> - 9.0.4-1
- Fixes for security issues
- https://htcondor.org/security/vulnerabilities/HTCONDOR-2021-0003.html
- https://htcondor.org/security/vulnerabilities/HTCONDOR-2021-0004.html

* Thu Jul 29 2021 Tim Theisen <tim@cs.wisc.edu> - 8.8.15-1
- Fix for security issue
- https://htcondor.org/security/vulnerabilities/HTCONDOR-2021-0003.html

* Tue Jul 27 2021 Tim Theisen <tim@cs.wisc.edu> - 9.1.1-1
- Fixes for security issues
- https://htcondor.org/security/vulnerabilities/HTCONDOR-2021-0003.html
- https://htcondor.org/security/vulnerabilities/HTCONDOR-2021-0004.html

* Tue Jul 27 2021 Tim Theisen <tim@cs.wisc.edu> - 9.0.3-1
- Fixes for security issues
- https://htcondor.org/security/vulnerabilities/HTCONDOR-2021-0003.html
- https://htcondor.org/security/vulnerabilities/HTCONDOR-2021-0004.html

* Tue Jul 27 2021 Tim Theisen <tim@cs.wisc.edu> - 8.8.14-1
- Fix for security issue
- https://htcondor.org/security/vulnerabilities/HTCONDOR-2021-0003.html

* Thu Jul 08 2021 Tim Theisen <tim@cs.wisc.edu> - 9.0.2-1
- HTCondor can be set up to use only FIPS 140-2 approved security functions
- If the Singularity test fails, the job goes idle rather than getting held
- Can divide GPU memory, when making multiple GPU entries for a single GPU
- Startd and Schedd cron job maximum line length increased to 64k bytes
- Added first class submit keywords for SciTokens
- Fixed MUNGE authentication
- Fixed Windows installer to work when the install location isn't C:\Condor

* Thu May 20 2021 Tim Theisen <tim@cs.wisc.edu> - 9.1.0-1
- Support for submitting to ARC-CE via the REST interface
- DAGMan can put failed jobs on hold (user can correct problems and release)
- Can run gdb and ptrace within Docker containers
- A small Docker test job is run on the execute node to verify functionality
- The number of instructions executed is reported in the job Ad on Linux

* Mon May 17 2021 Tim Theisen <tim@cs.wisc.edu> - 9.0.1-1
- Fix problem where X.509 proxy refresh kills job when using AES encryption
- Fix problem when jobs require a different machine after a failure
- Fix problem where a job matched a machine it can't use, delaying job start
- Fix exit code and retry checking when a job exits because of a signal
- Fix a memory leak in the job router when a job is removed via job policy
- Fixed the back-end support for the 'bosco_cluster --add' command
- An updated Windows installer that supports IDTOKEN authentication

* Wed Apr 14 2021 Tim Theisen <tim@cs.wisc.edu> - 9.0.0-1
- Absent any configuration, HTCondor denies authorization to all users
- AES encryption is used for all communication and file transfers by default
- New IDTOKEN authentication method enables fine-grained authorization
- IDTOKEN authentication method is designed to replace GSI
- Improved support for GPUs, including machines with multiple GPUs
- New condor_watch_q tool that efficiently provides live job status updates
- Many improvements to the Python bindings
- New Python bindings for DAGMan and chirp
- Improved file transfer plugins supporting uploads and authentication
- File transfer times are now recorded in the job log
- Added support for jobs that need to acquire and use OAUTH tokens
- Many memory footprint and performance improvements in DAGMan
- Submitter ceilings can limit the number of jobs per user in a pool

* Tue Mar 30 2021 Tim Theisen <tim@cs.wisc.edu> - 8.9.13-1
- Host based security is no longer the default security model
- Hardware accelerated integrity and AES encryption used by default
- Normally, AES encryption is used for all communication and file transfers
- Fallback to Triple-DES or Blowfish when interoperating with older versions
- Simplified and automated new HTCondor installations
- HTCondor now detects instances of multi-instance GPUs
- Fixed memory leaks (collector updates in 8.9 could leak a few MB per day)
- Many other enhancements and bug fixes, see version history for details

* Thu Mar 25 2021 Tim Theisen <tim@cs.wisc.edu> - 8.9.12-1
- Withdrawn due to compatibility issues with prior releases

* Tue Mar 23 2021 Tim Theisen <tim@cs.wisc.edu> - 8.8.13-1
- condor_ssh_to_job now maps CR and NL to work with editors like nano
- Improved the performance of data transfer in condor_ssh_to_job
- HA replication now accepts SHA-2 checksums to prepare for MD5 removal
- Submission to NorduGrid ARC CE works with newer ARC CE versions
- Fixed condor_annex crashes on platforms with newer compilers
- Fixed "use feature: GPUsMonitor" to locate the monitor binary on Windows
- Fixed a bug that prevented using the '@' character in an event log path

* Wed Jan 27 2021 Tim Theisen <tim@cs.wisc.edu> - 8.9.11-1
- This release of HTCondor fixes security-related bugs described at
- https://htcondor.org/security/vulnerabilities/HTCONDOR-2021-0001.html
- https://htcondor.org/security/vulnerabilities/HTCONDOR-2021-0002.html

* Tue Nov 24 2020 Tim Theisen <tim@cs.wisc.edu> - 8.9.10-1
- Fix bug where negotiator stopped making matches when group quotas are used
- Support OAuth, SciTokens, and Kerberos credentials in local universe jobs
- The Python schedd.submit method now takes a Submit object
- DAGMan can now optionally run a script when a job goes on hold
- DAGMan now provides a method for inline jobs to share submit descriptions
- Can now add arbitrary tags to condor annex instances
- Runs the "singularity test" before running the a singularity job

* Mon Nov 23 2020 Tim Theisen <tim@cs.wisc.edu> - 8.8.12-1
- Added a family of version comparison functions to ClassAds
- Increased default Globus proxy key length to meet current NIST guidance

* Mon Oct 26 2020 Tim Theisen <tim@cs.wisc.edu> - 8.9.9-1
- The RPM packages requires globus, munge, scitokens, and voms from EPEL
- Improved cgroup memory policy settings that set both hard and soft limit
- Cgroup memory usage reporting no longer includes the kernel buffer cache
- Numerous Python binding improvements, see version history
- Can create a manifest of files on the execute node at job start and finish
- Added provisioner nodes to DAGMan, allowing users to provision resources
- DAGMan can now produce .dot graphs without running the workflow

* Wed Oct 21 2020 Tim Theisen <tim@cs.wisc.edu> - 8.8.11-1
- HTCondor now properly tracks usage over vanilla universe checkpoints
- New ClassAd equality and inequality operators in the Python bindings
- Fixed a bug where removing in-use routes could crash the job router
- Fixed a bug where condor_chirp would abort after success on Windows
- Fixed a bug where using MACHINE_RESOURCE_NAMES could crash the startd
- Improved condor c-gahp to prioritize commands over file transfers
- Fixed a rare crash in the schedd when running many local universe jobs
- With GSI, avoid unnecessary reverse DNS lookup when HOST_ALIAS is set
- Fix a bug that could cause grid universe jobs to fail upon proxy refresh

* Thu Aug 06 2020 Tim Theisen <tim@cs.wisc.edu> - 8.9.8-1
- Added htcondor.dags and htcondor.htchirp to the HTCondor Python bindings
- New condor_watch_q tool that efficiently provides live job status updates
- Added support for marking a GPU offline while other jobs continue
- The condor_master command does not return until it is fully started
- Deprecated several Python interfaces in the Python bindings

* Thu Aug 06 2020 Tim Theisen <tim@cs.wisc.edu> - 8.8.10-1
- condor_qedit can no longer be used to disrupt the condor_schedd
- Fixed a bug where the SHARED_PORT_PORT configuration setting was ignored
- Ubuntu 20.04 and Amazon Linux 2 are now supported
- In MacOSX, HTCondor now requires LibreSSL, available since MacOSX 10.13

* Wed May 20 2020 Tim Theisen <tim@cs.wisc.edu> - 8.9.7-1
- Multiple enhancements in the file transfer code
- Support for more regions in s3:// URLs
- Much more flexible job router language
- Jobs may now specify cuda_version to match equally-capable GPUs
- TOKENS are now called IDTOKENS to differentiate from SCITOKENS
- Added the ability to blacklist TOKENS via an expression
- Can simultaneously handle Kerberos and OAUTH credentials
- The getenv submit command now supports a blacklist and whitelist
- The startd supports a remote history query similar to the schedd
- condor_q -submitters now works with accounting groups
- Fixed a bug reading service account credentials for Google Compute Engine

* Thu May 07 2020 Tim Theisen <tim@cs.wisc.edu> - 8.8.9-1
- Proper tracking of maximum memory used by Docker universe jobs
- Fixed preempting a GPU slot for a GPU job when all GPUs are in use
- Fixed a Python crash when queue_item_data iterator raises an exception
- Fixed a bug where slot attribute overrides were ignored
- Calculates accounting group quota correctly when more than 1 CPU requested
- Updated HTCondor Annex to accommodate API change for AWS Spot Fleet
- Fixed a problem where HTCondor would not start on AWS Fargate
- Fixed where the collector could wait forever for a partial message
- Fixed streaming output to large files (>2Gb) when using the 32-bit shadow

* Mon Apr 06 2020 Tim Theisen <tim@cs.wisc.edu> - 8.9.6-1
- Fixes addressing CVE-2019-18823
- https://htcondor.org/security/vulnerabilities/HTCONDOR-2020-0001.html
- https://htcondor.org/security/vulnerabilities/HTCONDOR-2020-0002.html
- https://htcondor.org/security/vulnerabilities/HTCONDOR-2020-0003.html
- https://htcondor.org/security/vulnerabilities/HTCONDOR-2020-0004.html

* Mon Apr 06 2020 Tim Theisen <tim@cs.wisc.edu> - 8.8.8-1
- Fixes addressing CVE-2019-18823
- https://htcondor.org/security/vulnerabilities/HTCONDOR-2020-0001.html
- https://htcondor.org/security/vulnerabilities/HTCONDOR-2020-0002.html
- https://htcondor.org/security/vulnerabilities/HTCONDOR-2020-0003.html
- https://htcondor.org/security/vulnerabilities/HTCONDOR-2020-0004.html

* Thu Jan 02 2020 Tim Theisen <tim@cs.wisc.edu> - 8.9.5-1
- Added a new mode that skips jobs whose outputs are newer than their inputs
- Added command line tool to help debug ClassAd expressions
- Added port forwarding to Docker containers
- You may now change some DAGMan throttles while the DAG is running
- Added support for session tokens for pre-signed S3 URLs
- Improved the speed of the negotiator when custom resources are defined
- Fixed interactive submission of Docker jobs
- Fixed a bug where jobs wouldn't be killed when getting an OOM notification

* Thu Dec 26 2019 Tim Theisen <tim@cs.wisc.edu> - 8.8.7-1
- Updated condor_annex to work with upcoming AWS Lambda function changes
- Added the ability to specify the order that job routes are applied
- Fixed a bug that could cause remote condor submits to fail
- Fixed condor_wait to work when the job event log is on AFS
- Fixed RPM packaging to be able to install condor-all on CentOS 8
- Period ('.') is allowed again in DAGMan node names

* Tue Nov 19 2019 Tim Theisen <tim@cs.wisc.edu> - 8.9.4-1
- Amazon S3 file transfers using pre-signed URLs
- Further reductions in DAGMan memory usage
- Added -idle option to condor_q to display information about idle jobs
- Support for SciTokens authentication
- A tool, condor_evicted_files, to examine the SPOOL of an idle job

* Wed Nov 13 2019 Tim Theisen <tim@cs.wisc.edu> - 8.8.6-1
- Initial support for CentOS 8
- Fixed a memory leak in SSL authentication
- Fixed a bug where "condor_submit -spool" would only submit the first job
- Reduced encrypted file transfer CPU usage by a factor of six
- "condor_config_val -summary" displays changes from a default configuration
- Improved the ClassAd documentation, added many functions that were omitted

* Tue Sep 17 2019 Tim Theisen <tim@cs.wisc.edu> - 8.9.3-1
- TOKEN and SSL authentication methods are now enabled by default
- The job and global event logs use ISO 8601 formatted dates by default
- Added Google Drive multifile transfer plugin
- Added upload capability to Box multifile transfer plugin
- Added Python bindings to submit a DAG
- Python 'JobEventLog' can be pickled to facilitate intermittent readers
- 2x matchmaking speed for partitionable slots with simple START expressions
- Improved the performance of the condor_schedd under heavy load
- Reduced the memory footprint of condor_dagman
- Initial implementation to record the circumstances of a job's termination

* Thu Sep 05 2019 Tim Theisen <tim@cs.wisc.edu> - 8.8.5-1
- Fixed two performance problems on Windows
- Fixed Java universe on Debian and Ubuntu systems
- Added two knobs to improve performance on large scale pools
- Fixed a bug where requesting zero GPUs would require a machine with GPUs
- HTCondor can now recognize nVidia Volta and Turing GPUs

* Tue Jul 09 2019 Tim Theisen <tim@cs.wisc.edu> - 8.8.4-1
- Python 3 bindings - see version history for details (requires EPEL on EL7)
- Can configure DAGMan to dramatically reduce memory usage on some DAGs
- Improved scalability when using the python bindings to qedit jobs
- Fixed infrequent schedd crashes when removing scheduler universe jobs
- The condor_master creates run and lock directories when systemd doesn't
- The condor daemon obituary email now contains the last 200 lines of log

* Tue Jun 04 2019 Tim Theisen <tim@cs.wisc.edu> - 8.9.2-1
- The HTTP/HTTPS file transfer plugin will timeout and retry transfers
- A new multi-file box.com file transfer plugin to download files
- The manual has been moved to Read the Docs
- Configuration options for job-log time-stamps (UTC, ISO 8601, sub-second)
- Several improvements to SSL authentication
- New TOKEN authentication method enables fine-grained authorization control

* Wed May 22 2019 Tim Theisen <tim@cs.wisc.edu> - 8.8.3-1
- Fixed a bug where jobs were killed instead of peacefully shutting down
- Fixed a bug where a restarted schedd wouldn't connect to its running jobs
- Improved file transfer performance when sending multiple files
- Fix a bug that prevented interactive submit from working with Singularity
- Orphaned Docker containers are now cleaned up on execute nodes
- Restored a deprecated Python interface that is used to read the event log

* Wed Apr 17 2019 Tim Theisen <tim@cs.wisc.edu> - 8.9.1-1
- An efficient curl plugin that supports uploads and authentication tokens
- HTCondor automatically supports GPU jobs in Docker and Singularity
- File transfer times are now recorded in the user job log and the job ad

* Thu Apr 11 2019 Tim Theisen <tim@cs.wisc.edu> - 8.8.2-1
- Fixed problems with condor_ssh_to_job and Singularity jobs
- Fixed a problem that could cause condor_annex to crash
- Fixed a problem where the job queue would very rarely be corrupted
- condor_userprio can report concurrency limits again
- Fixed the GPU discovery and monitoring code to map GPUs in the same way
- Made the CHIRP_DELAYED_UPDATE_PREFIX configuration knob work again
- Fixed restarting HTCondor from the Service Control Manager on Windows
- Fixed a problem where local universe jobs could not use condor_submit
- Restored a deprecated Python interface that is used to read the event log
- Fixed a problem where condor_shadow reuse could confuse DAGMan

* Thu Feb 28 2019 Tim Theisen <tim@cs.wisc.edu> - 8.9.0-1
- Absent any configuration, HTCondor denies authorization to all users
- All HTCondor daemons under a condor_master share a security session
- Scheduler Universe jobs are prioritized by job priority

* Tue Feb 19 2019 Tim Theisen <tim@cs.wisc.edu> - 8.8.1-1
- Fixed excessive CPU consumption with GPU monitoring
- GPU monitoring is off by default; enable with "use feature: GPUsMonitor"
- HTCondor now works with the new CUDA version 10 libraries
- Fixed a bug where sometimes jobs would not start on a Windows execute node
- Fixed a bug that could cause DAGman to go into an infinite loop on exit
- The JobRouter doesn't forward the USER attribute between two UID Domains
- Made Collector.locateAll() more efficient in the Python bindings
- Improved efficiency of the negotiation code in the condor_schedd

* Thu Jan 03 2019 Tim Theisen <tim@cs.wisc.edu> - 8.8.0-1
- Automatically add AWS resources to your pool using HTCondor Annex
- The Python bindings now include submit functionality
- Added the ability to run a job immediately by replacing a running job
- A new minicondor package makes single node installations easy
- HTCondor now tracks and reports GPU utilization
- Several performance enhancements in the collector
- The grid universe can create and manage VM instances in Microsoft Azure
- The MUNGE security method is now supported on all Linux platforms

* Wed Oct 31 2018 Tim Theisen <tim@cs.wisc.edu> - 8.7.10-1
- Can now interactively submit Docker jobs
- The administrator can now add arguments to the Singularity command line
- The MUNGE security method is now supported on all Linux platforms
- The grid universe can create and manage VM instances in Microsoft Azure
- Added a single-node package to facilitate using a personal HTCondor

* Wed Oct 31 2018 Tim Theisen <tim@cs.wisc.edu> - 8.6.13-1
- Made the Python 'in' operator case-insensitive for ClassAd attributes
- Python bindings are now built for the Debian and Ubuntu platforms
- Fixed a memory leak in the Python bindings
- Fixed a bug where absolute paths failed for output/error files on Windows
- Fixed a bug using Condor-C to run Condor-C jobs
- Fixed a bug where Singularity could not be used if Docker was not present

* Wed Aug 01 2018 Tim Theisen <tim@cs.wisc.edu> - 8.7.9-1
- Support for Debian 9, Ubuntu 16, and Ubuntu 18
- Improved Python bindings to support the full range of submit functionality
- Allows VMs to shutdown when the job is being gracefully evicted
- Can now specify a host name alias (CNAME) for NETWORK_HOSTNAME
- Added the ability to run a job immediately by replacing a running job

* Wed Aug 01 2018 Tim Theisen <tim@cs.wisc.edu> - 8.6.12-1
- Support for Debian 9, Ubuntu 16, and Ubuntu 18
- Fixed a memory leak that occurred when SSL authentication fails
- Fixed a bug where invalid transform REQUIREMENTS caused a Job to match
- Fixed a bug to allow a queue super user to edit protected attributes
- Fixed a problem setting the job environment in the Singularity container
- Fixed several other minor problems

* Tue May 22 2018 Tim Theisen <tim@cs.wisc.edu> - 8.7.8-2
- Reinstate man pages
- Drop centos from dist tag in 32-bit Enterprise Linux 7 RPMs

* Thu May 10 2018 Tim Theisen <tim@cs.wisc.edu> - 8.7.8-1
- The condor annex can easily use multiple regions simultaneously
- HTCondor now uses CUDA_VISIBLE_DEVICES to tell which GPU devices to manage
- HTCondor now reports GPU memory utilization

* Thu May 10 2018 Tim Theisen <tim@cs.wisc.edu> - 8.6.11-1
- Can now do an interactive submit of a Singularity job
- Shared port daemon is more resilient when starved for TCP ports
- The Windows installer configures the environment for the Python bindings
- Fixed several other minor problems

* Tue Mar 13 2018 Tim Theisen <tim@cs.wisc.edu> - 8.7.7-1
- condor_ssh_to_job now works with Docker Universe jobs
- A 32-bit condor_shadow is available for Enterprise Linux 7 systems
- Tracks and reports custom resources, e.g. GPUs, in the job ad and user log
- condor_q -unmatchable reports jobs that will not match any slots
- Several updates to the parallel universe
- Spaces are now allowed in input, output, and error paths in submit files
- In DAG files, spaces are now allowed in submit file paths

* Tue Mar 13 2018 Tim Theisen <tim@cs.wisc.edu> - 8.6.10-1
- Fixed a problem where condor_preen would crash on an active submit node
- Improved systemd configuration to clean up processes if the master crashes
- Fixed several other minor problems

* Thu Jan 04 2018 Tim Theisen <tim@cs.wisc.edu> - 8.7.6-1
- Machines won't enter "Owner" state unless using the Desktop policy
- One can use SCHEDD and JOB instead of MY and TARGET in SUBMIT_REQUIREMENTS
- HTCondor now reports all submit warnings, not just the first one
- The HTCondor Python bindings in pip are now built from the release branch

* Thu Jan 04 2018 Tim Theisen <tim@cs.wisc.edu> - 8.6.9-1
- Fixed a bug where some Accounting Groups could get too much surplus quota
- Fixed a Python binding bug where some queries could corrupt memory
- Fixed a problem where preen could block the schedd for a long time
- Fixed a bug in Windows where the job sandbox would not be cleaned up
- Fixed problems with the interaction between the master and systemd
- Fixed a bug where MAX_JOBS_SUBMITTED could be permanently reduced
- Fixed problems with very large disk requests

* Tue Nov 14 2017 Tim Theisen <tim@cs.wisc.edu> - 8.7.5-1
- Fixed an issue validating VOMS proxies

* Tue Nov 14 2017 Tim Theisen <tim@cs.wisc.edu> - 8.6.8-1
- Fixed an issue validating VOMS proxies

* Tue Oct 31 2017 Tim Theisen <tim@cs.wisc.edu> - 8.7.4-1
- Improvements to DAGMan including support for late job materialization
- Updates to condor_annex including improved status reporting
- When submitting jobs, HTCondor can now warn about job requirements
- Fixed a bug where remote CPU time was not recorded in the history
- Improved support for OpenMPI jobs
- The high availability daemon now works with IPV6 and shared_port
- The HTCondor Python bindings are now available for Python 2 and 3 in pip

* Tue Oct 31 2017 Tim Theisen <tim@cs.wisc.edu> - 8.6.7-1
- Fixed a bug where memory limits might not be updated in cgroups
- Add SELinux type enforcement rules to allow condor_ssh_to_job to work
- Updated systemd configuration to shutdown HTCondor in an orderly fashion
- The curl_plugin utility can now do HTTPS transfers
- Specifying environment variables now works with the Python Submit class

* Tue Sep 12 2017 Tim Theisen <tim@cs.wisc.edu> - 8.7.3-1
- Further updates to the late job materialization technology preview
- An improved condor_top tool
- Enhanced the AUTO setting for ENABLE_IPV{4,6} to be more selective
- Fixed several small memory leaks

* Tue Sep 12 2017 Tim Theisen <tim@cs.wisc.edu> - 8.6.6-1
- HTCondor daemons no longer crash on reconfig if syslog is used for logging
- HTCondor daemons now reliably leave a core file when killed by a signal
- Negotiator won't match jobs to machines with incompatible IPv{4,6} network
- On Ubuntu, send systemd alive messages to prevent HTCondor restarts
- Fixed a problem parsing old ClassAd string escapes in the python bindings
- Properly parse CPU time used from Slurm grid universe jobs
- Claims are released when parallel univ jobs are removed while claiming
- Starter won't get stuck when a job is removed with JOB_EXIT_HOOK defined
- To reduce audit logging, added cgroup rules to SELinux profile

* Mon Aug 07 2017 Tim Theisen <tim@cs.wisc.edu> - 8.6.5-2
- Update SELinux profile for Red Hat 7.4

* Tue Aug 01 2017 Tim Theisen <tim@cs.wisc.edu> - 8.6.5-1
- Fixed a memory leak that would cause the HTCondor collector to slowly grow
- Prevent the condor_starter from hanging when using cgroups on Debian
- Fixed several issues that occur when IPv6 is in use
- Support for using an ImDisk RAM drive on Windows as the execute directory
- Fixed a bug where condor_rm rarely removed another one of the user's jobs
- Fixed a bug with parallel universe jobs starting on partitionable slots

* Thu Jul 13 2017 Tim Theisen <tim@cs.wisc.edu> - 8.4.12-1
- Can configure the condor_startd to compute free disk space once

* Thu Jun 22 2017 Tim Theisen <tim@cs.wisc.edu> - 8.7.2-1
- Improved condor_schedd performance by turning off file checks by default
- condor_annex -status finds VM instances that have not joined the pool
- Able to update an annex's lease without adding new instances
- condor_annex now keeps a command log
- condor_q produces an expanded multi-line summary
- Automatically retry and/or resume http file transfers when appropriate
- Reduced load on the condor_collector by optimizing queries
- A python based condor_top tool

* Thu Jun 22 2017 Tim Theisen <tim@cs.wisc.edu> - 8.6.4-1
- Python bindings are now available on MacOSX
- Fixed a bug where PASSWORD authentication could fail to exchange keys
- Pslot preemption now properly handles custom resources, such as GPUs
- condor_submit now checks X.509 proxy expiration

* Tue May 09 2017 Tim Theisen <tim@cs.wisc.edu> - 8.6.3-1
- Fixed a bug where using an X.509 proxy might corrupt the job queue log
- Fixed a memory leak in the Python bindings

* Mon Apr 24 2017 Tim Theisen <tim@cs.wisc.edu> - 8.7.1-1
- Several performance enhancements in the collector
- Further refinement and initial documentation of the HTCondor Annex
- Enable chirp for Docker jobs
- Job Router uses first match rather than round-robin matching
- The schedd tracks jobs counts by status for each owner
- Technology preview of late job materialization in the schedd

* Mon Apr 24 2017 Tim Theisen <tim@cs.wisc.edu> - 8.6.2-1
- New metaknobs for mapping users to groups
- Now case-insensitive with Windows user names when storing credentials
- Signal handling in the OpenMPI script
- Report RemoteSysCpu for Docker jobs
- Allow SUBMIT_REQUIREMENT to refer to X509 secure attributes
- Linux kernel tuning script takes into account the machine's role

* Thu Mar 02 2017 Tim Theisen <tim@cs.wisc.edu> - 8.7.0-1
- Performance improvements in collector's ingestion of ClassAds
- Added collector attributes to report query times and forks
- Removed extra white space around parentheses when unparsing ClassAds
- Technology preview of the HTCondor Annex

* Thu Mar 02 2017 Tim Theisen <tim@cs.wisc.edu> - 8.6.1-1
- condor_q works in situations where user authentication is not configured
- Updates to work with Docker version 1.13
- Fix several problems with the Job Router
- Update scripts to support current versions of Open MPI and MPICH2
- Fixed a bug that could corrupt the job queue log when the disk is full

* Thu Jan 26 2017 Tim Theisen <tim@cs.wisc.edu> - 8.6.0-1
- condor_q shows shows only the current user's jobs by default
- condor_q summarizes related jobs (batches) on a single line by default
- Users can define their own job batch name at job submission time
- Immutable/protected job attributes make SUBMIT_REQUIREMENTS more useful
- The shared port daemon is enabled by default
- Jobs run in cgroups by default
- HTCondor can now use IPv6 addresses (Prefers IPv4 when both present)
- DAGMan: Able to easily define SCRIPT, VARs, etc., for all nodes in a DAG
- DAGMan: Revamped priority implementation
- DAGMan: New splice connection feature
- New slurm grid type in the grid universe for submitting to Slurm
- Numerous improvements to Docker support
- Several enhancements in the python bindings

* Mon Jan 23 2017 Tim Theisen <tim@cs.wisc.edu> - 8.4.11-1
- Fixed a bug which delayed startd access to stard cron job results
- Fixed a bug in pslot preemption that could delay jobs starting
- Fixed a bug in job cleanup at job lease expiration if using glexec
- Fixed a bug in locating ganglia shared libraries on Debian and Ubuntu

* Tue Dec 13 2016 Tim Theisen <tim@cs.wisc.edu> - 8.5.8-1
- The starter puts all jobs in a cgroup by default
- Added condor_submit commands that support job retries
- condor_qedit defaults to the current user's jobs
- Ability to add SCRIPTS, VARS, etc. to all nodes in a DAG using one command
- Able to conditionally add Docker volumes for certain jobs
- Initial support for Singularity containers
- A 64-bit Windows release

* Tue Dec 13 2016 Tim Theisen <tim@cs.wisc.edu> - 8.4.10-1
- Updated SELinux profile for Enterprise Linux
- Fixed a performance problem in the schedd when RequestCpus was an expression
- Preserve permissions when transferring sub-directories of the job's sandbox
- Fixed HOLD_IF_CPUS_EXCEEDED and LIMIT_JOB_RUNTIMES metaknobs
- Fixed a bug in handling REMOVE_SIGNIFICANT_ATTRIBUTES

* Thu Sep 29 2016 Tim Theisen <tim@cs.wisc.edu> - 8.5.7-1
- The schedd can perform job ClassAd transformations
- Specifying dependencies between DAGMan splices is much more flexible
- The second argument of the ClassAd ? : operator may be omitted
- Many usability improvements in condor_q and condor_status
- condor_q and condor_status can produce JSON, XML, and new ClassAd output
- To prepare for a 64-bit Windows release, HTCondor identifies itself as X86
- Automatically detect Daemon Core daemons and pass localname to them

* Thu Sep 29 2016 Tim Theisen <tim@cs.wisc.edu> - 8.4.9-1
- The condor_startd removes orphaned Docker containers on restart
- Job Router and HTCondor-C job job submission prompts schedd reschedule
- Fixed bugs in the Job Router's hooks
- Improved systemd integration on Enterprise Linux 7
- Upped default number of Chirp attributes to 100, and made it configurable
- Fixed a bug where variables starting with STARTD. or STARTER. were ignored

* Tue Aug 02 2016 Tim Theisen <tim@cs.wisc.edu> - 8.5.6-1
- The -batch output for condor_q is now the default
- Python bindings for job submission and machine draining
- Numerous Docker usability changes
- New options to limit condor_history results to jobs since last invocation
- Shared port daemon can be used with high availability and replication
- ClassAds can be written out in JSON format
- More flexible ordering of DAGMan commands
- Efficient PBS and SLURM job monitoring
- Simplified leases for grid universe jobs

* Tue Jul 05 2016 Tim Theisen <tim@cs.wisc.edu> - 8.4.8-1
- Fixed a memory leak triggered by the python htcondor.Schedd().query() call
- Fixed a bug that could cause Bosco file transfers to fail
- Fixed a bug that could cause the schedd to crash when using schedd cron jobs
- condor_schedd now rejects jobs when owner has no account on the machine
- Fixed a new bug in 8.4.7 where remote condor_history failed without -limit
- Fixed bugs triggered by the reconfiguration of the high-availability daemon
- Fixed a bug where condor_master could hang when using shared port on Windows 
- Fixed a bug with the -xml option on condor_q and condor_status

* Mon Jun 06 2016 Tim Theisen <tim@cs.wisc.edu> - 8.5.5-1
- Improvements for scalability of EC2 grid universe jobs
- Docker Universe jobs advertises remote user and system CPU time
- Improved systemd support
- The master can now run an administrator defined script at shutdown
- DAGMan includes better support for the batch name feature

* Mon Jun 06 2016 Tim Theisen <tim@cs.wisc.edu> - 8.4.7-1
- fixed a bug that could cause the schedd to become unresponsive
- fixed a bug where the Docker Universe would not set the group ID
- Docker Universe jobs now drop all Linux capabilities by default
- fixed a bug where subsystem specific configuration parameters were ignored
- fixed bugs with history file processing on the Windows platform

* Mon May 02 2016 Tim Theisen <tim@cs.wisc.edu> - 8.5.4-1
- Fixed a bug that delays schedd response when significant attributes change
- Fixed a bug where the group ID was not set in Docker universe jobs
- Limit update rate of various attributes to not overload the collector
- To make job router configuration easier, added implicit "target" scoping
- To make BOSCO work, the blahp does not generate limited proxies by default
- condor_status can now display utilization per machine rather than per slot
- Improve performance of condor_history and other tools

* Thu Apr 21 2016 Tim Theisen <tim@cs.wisc.edu> - 8.4.6-1
- fixed a bug that could cause a job to fail to start in a dynamic slot
- fixed a negotiator memory leak when using partitionable slot preemption
- fixed a bug that caused supplemental groups to be wrong during file transfer
- properly identify the Windows 10 platform
- fixed a typographic error in the LIMIT_JOB_RUNTIMES policy
- fixed a bug where maximum length IPv6 addresses were not parsed

* Thu Mar 24 2016 Tim Theisen <tim@cs.wisc.edu> - 8.5.3-1
- Use IPv6 (and IPv4) interfaces if they are detected
- Prefer IPv4 addresses when both are available
- Count Idle and Running jobs in Submitter Ads for Local and Scheduler universes
- Can submit jobs to SLURM with the new "slurm" type in the Grid universe
- HTCondor is built and linked with Globus 6.0

* Tue Mar 22 2016 Tim Theisen <tim@cs.wisc.edu> - 8.4.5-1
- fixed a bug that would cause the condor_schedd to send no flocked jobs
- fixed a bug that caused a 60 second delay using tools when DNS lookup failed
- prevent using accounting groups with embedded spaces that crash the negotiator
- fixed a bug that could cause use of ports outside the port range on Windows
- fixed a bug that could prevent dynamic slot reuse when using many slots
- fixed a bug that prevented correct utilization reports from the job router
- tune kernel when using cgroups to avoid OOM killing of jobs doing heavy I/O

* Thu Feb 18 2016 Tim Theisen <tim@cs.wisc.edu> - 8.5.2-1
- condor_q now defaults to showing only the current user's jobs
- condor_q -batch produces a single line report for a batch of jobs
- Docker Universe jobs now report and update memory and network usage
- immutable and protected job attributes
- improved performance when querying a HTCondor daemon's location
- Added the ability to set ClassAd attributes within the DAG file
- DAGMan now provides event timestamps in dagman.out

* Tue Feb 02 2016 Tim Theisen <tim@cs.wisc.edu> - 8.4.4-1
- fixed a bug that could cause the collector to crash when DNS lookup fails
- fixed a bug that caused Condor-C jobs with short lease durations to fail
- fixed bugs that affected EC2 grid universe jobs
- fixed a bug that prevented startup if a prior version shared port file exists
- fixed a bug that could cause the condor_shadow to hang on Windows

* Fri Jan 08 2016 Tim Theisen <tim@cs.wisc.edu> - 8.5.1-2
- optimized binaries

* Fri Jan 08 2016 Tim Theisen <tim@cs.wisc.edu> - 8.4.3-2
- optimized binaries

* Mon Dec 21 2015 Tim Theisen <tim@cs.wisc.edu> - 8.5.1-1
- the shared port daemon is enabled by default
- the condor_startd now records the peak memory usage instead of recent
- the condor_startd advertises CPU submodel and cache size
- authorizations are automatically setup when "Match Password" is enabled
- added a schedd-constraint option to condor_q

* Wed Dec 16 2015 Tim Theisen <tim@cs.wisc.edu> - 8.4.3-1
- fixed the processing of the -append option in the condor_submit command
- fixed a bug to run more that 100 dynamic slots on a single execute node
- fixed bugs that would delay daemon startup when using shared port on Windows
- fixed a bug where the cgroup VM limit would not be set for sizes over 2 GiB
- fixed a bug to use the ec2_iam_profile_name for Amazon EC2 Spot instances

* Tue Nov 17 2015 Tim Theisen <tim@cs.wisc.edu> - 8.4.2-1
- a bug fix to prevent the condor_schedd from crashing
- a bug fix to honor TCP_FORWARDING_HOST
- Standard Universe works properly in RPM installations of HTCondor
- the RPM packages no longer claim to provide Globus libraries
- bug fixes to DAGMan's "maximum idle jobs" throttle

* Tue Oct 27 2015 Tim Theisen <tim@cs.wisc.edu> - 8.4.1-1
- four new policy metaknobs to make configuration easier
- a bug fix to prevent condor daemons from crashing on reconfiguration
- an option natural sorting option on condor_status
- support of admin to mount certain directories into Docker containers

* Thu Oct 22 2015 Tim Theisen <tim@cs.wisc.edu> - 8.2.10-1
- an updated RPM to work with SELinux on EL7 platforms
- fixes to the condor_kbdd authentication to the X server
- a fix to allow the condor_kbdd to work with shared port enabled
- avoid crashes when using more than 1024 file descriptors on EL7
- fixed a memory leak in the ClassAd split() function
- condor_vacate will error out rather than ignore conflicting arguments
- a bug fix to the JobRouter to properly process the queue on restart
- a bug fix to prevent sending spurious data on a SOAP file transfer
- a bug fix to always present jobs in order in condor_history

* Mon Oct 12 2015 Tim Theisen <tim@cs.wisc.edu> - 8.5.0-1
- multiple enhancements to the python bindings
- the condor_schedd no longer changes the ownership of spooled job files
- spooled job files are visible to only the user account by default
- the condor_startd records when jobs are evicted by preemption or draining

* Mon Sep 14 2015 Tim Theisen <tim@cs.wisc.edu> - 8.4.0-1
- a Docker Universe to run a Docker container as an HTCondor job
- the submit file can queue a job for each file found
- the submit file can contain macros
- a dry-run option to condor_submit to test the submit file without any actions
- HTCondor pools can use IPv4 and IPv6 simultaneously
- execute directories can be encrypted upon user or administrator request
- Vanilla Universe jobs can utilize periodic application-level checkpoints
- the administrator can establish job requirements
- numerous scalability changes

* Thu Aug 27 2015 Tim Theisen <tim@cs.wisc.edu> - 8.3.8-1
- a script to tune Linux kernel parameters for better scalability
- support for python bindings on Windows platforms
- a mechanism to remove Docker images from the local machine

* Thu Aug 13 2015 Tim Theisen <tim@cs.wisc.edu> - 8.2.9-1
- a mechanism for the preemption of dynamic slots, such that the partitionable slot may use the dynamic slot in the match of a different job
- default configuration bug fixes for the desktop policy, such that it can both start jobs and monitor the keyboard

* Mon Jul 27 2015 Tim Theisen <tim@cs.wisc.edu> - 8.3.7-1
- default configuration settings have been updated to reflect current usage
- the ability to preempt dynamic slots, such that a job may match with a partitionable slot
- the ability to limit the number of jobs per submission and the number of jobs per owner by setting configuration variables

* Tue Jun 23 2015 Tim Theisen <tim@cs.wisc.edu> - 8.3.6-1
- initial Docker universe support
- IPv4/IPv6 mixed mode support

* Mon Apr 20 2015 Tim Theisen <tim@cs.wisc.edu> - 8.3.5-1
- new features that increase the power of job specification in the submit description file
- RPMs for Red Hat Enterprise Linux 6 and 7 are modularized and only distributed via our YUM repository
- The new condor-all RPM requires the other HTCondor RPMs of a typical HTCondor installation

* Tue Apr 07 2015 Tim Theisen <tim@cs.wisc.edu> - 8.2.8-1
- a bug fix to reconnect a TCP session when an HTCondorView collector restarts
- a bug fix to avoid starting too many jobs, only to kill some chosen at random

* Thu Mar 05 2015 Tim Theisen <tim@cs.wisc.edu> - 8.3.4-1
- a bug fix for a problem that can cause jobs to not be matched to resources when the condor_schedd is flocking

* Thu Feb 19 2015 Tim Theisen <tim@cs.wisc.edu> - 8.3.3-1
- the ability to encrypt a job's directory on Linux execute hosts
- enhancements to EC2 grid universe jobs
- a more efficient query protocol, including the ability to query the condor_schedd daemon's autocluster set

* Tue Feb 10 2015 Tim Theisen <tim@cs.wisc.edu> - 8.2.7-1
- sendmail is used by default for sending notifications (CVE-2014-8126)
- corrected input validation, which prevents daemon crashes
- an update, such that grid jobs work within the current Google Compute Engine
- a bug fix to prevent an infinite loop in the python bindings
- a bug fix to prevent infinite recursion when evaluating ClassAd attributes

* Tue Dec 23 2014 Tim Theisen <tim@cs.wisc.edu> - 8.3.2-1
- the next installment of IPv4/IPv6 mixed mode support: a submit node can simultaneously interact with an IPv4 and an IPv6 HTCondor pool
- scalability improvements: a reduced memory foot-print of daemons, a reduced number of TCP connections between submit and execute machines, and an improved responsiveness from a busy condor_schedd to queries

* Tue Dec 16 2014 Tim Theisen <tim@cs.wisc.edu> - 8.2.6-1
- a bug fix to the log rotation of the condor_schedd on Linux platforms
- transfer_input_files now works for directories on Windows platforms
- a correction of the flags passed to the mail program on Linux platforms
- a RHEL 7 platform fix of a directory permission that prevented daemons from starting

* Mon Dec 01 2014 Tim Theisen <tim@cs.wisc.edu> - 8.2.5-1
- an updated RPM installation script that preserves a modified condor_config.local file
- OpenSSL version 1.0.1j for Windows platforms

* Wed Nov 12 2014 Tim Theisen <tim@cs.wisc.edu> - 8.2.4-1
- a bug fix for an 8.2.3 condor_schedd that could not obtain a claim from an 8.0.x condor_startd
- a bug fix for removed jobs that return to the queue
- a workaround for a condor_schedd performance issue when handling a large number of jobs
- a bug fix to prevent the condor_kbdd from crashing on Windows
- a bug fix to correct the reporting of available disk on Windows

* Wed Oct 01 2014 Tim Theisen <tim@cs.wisc.edu> - 8.2.3-1
- support for Ubuntu 14.04 LTS, including support for the standard universe

* Thu Sep 11 2014 Tim Theisen <tim@cs.wisc.edu> - 8.3.1-1
- a variety of changes that reduce memory usage and improve performance
- if cgroups are used to limit memory utilization, HTCondor sets both the memory and swap limits.

* Wed Aug 27 2014 Carl Edquist <edquist@cs.wisc.edu> - 8.2.2-2.3
- Include config file for MASTER_NEW_BINARY_RESTART = PEACEFUL (SOFTWARE-850)

* Tue Aug 26 2014 Carl Edquist <edquist@cs.wisc.edu> - 8.2.2-2.2
- Include peaceful_off patch (SOFTWARE-1307)

* Mon Aug 25 2014 Carl Edquist <edquist@cs.wisc.edu> - 8.2.2-2.1
- Include condor_gt4540_aws patch for #4540

* Fri Aug 22 2014 Carl Edquist <edquist@cs.wisc.edu> - 8.2.2-2
- Strict pass-through with fixes from 8.2.2-1.1

* Thu Aug 21 2014 Carl Edquist <edquist@cs.wisc.edu> - 8.2.2-1.1
- Update to 8.2.2 with build fixes for non-UW builds

* Mon Sep 09 2013  <edquist@cs.wisc.edu> - 8.1.2-0.3
- Include misc unpackaged files from 8.x.x

* Sun Sep 08 2013  <edquist@cs.wisc.edu> - 8.1.2-0.1.unif
- Packaging fixes to work with latest 8.1.2 source from master
- Move condor.spec into git master-unified_rpm-branch
- Apply patches to upstream branch and remove from rpm / spec
- Always build man pages / remove references to include_man
- Always include systemd sources for passthrough rebuilds of source rpms
- Add macros to bundle external source tarballs with the source rpm to support
  offline builds with externals

* Tue Aug 20 2013 Carl Edquist <edquist@cs.wisc.edu> - 7.9.6-8.unif.8
- Remove externals dependency from std-universe subpackage

* Mon Aug 19 2013 Carl Edquist <edquist@cs.wisc.edu> - 7.9.6-8.unif.7
- Merge init script improvements from trunk
- Have std_local_ref depend on senders,receivers instead of stub_gen
- Carve out std universe files into separate subpackage
- Move uw_build-specific non-std-universe files into externals subpackage
- Condor_config changes for #3645
- Use %osg / %std_univ macros to control build type default
- Support PROPER builds of std universe (ie, without UW_BUILD)
- Use make jobserver when building glibc external instead of make -j2
- Move python requirement out of main condor package (#3704)
- Move condor_config.local from /var/lib/condor/ to /etc/condor/

* Fri Jul 05 2013 Carl Edquist <edquist@cs.wisc.edu> - 7.9.6-8.unif.6
- Address build dependency issue seen with -j24

* Fri Jun 21 2013 Carl Edquist <edquist@cs.wisc.edu> - 7.9.6-8.unif.5
- Initial support for UW_BUILD

* Tue Jun 18 2013 Carl Edquist <edquist@cs.wisc.edu> - 7.9.6-8.unif.4
- Remove service restart for upgrades

* Tue Jun 11 2013 Carl Edquist <edquist@cs.wisc.edu> - 7.9.6-8.unif.2
- Add a parallel-setup sub-package for parallel universe configuration,
  namely setting up the host as a dedicated resource

* Mon Jun 10 2013 Brian Lin <blin@cs.wisc.edu> - 7.8.8-2
- Init script improvements

* Fri Jun 07 2013 Carl Edquist <edquist@cs.wisc.edu> - 7.9.6-8.unif.1
- Add in missing features from Fedora rpm
- Reorganize to reduce the diff size between this and the Fedora rpm

* Fri Jun 07 2013 Brian Lin <blin@cs.wisc.edu> - 7.9.6-8
- Remove glexec runtime dependency

* Tue May 28 2013 Brian Lin <blin@cs.wisc.edu> - 7.9.6-7
- Mark /usr/share/osg/sysconfig/condor as non-config file

* Thu May 23 2013 Brian Lin <blin@cs.wisc.edu> - 7.9.6-6
- Rebuild against fixed glite-ce-cream-client-api-c

* Wed May 22 2013 Brian Lin <blin@cs.wisc.edu> - 7.9.6-5
- Enable plumage for x86{,_64}

* Wed May 22 2013 Brian Lin <blin@cs.wisc.edu> - 7.9.6-4
- Enable cgroups for EL6

* Tue May 21 2013 Brian Lin <blin@cs.wisc.edu> - 7.9.6-3
- Building with blahp/cream

* Tue May 21 2013 Brian Lin <blin@cs.wisc.edu> - 7.9.6-2
- Build without blahp/cream

* Tue May 21 2013 Brian Lin <blin@cs.wisc.edu> - 7.9.6-1
- New version

* Wed May 08 2013 Matyas Selmeci <matyas@cs.wisc.edu> - 7.8.8-1
- New version
- Removed condor_glidein -- was removed upstream

* Wed Feb 13 2013 Dave Dykstra <dwd@fnal.gov> - 7.8.6-3
- Renamed /etc/sysconfig/condor-lcmaps-env to /usr/share/osg/sysconfig/condor
  to match the new OSG method for handling daemon environment variables, 
  which keeps non-replaceable settings out of /etc/sysonfig
- Change settings in /usr/share/osg/sysconfig/condor to use the latest variable
  name LLGT_LIFT_PRIVILEGED_PROTECTION instead of LLGT4_NO_CHANGE_USER,
  eliminate obsolete variable LLGT_VOMS_DISABLE_CREDENTIAL_CHECK, and change
  the default debug level from 3 to 2.

* Fri Dec 21 2012 Matyas Selmeci <matyas@cs.wisc.edu> - 7.8.6-2
- Patch to fix default BATCH_GAHP config value (#SOFTWARE-873)

* Thu Oct 25 2012 Matyas Selmeci <matyas@cs.wisc.edu> - 7.8.6-1
- New version

* Mon Oct 22 2012 Matyas Selmeci <matyas@cs.wisc.edu> - 7.8.5-1
- New version

* Wed Sep 19 2012 Matyas Selmeci <matyas@cs.wisc.edu> - 7.8.4-1
- New version

* Fri Sep 07 2012 Matyas Selmeci <matyas@cs.wisc.edu> - 7.8.3-1
- New version

* Mon Aug 27 2012 Matyas Selmeci <matyas@cs.wisc.edu> - 7.8.2-2
- Add patch to fix unnecessary GSI callouts (condor_gt2104_pt2.patch in gittrac #2104)
- Fixed BLClient location

* Tue Aug 14 2012 Matyas Selmeci <matyas@cs.wisc.edu> - 7.8.2-1
- New version

* Mon Jul 30 2012 Matyas Selmeci <matyas@cs.wisc.edu> - 7.8.1-7
- Put cream_gahp into separate subpackage

* Mon Jul 16 2012 Matyas Selmeci <matyas@cs.wisc.edu> - 7.8.1-6
- Remove cream_el6.patch; change proper_cream.diff to work on both el5 and el6
  instead.

* Thu Jul 05 2012 Matyas Selmeci <matyas@cs.wisc.edu> - 7.8.1-5
- Bump to rebuild

* Tue Jun 26 2012 Matyas Selmeci <matyas@cs.wisc.edu> - 7.8.1-4
- Add CREAM

* Tue Jun 19 2012 Matyas Selmeci <matyas@cs.wisc.edu> - 7.8.1-3
- Add Provides lines for classads and classads-devel

* Mon Jun 18 2012 Matyas Selmeci <matyas@cs.wisc.edu> - 7.8.1-2
- Add environment variables for interacting with lcmaps (condor-lcmaps-env)

* Fri Jun 15 2012 Matyas Selmeci <matyas@cs.wisc.edu> - 7.8.1-1
- Version bump

* Wed Jun 13 2012 Matyas Selmeci <matyas@cs.wisc.edu> - 7.8.0-3
- Fix wrong paths for shared libraries

* Wed Jun 13 2012 Matyas Selmeci <matyas@cs.wisc.edu> - 7.8.0-2
- Build blahp

* Thu May 31 2012 Matyas Selmeci <matyas@cs.wisc.edu> - 7.8.0-1
- Version bump
- Updated condor_config.generic.patch
- Removed glexec-patch.diff

* Sun Apr  1 2012 Alain Roy <roy@cs.wisc.edu> - 7.6.6-4
- Backported patch from Condor 7.7 to fix glexec bugs
- Enabled glexec

* Fri Feb 10 2012 Derek Weitzel <dweitzel@cse.unl.edu> - 7.6.6-3
- Adding sticky bit to condor_root_switchboard

* Wed Jan 18 2012 Derek Weitzel <dweitzel@cse.unl.edu> - 7.6.6-2
- Added support for rhel6

* Wed Jan 18 2012 Tim Cartwright <cat@cs.wisc.edu> - 7.6.6-1
- Updated to upstream tagged 7.6.6 release

* Wed Jan 11 2012 Tim Cartwright <cat@cs.wisc.edu> - 7.6.4-1
- Simplified revision number

* Tue Nov 29 2011 Derek Weitzel <dweitzel@cse.unl.edu> - 7.6.4-0.6.2
- Rebasing to 7.6.4

* Fri Oct 28 2011 Matyas Selmeci <matyas@cs.wisc.edu> - 7.6.2-0.6.3
- rebuilt

* Mon Sep 12 2011 Matyas Selmeci <matyas@cs.wisc.edu> - 7.6.2-0.6.2
- Rev bump to rebuild with updated Globus libs

* Thu Aug 11 2011 Derek Weitzel <dweitzel@cse.unl.edu> - 7.6.2-0.5.2
- Updated to upstream official 7.6.2 release

* Thu Aug 04 2011 Derek Weitzel <dweitzel@cse.unl.edu> - 7.6.2-0.5.672537b1git.1
- Made LOCAL_DIR always point to /var/lib/condor rather than TILDE

* Wed Jun  8 2011 <bbockelm@cse.unl.edu> - 7.7.0-0.5
- Start to break build products into conditionals for future EPEL5 support.
- Begun integration of a systemd service file.

* Tue Jun  7 2011 <matt@redhat> - 7.7.0-0.4
- Added tmpfiles.d/condor.conf (BZ711456)

* Tue Jun  7 2011 <matt@redhat> - 7.7.0-0.3
- Fast forward to 7.7.0 pre-release at 1babb324
- Catch libdeltacloud 0.8 update

* Fri May 20 2011 <matt@redhat> - 7.7.0-0.2
- Added GSI support, dependency on Globus

* Fri May 13 2011 <matt@redhat> - 7.7.0-0.1
- Fast forward to 7.7.0 pre-release at 79952d6b
- Introduced ec2_gahp
- 79952d6b brings schema expectations inline with Cumin

* Tue May 10 2011 <matt@redhat> - 7.6.1-0.1
- Upgrade to 7.6.0 release, pre-release of 7.6.1 at 5617a464
- Upstreamed patch: log_lock_run.patch
- Introduced condor-classads to obsolete classads
- Introduced condor-aviary, package of the aviary contrib
- Introduced condor-deltacloud-gahp
- Introduced condor-qmf, package of the mgmt/qmf contrib
- Transitioned from LOCAL_CONFIG_FILE to LOCAL_CONFIG_DIR
- Stopped building against gSOAP,
-  use aviary over birdbath and ec2_gahp (7.7.0) over amazon_gahp

* Tue Feb 08 2011 Fedora Release Engineering <rel-eng@lists.fedoraproject.org> - 7.5.5-2
- Rebuilt for https://fedoraproject.org/wiki/Fedora_15_Mass_Rebuild

* Thu Jan 27 2011 <matt@redhat> - 7.5.5-1
- Rebase to 7.5.5 release
-  configure+imake -> cmake
-  Removed patches:
-   only_dynamic_unstripped.patch
-   gsoap-2.7.16-wsseapi.patch
-   gsoap-2.7.16-dom.patch
-  man pages are now built with source
-  quill is no longer present
-  condor_shared_port added
-  condor_power added
-  condor_credd added
-  classads now built from source

* Thu Jan 13 2011 <matt@redhat> - 7.4.4-1
- Upgrade to 7.4.4 release
- Upstreamed: stdsoap2.h.patch.patch

* Mon Aug 23 2010  <matt@redhat> - 7.4.3-1
- Upgrade to 7.4.3 release
- Upstreamed: dso_link_change

* Fri Jun 11 2010  <matt@redhat> - 7.4.2-2
- Rebuild for classads DSO version change (1:0:0)
- Updated stdsoap2.h.patch.patch for gsoap 2.7.16
- Added gsoap-2.7.16-wsseapi/dom.patch for gsoap 2.7.16

* Wed Apr 21 2010  <matt@redhat> - 7.4.2-1
- Upgrade to 7.4.2 release

* Tue Jan  5 2010  <matt@redhat> - 7.4.1-1
- Upgrade to 7.4.1 release
- Upstreamed: guess_version_from_release_dir, fix_platform_check
- Security update (BZ549577)

* Fri Dec  4 2009  <matt@redhat> - 7.4.0-1
- Upgrade to 7.4.0 release
- Fixed POSTIN error (BZ540439)
- Removed NOTICE.txt source, now provided by upstream
- Removed no_rpmdb_query.patch, applied upstream
- Removed no_basename.patch, applied upstream
- Added only_dynamic_unstripped.patch to reduce build time
- Added guess_version_from_release_dir.patch, for previous
- Added fix_platform_check.patch
- Use new --with-platform, to avoid modification of make_final_tarballs
- Introduced vm-gahp package to hold libvirt deps

* Fri Aug 28 2009  <matt@redhat> - 7.2.4-1
- Upgrade to 7.2.4 release
- Removed gcc44_const.patch, accepted upstream
- New log, lock, run locations (BZ502175)
- Filtered innocuous semanage message

* Fri Aug 21 2009 Tomas Mraz <tmraz@redhat.com> - 7.2.1-3
- rebuilt with new openssl

* Fri Jul 24 2009 Fedora Release Engineering <rel-eng@lists.fedoraproject.org> - 7.2.1-2
- Rebuilt for https://fedoraproject.org/wiki/Fedora_12_Mass_Rebuild

* Wed Feb 25 2009  <matt@redhat> - 7.2.1-1
- Upgraded to 7.2.1 release
- Pruned changes accepted upstream from condor_config.generic.patch
- Removed Requires in favor of automatic dependencies on SONAMEs
- Added no_rmpdb_query.patch to avoid rpm -q during a build

* Tue Feb 24 2009 Fedora Release Engineering <rel-eng@lists.fedoraproject.org> - 7.2.0-5
- Rebuilt for https://fedoraproject.org/wiki/Fedora_11_Mass_Rebuild

* Thu Jan 15 2009 Tomas Mraz <tmraz@redhat.com> - 7.2.0-4
- rebuild with new openssl

* Wed Jan 14 2009  <matt@redhat> - 7.2.0-3
- Fixed regression: initscript was on by default, now off again

* Thu Jan  8 2009  <matt@redhat> - 7.2.0-2
- (Re)added CONDOR_DEVELOPERS=NONE to the default condor_config.local
- Added missing Obsoletes for condor-static (thanks Michael Schwendt)

* Wed Jan  7 2009  <matt@redhat> - 7.2.0-1
- Upgraded to 7.2.0 release
- Removed -static package
- Added Fedora specific buildid
- Enabled KBDD, daemon to monitor X usage on systems with only USB devs
- Updated install process

* Wed Oct  8 2008  <matt@redhat> - 7.0.5-1
- Rebased on 7.0.5, security update

* Wed Aug  6 2008  <mfarrellee@redhat> - 7.0.4-1
- Updated to 7.0.4 source
- Stopped using condor_configure in install step

* Tue Jun 10 2008  <mfarrellee@redhat> - 7.0.2-1
- Updated to 7.0.2 source
- Updated config, specifically HOSTALLOW_WRITE, for Personal Condor setup
- Added condor_config.generic

* Mon Apr  7 2008  <mfarrellee@redhat> - 7.0.0-8
- Modified init script to be off by default, resolves bz441279

* Fri Apr  4 2008  <mfarrellee@redhat> - 7.0.0-7
- Updated to handle changes in gsoap dependency

* Mon Feb 11 2008  <mfarrellee@redhat> - 7.0.0-6
- Added note about how to download the source
- Added generate-tarball.sh script

* Sun Feb 10 2008  <mfarrellee@redhat> - 7.0.0-5
- The gsoap package is compiled with --disable-namespaces, which means
  soap_set_namespaces is required after each soap_init. The
  gsoap_nonamespaces.patch handles this.

* Fri Feb  8 2008  <mfarrellee@redhat> - 7.0.0-4
- Added patch to detect GCC 4.3.0 on F9
- Added patch to detect GLIBC 2.7.90 on F9
- Added BuildRequires: autoconf to allow for regeneration of configure
  script after GCC 4.3.0 detection and GLIBC 2.7.90 patches are
  applied
- Condor + GCC 4.3.0 + -O2 results in an internal compiler error
  (BZ 432090), so -O2 is removed from optflags for the time
  being. Thanks to Mike Bonnet for the suggestion on how to filter
  -O2.

* Tue Jan 22 2008  <mfarrellee@redhat> - 7.0.0-3
- Update to UW's really-final source for Condor 7.0.0 stable series
  release. It is based on the 72173 build with minor changes to the
  configure.ac related to the SRB external version.
- In addition to removing externals from the UW tarball, the NTconfig
  directory was removed because it had not gone through IP audit.

* Tue Jan 22 2008  <mfarrellee@redhat> - 7.0.0-2
- Update to UW's final source for Condor 7.0.0 stable series release

* Thu Jan 10 2008  <mfarrellee@redhat> - 7.0.0-1
- Initial package of Condor's stable series under ASL 2.0
- is_clipped.patch replaced with --without-full-port option to configure
- zlib_is_soft.patch removed, outdated by configure.ac changes
- removed autoconf dependency needed for zlib_is_soft.patch

* Tue Dec  4 2007  <mfarrellee@redhat> - 6.9.5-2
- SELinux was stopping useradd in pre because files specified root as
  the group owner for /var/lib/condor, fixed, much thanks to Phil Knirsch

* Fri Nov 30 2007  <mfarrellee@redhat> - 6.9.5-1
- Fixed release tag
- Added gSOAP support and packaged WSDL files

* Thu Nov 29 2007  <mfarrellee@redhat> - 6.9.5-0.2
- Packaged LSB init script
- Changed pre to not create the condor user's home directory, it is
  now a directory owned by the package

* Thu Nov 29 2007  <mfarrellee@redhat> - 6.9.5-0.1
- Condor 6.9.5 release, the 7.0.0 stable series candidate
- Removed x86_64_no_multilib-200711091700cvs.patch, merged upstream
- Added patch to make zlib a soft requirement, which it should be
- Disabled use of smp_mflags because of make dependency issues
- Explicitly not packaging WSDL files until the SOAP APIs are available

* Tue Nov 20 2007  <mfarrellee@redhat> - 6.9.5-0.3.200711091700cvs
- Rebuild for repo inheritance update: dependencies are now pulled
  from RHEL 5 U1 before RH Application Stack

* Thu Nov 15 2007 <mfarrellee@redhat> - 6.9.5-0.2.200711091700cvs
- Added support for building on x86_64 without multilib packages
- Made the install section more flexible, reduced need for
  make_final_tarballs to be updated

* Fri Nov 9 2007 <mfarrellee@redhat> - 6.9.5-0.1.200711091700cvs
- Working source with new ASL 2.0 license

* Fri Nov 9 2007 <mfarrellee@redhat> - 6.9.5-0.1.200711091330cvs
- Source is now stamped ASL 2.0, as of Nov 9 2007 1:30PM Central
- Changed license to ASL 2.0
- Fixed find in prep to work if no files have bad permissions
- Changed the name of the LICENSE file to match was is now release in
  the source tarball

* Tue Nov 6 2007  <mfarrellee@redhat> - 6.9.5-0.1.rc
- Added m4 dependency not in RHEL 5.1's base
- Changed chmod a-x script to use find as more files appear to have
  improper execute bits set
- Added ?dist to Release:
- condor_privsep became condor_root_switchboard

* Tue Sep 11 2007  <mfarrellee@redhat> - 6.9.5-0.3.20070907cvs
- Instead of releasing libcondorapi.so, which is improperly created
  and poorly versioned, we release libcondorapi.a, which is apparently
  more widely used, in a -static package
- Instead of installing the stripped tarball, the unstripped is now
  installed, which gives a nice debuginfo package
- Found and fixed permissions problems on a number of src files,
  issue raised by rpmlint on the debuginfo package

* Mon Sep 10 2007  <mfarrellee@redhat> - 6.9.5-0.2.20070907cvs
- Updated pre section to create condor's home directory with adduser, and
  removed _var/lib/condor from files section
- Added doc LICENSE.TXT to all files sections
- Shortened lines longer than 80 characters in this spec (except the sed line)
- Changed install section so untar'ing a release can handle fedora7 or fedora8
- Simplified the site.def and config file updates (sed + mv over mv + sed + rm)
- Added a patch (fedora_rawhide_7.91-20070907cvs.patch) to support building on
  a fedora 7.91 (current Rawhide) release
- Moved the examples from /usr/share/doc/condor... into builddir and just
  marked them as documentation
- Added a number of dir directives to force all files to be listed, no implicit
  inclusion

* Fri Sep  7 2007  <mfarrellee@redhat> - 6.9.5-0.1.20070907cvs
- Initial release<|MERGE_RESOLUTION|>--- conflicted
+++ resolved
@@ -1475,7 +1475,13 @@
 /bin/systemctl try-restart condor.service >/dev/null 2>&1 || :
 
 %changelog
-<<<<<<< HEAD
+* Thu Oct 24 2024 Tim Theisen <tim@cs.wisc.edu> - 23.0.17-1
+- Bug fix for PID namespaces and condor_ssh_to_job on EL9
+- Augment condor_upgrade_check to find unit suffixes in ClassAd expressions
+
+* Thu Oct 10 2024 Tim Theisen <tim@cs.wisc.edu> - 23.0.16-1
+- Backport all cgroup v2 fixes and enhancements from the 23.10.1 release
+
 * Thu Oct 03 2024 Tim Theisen <tim@cs.wisc.edu> - 23.10.1-1
 - Improvements to disk usage enforcement when using LVM
   - Can encrypt job sandboxes when using LVM
@@ -1492,14 +1498,6 @@
 - Uses job's sandbox to convert image format for Singularity/Apptainer
 - Bug fix to not lose GPUs in Docker job on systemd reconfig
 - Bug fix for PID namespaces and condor_ssh_to_job on EL9
-=======
-* Thu Oct 24 2024 Tim Theisen <tim@cs.wisc.edu> - 23.0.17-1
-- Bug fix for PID namespaces and condor_ssh_to_job on EL9
-- Augment condor_upgrade_check to find unit suffixes in ClassAd expressions
-
-* Thu Oct 10 2024 Tim Theisen <tim@cs.wisc.edu> - 23.0.16-1
-- Backport all cgroup v2 fixes and enhancements from the 23.10.1 release
->>>>>>> 7b4867d7
 
 * Mon Sep 30 2024 Tim Theisen <tim@cs.wisc.edu> - 23.0.15-1
 - Fix bug where Docker universe jobs reported zero memory usage on EL9
