%define condor_version 1.0.0

# On EL7 don't terminate the build because of bad bytecompiling
%if 0%{?rhel} == 7
%define _python_bytecompile_errors_terminate_build 0
%endif

# Don't use changelog date in CondorVersion
%global source_date_epoch_from_changelog 0

# set uw_build to 0 for downstream (Fedora or EPEL)
# UW build includes stuff for testing and tarballs
%define uw_build 0

# Use devtoolset 11 for EL7
%define devtoolset 11
# Use gcc-toolset 13 for EL8 and later
%define gcctoolset 13

Summary: HTCondor: High Throughput Computing
Name: condor
Version: %{condor_version}
%global version_ %(tr . _ <<< %{version})

%if 0%{?suse_version}
%global _libexecdir %{_exec_prefix}/libexec
%if %{suse_version} == 1500
%global dist .leap15
%endif
%endif

# Edit the %condor_release to set the release number
%define condor_release 1
Release: %{condor_release}%{?dist}

License: Apache-2.0
Group: Applications/System
URL: https://htcondor.org/

# Do not check .so files in condor's library directory
%global __provides_exclude_from ^%{_libdir}/%{name}/.*\\.so.*$

# Do not provide libfmt
%global __requires_exclude ^libfmt\\.so.*$

Source0: %{name}-%{condor_version}.tar.gz

Source8: htcondor.pp

# Patch credmon-oauth to use Python 2 on EL7
Patch1: rhel7-python2.patch

BuildRoot: %(mktemp -ud %{_tmppath}/%{name}-%{version}-%{release}-XXXXXX)

BuildRequires: cmake
BuildRequires: pcre2-devel
BuildRequires: openssl-devel
BuildRequires: krb5-devel
%if ! 0%{?amzn}
BuildRequires: libvirt-devel
%endif
BuildRequires: bind-utils
BuildRequires: libX11-devel
BuildRequires: libXScrnSaver-devel
%if 0%{?suse_version}
BuildRequires: openldap2-devel
%else
BuildRequires: openldap-devel
%endif
%if 0%{?rhel} == 7
BuildRequires: cmake3
BuildRequires: python-devel
BuildRequires: python-setuptools
%else
BuildRequires: cmake >= 3.16
%endif
BuildRequires: python3-devel
BuildRequires: python3-setuptools
%if 0%{?rhel} >= 8
BuildRequires: boost-devel
%endif
%if 0%{?suse_version}
BuildRequires: rpm-config-SUSE
%else
BuildRequires: redhat-rpm-config
%endif
BuildRequires: sqlite-devel
BuildRequires: perl(Data::Dumper)

BuildRequires: glibc-static
BuildRequires: gcc-c++
BuildRequires: libuuid-devel
BuildRequires: patch
BuildRequires: pam-devel
%if 0%{?suse_version}
BuildRequires: mozilla-nss-devel
%else
BuildRequires: nss-devel
%endif
BuildRequires: openssl-devel
BuildRequires: libxml2-devel
%if 0%{?suse_version}
BuildRequires: libexpat-devel
%else
BuildRequires: expat-devel
%endif
BuildRequires: perl(Archive::Tar)
BuildRequires: perl(XML::Parser)
BuildRequires: perl(Digest::MD5)
%if 0%{?rhel} >= 8 || 0%{?fedora} || 0%{?suse_version}
BuildRequires: python3-devel
%else
BuildRequires: python-devel
%endif
BuildRequires: libcurl-devel

# Authentication build requirements
%if ! 0%{?amzn}
BuildRequires: voms-devel
%endif
BuildRequires: munge-devel
BuildRequires: scitokens-cpp-devel

%if 0%{?rhel} == 7 && 0%{?devtoolset}
BuildRequires: which
BuildRequires: devtoolset-%{devtoolset}-toolchain
%endif

%if 0%{?rhel} >= 8 && 0%{?gcctoolset}
BuildRequires: which
BuildRequires: gcc-toolset-%{gcctoolset}
%endif

%if  0%{?suse_version}
BuildRequires: gcc11
BuildRequires: gcc11-c++
%endif

%if 0%{?rhel} == 7 && ! 0%{?amzn}
BuildRequires: python36-devel
BuildRequires: boost169-devel
BuildRequires: boost169-static
%endif

%if 0%{?rhel} >= 8
BuildRequires: boost-static
%endif

%if 0%{?rhel} == 7 && ! 0%{?amzn}
BuildRequires: python3-devel
BuildRequires: boost169-python2-devel
BuildRequires: boost169-python3-devel
%else
%if  0%{?suse_version}
BuildRequires: libboost_python-py3-1_75_0-devel
%else
BuildRequires: boost-python3-devel
%endif
%endif
BuildRequires: libuuid-devel
%if 0%{?suse_version}
Requires: libuuid1
%else
Requires: libuuid
%endif

BuildRequires: systemd-devel
%if 0%{?suse_version}
BuildRequires: systemd
%else
BuildRequires: systemd-units
%endif
Requires: systemd

%if 0%{?rhel} == 7
BuildRequires: python36-sphinx python36-sphinx_rtd_theme
%endif

%if 0%{?rhel} >= 8 || 0%{?amzn} || 0%{?fedora}
BuildRequires: python3-sphinx python3-sphinx_rtd_theme
%endif

%if 0%{?suse_version}
BuildRequires: python3-Sphinx python3-sphinx_rtd_theme
%endif

# openssh-server needed for condor_ssh_to_job
Requires: openssh-server

# net-tools needed to provide netstat for condor_who
Requires: net-tools

# Perl modules required for condor_gather_info
Requires: perl(Date::Manip)
Requires: perl(FindBin)

# cryptsetup needed for encrypted LVM execute partitions
Requires: cryptsetup

Requires: /usr/sbin/sendmail

# Useful tools are using the Python bindings
Requires: python3-condor = %{version}-%{release}
# The use the python-requests library in EPEL is based Python 3.6
# However, Amazon Linux 2 has Python 3.7
%if ! 0%{?amzn}
%if 0%{?rhel} == 7
Requires: python36-requests
%else
Requires: python3-requests
%endif
%endif

%if 0%{?rhel} == 7
Requires: python2-condor = %{version}-%{release}
# For some reason OSG VMU tests need python-request
Requires: python-requests
%endif

Requires(post): /sbin/ldconfig
Requires(postun): /sbin/ldconfig

%if 0%{?suse_version}
Requires(pre): shadow
Requires(post): systemd
Requires(preun): systemd
Requires(postun): systemd
%else
Requires(pre): shadow-utils
Requires(post): systemd-units
Requires(preun): systemd-units
Requires(postun): systemd-units
%endif

%if 0%{?rhel} == 7
Requires(post): systemd-sysv
Requires(post): policycoreutils-python
Requires(post): selinux-policy-targeted >= 3.13.1-102
%endif

%if 0%{?rhel} >= 8 || 0%{?fedora} || 0%{?suse_version}
Requires(post): python3-policycoreutils
%if ! 0%{?suse_version}
Requires(post): selinux-policy-targeted
%endif
%endif

# Require libraries that we dlopen
# Ganglia is optional as well as nVidia and cuda libraries
%if ! 0%{?amzn}
%if 0%{?suse_version}
Requires: libvomsapi1
%else
Requires: voms
%endif
%endif
%if 0%{?suse_version}
Requires: krb5
Requires: libcom_err2
Requires: libmunge2
Requires: libopenssl1_1
Requires: libSciTokens0
Requires: libsystemd0
%else
Requires: krb5-libs
Requires: libcom_err
Requires: munge-libs
Requires: openssl-libs
Requires: scitokens-cpp >= 0.6.2
Requires: systemd-libs
%endif
Requires: rsync
Requires: condor-upgrade-checks

# Support OSDF client
%if 0%{?rhel} == 7
Requires: pelican-osdf-compat >= 7.1.4
%else
Recommends: pelican-osdf-compat >= 7.1.4
%endif

%if 0%{?rhel} != 7
# Ensure that our bash completions work
Recommends: bash-completion
%endif

#From /usr/share/doc/setup/uidgid (RPM: setup-2.12.2-11)
#Provides: user(condor) = 64
#Provides: group(condor) = 64

%if 0%{?rhel} == 7
# Standard Universe discontinued as of 8.9.0
Obsoletes: %{name}-std-universe < 8.9.0
Provides: %{name}-std-universe = %{version}-%{release}

# Cream gahp discontinued as of 8.9.9
Obsoletes: %{name}-cream-gahp < 8.9.9
Provides: %{name}-cream-gahp = %{version}-%{release}

# 32-bit shadow discontinued as of 8.9.9
Obsoletes: %{name}-small-shadow < 8.9.9
Provides: %{name}-small-shadow = %{version}-%{release}
%endif

%if 0%{?rhel} <= 8
# external-libs package discontinued as of 8.9.9
Obsoletes: %{name}-external-libs < 8.9.9
Provides: %{name}-external-libs = %{version}-%{release}

# Bosco package discontinued as of 9.5.0
Obsoletes: %{name}-bosco < 9.5.0
Provides: %{name}-bosco = %{version}-%{release}

# Blahp provided by condor-blahp as of 9.5.0
Provides: blahp = %{version}-%{release}
Obsoletes: blahp < 9.5.0
%endif

# externals package discontinued as of 10.8.0
Obsoletes: %{name}-externals < 10.8.0
Provides: %{name}-externals = %{version}-%{release}

# blahp package discontinued as of 10.8.0
Obsoletes: %{name}-blahp < 10.8.0
Provides: %{name}-blahp = %{version}-%{release}

# procd package discontinued as of 10.8.0
Obsoletes: %{name}-procd < 10.8.0
Provides: %{name}-procd = %{version}-%{release}

# all package discontinued as of 10.8.0
Obsoletes: %{name}-all < 10.8.0
Provides: %{name}-all = %{version}-%{release}

# classads package discontinued as of 10.8.0
Obsoletes: %{name}-classads < 10.8.0
Provides: %{name}-classads = %{version}-%{release}

# classads-devel package discontinued as of 10.8.0
Obsoletes: %{name}-classads-devel < 10.8.0
Provides: %{name}-classads-devel = %{version}-%{release}

%if 0%{?suse_version}
%debug_package
%endif

%description
HTCondor is a specialized workload management system for
compute-intensive jobs. Like other full-featured batch systems, HTCondor
provides a job queuing mechanism, scheduling policy, priority scheme,
resource monitoring, and resource management. Users submit their
serial or parallel jobs to HTCondor, HTCondor places them into a queue,
chooses when and where to run the jobs based upon a policy, carefully
monitors their progress, and ultimately informs the user upon
completion.

#######################
%package devel
Summary: Development files for HTCondor
Group: Applications/System

%description devel
Development files for HTCondor

%if %uw_build
#######################
%package tarball
Summary: Files needed to build an HTCondor tarball
Group: Applications/System

%description tarball
Files needed to build an HTCondor tarball

%endif

#######################
%package kbdd
Summary: HTCondor Keyboard Daemon
Group: Applications/System
Requires: %name = %version-%release

%description kbdd
The condor_kbdd monitors logged in X users for activity. It is only
useful on systems where no device (e.g. /dev/*) can be used to
determine console idle time.

#######################
%if ! 0%{?amzn}
%package vm-gahp
Summary: HTCondor's VM Gahp
Group: Applications/System
Requires: %name = %version-%release
Requires: libvirt

%description vm-gahp
The condor_vm-gahp enables the Virtual Machine Universe feature of
HTCondor. The VM Universe uses libvirt to start and control VMs under
HTCondor's Startd.

%endif

#######################
%package test
Summary: HTCondor Self Tests
Group: Applications/System
Requires: %name = %version-%release

%description test
A collection of tests to verify that HTCondor is operating properly.

#######################
%if 0%{?rhel} <= 7 && 0%{?fedora} <= 31
%package -n python2-condor
Summary: Python bindings for HTCondor
Group: Applications/System
Requires: python >= 2.2
Requires: python2-cryptography
Requires: %name = %version-%release
%{?python_provide:%python_provide python2-condor}
%if 0%{?rhel} >= 7
Requires: boost169-python2
%endif
# Remove before F30
Provides: %{name}-python = %{version}-%{release}
Provides: %{name}-python%{?_isa} = %{version}-%{release}
Obsoletes: %{name}-python < %{version}-%{release}

%description -n python2-condor
The python bindings allow one to directly invoke the C++ implementations of
the ClassAd library and HTCondor from python
%endif


%if 0%{?rhel} >= 7 || 0%{?fedora} || 0%{?suse_version}
#######################
%package -n python3-condor
Summary: Python bindings for HTCondor
Group: Applications/System
Requires: %name = %version-%release
%if 0%{?rhel} == 7
Requires: boost169-python3
%else
%if 0%{?suse_version}
Requires: libboost_python-py3-1_75_0
%else
Requires: boost-python3
%endif
%endif
Requires: python3
%if 0%{?rhel} != 7
Requires: python3-cryptography
%endif

%description -n python3-condor
The python bindings allow one to directly invoke the C++ implementations of
the ClassAd library and HTCondor from python
%endif


#######################
%package credmon-local
Summary: Local issuer credmon for HTCondor
Group: Applications/System
Requires: %name = %version-%release
%if 0%{?rhel} == 7
Requires: python2-condor = %{version}-%{release}
Requires: python-six
Requires: python2-cryptography
Requires: python2-scitokens
%else
Requires: python3-condor = %{version}-%{release}
Requires: python3-six
Requires: python3-cryptography
Requires: python3-scitokens
%endif

%description credmon-local
The local issuer credmon allows users to obtain credentials from an
admin-configured private SciToken key on the access point and to use those
credentials securely inside running jobs.


#######################
%package credmon-oauth
Summary: OAuth2 credmon for HTCondor
Group: Applications/System
Requires: %name = %version-%release
Requires: condor-credmon-local = %{version}-%{release}
%if 0%{?rhel} == 7
Requires: python2-requests-oauthlib
Requires: python-flask
Requires: mod_wsgi
%else
Requires: python3-requests-oauthlib
Requires: python3-flask
Requires: python3-mod_wsgi
%endif
Requires: httpd

%description credmon-oauth
The OAuth2 credmon allows users to obtain credentials from configured
OAuth2 endpoints and to use those credentials securely inside running jobs.


#######################
%package credmon-vault
Summary: Vault credmon for HTCondor
Group: Applications/System
Requires: %name = %version-%release
Requires: python3-condor = %{version}-%{release}
Requires: python3-six
%if 0%{?rhel} == 7 && ! 0%{?amzn}
Requires: python36-cryptography
%endif
%if 0%{?rhel} >= 8
Requires: python3-cryptography
%endif
%if %uw_build
# Although htgettoken is only needed on the submit machine and
#  condor-credmon-vault is needed on both the submit and credd machines,
#  htgettoken is small so it doesn't hurt to require it in both places.
Requires: htgettoken >= 1.1
%endif
Conflicts: %name-credmon-local

%description credmon-vault
The Vault credmon allows users to obtain credentials from Vault using
htgettoken and to use those credentials securely inside running jobs.

#######################
%package -n minicondor
Summary: Configuration for a single-node HTCondor
Group: Applications/System
Requires: %name = %version-%release
%if 0%{?rhel} >= 7 || 0%{?fedora} || 0%{?suse_version}
Requires: python3-condor = %version-%release
%endif

%description -n minicondor
This example configuration is good for trying out HTCondor for the first time.
It only configures the IPv4 loopback address, turns on basic security, and
shortens many timers to be more responsive.

#######################
%package ap
Summary: Configuration for an Access Point
Group: Applications/System
Requires: %name = %version-%release
%if 0%{?rhel} >= 7 || 0%{?fedora} || 0%{?suse_version}
Requires: python3-condor = %version-%release
%endif

%description ap
This example configuration is good for installing an Access Point.
After installation, one could join a pool or start an annex.

#######################
%package ep
Summary: Configuration for an Execution Point
Group: Applications/System
Requires: %name = %version-%release
%if 0%{?rhel} >= 7 || 0%{?fedora} || 0%{?suse_version}
Requires: python3-condor = %version-%release
%endif

%description ep
This example configuration is good for installing an Execution Point.
After installation, one could join a pool or start an annex.

#######################
%package annex-ec2
Summary: Configuration and scripts to make an EC2 image annex-compatible
Group: Applications/System
Requires: %name = %version-%release
Requires(post): /sbin/chkconfig
Requires(preun): /sbin/chkconfig

%description annex-ec2
Configures HTCondor to make an EC2 image annex-compatible.  Do NOT install
on a non-EC2 image.

%files annex-ec2
%_libexecdir/condor/condor-annex-ec2
%{_unitdir}/condor-annex-ec2.service
%config(noreplace) %_sysconfdir/condor/config.d/50ec2.config
%config(noreplace) %_sysconfdir/condor/master_shutdown_script.sh

%post annex-ec2
/bin/systemctl enable condor-annex-ec2

%preun annex-ec2
if [ $1 == 0 ]; then
    /bin/systemctl disable condor-annex-ec2
fi

#######################
%package upgrade-checks
Summary: Script to check for manual interventions needed to upgrade
Group: Applications/System
Requires: pcre2-tools

%description upgrade-checks
Examines the current HTCondor installation and recommends changes to ensure
a smooth upgrade to a subsequent HTCondor version.

%files upgrade-checks
%_bindir/condor_upgrade_check

%pre
getent group condor >/dev/null || groupadd -r condor
getent passwd condor >/dev/null || \
  useradd -r -g condor -d %_var/lib/condor -s /sbin/nologin \
    -c "Owner of HTCondor Daemons" condor
exit 0


%prep
# For release tarballs
%setup -q -n %{name}-%{condor_version}

# Patch credmon-oauth to use Python 2 on EL7
%if 0%{?rhel} == 7
%patch1 -p1
%endif

# fix errant execute permissions
find src -perm /a+x -type f -name "*.[Cch]" -exec chmod a-x {} \;


%build

%if 0%{?suse_version}
export CC=/usr/bin/gcc-11
export CXX=/usr/bin/g++-11
%endif

%if 0%{?rhel} == 7 && 0%{?devtoolset}
. /opt/rh/devtoolset-%{devtoolset}/enable
export CC=$(which cc)
export CXX=$(which c++)
%endif

%if 0%{?rhel} >= 8 && 0%{?gcctoolset}
. /opt/rh/gcc-toolset-%{gcctoolset}/enable
export CC=$(which cc)
export CXX=$(which c++)
%endif

# build man files
%if 0%{?amzn}
# if this environment variable is set, sphinx-build cannot import markupsafe
env -u RPM_BUILD_ROOT make -C docs man
%else
%if 0%{?rhel} == 7
make -C docs SPHINXBUILD=sphinx-build-3.6 man
%else
make -C docs man
%endif
%endif

%if %uw_build
%define condor_build_id UW_development
%define condor_git_sha -1
%endif

# Any changes here should be synchronized with
# ../debian/rules 

%if 0%{?suse_version}
%cmake \
%else
%cmake3 \
%endif
%if %uw_build
       -DBUILDID:STRING=%condor_build_id \
       -DPLATFORM:STRING=${NMI_PLATFORM:-unknown} \
%if "%{condor_git_sha}" != "-1"
       -DCONDOR_GIT_SHA:STRING=%condor_git_sha \
%endif
       -DBUILD_TESTING:BOOL=TRUE \
%else
       -DBUILD_TESTING:BOOL=FALSE \
%endif
%if 0%{?suse_version}
       -DCMAKE_SHARED_LINKER_FLAGS="%{?build_ldflags} -Wl,--as-needed -Wl,-z,now" \
%endif
%if 0%{?rhel} == 7 || 0%{?rhel} == 8
       -DPython3_EXECUTABLE=%__python3 \
%endif
       -DCMAKE_SKIP_RPATH:BOOL=TRUE \
       -DPACKAGEID:STRING=%{version}-%{condor_release} \
       -DCONDOR_PACKAGE_BUILD:BOOL=TRUE \
       -DCONDOR_RPMBUILD:BOOL=TRUE \
%if 0%{?amzn}
       -DWITH_VOMS:BOOL=FALSE \
       -DWITH_LIBVIRT:BOOL=FALSE \
%endif
       -DCMAKE_INSTALL_PREFIX:PATH=/

%if 0%{?amzn}
cd amazon-linux-build
%else
%if 0%{?rhel} == 9 || 0%{?fedora}
cd redhat-linux-build
%endif
%endif
make %{?_smp_mflags}
%if %uw_build
make %{?_smp_mflags} tests
%endif

%install
%if 0%{?amzn}
cd amazon-linux-build
%else
%if 0%{?rhel} == 9 || 0%{?fedora}
cd redhat-linux-build
%endif
%endif
# installation happens into a temporary location, this function is
# useful in moving files into their final locations
function populate {
  _dest="$1"; shift; _src="$*"
  mkdir -p "%{buildroot}/$_dest"
  mv $_src "%{buildroot}/$_dest"
}

rm -rf %{buildroot}
echo ---------------------------- makefile ---------------------------------
%if 0%{?suse_version}
cd build
%endif
make install DESTDIR=%{buildroot}

%if %uw_build
make tests-tar-pkg
# tarball of tests
%if 0%{?amzn}
cp -p %{_builddir}/%{name}-%{version}/amazon-linux-build/condor_tests-*.tar.gz %{buildroot}/%{_libdir}/condor/condor_tests-%{version}.tar.gz
%else
%if 0%{?rhel} == 9 || 0%{?fedora}
cp -p %{_builddir}/%{name}-%{version}/redhat-linux-build/condor_tests-*.tar.gz %{buildroot}/%{_libdir}/condor/condor_tests-%{version}.tar.gz
%else
%if 0%{?suse_version}
cp -p %{_builddir}/%{name}-%{version}/build/condor_tests-*.tar.gz %{buildroot}/%{_libdir}/condor/condor_tests-%{version}.tar.gz
%else
cp -p %{_builddir}/%{name}-%{version}/condor_tests-*.tar.gz %{buildroot}/%{_libdir}/condor/condor_tests-%{version}.tar.gz
%endif
%endif
%endif
%endif

# Drop in a symbolic link for backward compatibility
ln -s ../..%{_libdir}/condor/condor_ssh_to_job_sshd_config_template %{buildroot}/%_sysconfdir/condor/condor_ssh_to_job_sshd_config_template

%if %uw_build
%if 0%{?rhel} == 7 && ! 0%{?amzn}
# Drop in a link for backward compatibility for small shadow
ln -s condor_shadow %{buildroot}/%{_sbindir}/condor_shadow_s
%endif
%endif

populate /usr/share/doc/condor-%{version}/examples %{buildroot}/usr/share/doc/condor-%{version}/etc/examples/*

mkdir -p %{buildroot}/%{_sysconfdir}/condor
# the default condor_config file is not architecture aware and thus
# sets the LIB directory to always be /usr/lib, we want to do better
# than that. this is, so far, the best place to do this
# specialization. we strip the "lib" or "lib64" part from _libdir and
# stick it in the LIB variable in the config.
LIB=$(echo %{?_libdir} | sed -e 's:/usr/\(.*\):\1:')
if [ "$LIB" = "%_libdir" ]; then
  echo "_libdir does not contain /usr, sed expression needs attention"
  exit 1
fi

# Install the basic configuration, a Personal HTCondor config. Allows for
# yum install condor + service condor start and go.
mkdir -p -m0755 %{buildroot}/%{_sysconfdir}/condor/config.d
mkdir -p -m0700 %{buildroot}/%{_sysconfdir}/condor/passwords.d
mkdir -p -m0700 %{buildroot}/%{_sysconfdir}/condor/tokens.d

populate %_sysconfdir/condor/config.d %{buildroot}/usr/share/doc/condor-%{version}/examples/00-security
populate %_sysconfdir/condor/config.d %{buildroot}/usr/share/doc/condor-%{version}/examples/00-minicondor
populate %_sysconfdir/condor/config.d %{buildroot}/usr/share/doc/condor-%{version}/examples/00-access-point
populate %_sysconfdir/condor/config.d %{buildroot}/usr/share/doc/condor-%{version}/examples/00-execution-point
populate %_sysconfdir/condor/config.d %{buildroot}/usr/share/doc/condor-%{version}/examples/00-kbdd
populate %_sysconfdir/condor/config.d %{buildroot}/usr/share/doc/condor-%{version}/examples/50ec2.config

# Install a second config.d directory under /usr/share, used for the
# convenience of software built on top of Condor such as GlideinWMS.
mkdir -p -m0755 %{buildroot}/usr/share/condor/config.d

mkdir -p -m0755 %{buildroot}/%{_var}/log/condor
# Note we use %{_var}/lib instead of %{_sharedstatedir} for RHEL5 compatibility
mkdir -p -m0755 %{buildroot}/%{_var}/lib/condor/spool
mkdir -p -m0755 %{buildroot}/%{_var}/lib/condor/execute
mkdir -p -m0755 %{buildroot}/%{_var}/lib/condor/krb_credentials
mkdir -p -m2770 %{buildroot}/%{_var}/lib/condor/oauth_credentials


# not packaging configure/install scripts
%if ! %uw_build
rm -f %{buildroot}%{_bindir}/make-ap-from-tarball
rm -f %{buildroot}%{_bindir}/make-personal-from-tarball
rm -f %{buildroot}%{_sbindir}/condor_configure
rm -f %{buildroot}%{_sbindir}/condor_install
rm -f %{buildroot}/%{_mandir}/man1/condor_configure.1
rm -f %{buildroot}/%{_mandir}/man1/condor_install.1
%endif

mkdir -p %{buildroot}/%{_var}/www/wsgi-scripts/condor_credmon_oauth
mv %{buildroot}/%{_libexecdir}/condor/condor_credmon_oauth.wsgi %{buildroot}/%{_var}/www/wsgi-scripts/condor_credmon_oauth/condor_credmon_oauth.wsgi

# Move oauth credmon config files out of examples and into config.d
mv %{buildroot}/usr/share/doc/condor-%{version}/examples/condor_credmon_oauth/config/condor/40-oauth-credmon.conf %{buildroot}/%{_sysconfdir}/condor/config.d/40-oauth-credmon.conf
mv %{buildroot}/usr/share/doc/condor-%{version}/examples/condor_credmon_oauth/config/condor/40-oauth-tokens.conf %{buildroot}/%{_sysconfdir}/condor/config.d/40-oauth-tokens.conf
mv %{buildroot}/usr/share/doc/condor-%{version}/examples/condor_credmon_oauth/README.credentials %{buildroot}/%{_var}/lib/condor/oauth_credentials/README.credentials

# Move vault credmon config file out of examples and into config.d
mv %{buildroot}/usr/share/doc/condor-%{version}/examples/condor_credmon_oauth/config/condor/40-vault-credmon.conf %{buildroot}/%{_sysconfdir}/condor/config.d/40-vault-credmon.conf

###
# Backwards compatibility on EL7 with the previous versions and configs of scitokens-credmon
%if 0%{?rhel} == 7
ln -s ../..%{_sbindir}/condor_credmon_oauth          %{buildroot}/%{_bindir}/condor_credmon_oauth
ln -s ../..%{_sbindir}/scitokens_credential_producer %{buildroot}/%{_bindir}/scitokens_credential_producer
mkdir -p %{buildroot}/%{_var}/www/wsgi-scripts/scitokens-credmon
ln -s ../../../..%{_var}/www/wsgi-scripts/condor_credmon_oauth/condor_credmon_oauth.wsgi %{buildroot}/%{_var}/www/wsgi-scripts/scitokens-credmon/scitokens-credmon.wsgi
%endif
###

# install tmpfiles.d/condor.conf
mkdir -p %{buildroot}%{_tmpfilesdir}
install -m 0644 %{buildroot}/usr/share/doc/condor-%{version}/examples/condor-tmpfiles.conf %{buildroot}%{_tmpfilesdir}/%{name}.conf

install -Dp -m0755 %{buildroot}/usr/share/doc/condor-%{version}/examples/condor-annex-ec2 %{buildroot}%{_libexecdir}/condor/condor-annex-ec2

mkdir -p %{buildroot}%{_unitdir}
install -m 0644 %{buildroot}/usr/share/doc/condor-%{version}/examples/condor-annex-ec2.service %{buildroot}%{_unitdir}/condor-annex-ec2.service
install -m 0644 %{buildroot}/usr/share/doc/condor-%{version}/examples/condor.service %{buildroot}%{_unitdir}/condor.service
# Disabled until HTCondor security fixed.
# install -m 0644 %{buildroot}/usr/share/doc/condor-%{version}/examples/condor.socket %{buildroot}%{_unitdir}/condor.socket

%if 0%{?rhel} >= 7
mkdir -p %{buildroot}%{_datadir}/condor/
cp %{SOURCE8} %{buildroot}%{_datadir}/condor/
%endif

# Install perl modules

#Fixups for packaged build, should have been done by cmake

mkdir -p %{buildroot}/usr/share/condor
mv %{buildroot}/usr/lib64/condor/Chirp.jar %{buildroot}/usr/share/condor
mv %{buildroot}/usr/lib64/condor/CondorJava*.class %{buildroot}/usr/share/condor
mv %{buildroot}/usr/lib64/condor/libchirp_client.so %{buildroot}/usr/lib64
mv %{buildroot}/usr/lib64/condor/libcondor_utils_*.so %{buildroot}/usr/lib64
%if 0%{?rhel} == 7
mv %{buildroot}/usr/lib64/condor/libpyclassad2*.so %{buildroot}/usr/lib64
%endif
mv %{buildroot}/usr/lib64/condor/libpyclassad3*.so %{buildroot}/usr/lib64

rm -rf %{buildroot}/usr/share/doc/condor-%{version}/LICENSE
rm -rf %{buildroot}/usr/share/doc/condor-%{version}/NOTICE.txt
rm -rf %{buildroot}/usr/share/doc/condor-%{version}/README

# we must place the config examples in builddir so %doc can find them
mv %{buildroot}/usr/share/doc/condor-%{version}/examples %_builddir/%name-%condor_version

# Fix up blahp installation
%if 0%{?rhel} == 7
# Don't rely on Python 3 on EL7 (not installed by default)
sed -i 's;/usr/bin/python3;/usr/bin/python2;' %{buildroot}%{_libexecdir}/blahp/*status.py
%endif
# Move batch system customization files to /etc, with symlinks in the
# original location. Admins will need to edit these.
install -m 0755 -d -p %{buildroot}%{_sysconfdir}/blahp
for batch_system in condor kubernetes lsf nqs pbs sge slurm; do
    mv %{buildroot}%{_libexecdir}/blahp/${batch_system}_local_submit_attributes.sh %{buildroot}%{_sysconfdir}/blahp
    ln -s ../../../etc/blahp/${batch_system}_local_submit_attributes.sh \
        %{buildroot}%{_libexecdir}/blahp/${batch_system}_local_submit_attributes.sh
done

# htcondor/dags only works with Python3
rm -rf %{buildroot}/usr/lib64/python2.7/site-packages/htcondor/dags

# htcondor/personal.py only works with Python3
rm -f %{buildroot}/usr/lib64/python2.7/site-packages/htcondor/personal.py

# New fangled stuff does not work with Python2
rm -rf %{buildroot}/usr/lib64/python2.7/site-packages/classad2
rm -rf %{buildroot}/usr/lib64/python2.7/site-packages/classad3
rm -rf %{buildroot}/usr/lib64/python2.7/site-packages/htcondor2

# classad3 shouldn't be distributed yet
rm -rf %{buildroot}/usr/lib*/python%{python3_version}/site-packages/classad3

%clean
rm -rf %{buildroot}


%check
# This currently takes hours and can kill your machine...
#cd condor_tests
#make check-seralized

#################
%files
%defattr(-,root,root,-)
%doc LICENSE NOTICE.txt examples
%dir %_sysconfdir/condor/
%config %_sysconfdir/condor/condor_config
%{_tmpfilesdir}/%{name}.conf
%{_unitdir}/condor.service
# Disabled until HTCondor security fixed.
# % {_unitdir}/condor.socket
%dir %_datadir/condor/
%_datadir/condor/Chirp.jar
%_datadir/condor/CondorJavaInfo.class
%_datadir/condor/CondorJavaWrapper.class
%if 0%{?rhel} >= 7
%_datadir/condor/htcondor.pp
%endif
%dir %_sysconfdir/condor/passwords.d/
%dir %_sysconfdir/condor/tokens.d/
%dir %_sysconfdir/condor/config.d/
%config(noreplace) %{_sysconfdir}/condor/config.d/00-security
%dir /usr/share/condor/config.d/
%_libdir/condor/condor_ssh_to_job_sshd_config_template
%_sysconfdir/condor/condor_ssh_to_job_sshd_config_template
%_sysconfdir/bash_completion.d/condor
%_libdir/libchirp_client.so
%_libdir/libcondor_utils_%{version_}.so
%_libdir/condor/libfmt.so
%_libdir/condor/libfmt.so.10
%_libdir/condor/libfmt.so.10.1.0

%_libdir/condor/libgetpwnam.so
%dir %_libexecdir/condor/
%_libexecdir/condor/cleanup_locally_mounted_checkpoint
%_libexecdir/condor/linux_kernel_tuning
%_libexecdir/condor/accountant_log_fixer
%_libexecdir/condor/condor_chirp
%_libexecdir/condor/condor_ssh
%_libexecdir/condor/sshd.sh
%_libexecdir/condor/get_orted_cmd.sh
%_libexecdir/condor/orted_launcher.sh
%_libexecdir/condor/set_batchtok_cmd
%_libexecdir/condor/cred_producer_krb
%_libexecdir/condor/condor_job_router
%_libexecdir/condor/condor_pid_ns_init
%_libexecdir/condor/condor_urlfetch
%_libexecdir/condor/htcondor_docker_test
%ifarch aarch64 ppc64le x86_64
%_libexecdir/condor/exit_37.sif
%endif
%dir %_libexecdir/condor/singularity_test_sandbox/
%dir %_libexecdir/condor/singularity_test_sandbox/dev/
%dir %_libexecdir/condor/singularity_test_sandbox/proc/
%_libexecdir/condor/singularity_test_sandbox/exit_37
%_libexecdir/condor/condor_limits_wrapper.sh
%_libexecdir/condor/condor_rooster
%_libexecdir/condor/condor_schedd.init
%_libexecdir/condor/condor_ssh_to_job_shell_setup
%_libexecdir/condor/condor_ssh_to_job_sshd_setup
%_libexecdir/condor/condor_power_state
%_libexecdir/condor/condor_kflops
%_libexecdir/condor/condor_mips
%_libexecdir/condor/data_plugin
%_libexecdir/condor/box_plugin.py
%_libexecdir/condor/gdrive_plugin.py
%_libexecdir/condor/common-cloud-attributes-google.py
%_libexecdir/condor/common-cloud-attributes-aws.py
%_libexecdir/condor/common-cloud-attributes-aws.sh
%_libexecdir/condor/onedrive_plugin.py
# TODO: get rid of these
# Not sure where these are getting built
%if 0%{?rhel} <= 7 && ! 0%{?fedora} && ! 0%{?suse_version}
%_libexecdir/condor/box_plugin.pyc
%_libexecdir/condor/box_plugin.pyo
%_libexecdir/condor/gdrive_plugin.pyc
%_libexecdir/condor/gdrive_plugin.pyo
%_libexecdir/condor/onedrive_plugin.pyc
%_libexecdir/condor/onedrive_plugin.pyo
%_libexecdir/condor/adstash/__init__.pyc
%_libexecdir/condor/adstash/__init__.pyo
%_libexecdir/condor/adstash/ad_sources/__init__.pyc
%_libexecdir/condor/adstash/ad_sources/__init__.pyo
%_libexecdir/condor/adstash/ad_sources/registry.pyc
%_libexecdir/condor/adstash/ad_sources/registry.pyo
%_libexecdir/condor/adstash/interfaces/__init__.pyc
%_libexecdir/condor/adstash/interfaces/__init__.pyo
%_libexecdir/condor/adstash/interfaces/generic.pyc
%_libexecdir/condor/adstash/interfaces/generic.pyo
%_libexecdir/condor/adstash/interfaces/null.pyc
%_libexecdir/condor/adstash/interfaces/null.pyo
%_libexecdir/condor/adstash/interfaces/registry.pyc
%_libexecdir/condor/adstash/interfaces/registry.pyo
%_libexecdir/condor/adstash/interfaces/opensearch.pyc
%_libexecdir/condor/adstash/interfaces/opensearch.pyo
%endif
%_libexecdir/condor/curl_plugin
%_libexecdir/condor/condor_shared_port
%_libexecdir/condor/condor_defrag
%_libexecdir/condor/interactive.sub
%_libexecdir/condor/condor_gangliad
%_libexecdir/condor/ce-audit.so
%_libexecdir/condor/adstash/__init__.py
%_libexecdir/condor/adstash/adstash.py
%_libexecdir/condor/adstash/config.py
%_libexecdir/condor/adstash/convert.py
%_libexecdir/condor/adstash/utils.py
%_libexecdir/condor/adstash/ad_sources/__init__.py
%_libexecdir/condor/adstash/ad_sources/ad_file.py
%_libexecdir/condor/adstash/ad_sources/generic.py
%_libexecdir/condor/adstash/ad_sources/registry.py
%_libexecdir/condor/adstash/ad_sources/schedd_history.py
%_libexecdir/condor/adstash/ad_sources/startd_history.py
%_libexecdir/condor/adstash/ad_sources/schedd_job_epoch_history.py
%_libexecdir/condor/adstash/ad_sources/schedd_transfer_epoch_history.py
%_libexecdir/condor/adstash/interfaces/__init__.py
%_libexecdir/condor/adstash/interfaces/elasticsearch.py
%_libexecdir/condor/adstash/interfaces/opensearch.py
%_libexecdir/condor/adstash/interfaces/generic.py
%_libexecdir/condor/adstash/interfaces/json_file.py
%_libexecdir/condor/adstash/interfaces/null.py
%_libexecdir/condor/adstash/interfaces/registry.py
%_libexecdir/condor/annex
%_mandir/man1/condor_advertise.1.gz
%_mandir/man1/condor_annex.1.gz
%_mandir/man1/condor_check_password.1.gz
%_mandir/man1/condor_check_userlogs.1.gz
%_mandir/man1/condor_chirp.1.gz
%_mandir/man1/condor_config_val.1.gz
%_mandir/man1/condor_dagman.1.gz
%_mandir/man1/condor_fetchlog.1.gz
%_mandir/man1/condor_findhost.1.gz
%_mandir/man1/condor_gpu_discovery.1.gz
%_mandir/man1/condor_history.1.gz
%_mandir/man1/condor_hold.1.gz
%_mandir/man1/condor_job_router_info.1.gz
%_mandir/man1/condor_master.1.gz
%_mandir/man1/condor_off.1.gz
%_mandir/man1/condor_on.1.gz
%_mandir/man1/condor_pool_job_report.1.gz
%_mandir/man1/condor_preen.1.gz
%_mandir/man1/condor_prio.1.gz
%_mandir/man1/condor_q.1.gz
%_mandir/man1/condor_qsub.1.gz
%_mandir/man1/condor_qedit.1.gz
%_mandir/man1/condor_reconfig.1.gz
%_mandir/man1/condor_release.1.gz
%_mandir/man1/condor_remote_cluster.1.gz
%_mandir/man1/condor_reschedule.1.gz
%_mandir/man1/condor_restart.1.gz
%_mandir/man1/condor_rm.1.gz
%_mandir/man1/condor_run.1.gz
%_mandir/man1/condor_set_shutdown.1.gz
%_mandir/man1/condor_ssh_start.1.gz
%_mandir/man1/condor_sos.1.gz
%_mandir/man1/condor_ssl_fingerprint.1.gz
%_mandir/man1/condor_stats.1.gz
%_mandir/man1/condor_status.1.gz
%_mandir/man1/condor_store_cred.1.gz
%_mandir/man1/condor_submit.1.gz
%_mandir/man1/condor_submit_dag.1.gz
%_mandir/man1/condor_test_token.1.gz
%_mandir/man1/condor_token_create.1.gz
%_mandir/man1/condor_token_fetch.1.gz
%_mandir/man1/condor_token_list.1.gz
%_mandir/man1/condor_token_request.1.gz
%_mandir/man1/condor_token_request_approve.1.gz
%_mandir/man1/condor_token_request_auto_approve.1.gz
%_mandir/man1/condor_token_request_list.1.gz
%_mandir/man1/condor_top.1.gz
%_mandir/man1/condor_transfer_data.1.gz
%_mandir/man1/condor_transform_ads.1.gz
%_mandir/man1/condor_update_machine_ad.1.gz
%_mandir/man1/condor_updates_stats.1.gz
%_mandir/man1/condor_upgrade_check.1.gz
%_mandir/man1/condor_urlfetch.1.gz
%_mandir/man1/condor_userlog.1.gz
%_mandir/man1/condor_userprio.1.gz
%_mandir/man1/condor_vacate.1.gz
%_mandir/man1/condor_vacate_job.1.gz
%_mandir/man1/condor_version.1.gz
%_mandir/man1/condor_wait.1.gz
%_mandir/man1/condor_router_history.1.gz
%_mandir/man1/condor_continue.1.gz
%_mandir/man1/condor_suspend.1.gz
%_mandir/man1/condor_router_q.1.gz
%_mandir/man1/condor_ssh_to_job.1.gz
%_mandir/man1/condor_power.1.gz
%_mandir/man1/condor_gather_info.1.gz
%_mandir/man1/condor_router_rm.1.gz
%_mandir/man1/condor_drain.1.gz
%_mandir/man1/condor_ping.1.gz
%_mandir/man1/condor_rmdir.1.gz
%_mandir/man1/condor_tail.1.gz
%_mandir/man1/condor_who.1.gz
%_mandir/man1/condor_now.1.gz
%_mandir/man1/classad_eval.1.gz
%_mandir/man1/classads.1.gz
%_mandir/man1/condor_adstash.1.gz
%_mandir/man1/condor_evicted_files.1.gz
%_mandir/man1/condor_watch_q.1.gz
%_mandir/man1/get_htcondor.1.gz
%_mandir/man1/htcondor.1.gz
# bin/condor is a link for checkpoint, reschedule, vacate
%_bindir/condor_submit_dag
%_bindir/condor_who
%_bindir/condor_now
%_bindir/condor_prio
%_bindir/condor_transfer_data
%_bindir/condor_check_userlogs
%_bindir/condor_q
%_libexecdir/condor/condor_transferer
%_bindir/condor_docker_enter
%_bindir/condor_qedit
%_bindir/condor_qusers
%_bindir/condor_userlog
%_bindir/condor_release
%_bindir/condor_userlog_job_counter
%_bindir/condor_config_val
%_bindir/condor_reschedule
%_bindir/condor_userprio
%_bindir/condor_check_password
%_bindir/condor_check_config
%_bindir/condor_dagman
%_bindir/condor_rm
%_bindir/condor_vacate
%_bindir/condor_run
%_bindir/condor_router_history
%_bindir/condor_router_q
%_bindir/condor_router_rm
%_bindir/condor_vacate_job
%_bindir/condor_findhost
%_bindir/condor_stats
%_bindir/condor_version
%_bindir/condor_history
%_bindir/condor_status
%_bindir/condor_wait
%_bindir/condor_hold
%_bindir/condor_submit
%_bindir/condor_ssh_to_job
%_bindir/condor_power
%_bindir/condor_gather_info
%_bindir/condor_continue
%_bindir/condor_ssl_fingerprint
%_bindir/condor_suspend
%_bindir/condor_test_match
%_bindir/condor_token_create
%_bindir/condor_token_fetch
%_bindir/condor_token_request
%_bindir/condor_token_request_approve
%_bindir/condor_token_request_auto_approve
%_bindir/condor_token_request_list
%_bindir/condor_token_list
%_bindir/condor_scitoken_exchange
%_bindir/condor_drain
%_bindir/condor_ping
%_bindir/condor_tail
%_bindir/condor_qsub
%_bindir/condor_pool_job_report
%_bindir/condor_job_router_info
%_bindir/condor_transform_ads
%_bindir/condor_update_machine_ad
%_bindir/condor_annex
%_bindir/condor_nsenter
%_bindir/condor_evicted_files
%_bindir/condor_adstash
%_bindir/condor_remote_cluster
%_bindir/bosco_cluster
%_bindir/condor_ssh_start
%_bindir/condor_test_token
%_bindir/condor_manifest
# sbin/condor is a link for master_off, off, on, reconfig,
# reconfig_schedd, restart
%_sbindir/condor_advertise
%_sbindir/condor_aklog
%_sbindir/condor_credmon_krb
%_sbindir/condor_c-gahp
%_sbindir/condor_c-gahp_worker_thread
%_sbindir/condor_collector
%_sbindir/condor_credd
%_sbindir/condor_fetchlog
%_sbindir/condor_ft-gahp
%_sbindir/condor_had
%_sbindir/condor_master
%_sbindir/condor_negotiator
%_sbindir/condor_off
%_sbindir/condor_on
%_sbindir/condor_preen
%_sbindir/condor_reconfig
%_sbindir/condor_replication
%_sbindir/condor_restart
%_sbindir/condor_schedd
%_sbindir/condor_set_shutdown
%_sbindir/condor_shadow
%if %uw_build
%if 0%{?rhel} == 7 && ! 0%{?amzn}
%{_sbindir}/condor_shadow_s
%endif
%endif
%_sbindir/condor_sos
%_sbindir/condor_startd
%_sbindir/condor_starter
%_sbindir/condor_store_cred
%_sbindir/condor_testwritelog
%_sbindir/condor_updates_stats
%_sbindir/ec2_gahp
%_sbindir/condor_gridmanager
%_sbindir/remote_gahp
%_sbindir/rvgahp_client
%_sbindir/rvgahp_proxy
%_sbindir/rvgahp_server
%_sbindir/AzureGAHPServer
%_sbindir/gce_gahp
%_sbindir/arc_gahp
%_libexecdir/condor/condor_gpu_discovery
%_libexecdir/condor/condor_gpu_utilization
%config(noreplace) %_sysconfdir/condor/ganglia.d/00_default_metrics
%defattr(-,condor,condor,-)
%dir %_var/lib/condor/
%dir %_var/lib/condor/execute/
%dir %_var/lib/condor/spool/
%dir %_var/log/condor/
%defattr(-,root,condor,-)
%dir %_var/lib/condor/oauth_credentials
%defattr(-,root,root,-)
%dir %_var/lib/condor/krb_credentials

###### blahp files #######
%config %_sysconfdir/blah.config
%config %_sysconfdir/blparser.conf
%dir %_sysconfdir/blahp/
%config %_sysconfdir/blahp/condor_local_submit_attributes.sh
%config %_sysconfdir/blahp/kubernetes_local_submit_attributes.sh
%config %_sysconfdir/blahp/lsf_local_submit_attributes.sh
%config %_sysconfdir/blahp/nqs_local_submit_attributes.sh
%config %_sysconfdir/blahp/pbs_local_submit_attributes.sh
%config %_sysconfdir/blahp/sge_local_submit_attributes.sh
%config %_sysconfdir/blahp/slurm_local_submit_attributes.sh
%_bindir/blahpd
%_sbindir/blah_check_config
%_sbindir/blahpd_daemon
%dir %_libexecdir/blahp
%_libexecdir/blahp/*

####### procd files #######
%_sbindir/condor_procd
%_sbindir/gidd_alloc
%_sbindir/procd_ctl
%_mandir/man1/procd_ctl.1.gz
%_mandir/man1/gidd_alloc.1.gz
%_mandir/man1/condor_procd.1.gz

####### classads files #######
%defattr(-,root,root,-)
%_libdir/libclassad.so.*

#################
%files devel
%{_includedir}/condor/chirp_client.h
%{_includedir}/condor/condor_event.h
%{_includedir}/condor/file_lock.h
%{_includedir}/condor/read_user_log.h
%{_libdir}/condor/libchirp_client.a
%{_libdir}/libclassad.a

####### classads-devel files #######
%defattr(-,root,root,-)
%_bindir/classad_functional_tester
%_bindir/classad_version
%_libdir/libclassad.so
%dir %_includedir/classad/
%_includedir/classad/attrrefs.h
%_includedir/classad/cclassad.h
%_includedir/classad/classad_distribution.h
%_includedir/classad/classadErrno.h
%_includedir/classad/classad.h
%_includedir/classad/classadCache.h
%_includedir/classad/classad_containers.h
%_includedir/classad/classad_flat_map.h
%_includedir/classad/collectionBase.h
%_includedir/classad/collection.h
%_includedir/classad/common.h
%_includedir/classad/debug.h
%_includedir/classad/exprList.h
%_includedir/classad/exprTree.h
%_includedir/classad/flat_set.h
%_includedir/classad/fnCall.h
%_includedir/classad/indexfile.h
%_includedir/classad/jsonSink.h
%_includedir/classad/jsonSource.h
%_includedir/classad/lexer.h
%_includedir/classad/lexerSource.h
%_includedir/classad/literals.h
%_includedir/classad/matchClassad.h
%_includedir/classad/natural_cmp.h
%_includedir/classad/operators.h
%_includedir/classad/query.h
%_includedir/classad/sink.h
%_includedir/classad/source.h
%_includedir/classad/transaction.h
%_includedir/classad/util.h
%_includedir/classad/value.h
%_includedir/classad/view.h
%_includedir/classad/xmlLexer.h
%_includedir/classad/xmlSink.h
%_includedir/classad/xmlSource.h

%if %uw_build
#################
%files tarball
%{_bindir}/make-ap-from-tarball
%{_bindir}/make-personal-from-tarball
%{_sbindir}/condor_configure
%{_sbindir}/condor_install
%{_mandir}/man1/condor_configure.1.gz
%{_mandir}/man1/condor_install.1.gz
%endif

#################
%files kbdd
%defattr(-,root,root,-)
%config(noreplace) %_sysconfdir/condor/config.d/00-kbdd
%_sbindir/condor_kbdd

#################
%if ! 0%{?amzn}
%files vm-gahp
%defattr(-,root,root,-)
%_sbindir/condor_vm-gahp
%_libexecdir/condor/libvirt_simple_script.awk

%endif
#################
%files test
%defattr(-,root,root,-)
%_libexecdir/condor/condor_sinful
%_libexecdir/condor/condor_testingd
%_libexecdir/condor/test_user_mapping
%if %uw_build
%_libdir/condor/condor_tests-%{version}.tar.gz
%endif

%if 0%{?rhel} <= 7 && 0%{?fedora} <= 31 && ! 0%{?suse_version}
%files -n python2-condor
%defattr(-,root,root,-)
%_bindir/condor_top
%_bindir/classad_eval
%_bindir/condor_watch_q
%_libdir/libpyclassad2*.so
%_libexecdir/condor/libclassad_python_user.so
%{python_sitearch}/classad/
%{python_sitearch}/htcondor/
%{python_sitearch}/htcondor-*.egg-info/
%endif

%if 0%{?rhel} >= 7 || 0%{?fedora} || 0%{?suse_version}
%files -n python3-condor
%defattr(-,root,root,-)
%_bindir/condor_top
%_bindir/condor_diagnostics
%_bindir/classad_eval
%_bindir/condor_watch_q
%_bindir/htcondor
%_libdir/libpyclassad3*.so
%_libexecdir/condor/libclassad_python_user.cpython-3*.so
%_libexecdir/condor/libclassad_python3_user.so
/usr/lib64/python%{python3_version}/site-packages/classad/
/usr/lib64/python%{python3_version}/site-packages/htcondor/
/usr/lib64/python%{python3_version}/site-packages/htcondor-*.egg-info/
/usr/lib64/python%{python3_version}/site-packages/htcondor_cli/
/usr/lib64/python%{python3_version}/site-packages/classad2/
/usr/lib64/python%{python3_version}/site-packages/htcondor2/
%endif

%files credmon-local
%doc examples/condor_credmon_oauth
%_sbindir/condor_credmon_oauth
%_sbindir/scitokens_credential_producer
%_libexecdir/condor/credmon
%_var/lib/condor/oauth_credentials/README.credentials
%config(noreplace) %_sysconfdir/condor/config.d/40-oauth-credmon.conf
%ghost %_var/lib/condor/oauth_credentials/CREDMON_COMPLETE
%ghost %_var/lib/condor/oauth_credentials/pid
%if 0%{?rhel} == 7
###
# Backwards compatibility with the previous versions and configs of scitokens-credmon
%_bindir/condor_credmon_oauth
%_bindir/scitokens_credential_producer
###
%endif

%files credmon-oauth
%_var/www/wsgi-scripts/condor_credmon_oauth
%config(noreplace) %_sysconfdir/condor/config.d/40-oauth-tokens.conf
%ghost %_var/lib/condor/oauth_credentials/wsgi_session_key
%if 0%{?rhel} == 7
###
# Backwards compatibility with the previous versions and configs of scitokens-credmon
%_var/www/wsgi-scripts/scitokens-credmon
###
%endif

%files credmon-vault
%doc examples/condor_credmon_oauth
%_sbindir/condor_credmon_vault
%_bindir/condor_vault_storer
%_libexecdir/condor/credmon
%config(noreplace) %_sysconfdir/condor/config.d/40-vault-credmon.conf
%ghost %_var/lib/condor/oauth_credentials/CREDMON_COMPLETE
%ghost %_var/lib/condor/oauth_credentials/pid

%files -n minicondor
%config(noreplace) %_sysconfdir/condor/config.d/00-minicondor

%files ap
%config(noreplace) %_sysconfdir/condor/config.d/00-access-point

%files ep
%config(noreplace) %_sysconfdir/condor/config.d/00-execution-point

%post
/sbin/ldconfig
# Remove obsolete security configuration
rm -f /etc/condor/config.d/00-htcondor-9.0.config
%if 0%{?fedora}
test -x /usr/sbin/selinuxenabled && /usr/sbin/selinuxenabled
if [ $? = 0 ]; then
   restorecon -R -v /var/lock/condor
   setsebool -P condor_domain_can_network_connect 1
   setsebool -P daemons_enable_cluster_mode 1
   semanage port -a -t condor_port_t -p tcp 12345
   # the number of extraneous SELinux warnings on f17 is very high
fi
%endif
%if 0%{?rhel} >= 7
test -x /usr/sbin/selinuxenabled && /usr/sbin/selinuxenabled
if [ $? = 0 ]; then
   /usr/sbin/semodule -i /usr/share/condor/htcondor.pp
%if 0%{?rhel} < 9
   /usr/sbin/setsebool -P condor_domain_can_network_connect 1
%endif
   /usr/sbin/setsebool -P daemons_enable_cluster_mode 1
fi
%endif
if [ $1 -eq 1 ] ; then
    # Initial installation 
    /bin/systemctl daemon-reload >/dev/null 2>&1 || :
fi

%preun
if [ $1 -eq 0 ] ; then
    # Package removal, not upgrade
    /bin/systemctl --no-reload disable condor.service > /dev/null 2>&1 || :
    /bin/systemctl stop condor.service > /dev/null 2>&1 || :
fi

%postun
/sbin/ldconfig
/bin/systemctl daemon-reload >/dev/null 2>&1 || :
# Note we don't try to restart - HTCondor will automatically notice the
# binary has changed and do graceful or peaceful restart, based on its
# configuration

%triggerun -- condor < 7.7.0-0.5

/usr/bin/systemd-sysv-convert --save condor >/dev/null 2>&1 ||:

/sbin/chkconfig --del condor >/dev/null 2>&1 || :
/bin/systemctl try-restart condor.service >/dev/null 2>&1 || :

%changelog
<<<<<<< HEAD
* Wed Oct 30 2024 Tim Theisen <tim@cs.wisc.edu> - 23.10.2-1
- Fix for output file transfer errors obscuring input file transfer errors
=======
* Tue Nov 19 2024 Tim Theisen <tim@cs.wisc.edu> - 23.0.19-1
- Proper error message and hold when Docker emits multi-line error message
- The htcondor CLI now works on Windows
>>>>>>> 14a7da7b

* Thu Oct 24 2024 Tim Theisen <tim@cs.wisc.edu> - 23.0.17-1
- Bug fix for PID namespaces and condor_ssh_to_job on EL9
- Augment condor_upgrade_check to find unit suffixes in ClassAd expressions

* Thu Oct 10 2024 Tim Theisen <tim@cs.wisc.edu> - 23.0.16-1
- Backport all cgroup v2 fixes and enhancements from the 23.10.1 release

* Thu Oct 03 2024 Tim Theisen <tim@cs.wisc.edu> - 23.10.1-1
- Improvements to disk usage enforcement when using LVM
  - Can encrypt job sandboxes when using LVM
  - More precise tracking of disk usage when using LVM
  - Reduced disk usage tracking overhead
- Improvements tracking CPU and memory usage with cgroup v2 (on EL9)
  - Don't count kernel cache pages against job's memory usage
  - Avoid rare inclusion of previous job's CPU and peak memory usage
- HTCondor now re-checks DNS before re-connecting to a collector
- HTCondor now writes out per job epoch history
- HTCondor can encrypt network connections without requiring authentication
- htcondor CLI can now show status for local server, AP, and CM
- htcondor CLI can now display OAUTH2 credentials
- Uses job's sandbox to convert image format for Singularity/Apptainer
- Bug fix to not lose GPUs in Docker job on systemd reconfig
- Bug fix for PID namespaces and condor_ssh_to_job on EL9

* Mon Sep 30 2024 Tim Theisen <tim@cs.wisc.edu> - 23.0.15-1
- Fix bug where Docker universe jobs reported zero memory usage on EL9
- Fix bug where Docker universe images would not be removed from EP cache
- Fix bug where condor_watch_q could crash
- Fix bug that could cause the file transfer hold reason to be truncated
- Fix bug where a Windows job with a bad executable would not go on hold

* Thu Aug 08 2024 Tim Theisen <tim@cs.wisc.edu> - 23.9.6-1
- Add config knob to not have cgroups count kernel memory for jobs on EL9
- Remove support for numeric unit suffixes (k,M,G) in ClassAd expressions
- In submit files, request_disk & request_memory still accept unit suffixes
- Hide GPUs not allocated to the job on cgroup v2 systems such as EL9
- DAGMan can now produce credentials when using direct submission
- Singularity jobs have a contained home directory when file transfer is on
- Avoid using IPv6 link local addresses when resolving hostname to IP addr
- New 'htcondor credential' command to aid in debugging

* Thu Aug 08 2024 Tim Theisen <tim@cs.wisc.edu> - 23.0.14-1
- Docker and Container jobs run on EPs that match AP's CPU architecture
- Fixed premature cleanup of credentials by the condor_credd
- Fixed bug where a malformed SciToken could cause a condor_schedd crash
- Fixed crash in condor_annex script
- Fixed daemon crash after IDTOKEN request is approved by the collector

* Thu Jun 27 2024 Tim Theisen <tim@cs.wisc.edu> - 23.8.1-1
- Add new condor-ap package to facilitate Access Point installation
- HTCondor Docker images are now based on Alma Linux 9
- HTCondor Docker images are now available for the arm64 CPU architecture
- The user can now choose which submit method DAGMan will use
- Can add custom attributes to the User ClassAd with condor_qusers -edit
- Add use-projection option to condor_gangliad to reduce memory footprint
- Fix bug where interactive submit does not work on cgroup v2 systems (EL9)

* Thu Jun 13 2024 Tim Theisen <tim@cs.wisc.edu> - 23.0.12-1
- Remote condor_history queries now work the same as local queries
- Improve error handling when submitting to a remote scheduler via ssh
- Fix bug on Windows where condor_procd may crash when suspending a job
- Fix Python binding crash when submitting a DAG which has empty lines

* Thu May 16 2024 Tim Theisen <tim@cs.wisc.edu> - 23.7.2-1
- Warns about deprecated multiple queue statements in a submit file
- The semantics of 'skip_if_dataflow' have been improved
- Removing large DAGs is now non-blocking, preserving schedd performance
- Periodic policy expressions are now checked during input file transfer
- Local universe jobs can now specify a container image
- File transfer plugins can now advertise extra attributes
- DAGMan can rescue and abort if pending jobs are missing from the job queue
- Fix so 'condor_submit -interactive' works on cgroup v2 execution points

* Thu May 09 2024 Tim Theisen <tim@cs.wisc.edu> - 23.0.10-1
- Preliminary support for Ubuntu 22.04 (Noble Numbat)
- Warns about deprecated multiple queue statements in a submit file
- Fix bug where plugins could not signify to retry a file transfer
- The condor_upgrade_check script checks for proper token file permissions
- Fix bug where the condor_upgrade_check script crashes on older platforms
- The bundled version of apptainer was moved to libexec in the tarball

* Tue Apr 16 2024 Tim Theisen <tim@cs.wisc.edu> - 23.6.2-1
- Fix bug where file transfer plugin error was not in hold reason code

* Mon Apr 15 2024 Tim Theisen <tim@cs.wisc.edu> - 23.6.1-1
- Add the ability to force vanilla universe jobs to run in a container
- Add the ability to override the entrypoint for a Docker image
- condor_q -better-analyze includes units for memory and disk quantities

* Thu Apr 11 2024 Tim Theisen <tim@cs.wisc.edu> - 23.0.8-1
- Fix bug where ssh-agent processes were leaked with grid universe jobs
- Fix DAGMan crash when a provisioner node was given a parent
- Fix bug that prevented use of "ftp:" URLs in file transfer
- Fix bug where jobs that matched an offline slot never start

* Mon Mar 25 2024 Tim Theisen <tim@cs.wisc.edu> - 23.5.3-1
- HTCondor tarballs now contain Pelican 7.6.2

* Thu Mar 14 2024 Tim Theisen <tim@cs.wisc.edu> - 23.5.2-1
- Old ClassAd based syntax is disabled by default for the job router
- Can efficiently manage/enforce disk space using LVM partitions
- GPU discovery is enabled on all Execution Points by default
- Prevents accessing unallocated GPUs using cgroup v1 enforcement
- New condor_submit commands for constraining GPU properties
- Add ability to transfer EP's starter log back to the Access Point
- Can use VOMS attributes when mapping identities of SSL connections
- The CondorVersion string contains the source git SHA

* Thu Mar 14 2024 Tim Theisen <tim@cs.wisc.edu> - 23.0.6-1
- Fix DAGMan where descendants of removed retry-able jobs are marked futile
- Ensure the condor_test_token works correctly when invoked as root
- Fix bug where empty multi-line values could cause a crash
- condor_qusers returns proper exit code for errors in formatting options
- Fix crash in job router when a job transform is missing an argument

* Thu Feb 08 2024 Tim Theisen <tim@cs.wisc.edu> - 23.4.0-1
- condor_submit warns about unit-less request_disk and request_memory
- Separate condor-credmon-local RPM package provides local SciTokens issuer
- Fix bug where NEGOTIATOR_SLOT_CONSTRAINT was ignored since version 23.3.0
- The htcondor command line tool can process multiple event logs at once
- Prevent Docker daemon from keeping a duplicate copy of the job's stdout

* Thu Feb 08 2024 Tim Theisen <tim@cs.wisc.edu> - 23.0.4-1
- NVIDIA_VISIBLE_DEVICES environment variable lists full uuid of slot GPUs
- Fix problem where some container jobs would see GPUs not assigned to them
- Restore condor keyboard monitoring that was broken since HTCondor 23.0.0
- In condor_adstash, the search engine timeouts now apply to all operations
- Ensure the prerequisite perl modules are installed for condor_gather_info

* Tue Jan 23 2024 Tim Theisen <tim@cs.wisc.edu> - 23.3.1-1
- HTCondor tarballs now contain Pelican 7.4.0

* Thu Jan 04 2024 Tim Theisen <tim@cs.wisc.edu> - 23.3.0-1
- Restore limited support for Enterprise Linux 7 systems
- Additional assistance converting old syntax job routes to new syntax
- Able to capture output to debug DAGMan PRE and POST scripts
- Execution Points advertise when jobs are running with cgroup enforcement

* Thu Jan 04 2024 Tim Theisen <tim@cs.wisc.edu> - 23.0.3-1
- Preliminary support for openSUSE LEAP 15
- All non-zero exit values from file transfer plugins are now errors
- Fix crash in Python bindings when job submission fails
- Chirp uses a 5120 byte buffer and errors out for bigger messages
- condor_adstash now recognizes GPU usage values as floating point numbers

* Wed Nov 29 2023 Tim Theisen <tim@cs.wisc.edu> - 23.2.0-1
- Add 'periodic_vacate' submit command to restart jobs that are stuck
- EPs now advertises whether the execute directory is on rotational storage
- Add two log events for the time a job was running and occupied a slot
- Files written by HTCondor are now written in binary mode on Windows
- HTCondor now uses the Pelican Platform for OSDF file transfers

* Mon Nov 20 2023 Tim Theisen <tim@cs.wisc.edu> - 23.0.2-1
- Fix bug where OIDC login information was missing when submitting jobs
- Improved sandbox and ssh-agent clean up for batch grid universe jobs
- Fix bug where daemons with a private network address couldn't communicate
- Fix cgroup v2 memory enforcement for custom configurations
- Add DISABLE_SWAP_FOR_JOB support on cgroup v2 systems
- Fix log rotation for OAuth and Vault credmon daemons

* Thu Nov 16 2023 Tim Theisen <tim@cs.wisc.edu> - 9.0.20-1
- Other authentication methods are tried if mapping fails using SSL

* Tue Oct 31 2023 Tim Theisen <tim@cs.wisc.edu> - 23.1.0-1
- Enhanced filtering with 'condor_watch_q'
- Can specify alternate ssh port with 'condor_remote_cluster'
- Performance improvement for the 'condor_schedd' and other daemons
- Jobs running on cgroup v2 systems can subdivide their cgroup
- The curl plugin can now find CA certificates via an environment variable

* Tue Oct 31 2023 Tim Theisen <tim@cs.wisc.edu> - 23.0.1-1
- Fix 10.6.0 bug that broke PID namespaces
- Fix bug where execution times for ARC CE jobs were 60 times too large
- Fix bug where a failed 'Service' node would crash DAGMan
- Condor-C and Job Router jobs now get resources provisioned updates

* Fri Sep 29 2023 Tim Theisen <tim@cs.wisc.edu> - 23.0.0-1
- Absent slot configuration, execution points will use a partitionable slot
- Linux cgroups enforce maximum memory utilization by default
- Can now define DAGMan save points to be able to rerun DAGs from there
- Much better control over environment variables when using DAGMan
- Administrators can enable and disable job submission for a specific user
- Can set a minimum number of CPUs allocated to a user
- condor_status -gpus shows nodes with GPUs and the GPU properties
- condor_status -compact shows a row for each slot type
- Container images may now be transferred via a file transfer plugin
- Support for Enterprise Linux 9, Amazon Linux 2023, and Debian 12
- Can write job information in AP history file for every execution attempt
- Can run defrag daemons with different policies on distinct sets of nodes
- Add condor_test_token tool to generate a short lived SciToken for testing
- The job’s executable is no longer renamed to ‘condor_exec.exe’

* Thu Sep 28 2023 Tim Theisen <tim@cs.wisc.edu> - 10.9.0-1
- The condor_upgrade_check script now provides guidance on updating to 23.0
- The htchirp Python binding now properly locates the chirp configuration
- Fix bug that prevented deletion of HTCondor passwords on Windows

* Thu Sep 28 2023 Tim Theisen <tim@cs.wisc.edu> - 10.0.9-1
- The condor_upgrade_check script now provides guidance on updating to 23.0
- The htchirp Python binding now properly locates the chirp configuration
- Fix bug that prevented deletion of HTCondor passwords on Windows

* Thu Sep 14 2023 Tim Theisen <tim@cs.wisc.edu> - 10.8.0-1
- Fold the classads, blahp, and procd RPMs into the main condor RPM
- Align the Debian packages and package names with the RPM packaging
- On Linux, the default configuration enforces memory limits with cgroups
- condor_status -gpus shows nodes with GPUs and the GPU properties
- condor_status -compact shows a row for each slot type
- New ENV command controls which environment variables are present in DAGMan

* Thu Sep 14 2023 Tim Theisen <tim@cs.wisc.edu> - 10.0.8-1
- Avoid kernel panic on some Enterprise Linux 8 systems
- Fix bug where early termination of service nodes could crash DAGMan
- Limit email about long file transfer queue to once daily
- Various fixes to condor_adstash

* Wed Aug 09 2023 Tim Theisen <tim@cs.wisc.edu> - 10.7.1-1
- Fix performance problem detecting futile nodes in a large and bushy DAG

* Mon Jul 31 2023 Tim Theisen <tim@cs.wisc.edu> - 10.7.0-1
- Support for Debian 12 (Bookworm)
- Can run defrag daemons with different policies on distinct sets of nodes
- Added want_io_proxy submit command
- Apptainer is now included in the HTCondor tarballs
- Fix 10.5.0 bug where reported CPU time is very low when using cgroups v1
- Fix 10.5.0 bug where .job.ad and .machine.ad were missing for local jobs

* Tue Jul 25 2023 Tim Theisen <tim@cs.wisc.edu> - 10.0.7-1
- Fixed bug where held condor cron jobs would never run when released
- Improved daemon IDTOKENS logging to make useful messages more prominent
- Remove limit on certificate chain length in SSL authentication
- condor_config_val -summary now works with a remote configuration query
- Prints detailed message when condor_remote_cluster fails to fetch a URL
- Improvements to condor_preen

* Fri Jun 30 2023 Tim Theisen <tim@cs.wisc.edu> - 9.0.19-1
- Remove limit on certificate chain length in SSL authentication

* Thu Jun 29 2023 Tim Theisen <tim@cs.wisc.edu> - 10.6.0-1
- Administrators can enable and disable job submission for a specific user
- Work around memory leak in libcurl on EL7 when using the ARC-CE GAHP
- Container images may now be transferred via a file transfer plugin
- Add ClassAd stringlist subset match function
- Add submit file macro '$(JobId)' which expands to full ID of the job
- The job's executable is no longer renamed to 'condor_exec.exe'

* Thu Jun 22 2023 Tim Theisen <tim@cs.wisc.edu> - 10.0.6-1
- In SSL Authentication, use the identity instead of the X.509 proxy subject
- Can use environment variable to locate the client's SSL X.509 credential
- ClassAd aggregate functions now tolerate undefined values
- Fix Python binding bug where accounting ads were omitted from the result
- The Python bindings now properly report the HTCondor version
- remote_initial_dir works when submitting a grid batch job remotely via ssh
- Add a ClassAd stringlist subset match function

* Thu Jun 22 2023 Tim Theisen <tim@cs.wisc.edu> - 9.0.18-1
- Can configure clients to present an X.509 proxy during SSL authentication
- Provides script to assist updating from HTCondor version 9 to version 10

* Fri Jun 09 2023 Tim Theisen <tim@cs.wisc.edu> - 10.0.5-1
- Rename upgrade9to10checks.py script to condor_upgrade_check
- Fix spurious warning from condor_upgrade_check about regexes with spaces

* Tue Jun 06 2023 Tim Theisen <tim@cs.wisc.edu> - 10.5.1-1
- Fix issue with grid batch jobs interacting with older Slurm versions

* Mon Jun 05 2023 Tim Theisen <tim@cs.wisc.edu> - 10.5.0-1
- Can now define DAGMan save points to be able to rerun DAGs from there
- Expand default list of environment variables passed to the DAGMan manager
- Administrators can prevent users using "getenv = true" in submit files
- Improved throughput when submitting a large number of ARC-CE jobs
- Execute events contain the slot name, sandbox path, resource quantities
- Can add attributes of the execution point to be recorded in the user log
- Enhanced condor_transform_ads tool to ease offline job transform testing
- Fixed a bug where memory limits over 2 GiB might not be correctly enforced

* Tue May 30 2023 Tim Theisen <tim@cs.wisc.edu> - 10.0.4-1
- Provides script to assist updating from HTCondor version 9 to version 10
- Fixes a bug where rarely an output file would not be transferred back
- Fixes counting of submitted jobs, so MAX_JOBS_SUBMITTED works correctly
- Fixes SSL Authentication failure when PRIVATE_NETWORK_NAME was set
- Fixes rare crash when SSL or SCITOKENS authentication was attempted
- Can allow client to present an X.509 proxy during SSL authentication
- Fixes issue where a users jobs were ignored by the HTCondor-CE on restart
- Fixes issues where some events that HTCondor-CE depends on were missing

* Tue May 30 2023 Tim Theisen <tim@cs.wisc.edu> - 9.0.17-3
- Improved upgrade9to10checks.py script

* Tue May 09 2023 Tim Theisen <tim@cs.wisc.edu> - 9.0.17-2
- Add upgrade9to10checks.py script

* Tue May 09 2023 Tim Theisen <tim@cs.wisc.edu> - 10.4.3-1
- Fix bug than could cause the collector audit plugin to crash

* Tue May 02 2023 Tim Theisen <tim@cs.wisc.edu> - 10.4.2-1
- Fix bug where remote submission of batch grid universe jobs fail
- Fix bug where HTCondor-CE fails to handle jobs after HTCondor restarts

* Wed Apr 12 2023 Tim Theisen <tim@cs.wisc.edu> - 10.4.1-1
- Preliminary support for Ubuntu 20.04 (Focal Fossa) on PowerPC (ppc64el)

* Thu Apr 06 2023 Tim Theisen <tim@cs.wisc.edu> - 10.4.0-1
- DAGMan no longer carries the entire environment into the DAGMan job
- Allows EGI CheckIn tokens to be used the with SciTokens authentication

* Thu Apr 06 2023 Tim Theisen <tim@cs.wisc.edu> - 10.0.3-1
- GPU metrics continues to be reported after the startd is reconfigured
- Fixed issue where GPU metrics could be wildly over-reported
- Fixed issue that kept jobs from running when installed on Debian or Ubuntu
- Fixed DAGMan problem when retrying a proc failure in a multi-proc node

* Tue Mar 07 2023 Tim Theisen <tim@cs.wisc.edu> - 10.3.1-1
- Execution points now advertise if an sshd is available for ssh to job

* Mon Mar 06 2023 Tim Theisen <tim@cs.wisc.edu> - 10.3.0-1
- Now evicts OOM killed jobs when they are under their requested memory
- HTCondor glideins can now use cgroups if one has been prepared
- Can write job information in an AP history file for each execution attempt
- Can now specify a lifetime for condor_gangliad metrics
- The condor_schedd now advertises a count of unmaterialized jobs

* Thu Mar 02 2023 John Knoeller <johnkn@cs.wisc.edu> - 10.0.2-1
- HTCondor can optionally create intermediate directories for output files
- Improved condor_schedd scalability when a user runs more than 1,000 jobs
- Fix issue where condor_ssh_to_job fails if the user is not in /etc/passwd
- The Python Schedd.query() now returns the ServerTime attribute for Fifemon
- VM Universe jobs pass through the host CPU model to support newer kernels
- HTCondor Python wheel is now available for Python 3.11
- Fix issue that prevented HTCondor installation on Ubuntu 18.04

* Tue Feb 28 2023 Tim Theisen <tim@cs.wisc.edu> - 10.2.5-1
- Fix counting of unmaterialized jobs in the condor_schedd

* Fri Feb 24 2023 Tim Theisen <tim@cs.wisc.edu> - 10.2.4-1
- Improve counting of unmaterialized jobs in the condor_schedd

* Tue Feb 21 2023 Tim Theisen <tim@cs.wisc.edu> - 10.2.3-1
- Add a count of unmaterialized jobs to condor_schedd statistics

* Tue Feb 07 2023 Tim Theisen <tim@cs.wisc.edu> - 10.2.2-1
- Fixed bugs with configuration knob SINGULARITY_USE_PID_NAMESPACES

* Tue Jan 24 2023 Tim Theisen <tim@cs.wisc.edu> - 10.2.1-1
- Improved condor_schedd scalability when a user runs more than 1,000 jobs
- Fix issue where condor_ssh_to_job fails if the user is not in /etc/passwd
- The Python Schedd.query() now returns the ServerTime attribute
- Fixed issue that prevented HTCondor installation on Ubuntu 18.04

* Thu Jan 05 2023 Tim Theisen <tim@cs.wisc.edu> - 10.2.0-1
- Preliminary support for Enterprise Linux 9
- Preliminary support for cgroups v2
- Can now set minimum floor for number of CPUs that a submitter gets
- Improved validity testing of Singularity/Apptainer runtinme
- Improvements to jobs hooks, including new PREPARE_JOB_BEFORE_TRANSFER hook
- OpenCL jobs now work inside Singularity, if OpenCL drivers are on the host

* Thu Jan 05 2023 Tim Theisen <tim@cs.wisc.edu> - 10.0.1-1
- Add Ubuntu 22.04 (Jammy Jellyfish) support
- Add file transfer plugin that supports stash:// and osdf:// URLs
- Fix bug where cgroup memory limits were not enforced on Debian and Ubuntu
- Fix bug where forcibly removing DAG jobs could crash the condor_schedd
- Fix bug where Docker repository images cannot be run under Singularity
- Fix issue where blahp scripts were missing on Debian and Ubuntu platforms
- Fix bug where curl file transfer plugins would fail on Enterprise Linux 8

* Tue Nov 22 2022 Tim Theisen <tim@cs.wisc.edu> - 10.1.3-1
- Improvements to jobs hooks, including new PREPARE_JOB_BEFORE_TRANSFER hook

* Tue Nov 15 2022 Tim Theisen <tim@cs.wisc.edu> - 10.1.2-1
- OpenCL jobs now work inside Singularity, if OpenCL drivers are on the host

* Thu Nov 10 2022 Tim Theisen <tim@cs.wisc.edu> - 10.1.1-1
- Improvements to job hooks and the ability to save stderr from a job hook
- Fix bug where Apptainer only systems couldn't run with Docker style images

* Thu Nov 10 2022 Tim Theisen <tim@cs.wisc.edu> - 10.1.0-1
- Release HTCondor 10.0.0 bug fixes into 10.1.0

* Thu Nov 10 2022 Tim Theisen <tim@cs.wisc.edu> - 10.0.0-1
- Users can prevent runaway jobs by specifying an allowed duration
- Able to extend submit commands and create job submit templates
- Initial implementation of htcondor <noun> <verb> command line interface
- Initial implementation of Job Sets in the htcondor CLI tool
- Add Container Universe
- Support for heterogeneous GPUs
- Improved File transfer error reporting
- GSI Authentication method has been removed
- HTCondor now utilizes ARC-CE's REST interface
- Support for ARM and PowerPC for Enterprise Linux 8
- For IDTOKENS, signing key not required on every execution point
- Trust on first use ability for SSL connections
- Improvements against replay attacks

* Wed Oct 05 2022 Tim Theisen <tim@cs.wisc.edu> - 9.12.0-1
- Provide a mechanism to bootstrap secure authentication within a pool
- Add the ability to define submit templates
- Administrators can now extend the help offered by condor_submit
- Add DAGMan ClassAd attributes to record more information about jobs
- On Linux, advertise the x86_64 micro-architecture in a slot attribute
- Added -drain option to condor_off and condor_restart
- Administrators can now set the shared memory size for Docker jobs
- Multiple improvements to condor_adstash
- HAD daemons now use SHA-256 checksums by default

* Thu Sep 29 2022 Tim Theisen <tim@cs.wisc.edu> - 9.0.17-1
- Fix file descriptor leak when schedd fails to launch scheduler jobs
- Fix failure to forward batch grid universe job's refreshed X.509 proxy
- Fix DAGMan failure when the DONE keyword appeared in the JOB line
- Fix HTCondor's handling of extremely large UIDs on Linux
- Fix bug where OAUTH tokens lose their scope and audience upon refresh
- Support for Apptainer in addition to Singularity

* Tue Sep 13 2022 Tim Theisen <tim@cs.wisc.edu> - 9.11.2-1
- In 9.11.0, STARTD_NOCLAIM_SHUTDOWN restarted instead. Now, it shuts down.

* Tue Sep 06 2022 Tim Theisen <tim@cs.wisc.edu> - 9.11.1-1
- File transfer errors are identified as occurring during input or output

* Thu Aug 25 2022 Tim Theisen <tim@cs.wisc.edu> - 9.11.0-1
- Modified GPU attributes to support the new 'require_gpus' submit command
- Add (PREEMPT|HOLD)_IF_DISK_EXCEEDED configuration templates
- ADVERTISE authorization levels now also provide READ authorization
- Periodic release expressions no longer apply to manually held jobs
- If a #! interpreter doesn't exist, a proper hold and log message appears
- Can now set the Singularity target directory with 'container_target_dir'
- If SciToken and X.509 available, uses SciToken for arc job authentication

* Tue Aug 16 2022 Tim Theisen <tim@cs.wisc.edu> - 9.0.16-1
- Singularity now mounts /tmp and /var/tmp under the scratch directory
- Fix bug where Singularity jobs go on hold at the first checkpoint
- Fix bug where gridmanager deletes the X.509 proxy file instead of the copy
- Fix file descriptor leak when using SciTokens for authentication

* Thu Jul 21 2022 Tim Theisen <tim@cs.wisc.edu> - 9.0.15-1
- Report resources provisioned by the Slurm batch scheduler when available

* Mon Jul 18 2022 Tim Theisen <tim@cs.wisc.edu> - 9.10.1-1
- ActivationSetupDuration is now correct for jobs that checkpoint

* Thu Jul 14 2022 Tim Theisen <tim@cs.wisc.edu> - 9.10.0-1
- With collector administrator access, can manage all HTCondor pool daemons
- SciTokens can now be used for authentication with ARC CE servers
- Preliminary support for ARM and POWER RC on AlmaLinux 8
- Prevent negative values when using huge files with a file transfer plugin

* Tue Jul 12 2022 Tim Theisen <tim@cs.wisc.edu> - 9.0.14-1
- SciToken mapping failures are now recorded in the daemon logs
- Fix bug that stopped file transfers when output and error are the same
- Ensure that the Python bindings version matches the installed HTCondor
- $(OPSYSANDVER) now expand properly in job transforms
- Fix bug where context managed Python htcondor.SecMan sessions would crash
- Fix bug where remote CPU times would rarely be set to zero

* Tue Jun 14 2022 Tim Theisen <tim@cs.wisc.edu> - 9.9.1-1
- Fix bug where jobs would not match when using a child collector

* Tue May 31 2022 Tim Theisen <tim@cs.wisc.edu> - 9.9.0-1
- A new authentication method for remote HTCondor administration
- Several changes to improve the security of connections
- Fix issue where DAGMan direct submission failed when using Kerberos
- The submission method is now recorded in the job ClassAd
- Singularity jobs can now pull from Docker style repositories
- The OWNER authorization level has been folded into the ADMINISTRATOR level

* Thu May 26 2022 Tim Theisen <tim@cs.wisc.edu> - 9.0.13-1
- Schedd and startd cron jobs can now log output upon non-zero exit
- condor_config_val now produces correct syntax for multi-line values
- The condor_run tool now reports submit errors and warnings to the terminal
- Fix issue where Kerberos authentication would fail within DAGMan
- Fix HTCondor startup failure with certain complex network configurations

* Mon Apr 25 2022 Tim Theisen <tim@cs.wisc.edu> - 9.8.1-1
- Fix HTCondor startup failure with certain complex network configurations

* Thu Apr 21 2022 Tim Theisen <tim@cs.wisc.edu> - 9.8.0-1
- Support for Heterogeneous GPUs, some configuration required
- Allow HTCondor to utilize grid sites requiring two-factor authentication
- Technology preview: bring your own resources from (some) NSF HPC clusters

* Tue Apr 19 2022 Tim Theisen <tim@cs.wisc.edu> - 9.0.12-1
- Fix bug in parallel universe that could cause the schedd to crash
- Fix rare crash where a daemon tries to use a discarded security session

* Tue Apr 05 2022 Tim Theisen <tim@cs.wisc.edu> - 9.7.1-1
- Fix recent bug where jobs may go on hold without a hold reason or code

* Tue Mar 15 2022 Tim Theisen <tim@cs.wisc.edu> - 9.7.0-1
- Support environment variables, other application elements in ARC REST jobs
- Container universe supports Singularity jobs with hard-coded command
- DAGMan submits jobs directly (does not shell out to condor_submit)
- Meaningful error message and sub-code for file transfer failures
- Add file transfer statistics for file transfer plugins
- Add named list policy knobs for SYSTEM_PERIODIC_ policies

* Tue Mar 15 2022 Tim Theisen <tim@cs.wisc.edu> - 9.0.11-1
- The Job Router can now create an IDTOKEN for use by the job
- Fix bug where a self-checkpointing job may erroneously be held
- Fix bug where the Job Router could erroneously substitute a default value
- Fix bug where a file transfer error may identify the wrong file
- Fix bug where condor_ssh_to_job may fail to connect

* Tue Mar 15 2022 Tim Theisen <tim@cs.wisc.edu> - 8.8.17-1
- Fixed a memory leak in the Job Router

* Tue Mar 15 2022 Tim Theisen <tim@cs.wisc.edu> - 9.6.0-1
- Fixes for security issues
- https://htcondor.org/security/vulnerabilities/HTCONDOR-2022-0001.html
- https://htcondor.org/security/vulnerabilities/HTCONDOR-2022-0002.html
- https://htcondor.org/security/vulnerabilities/HTCONDOR-2022-0003.html

* Tue Mar 15 2022 Tim Theisen <tim@cs.wisc.edu> - 9.0.10-1
- Fixes for security issues
- https://htcondor.org/security/vulnerabilities/HTCONDOR-2022-0001.html
- https://htcondor.org/security/vulnerabilities/HTCONDOR-2022-0002.html
- https://htcondor.org/security/vulnerabilities/HTCONDOR-2022-0003.html

* Tue Mar 15 2022 Tim Theisen <tim@cs.wisc.edu> - 8.8.16-1
- Fix for security issue
- https://htcondor.org/security/vulnerabilities/HTCONDOR-2022-0003.html

* Tue Feb 08 2022 Tim Theisen <tim@cs.wisc.edu> - 9.5.4-1
- The access point more robustly detects execution points that disappear
- The condor_procd will now function if /proc is mounted with hidepid=2

* Tue Feb 01 2022 Tim Theisen <tim@cs.wisc.edu> - 9.5.3-1
- Fix daemon crash where one of multiple collectors is not in DNS
- Fix bug where initial schedd registration was rarely delayed by an hour
- Can set CCB_TIMEOUT and choose to not start up if CCB address unavailable

* Tue Jan 25 2022 Tim Theisen <tim@cs.wisc.edu> - 9.5.2-1
- Fix bug where job may not go on hold when exceeding allowed_job_duration
- Fix bug where the condor_shadow could run indefinitely
- Fix bug where condor_ssh_to_job may fail to connect
- Fix bug where a file transfer error may identify the wrong file

* Tue Jan 18 2022 Tim Theisen <tim@cs.wisc.edu> - 9.5.1-1
- Fix bug where a self-checkpointing job may erroneously be held

* Thu Jan 13 2022 Tim Theisen <tim@cs.wisc.edu> - 9.5.0-1
- Initial implementation of Container Universe
- HTCondor will automatically detect container type and where it can run
- The blahp is no longer separate, it is now an integral part of HTCondor
- Docker Universe jobs can now self-checkpoint
- Added Debian 11 (bullseye) as a supported platform
- Since CentOS 8 has reached end of life, we build and test on Rocky Linux 8

* Thu Jan 13 2022 Tim Theisen <tim@cs.wisc.edu> - 9.0.9-1
- Added Debian 11 (bullseye) as a supported platform
- Since CentOS 8 has reached end of life, we build and test on Rocky Linux 8
- The OAUTH credmon is now packaged for Enterprise Linux 8

* Tue Dec 21 2021 Tim Theisen <tim@cs.wisc.edu> - 9.4.1-1
- Add the ability to track slot activation metrics
- Fix bug where a file transfer plugin failure code may not be reported

* Thu Dec 02 2021 Tim Theisen <tim@cs.wisc.edu> - 9.4.0-1
- Initial implementation of Job Sets in the htcondor CLI tool
- The access point administrator can add keywords to the submit language
- Add submit commands that limit job run time
- Fix bug where self check-pointing jobs may be erroneously held

* Thu Dec 02 2021 Tim Theisen <tim@cs.wisc.edu> - 9.0.8-1
- Fix bug where huge values of ImageSize and others would end up negative
- Fix bug in how MAX_JOBS_PER_OWNER applied to late materialization jobs
- Fix bug where the schedd could choose a slot with insufficient disk space
- Fix crash in ClassAd substr() function when the offset is out of range
- Fix bug in Kerberos code that can crash on macOS and could leak memory
- Fix bug where a job is ignored for 20 minutes if the startd claim fails

* Tue Nov 30 2021 Tim Theisen <tim@cs.wisc.edu> - 9.3.2-1
- Add allowed_execute_duration condor_submit command to cap job run time
- Fix bug where self check-pointing jobs may be erroneously held

* Tue Nov 09 2021 Tim Theisen <tim@cs.wisc.edu> - 9.3.1-1
- Add allowed_job_duration condor_submit command to cap job run time

* Wed Nov 03 2021 Tim Theisen <tim@cs.wisc.edu> - 9.3.0-1
- Discontinue support for Globus GSI
- Discontinue support for grid type 'nordugrid', use 'arc' instead
- MacOS version strings now include the major version number (10 or 11)
- File transfer plugin sample code to aid in developing new plugins
- Add generic knob to set the slot user for all slots

* Tue Nov 02 2021 Tim Theisen <tim@cs.wisc.edu> - 9.0.7-1
- Fix bug where condor_gpu_discovery could crash with older CUDA libraries
- Fix bug where condor_watch_q would fail on machines with older kernels
- condor_watch_q no longer has a limit on the number of job event log files
- Fix bug where a startd could crash claiming a slot with p-slot preemption
- Fix bug where a job start would not be recorded when a shadow reconnects

* Thu Sep 23 2021 Tim Theisen <tim@cs.wisc.edu> - 9.2.0-1
- Add SERVICE node that runs alongside the DAG for the duration of the DAG
- Fix problem where proxy delegation to older HTCondor versions failed
- Jobs are now re-run if the execute directory unexpectedly disappears
- HTCondor counts the number of files transfered at the submit node
- Fix a bug that caused jobs to fail when using newer Singularity versions

* Thu Sep 23 2021 Tim Theisen <tim@cs.wisc.edu> - 9.0.6-1
- CUDA_VISIBLE_DEVICES can now contain GPU-<uuid> formatted values
- Fixed a bug that caused jobs to fail when using newer Singularity versions
- Fixed a bug in the Windows MSI installer for the latest Windows 10 version
- Fixed bugs relating to the transfer of standard out and error logs
- MacOS 11.x now reports as 10.16.x (which is better than reporting x.0)

* Thu Aug 19 2021 Tim Theisen <tim@cs.wisc.edu> - 9.1.3-1
- Globus GSI is no longer needed for X.509 proxy delegation
- Globus GSI authentication is disabled by default
- The job ad now contains a history of job holds and hold reasons
- If a user job policy expression evaluates to undefined, it is ignored

* Wed Aug 18 2021 Tim Theisen <tim@cs.wisc.edu> - 9.0.5-1
- Other authentication methods are tried if mapping fails using SciTokens
- Fix rare crashes from successful condor_submit, which caused DAGMan issues
- Fix bug where ExitCode attribute would be suppressed when OnExitHold fired
- condor_who now suppresses spurious warnings coming from netstat
- The online manual now has detailed instructions for installing on MacOS
- Fix bug where misconfigured MIG devices confused condor_gpu_discovery
- The transfer_checkpoint_file list may now include input files

* Thu Jul 29 2021 Tim Theisen <tim@cs.wisc.edu> - 9.1.2-1
- Fixes for security issues
- https://htcondor.org/security/vulnerabilities/HTCONDOR-2021-0003.html
- https://htcondor.org/security/vulnerabilities/HTCONDOR-2021-0004.html

* Thu Jul 29 2021 Tim Theisen <tim@cs.wisc.edu> - 9.0.4-1
- Fixes for security issues
- https://htcondor.org/security/vulnerabilities/HTCONDOR-2021-0003.html
- https://htcondor.org/security/vulnerabilities/HTCONDOR-2021-0004.html

* Thu Jul 29 2021 Tim Theisen <tim@cs.wisc.edu> - 8.8.15-1
- Fix for security issue
- https://htcondor.org/security/vulnerabilities/HTCONDOR-2021-0003.html

* Tue Jul 27 2021 Tim Theisen <tim@cs.wisc.edu> - 9.1.1-1
- Fixes for security issues
- https://htcondor.org/security/vulnerabilities/HTCONDOR-2021-0003.html
- https://htcondor.org/security/vulnerabilities/HTCONDOR-2021-0004.html

* Tue Jul 27 2021 Tim Theisen <tim@cs.wisc.edu> - 9.0.3-1
- Fixes for security issues
- https://htcondor.org/security/vulnerabilities/HTCONDOR-2021-0003.html
- https://htcondor.org/security/vulnerabilities/HTCONDOR-2021-0004.html

* Tue Jul 27 2021 Tim Theisen <tim@cs.wisc.edu> - 8.8.14-1
- Fix for security issue
- https://htcondor.org/security/vulnerabilities/HTCONDOR-2021-0003.html

* Thu Jul 08 2021 Tim Theisen <tim@cs.wisc.edu> - 9.0.2-1
- HTCondor can be set up to use only FIPS 140-2 approved security functions
- If the Singularity test fails, the job goes idle rather than getting held
- Can divide GPU memory, when making multiple GPU entries for a single GPU
- Startd and Schedd cron job maximum line length increased to 64k bytes
- Added first class submit keywords for SciTokens
- Fixed MUNGE authentication
- Fixed Windows installer to work when the install location isn't C:\Condor

* Thu May 20 2021 Tim Theisen <tim@cs.wisc.edu> - 9.1.0-1
- Support for submitting to ARC-CE via the REST interface
- DAGMan can put failed jobs on hold (user can correct problems and release)
- Can run gdb and ptrace within Docker containers
- A small Docker test job is run on the execute node to verify functionality
- The number of instructions executed is reported in the job Ad on Linux

* Mon May 17 2021 Tim Theisen <tim@cs.wisc.edu> - 9.0.1-1
- Fix problem where X.509 proxy refresh kills job when using AES encryption
- Fix problem when jobs require a different machine after a failure
- Fix problem where a job matched a machine it can't use, delaying job start
- Fix exit code and retry checking when a job exits because of a signal
- Fix a memory leak in the job router when a job is removed via job policy
- Fixed the back-end support for the 'bosco_cluster --add' command
- An updated Windows installer that supports IDTOKEN authentication

* Wed Apr 14 2021 Tim Theisen <tim@cs.wisc.edu> - 9.0.0-1
- Absent any configuration, HTCondor denies authorization to all users
- AES encryption is used for all communication and file transfers by default
- New IDTOKEN authentication method enables fine-grained authorization
- IDTOKEN authentication method is designed to replace GSI
- Improved support for GPUs, including machines with multiple GPUs
- New condor_watch_q tool that efficiently provides live job status updates
- Many improvements to the Python bindings
- New Python bindings for DAGMan and chirp
- Improved file transfer plugins supporting uploads and authentication
- File transfer times are now recorded in the job log
- Added support for jobs that need to acquire and use OAUTH tokens
- Many memory footprint and performance improvements in DAGMan
- Submitter ceilings can limit the number of jobs per user in a pool

* Tue Mar 30 2021 Tim Theisen <tim@cs.wisc.edu> - 8.9.13-1
- Host based security is no longer the default security model
- Hardware accelerated integrity and AES encryption used by default
- Normally, AES encryption is used for all communication and file transfers
- Fallback to Triple-DES or Blowfish when interoperating with older versions
- Simplified and automated new HTCondor installations
- HTCondor now detects instances of multi-instance GPUs
- Fixed memory leaks (collector updates in 8.9 could leak a few MB per day)
- Many other enhancements and bug fixes, see version history for details

* Thu Mar 25 2021 Tim Theisen <tim@cs.wisc.edu> - 8.9.12-1
- Withdrawn due to compatibility issues with prior releases

* Tue Mar 23 2021 Tim Theisen <tim@cs.wisc.edu> - 8.8.13-1
- condor_ssh_to_job now maps CR and NL to work with editors like nano
- Improved the performance of data transfer in condor_ssh_to_job
- HA replication now accepts SHA-2 checksums to prepare for MD5 removal
- Submission to NorduGrid ARC CE works with newer ARC CE versions
- Fixed condor_annex crashes on platforms with newer compilers
- Fixed "use feature: GPUsMonitor" to locate the monitor binary on Windows
- Fixed a bug that prevented using the '@' character in an event log path

* Wed Jan 27 2021 Tim Theisen <tim@cs.wisc.edu> - 8.9.11-1
- This release of HTCondor fixes security-related bugs described at
- https://htcondor.org/security/vulnerabilities/HTCONDOR-2021-0001.html
- https://htcondor.org/security/vulnerabilities/HTCONDOR-2021-0002.html

* Tue Nov 24 2020 Tim Theisen <tim@cs.wisc.edu> - 8.9.10-1
- Fix bug where negotiator stopped making matches when group quotas are used
- Support OAuth, SciTokens, and Kerberos credentials in local universe jobs
- The Python schedd.submit method now takes a Submit object
- DAGMan can now optionally run a script when a job goes on hold
- DAGMan now provides a method for inline jobs to share submit descriptions
- Can now add arbitrary tags to condor annex instances
- Runs the "singularity test" before running the a singularity job

* Mon Nov 23 2020 Tim Theisen <tim@cs.wisc.edu> - 8.8.12-1
- Added a family of version comparison functions to ClassAds
- Increased default Globus proxy key length to meet current NIST guidance

* Mon Oct 26 2020 Tim Theisen <tim@cs.wisc.edu> - 8.9.9-1
- The RPM packages requires globus, munge, scitokens, and voms from EPEL
- Improved cgroup memory policy settings that set both hard and soft limit
- Cgroup memory usage reporting no longer includes the kernel buffer cache
- Numerous Python binding improvements, see version history
- Can create a manifest of files on the execute node at job start and finish
- Added provisioner nodes to DAGMan, allowing users to provision resources
- DAGMan can now produce .dot graphs without running the workflow

* Wed Oct 21 2020 Tim Theisen <tim@cs.wisc.edu> - 8.8.11-1
- HTCondor now properly tracks usage over vanilla universe checkpoints
- New ClassAd equality and inequality operators in the Python bindings
- Fixed a bug where removing in-use routes could crash the job router
- Fixed a bug where condor_chirp would abort after success on Windows
- Fixed a bug where using MACHINE_RESOURCE_NAMES could crash the startd
- Improved condor c-gahp to prioritize commands over file transfers
- Fixed a rare crash in the schedd when running many local universe jobs
- With GSI, avoid unnecessary reverse DNS lookup when HOST_ALIAS is set
- Fix a bug that could cause grid universe jobs to fail upon proxy refresh

* Thu Aug 06 2020 Tim Theisen <tim@cs.wisc.edu> - 8.9.8-1
- Added htcondor.dags and htcondor.htchirp to the HTCondor Python bindings
- New condor_watch_q tool that efficiently provides live job status updates
- Added support for marking a GPU offline while other jobs continue
- The condor_master command does not return until it is fully started
- Deprecated several Python interfaces in the Python bindings

* Thu Aug 06 2020 Tim Theisen <tim@cs.wisc.edu> - 8.8.10-1
- condor_qedit can no longer be used to disrupt the condor_schedd
- Fixed a bug where the SHARED_PORT_PORT configuration setting was ignored
- Ubuntu 20.04 and Amazon Linux 2 are now supported
- In MacOSX, HTCondor now requires LibreSSL, available since MacOSX 10.13

* Wed May 20 2020 Tim Theisen <tim@cs.wisc.edu> - 8.9.7-1
- Multiple enhancements in the file transfer code
- Support for more regions in s3:// URLs
- Much more flexible job router language
- Jobs may now specify cuda_version to match equally-capable GPUs
- TOKENS are now called IDTOKENS to differentiate from SCITOKENS
- Added the ability to blacklist TOKENS via an expression
- Can simultaneously handle Kerberos and OAUTH credentials
- The getenv submit command now supports a blacklist and whitelist
- The startd supports a remote history query similar to the schedd
- condor_q -submitters now works with accounting groups
- Fixed a bug reading service account credentials for Google Compute Engine

* Thu May 07 2020 Tim Theisen <tim@cs.wisc.edu> - 8.8.9-1
- Proper tracking of maximum memory used by Docker universe jobs
- Fixed preempting a GPU slot for a GPU job when all GPUs are in use
- Fixed a Python crash when queue_item_data iterator raises an exception
- Fixed a bug where slot attribute overrides were ignored
- Calculates accounting group quota correctly when more than 1 CPU requested
- Updated HTCondor Annex to accommodate API change for AWS Spot Fleet
- Fixed a problem where HTCondor would not start on AWS Fargate
- Fixed where the collector could wait forever for a partial message
- Fixed streaming output to large files (>2Gb) when using the 32-bit shadow

* Mon Apr 06 2020 Tim Theisen <tim@cs.wisc.edu> - 8.9.6-1
- Fixes addressing CVE-2019-18823
- https://htcondor.org/security/vulnerabilities/HTCONDOR-2020-0001.html
- https://htcondor.org/security/vulnerabilities/HTCONDOR-2020-0002.html
- https://htcondor.org/security/vulnerabilities/HTCONDOR-2020-0003.html
- https://htcondor.org/security/vulnerabilities/HTCONDOR-2020-0004.html

* Mon Apr 06 2020 Tim Theisen <tim@cs.wisc.edu> - 8.8.8-1
- Fixes addressing CVE-2019-18823
- https://htcondor.org/security/vulnerabilities/HTCONDOR-2020-0001.html
- https://htcondor.org/security/vulnerabilities/HTCONDOR-2020-0002.html
- https://htcondor.org/security/vulnerabilities/HTCONDOR-2020-0003.html
- https://htcondor.org/security/vulnerabilities/HTCONDOR-2020-0004.html

* Thu Jan 02 2020 Tim Theisen <tim@cs.wisc.edu> - 8.9.5-1
- Added a new mode that skips jobs whose outputs are newer than their inputs
- Added command line tool to help debug ClassAd expressions
- Added port forwarding to Docker containers
- You may now change some DAGMan throttles while the DAG is running
- Added support for session tokens for pre-signed S3 URLs
- Improved the speed of the negotiator when custom resources are defined
- Fixed interactive submission of Docker jobs
- Fixed a bug where jobs wouldn't be killed when getting an OOM notification

* Thu Dec 26 2019 Tim Theisen <tim@cs.wisc.edu> - 8.8.7-1
- Updated condor_annex to work with upcoming AWS Lambda function changes
- Added the ability to specify the order that job routes are applied
- Fixed a bug that could cause remote condor submits to fail
- Fixed condor_wait to work when the job event log is on AFS
- Fixed RPM packaging to be able to install condor-all on CentOS 8
- Period ('.') is allowed again in DAGMan node names

* Tue Nov 19 2019 Tim Theisen <tim@cs.wisc.edu> - 8.9.4-1
- Amazon S3 file transfers using pre-signed URLs
- Further reductions in DAGMan memory usage
- Added -idle option to condor_q to display information about idle jobs
- Support for SciTokens authentication
- A tool, condor_evicted_files, to examine the SPOOL of an idle job

* Wed Nov 13 2019 Tim Theisen <tim@cs.wisc.edu> - 8.8.6-1
- Initial support for CentOS 8
- Fixed a memory leak in SSL authentication
- Fixed a bug where "condor_submit -spool" would only submit the first job
- Reduced encrypted file transfer CPU usage by a factor of six
- "condor_config_val -summary" displays changes from a default configuration
- Improved the ClassAd documentation, added many functions that were omitted

* Tue Sep 17 2019 Tim Theisen <tim@cs.wisc.edu> - 8.9.3-1
- TOKEN and SSL authentication methods are now enabled by default
- The job and global event logs use ISO 8601 formatted dates by default
- Added Google Drive multifile transfer plugin
- Added upload capability to Box multifile transfer plugin
- Added Python bindings to submit a DAG
- Python 'JobEventLog' can be pickled to facilitate intermittent readers
- 2x matchmaking speed for partitionable slots with simple START expressions
- Improved the performance of the condor_schedd under heavy load
- Reduced the memory footprint of condor_dagman
- Initial implementation to record the circumstances of a job's termination

* Thu Sep 05 2019 Tim Theisen <tim@cs.wisc.edu> - 8.8.5-1
- Fixed two performance problems on Windows
- Fixed Java universe on Debian and Ubuntu systems
- Added two knobs to improve performance on large scale pools
- Fixed a bug where requesting zero GPUs would require a machine with GPUs
- HTCondor can now recognize nVidia Volta and Turing GPUs

* Tue Jul 09 2019 Tim Theisen <tim@cs.wisc.edu> - 8.8.4-1
- Python 3 bindings - see version history for details (requires EPEL on EL7)
- Can configure DAGMan to dramatically reduce memory usage on some DAGs
- Improved scalability when using the python bindings to qedit jobs
- Fixed infrequent schedd crashes when removing scheduler universe jobs
- The condor_master creates run and lock directories when systemd doesn't
- The condor daemon obituary email now contains the last 200 lines of log

* Tue Jun 04 2019 Tim Theisen <tim@cs.wisc.edu> - 8.9.2-1
- The HTTP/HTTPS file transfer plugin will timeout and retry transfers
- A new multi-file box.com file transfer plugin to download files
- The manual has been moved to Read the Docs
- Configuration options for job-log time-stamps (UTC, ISO 8601, sub-second)
- Several improvements to SSL authentication
- New TOKEN authentication method enables fine-grained authorization control

* Wed May 22 2019 Tim Theisen <tim@cs.wisc.edu> - 8.8.3-1
- Fixed a bug where jobs were killed instead of peacefully shutting down
- Fixed a bug where a restarted schedd wouldn't connect to its running jobs
- Improved file transfer performance when sending multiple files
- Fix a bug that prevented interactive submit from working with Singularity
- Orphaned Docker containers are now cleaned up on execute nodes
- Restored a deprecated Python interface that is used to read the event log

* Wed Apr 17 2019 Tim Theisen <tim@cs.wisc.edu> - 8.9.1-1
- An efficient curl plugin that supports uploads and authentication tokens
- HTCondor automatically supports GPU jobs in Docker and Singularity
- File transfer times are now recorded in the user job log and the job ad

* Thu Apr 11 2019 Tim Theisen <tim@cs.wisc.edu> - 8.8.2-1
- Fixed problems with condor_ssh_to_job and Singularity jobs
- Fixed a problem that could cause condor_annex to crash
- Fixed a problem where the job queue would very rarely be corrupted
- condor_userprio can report concurrency limits again
- Fixed the GPU discovery and monitoring code to map GPUs in the same way
- Made the CHIRP_DELAYED_UPDATE_PREFIX configuration knob work again
- Fixed restarting HTCondor from the Service Control Manager on Windows
- Fixed a problem where local universe jobs could not use condor_submit
- Restored a deprecated Python interface that is used to read the event log
- Fixed a problem where condor_shadow reuse could confuse DAGMan

* Thu Feb 28 2019 Tim Theisen <tim@cs.wisc.edu> - 8.9.0-1
- Absent any configuration, HTCondor denies authorization to all users
- All HTCondor daemons under a condor_master share a security session
- Scheduler Universe jobs are prioritized by job priority

* Tue Feb 19 2019 Tim Theisen <tim@cs.wisc.edu> - 8.8.1-1
- Fixed excessive CPU consumption with GPU monitoring
- GPU monitoring is off by default; enable with "use feature: GPUsMonitor"
- HTCondor now works with the new CUDA version 10 libraries
- Fixed a bug where sometimes jobs would not start on a Windows execute node
- Fixed a bug that could cause DAGman to go into an infinite loop on exit
- The JobRouter doesn't forward the USER attribute between two UID Domains
- Made Collector.locateAll() more efficient in the Python bindings
- Improved efficiency of the negotiation code in the condor_schedd

* Thu Jan 03 2019 Tim Theisen <tim@cs.wisc.edu> - 8.8.0-1
- Automatically add AWS resources to your pool using HTCondor Annex
- The Python bindings now include submit functionality
- Added the ability to run a job immediately by replacing a running job
- A new minicondor package makes single node installations easy
- HTCondor now tracks and reports GPU utilization
- Several performance enhancements in the collector
- The grid universe can create and manage VM instances in Microsoft Azure
- The MUNGE security method is now supported on all Linux platforms

* Wed Oct 31 2018 Tim Theisen <tim@cs.wisc.edu> - 8.7.10-1
- Can now interactively submit Docker jobs
- The administrator can now add arguments to the Singularity command line
- The MUNGE security method is now supported on all Linux platforms
- The grid universe can create and manage VM instances in Microsoft Azure
- Added a single-node package to facilitate using a personal HTCondor

* Wed Oct 31 2018 Tim Theisen <tim@cs.wisc.edu> - 8.6.13-1
- Made the Python 'in' operator case-insensitive for ClassAd attributes
- Python bindings are now built for the Debian and Ubuntu platforms
- Fixed a memory leak in the Python bindings
- Fixed a bug where absolute paths failed for output/error files on Windows
- Fixed a bug using Condor-C to run Condor-C jobs
- Fixed a bug where Singularity could not be used if Docker was not present

* Wed Aug 01 2018 Tim Theisen <tim@cs.wisc.edu> - 8.7.9-1
- Support for Debian 9, Ubuntu 16, and Ubuntu 18
- Improved Python bindings to support the full range of submit functionality
- Allows VMs to shutdown when the job is being gracefully evicted
- Can now specify a host name alias (CNAME) for NETWORK_HOSTNAME
- Added the ability to run a job immediately by replacing a running job

* Wed Aug 01 2018 Tim Theisen <tim@cs.wisc.edu> - 8.6.12-1
- Support for Debian 9, Ubuntu 16, and Ubuntu 18
- Fixed a memory leak that occurred when SSL authentication fails
- Fixed a bug where invalid transform REQUIREMENTS caused a Job to match
- Fixed a bug to allow a queue super user to edit protected attributes
- Fixed a problem setting the job environment in the Singularity container
- Fixed several other minor problems

* Tue May 22 2018 Tim Theisen <tim@cs.wisc.edu> - 8.7.8-2
- Reinstate man pages
- Drop centos from dist tag in 32-bit Enterprise Linux 7 RPMs

* Thu May 10 2018 Tim Theisen <tim@cs.wisc.edu> - 8.7.8-1
- The condor annex can easily use multiple regions simultaneously
- HTCondor now uses CUDA_VISIBLE_DEVICES to tell which GPU devices to manage
- HTCondor now reports GPU memory utilization

* Thu May 10 2018 Tim Theisen <tim@cs.wisc.edu> - 8.6.11-1
- Can now do an interactive submit of a Singularity job
- Shared port daemon is more resilient when starved for TCP ports
- The Windows installer configures the environment for the Python bindings
- Fixed several other minor problems

* Tue Mar 13 2018 Tim Theisen <tim@cs.wisc.edu> - 8.7.7-1
- condor_ssh_to_job now works with Docker Universe jobs
- A 32-bit condor_shadow is available for Enterprise Linux 7 systems
- Tracks and reports custom resources, e.g. GPUs, in the job ad and user log
- condor_q -unmatchable reports jobs that will not match any slots
- Several updates to the parallel universe
- Spaces are now allowed in input, output, and error paths in submit files
- In DAG files, spaces are now allowed in submit file paths

* Tue Mar 13 2018 Tim Theisen <tim@cs.wisc.edu> - 8.6.10-1
- Fixed a problem where condor_preen would crash on an active submit node
- Improved systemd configuration to clean up processes if the master crashes
- Fixed several other minor problems

* Thu Jan 04 2018 Tim Theisen <tim@cs.wisc.edu> - 8.7.6-1
- Machines won't enter "Owner" state unless using the Desktop policy
- One can use SCHEDD and JOB instead of MY and TARGET in SUBMIT_REQUIREMENTS
- HTCondor now reports all submit warnings, not just the first one
- The HTCondor Python bindings in pip are now built from the release branch

* Thu Jan 04 2018 Tim Theisen <tim@cs.wisc.edu> - 8.6.9-1
- Fixed a bug where some Accounting Groups could get too much surplus quota
- Fixed a Python binding bug where some queries could corrupt memory
- Fixed a problem where preen could block the schedd for a long time
- Fixed a bug in Windows where the job sandbox would not be cleaned up
- Fixed problems with the interaction between the master and systemd
- Fixed a bug where MAX_JOBS_SUBMITTED could be permanently reduced
- Fixed problems with very large disk requests

* Tue Nov 14 2017 Tim Theisen <tim@cs.wisc.edu> - 8.7.5-1
- Fixed an issue validating VOMS proxies

* Tue Nov 14 2017 Tim Theisen <tim@cs.wisc.edu> - 8.6.8-1
- Fixed an issue validating VOMS proxies

* Tue Oct 31 2017 Tim Theisen <tim@cs.wisc.edu> - 8.7.4-1
- Improvements to DAGMan including support for late job materialization
- Updates to condor_annex including improved status reporting
- When submitting jobs, HTCondor can now warn about job requirements
- Fixed a bug where remote CPU time was not recorded in the history
- Improved support for OpenMPI jobs
- The high availability daemon now works with IPV6 and shared_port
- The HTCondor Python bindings are now available for Python 2 and 3 in pip

* Tue Oct 31 2017 Tim Theisen <tim@cs.wisc.edu> - 8.6.7-1
- Fixed a bug where memory limits might not be updated in cgroups
- Add SELinux type enforcement rules to allow condor_ssh_to_job to work
- Updated systemd configuration to shutdown HTCondor in an orderly fashion
- The curl_plugin utility can now do HTTPS transfers
- Specifying environment variables now works with the Python Submit class

* Tue Sep 12 2017 Tim Theisen <tim@cs.wisc.edu> - 8.7.3-1
- Further updates to the late job materialization technology preview
- An improved condor_top tool
- Enhanced the AUTO setting for ENABLE_IPV{4,6} to be more selective
- Fixed several small memory leaks

* Tue Sep 12 2017 Tim Theisen <tim@cs.wisc.edu> - 8.6.6-1
- HTCondor daemons no longer crash on reconfig if syslog is used for logging
- HTCondor daemons now reliably leave a core file when killed by a signal
- Negotiator won't match jobs to machines with incompatible IPv{4,6} network
- On Ubuntu, send systemd alive messages to prevent HTCondor restarts
- Fixed a problem parsing old ClassAd string escapes in the python bindings
- Properly parse CPU time used from Slurm grid universe jobs
- Claims are released when parallel univ jobs are removed while claiming
- Starter won't get stuck when a job is removed with JOB_EXIT_HOOK defined
- To reduce audit logging, added cgroup rules to SELinux profile

* Mon Aug 07 2017 Tim Theisen <tim@cs.wisc.edu> - 8.6.5-2
- Update SELinux profile for Red Hat 7.4

* Tue Aug 01 2017 Tim Theisen <tim@cs.wisc.edu> - 8.6.5-1
- Fixed a memory leak that would cause the HTCondor collector to slowly grow
- Prevent the condor_starter from hanging when using cgroups on Debian
- Fixed several issues that occur when IPv6 is in use
- Support for using an ImDisk RAM drive on Windows as the execute directory
- Fixed a bug where condor_rm rarely removed another one of the user's jobs
- Fixed a bug with parallel universe jobs starting on partitionable slots

* Thu Jul 13 2017 Tim Theisen <tim@cs.wisc.edu> - 8.4.12-1
- Can configure the condor_startd to compute free disk space once

* Thu Jun 22 2017 Tim Theisen <tim@cs.wisc.edu> - 8.7.2-1
- Improved condor_schedd performance by turning off file checks by default
- condor_annex -status finds VM instances that have not joined the pool
- Able to update an annex's lease without adding new instances
- condor_annex now keeps a command log
- condor_q produces an expanded multi-line summary
- Automatically retry and/or resume http file transfers when appropriate
- Reduced load on the condor_collector by optimizing queries
- A python based condor_top tool

* Thu Jun 22 2017 Tim Theisen <tim@cs.wisc.edu> - 8.6.4-1
- Python bindings are now available on MacOSX
- Fixed a bug where PASSWORD authentication could fail to exchange keys
- Pslot preemption now properly handles custom resources, such as GPUs
- condor_submit now checks X.509 proxy expiration

* Tue May 09 2017 Tim Theisen <tim@cs.wisc.edu> - 8.6.3-1
- Fixed a bug where using an X.509 proxy might corrupt the job queue log
- Fixed a memory leak in the Python bindings

* Mon Apr 24 2017 Tim Theisen <tim@cs.wisc.edu> - 8.7.1-1
- Several performance enhancements in the collector
- Further refinement and initial documentation of the HTCondor Annex
- Enable chirp for Docker jobs
- Job Router uses first match rather than round-robin matching
- The schedd tracks jobs counts by status for each owner
- Technology preview of late job materialization in the schedd

* Mon Apr 24 2017 Tim Theisen <tim@cs.wisc.edu> - 8.6.2-1
- New metaknobs for mapping users to groups
- Now case-insensitive with Windows user names when storing credentials
- Signal handling in the OpenMPI script
- Report RemoteSysCpu for Docker jobs
- Allow SUBMIT_REQUIREMENT to refer to X509 secure attributes
- Linux kernel tuning script takes into account the machine's role

* Thu Mar 02 2017 Tim Theisen <tim@cs.wisc.edu> - 8.7.0-1
- Performance improvements in collector's ingestion of ClassAds
- Added collector attributes to report query times and forks
- Removed extra white space around parentheses when unparsing ClassAds
- Technology preview of the HTCondor Annex

* Thu Mar 02 2017 Tim Theisen <tim@cs.wisc.edu> - 8.6.1-1
- condor_q works in situations where user authentication is not configured
- Updates to work with Docker version 1.13
- Fix several problems with the Job Router
- Update scripts to support current versions of Open MPI and MPICH2
- Fixed a bug that could corrupt the job queue log when the disk is full

* Thu Jan 26 2017 Tim Theisen <tim@cs.wisc.edu> - 8.6.0-1
- condor_q shows shows only the current user's jobs by default
- condor_q summarizes related jobs (batches) on a single line by default
- Users can define their own job batch name at job submission time
- Immutable/protected job attributes make SUBMIT_REQUIREMENTS more useful
- The shared port daemon is enabled by default
- Jobs run in cgroups by default
- HTCondor can now use IPv6 addresses (Prefers IPv4 when both present)
- DAGMan: Able to easily define SCRIPT, VARs, etc., for all nodes in a DAG
- DAGMan: Revamped priority implementation
- DAGMan: New splice connection feature
- New slurm grid type in the grid universe for submitting to Slurm
- Numerous improvements to Docker support
- Several enhancements in the python bindings

* Mon Jan 23 2017 Tim Theisen <tim@cs.wisc.edu> - 8.4.11-1
- Fixed a bug which delayed startd access to stard cron job results
- Fixed a bug in pslot preemption that could delay jobs starting
- Fixed a bug in job cleanup at job lease expiration if using glexec
- Fixed a bug in locating ganglia shared libraries on Debian and Ubuntu

* Tue Dec 13 2016 Tim Theisen <tim@cs.wisc.edu> - 8.5.8-1
- The starter puts all jobs in a cgroup by default
- Added condor_submit commands that support job retries
- condor_qedit defaults to the current user's jobs
- Ability to add SCRIPTS, VARS, etc. to all nodes in a DAG using one command
- Able to conditionally add Docker volumes for certain jobs
- Initial support for Singularity containers
- A 64-bit Windows release

* Tue Dec 13 2016 Tim Theisen <tim@cs.wisc.edu> - 8.4.10-1
- Updated SELinux profile for Enterprise Linux
- Fixed a performance problem in the schedd when RequestCpus was an expression
- Preserve permissions when transferring sub-directories of the job's sandbox
- Fixed HOLD_IF_CPUS_EXCEEDED and LIMIT_JOB_RUNTIMES metaknobs
- Fixed a bug in handling REMOVE_SIGNIFICANT_ATTRIBUTES

* Thu Sep 29 2016 Tim Theisen <tim@cs.wisc.edu> - 8.5.7-1
- The schedd can perform job ClassAd transformations
- Specifying dependencies between DAGMan splices is much more flexible
- The second argument of the ClassAd ? : operator may be omitted
- Many usability improvements in condor_q and condor_status
- condor_q and condor_status can produce JSON, XML, and new ClassAd output
- To prepare for a 64-bit Windows release, HTCondor identifies itself as X86
- Automatically detect Daemon Core daemons and pass localname to them

* Thu Sep 29 2016 Tim Theisen <tim@cs.wisc.edu> - 8.4.9-1
- The condor_startd removes orphaned Docker containers on restart
- Job Router and HTCondor-C job job submission prompts schedd reschedule
- Fixed bugs in the Job Router's hooks
- Improved systemd integration on Enterprise Linux 7
- Upped default number of Chirp attributes to 100, and made it configurable
- Fixed a bug where variables starting with STARTD. or STARTER. were ignored

* Tue Aug 02 2016 Tim Theisen <tim@cs.wisc.edu> - 8.5.6-1
- The -batch output for condor_q is now the default
- Python bindings for job submission and machine draining
- Numerous Docker usability changes
- New options to limit condor_history results to jobs since last invocation
- Shared port daemon can be used with high availability and replication
- ClassAds can be written out in JSON format
- More flexible ordering of DAGMan commands
- Efficient PBS and SLURM job monitoring
- Simplified leases for grid universe jobs

* Tue Jul 05 2016 Tim Theisen <tim@cs.wisc.edu> - 8.4.8-1
- Fixed a memory leak triggered by the python htcondor.Schedd().query() call
- Fixed a bug that could cause Bosco file transfers to fail
- Fixed a bug that could cause the schedd to crash when using schedd cron jobs
- condor_schedd now rejects jobs when owner has no account on the machine
- Fixed a new bug in 8.4.7 where remote condor_history failed without -limit
- Fixed bugs triggered by the reconfiguration of the high-availability daemon
- Fixed a bug where condor_master could hang when using shared port on Windows 
- Fixed a bug with the -xml option on condor_q and condor_status

* Mon Jun 06 2016 Tim Theisen <tim@cs.wisc.edu> - 8.5.5-1
- Improvements for scalability of EC2 grid universe jobs
- Docker Universe jobs advertises remote user and system CPU time
- Improved systemd support
- The master can now run an administrator defined script at shutdown
- DAGMan includes better support for the batch name feature

* Mon Jun 06 2016 Tim Theisen <tim@cs.wisc.edu> - 8.4.7-1
- fixed a bug that could cause the schedd to become unresponsive
- fixed a bug where the Docker Universe would not set the group ID
- Docker Universe jobs now drop all Linux capabilities by default
- fixed a bug where subsystem specific configuration parameters were ignored
- fixed bugs with history file processing on the Windows platform

* Mon May 02 2016 Tim Theisen <tim@cs.wisc.edu> - 8.5.4-1
- Fixed a bug that delays schedd response when significant attributes change
- Fixed a bug where the group ID was not set in Docker universe jobs
- Limit update rate of various attributes to not overload the collector
- To make job router configuration easier, added implicit "target" scoping
- To make BOSCO work, the blahp does not generate limited proxies by default
- condor_status can now display utilization per machine rather than per slot
- Improve performance of condor_history and other tools

* Thu Apr 21 2016 Tim Theisen <tim@cs.wisc.edu> - 8.4.6-1
- fixed a bug that could cause a job to fail to start in a dynamic slot
- fixed a negotiator memory leak when using partitionable slot preemption
- fixed a bug that caused supplemental groups to be wrong during file transfer
- properly identify the Windows 10 platform
- fixed a typographic error in the LIMIT_JOB_RUNTIMES policy
- fixed a bug where maximum length IPv6 addresses were not parsed

* Thu Mar 24 2016 Tim Theisen <tim@cs.wisc.edu> - 8.5.3-1
- Use IPv6 (and IPv4) interfaces if they are detected
- Prefer IPv4 addresses when both are available
- Count Idle and Running jobs in Submitter Ads for Local and Scheduler universes
- Can submit jobs to SLURM with the new "slurm" type in the Grid universe
- HTCondor is built and linked with Globus 6.0

* Tue Mar 22 2016 Tim Theisen <tim@cs.wisc.edu> - 8.4.5-1
- fixed a bug that would cause the condor_schedd to send no flocked jobs
- fixed a bug that caused a 60 second delay using tools when DNS lookup failed
- prevent using accounting groups with embedded spaces that crash the negotiator
- fixed a bug that could cause use of ports outside the port range on Windows
- fixed a bug that could prevent dynamic slot reuse when using many slots
- fixed a bug that prevented correct utilization reports from the job router
- tune kernel when using cgroups to avoid OOM killing of jobs doing heavy I/O

* Thu Feb 18 2016 Tim Theisen <tim@cs.wisc.edu> - 8.5.2-1
- condor_q now defaults to showing only the current user's jobs
- condor_q -batch produces a single line report for a batch of jobs
- Docker Universe jobs now report and update memory and network usage
- immutable and protected job attributes
- improved performance when querying a HTCondor daemon's location
- Added the ability to set ClassAd attributes within the DAG file
- DAGMan now provides event timestamps in dagman.out

* Tue Feb 02 2016 Tim Theisen <tim@cs.wisc.edu> - 8.4.4-1
- fixed a bug that could cause the collector to crash when DNS lookup fails
- fixed a bug that caused Condor-C jobs with short lease durations to fail
- fixed bugs that affected EC2 grid universe jobs
- fixed a bug that prevented startup if a prior version shared port file exists
- fixed a bug that could cause the condor_shadow to hang on Windows

* Fri Jan 08 2016 Tim Theisen <tim@cs.wisc.edu> - 8.5.1-2
- optimized binaries

* Fri Jan 08 2016 Tim Theisen <tim@cs.wisc.edu> - 8.4.3-2
- optimized binaries

* Mon Dec 21 2015 Tim Theisen <tim@cs.wisc.edu> - 8.5.1-1
- the shared port daemon is enabled by default
- the condor_startd now records the peak memory usage instead of recent
- the condor_startd advertises CPU submodel and cache size
- authorizations are automatically setup when "Match Password" is enabled
- added a schedd-constraint option to condor_q

* Wed Dec 16 2015 Tim Theisen <tim@cs.wisc.edu> - 8.4.3-1
- fixed the processing of the -append option in the condor_submit command
- fixed a bug to run more that 100 dynamic slots on a single execute node
- fixed bugs that would delay daemon startup when using shared port on Windows
- fixed a bug where the cgroup VM limit would not be set for sizes over 2 GiB
- fixed a bug to use the ec2_iam_profile_name for Amazon EC2 Spot instances

* Tue Nov 17 2015 Tim Theisen <tim@cs.wisc.edu> - 8.4.2-1
- a bug fix to prevent the condor_schedd from crashing
- a bug fix to honor TCP_FORWARDING_HOST
- Standard Universe works properly in RPM installations of HTCondor
- the RPM packages no longer claim to provide Globus libraries
- bug fixes to DAGMan's "maximum idle jobs" throttle

* Tue Oct 27 2015 Tim Theisen <tim@cs.wisc.edu> - 8.4.1-1
- four new policy metaknobs to make configuration easier
- a bug fix to prevent condor daemons from crashing on reconfiguration
- an option natural sorting option on condor_status
- support of admin to mount certain directories into Docker containers

* Thu Oct 22 2015 Tim Theisen <tim@cs.wisc.edu> - 8.2.10-1
- an updated RPM to work with SELinux on EL7 platforms
- fixes to the condor_kbdd authentication to the X server
- a fix to allow the condor_kbdd to work with shared port enabled
- avoid crashes when using more than 1024 file descriptors on EL7
- fixed a memory leak in the ClassAd split() function
- condor_vacate will error out rather than ignore conflicting arguments
- a bug fix to the JobRouter to properly process the queue on restart
- a bug fix to prevent sending spurious data on a SOAP file transfer
- a bug fix to always present jobs in order in condor_history

* Mon Oct 12 2015 Tim Theisen <tim@cs.wisc.edu> - 8.5.0-1
- multiple enhancements to the python bindings
- the condor_schedd no longer changes the ownership of spooled job files
- spooled job files are visible to only the user account by default
- the condor_startd records when jobs are evicted by preemption or draining

* Mon Sep 14 2015 Tim Theisen <tim@cs.wisc.edu> - 8.4.0-1
- a Docker Universe to run a Docker container as an HTCondor job
- the submit file can queue a job for each file found
- the submit file can contain macros
- a dry-run option to condor_submit to test the submit file without any actions
- HTCondor pools can use IPv4 and IPv6 simultaneously
- execute directories can be encrypted upon user or administrator request
- Vanilla Universe jobs can utilize periodic application-level checkpoints
- the administrator can establish job requirements
- numerous scalability changes

* Thu Aug 27 2015 Tim Theisen <tim@cs.wisc.edu> - 8.3.8-1
- a script to tune Linux kernel parameters for better scalability
- support for python bindings on Windows platforms
- a mechanism to remove Docker images from the local machine

* Thu Aug 13 2015 Tim Theisen <tim@cs.wisc.edu> - 8.2.9-1
- a mechanism for the preemption of dynamic slots, such that the partitionable slot may use the dynamic slot in the match of a different job
- default configuration bug fixes for the desktop policy, such that it can both start jobs and monitor the keyboard

* Mon Jul 27 2015 Tim Theisen <tim@cs.wisc.edu> - 8.3.7-1
- default configuration settings have been updated to reflect current usage
- the ability to preempt dynamic slots, such that a job may match with a partitionable slot
- the ability to limit the number of jobs per submission and the number of jobs per owner by setting configuration variables

* Tue Jun 23 2015 Tim Theisen <tim@cs.wisc.edu> - 8.3.6-1
- initial Docker universe support
- IPv4/IPv6 mixed mode support

* Mon Apr 20 2015 Tim Theisen <tim@cs.wisc.edu> - 8.3.5-1
- new features that increase the power of job specification in the submit description file
- RPMs for Red Hat Enterprise Linux 6 and 7 are modularized and only distributed via our YUM repository
- The new condor-all RPM requires the other HTCondor RPMs of a typical HTCondor installation

* Tue Apr 07 2015 Tim Theisen <tim@cs.wisc.edu> - 8.2.8-1
- a bug fix to reconnect a TCP session when an HTCondorView collector restarts
- a bug fix to avoid starting too many jobs, only to kill some chosen at random

* Thu Mar 05 2015 Tim Theisen <tim@cs.wisc.edu> - 8.3.4-1
- a bug fix for a problem that can cause jobs to not be matched to resources when the condor_schedd is flocking

* Thu Feb 19 2015 Tim Theisen <tim@cs.wisc.edu> - 8.3.3-1
- the ability to encrypt a job's directory on Linux execute hosts
- enhancements to EC2 grid universe jobs
- a more efficient query protocol, including the ability to query the condor_schedd daemon's autocluster set

* Tue Feb 10 2015 Tim Theisen <tim@cs.wisc.edu> - 8.2.7-1
- sendmail is used by default for sending notifications (CVE-2014-8126)
- corrected input validation, which prevents daemon crashes
- an update, such that grid jobs work within the current Google Compute Engine
- a bug fix to prevent an infinite loop in the python bindings
- a bug fix to prevent infinite recursion when evaluating ClassAd attributes

* Tue Dec 23 2014 Tim Theisen <tim@cs.wisc.edu> - 8.3.2-1
- the next installment of IPv4/IPv6 mixed mode support: a submit node can simultaneously interact with an IPv4 and an IPv6 HTCondor pool
- scalability improvements: a reduced memory foot-print of daemons, a reduced number of TCP connections between submit and execute machines, and an improved responsiveness from a busy condor_schedd to queries

* Tue Dec 16 2014 Tim Theisen <tim@cs.wisc.edu> - 8.2.6-1
- a bug fix to the log rotation of the condor_schedd on Linux platforms
- transfer_input_files now works for directories on Windows platforms
- a correction of the flags passed to the mail program on Linux platforms
- a RHEL 7 platform fix of a directory permission that prevented daemons from starting

* Mon Dec 01 2014 Tim Theisen <tim@cs.wisc.edu> - 8.2.5-1
- an updated RPM installation script that preserves a modified condor_config.local file
- OpenSSL version 1.0.1j for Windows platforms

* Wed Nov 12 2014 Tim Theisen <tim@cs.wisc.edu> - 8.2.4-1
- a bug fix for an 8.2.3 condor_schedd that could not obtain a claim from an 8.0.x condor_startd
- a bug fix for removed jobs that return to the queue
- a workaround for a condor_schedd performance issue when handling a large number of jobs
- a bug fix to prevent the condor_kbdd from crashing on Windows
- a bug fix to correct the reporting of available disk on Windows

* Wed Oct 01 2014 Tim Theisen <tim@cs.wisc.edu> - 8.2.3-1
- support for Ubuntu 14.04 LTS, including support for the standard universe

* Thu Sep 11 2014 Tim Theisen <tim@cs.wisc.edu> - 8.3.1-1
- a variety of changes that reduce memory usage and improve performance
- if cgroups are used to limit memory utilization, HTCondor sets both the memory and swap limits.

* Wed Aug 27 2014 Carl Edquist <edquist@cs.wisc.edu> - 8.2.2-2.3
- Include config file for MASTER_NEW_BINARY_RESTART = PEACEFUL (SOFTWARE-850)

* Tue Aug 26 2014 Carl Edquist <edquist@cs.wisc.edu> - 8.2.2-2.2
- Include peaceful_off patch (SOFTWARE-1307)

* Mon Aug 25 2014 Carl Edquist <edquist@cs.wisc.edu> - 8.2.2-2.1
- Include condor_gt4540_aws patch for #4540

* Fri Aug 22 2014 Carl Edquist <edquist@cs.wisc.edu> - 8.2.2-2
- Strict pass-through with fixes from 8.2.2-1.1

* Thu Aug 21 2014 Carl Edquist <edquist@cs.wisc.edu> - 8.2.2-1.1
- Update to 8.2.2 with build fixes for non-UW builds

* Mon Sep 09 2013  <edquist@cs.wisc.edu> - 8.1.2-0.3
- Include misc unpackaged files from 8.x.x

* Sun Sep 08 2013  <edquist@cs.wisc.edu> - 8.1.2-0.1.unif
- Packaging fixes to work with latest 8.1.2 source from master
- Move condor.spec into git master-unified_rpm-branch
- Apply patches to upstream branch and remove from rpm / spec
- Always build man pages / remove references to include_man
- Always include systemd sources for passthrough rebuilds of source rpms
- Add macros to bundle external source tarballs with the source rpm to support
  offline builds with externals

* Tue Aug 20 2013 Carl Edquist <edquist@cs.wisc.edu> - 7.9.6-8.unif.8
- Remove externals dependency from std-universe subpackage

* Mon Aug 19 2013 Carl Edquist <edquist@cs.wisc.edu> - 7.9.6-8.unif.7
- Merge init script improvements from trunk
- Have std_local_ref depend on senders,receivers instead of stub_gen
- Carve out std universe files into separate subpackage
- Move uw_build-specific non-std-universe files into externals subpackage
- Condor_config changes for #3645
- Use %osg / %std_univ macros to control build type default
- Support PROPER builds of std universe (ie, without UW_BUILD)
- Use make jobserver when building glibc external instead of make -j2
- Move python requirement out of main condor package (#3704)
- Move condor_config.local from /var/lib/condor/ to /etc/condor/

* Fri Jul 05 2013 Carl Edquist <edquist@cs.wisc.edu> - 7.9.6-8.unif.6
- Address build dependency issue seen with -j24

* Fri Jun 21 2013 Carl Edquist <edquist@cs.wisc.edu> - 7.9.6-8.unif.5
- Initial support for UW_BUILD

* Tue Jun 18 2013 Carl Edquist <edquist@cs.wisc.edu> - 7.9.6-8.unif.4
- Remove service restart for upgrades

* Tue Jun 11 2013 Carl Edquist <edquist@cs.wisc.edu> - 7.9.6-8.unif.2
- Add a parallel-setup sub-package for parallel universe configuration,
  namely setting up the host as a dedicated resource

* Mon Jun 10 2013 Brian Lin <blin@cs.wisc.edu> - 7.8.8-2
- Init script improvements

* Fri Jun 07 2013 Carl Edquist <edquist@cs.wisc.edu> - 7.9.6-8.unif.1
- Add in missing features from Fedora rpm
- Reorganize to reduce the diff size between this and the Fedora rpm

* Fri Jun 07 2013 Brian Lin <blin@cs.wisc.edu> - 7.9.6-8
- Remove glexec runtime dependency

* Tue May 28 2013 Brian Lin <blin@cs.wisc.edu> - 7.9.6-7
- Mark /usr/share/osg/sysconfig/condor as non-config file

* Thu May 23 2013 Brian Lin <blin@cs.wisc.edu> - 7.9.6-6
- Rebuild against fixed glite-ce-cream-client-api-c

* Wed May 22 2013 Brian Lin <blin@cs.wisc.edu> - 7.9.6-5
- Enable plumage for x86{,_64}

* Wed May 22 2013 Brian Lin <blin@cs.wisc.edu> - 7.9.6-4
- Enable cgroups for EL6

* Tue May 21 2013 Brian Lin <blin@cs.wisc.edu> - 7.9.6-3
- Building with blahp/cream

* Tue May 21 2013 Brian Lin <blin@cs.wisc.edu> - 7.9.6-2
- Build without blahp/cream

* Tue May 21 2013 Brian Lin <blin@cs.wisc.edu> - 7.9.6-1
- New version

* Wed May 08 2013 Matyas Selmeci <matyas@cs.wisc.edu> - 7.8.8-1
- New version
- Removed condor_glidein -- was removed upstream

* Wed Feb 13 2013 Dave Dykstra <dwd@fnal.gov> - 7.8.6-3
- Renamed /etc/sysconfig/condor-lcmaps-env to /usr/share/osg/sysconfig/condor
  to match the new OSG method for handling daemon environment variables, 
  which keeps non-replaceable settings out of /etc/sysonfig
- Change settings in /usr/share/osg/sysconfig/condor to use the latest variable
  name LLGT_LIFT_PRIVILEGED_PROTECTION instead of LLGT4_NO_CHANGE_USER,
  eliminate obsolete variable LLGT_VOMS_DISABLE_CREDENTIAL_CHECK, and change
  the default debug level from 3 to 2.

* Fri Dec 21 2012 Matyas Selmeci <matyas@cs.wisc.edu> - 7.8.6-2
- Patch to fix default BATCH_GAHP config value (#SOFTWARE-873)

* Thu Oct 25 2012 Matyas Selmeci <matyas@cs.wisc.edu> - 7.8.6-1
- New version

* Mon Oct 22 2012 Matyas Selmeci <matyas@cs.wisc.edu> - 7.8.5-1
- New version

* Wed Sep 19 2012 Matyas Selmeci <matyas@cs.wisc.edu> - 7.8.4-1
- New version

* Fri Sep 07 2012 Matyas Selmeci <matyas@cs.wisc.edu> - 7.8.3-1
- New version

* Mon Aug 27 2012 Matyas Selmeci <matyas@cs.wisc.edu> - 7.8.2-2
- Add patch to fix unnecessary GSI callouts (condor_gt2104_pt2.patch in gittrac #2104)
- Fixed BLClient location

* Tue Aug 14 2012 Matyas Selmeci <matyas@cs.wisc.edu> - 7.8.2-1
- New version

* Mon Jul 30 2012 Matyas Selmeci <matyas@cs.wisc.edu> - 7.8.1-7
- Put cream_gahp into separate subpackage

* Mon Jul 16 2012 Matyas Selmeci <matyas@cs.wisc.edu> - 7.8.1-6
- Remove cream_el6.patch; change proper_cream.diff to work on both el5 and el6
  instead.

* Thu Jul 05 2012 Matyas Selmeci <matyas@cs.wisc.edu> - 7.8.1-5
- Bump to rebuild

* Tue Jun 26 2012 Matyas Selmeci <matyas@cs.wisc.edu> - 7.8.1-4
- Add CREAM

* Tue Jun 19 2012 Matyas Selmeci <matyas@cs.wisc.edu> - 7.8.1-3
- Add Provides lines for classads and classads-devel

* Mon Jun 18 2012 Matyas Selmeci <matyas@cs.wisc.edu> - 7.8.1-2
- Add environment variables for interacting with lcmaps (condor-lcmaps-env)

* Fri Jun 15 2012 Matyas Selmeci <matyas@cs.wisc.edu> - 7.8.1-1
- Version bump

* Wed Jun 13 2012 Matyas Selmeci <matyas@cs.wisc.edu> - 7.8.0-3
- Fix wrong paths for shared libraries

* Wed Jun 13 2012 Matyas Selmeci <matyas@cs.wisc.edu> - 7.8.0-2
- Build blahp

* Thu May 31 2012 Matyas Selmeci <matyas@cs.wisc.edu> - 7.8.0-1
- Version bump
- Updated condor_config.generic.patch
- Removed glexec-patch.diff

* Sun Apr  1 2012 Alain Roy <roy@cs.wisc.edu> - 7.6.6-4
- Backported patch from Condor 7.7 to fix glexec bugs
- Enabled glexec

* Fri Feb 10 2012 Derek Weitzel <dweitzel@cse.unl.edu> - 7.6.6-3
- Adding sticky bit to condor_root_switchboard

* Wed Jan 18 2012 Derek Weitzel <dweitzel@cse.unl.edu> - 7.6.6-2
- Added support for rhel6

* Wed Jan 18 2012 Tim Cartwright <cat@cs.wisc.edu> - 7.6.6-1
- Updated to upstream tagged 7.6.6 release

* Wed Jan 11 2012 Tim Cartwright <cat@cs.wisc.edu> - 7.6.4-1
- Simplified revision number

* Tue Nov 29 2011 Derek Weitzel <dweitzel@cse.unl.edu> - 7.6.4-0.6.2
- Rebasing to 7.6.4

* Fri Oct 28 2011 Matyas Selmeci <matyas@cs.wisc.edu> - 7.6.2-0.6.3
- rebuilt

* Mon Sep 12 2011 Matyas Selmeci <matyas@cs.wisc.edu> - 7.6.2-0.6.2
- Rev bump to rebuild with updated Globus libs

* Thu Aug 11 2011 Derek Weitzel <dweitzel@cse.unl.edu> - 7.6.2-0.5.2
- Updated to upstream official 7.6.2 release

* Thu Aug 04 2011 Derek Weitzel <dweitzel@cse.unl.edu> - 7.6.2-0.5.672537b1git.1
- Made LOCAL_DIR always point to /var/lib/condor rather than TILDE

* Wed Jun  8 2011 <bbockelm@cse.unl.edu> - 7.7.0-0.5
- Start to break build products into conditionals for future EPEL5 support.
- Begun integration of a systemd service file.

* Tue Jun  7 2011 <matt@redhat> - 7.7.0-0.4
- Added tmpfiles.d/condor.conf (BZ711456)

* Tue Jun  7 2011 <matt@redhat> - 7.7.0-0.3
- Fast forward to 7.7.0 pre-release at 1babb324
- Catch libdeltacloud 0.8 update

* Fri May 20 2011 <matt@redhat> - 7.7.0-0.2
- Added GSI support, dependency on Globus

* Fri May 13 2011 <matt@redhat> - 7.7.0-0.1
- Fast forward to 7.7.0 pre-release at 79952d6b
- Introduced ec2_gahp
- 79952d6b brings schema expectations inline with Cumin

* Tue May 10 2011 <matt@redhat> - 7.6.1-0.1
- Upgrade to 7.6.0 release, pre-release of 7.6.1 at 5617a464
- Upstreamed patch: log_lock_run.patch
- Introduced condor-classads to obsolete classads
- Introduced condor-aviary, package of the aviary contrib
- Introduced condor-deltacloud-gahp
- Introduced condor-qmf, package of the mgmt/qmf contrib
- Transitioned from LOCAL_CONFIG_FILE to LOCAL_CONFIG_DIR
- Stopped building against gSOAP,
-  use aviary over birdbath and ec2_gahp (7.7.0) over amazon_gahp

* Tue Feb 08 2011 Fedora Release Engineering <rel-eng@lists.fedoraproject.org> - 7.5.5-2
- Rebuilt for https://fedoraproject.org/wiki/Fedora_15_Mass_Rebuild

* Thu Jan 27 2011 <matt@redhat> - 7.5.5-1
- Rebase to 7.5.5 release
-  configure+imake -> cmake
-  Removed patches:
-   only_dynamic_unstripped.patch
-   gsoap-2.7.16-wsseapi.patch
-   gsoap-2.7.16-dom.patch
-  man pages are now built with source
-  quill is no longer present
-  condor_shared_port added
-  condor_power added
-  condor_credd added
-  classads now built from source

* Thu Jan 13 2011 <matt@redhat> - 7.4.4-1
- Upgrade to 7.4.4 release
- Upstreamed: stdsoap2.h.patch.patch

* Mon Aug 23 2010  <matt@redhat> - 7.4.3-1
- Upgrade to 7.4.3 release
- Upstreamed: dso_link_change

* Fri Jun 11 2010  <matt@redhat> - 7.4.2-2
- Rebuild for classads DSO version change (1:0:0)
- Updated stdsoap2.h.patch.patch for gsoap 2.7.16
- Added gsoap-2.7.16-wsseapi/dom.patch for gsoap 2.7.16

* Wed Apr 21 2010  <matt@redhat> - 7.4.2-1
- Upgrade to 7.4.2 release

* Tue Jan  5 2010  <matt@redhat> - 7.4.1-1
- Upgrade to 7.4.1 release
- Upstreamed: guess_version_from_release_dir, fix_platform_check
- Security update (BZ549577)

* Fri Dec  4 2009  <matt@redhat> - 7.4.0-1
- Upgrade to 7.4.0 release
- Fixed POSTIN error (BZ540439)
- Removed NOTICE.txt source, now provided by upstream
- Removed no_rpmdb_query.patch, applied upstream
- Removed no_basename.patch, applied upstream
- Added only_dynamic_unstripped.patch to reduce build time
- Added guess_version_from_release_dir.patch, for previous
- Added fix_platform_check.patch
- Use new --with-platform, to avoid modification of make_final_tarballs
- Introduced vm-gahp package to hold libvirt deps

* Fri Aug 28 2009  <matt@redhat> - 7.2.4-1
- Upgrade to 7.2.4 release
- Removed gcc44_const.patch, accepted upstream
- New log, lock, run locations (BZ502175)
- Filtered innocuous semanage message

* Fri Aug 21 2009 Tomas Mraz <tmraz@redhat.com> - 7.2.1-3
- rebuilt with new openssl

* Fri Jul 24 2009 Fedora Release Engineering <rel-eng@lists.fedoraproject.org> - 7.2.1-2
- Rebuilt for https://fedoraproject.org/wiki/Fedora_12_Mass_Rebuild

* Wed Feb 25 2009  <matt@redhat> - 7.2.1-1
- Upgraded to 7.2.1 release
- Pruned changes accepted upstream from condor_config.generic.patch
- Removed Requires in favor of automatic dependencies on SONAMEs
- Added no_rmpdb_query.patch to avoid rpm -q during a build

* Tue Feb 24 2009 Fedora Release Engineering <rel-eng@lists.fedoraproject.org> - 7.2.0-5
- Rebuilt for https://fedoraproject.org/wiki/Fedora_11_Mass_Rebuild

* Thu Jan 15 2009 Tomas Mraz <tmraz@redhat.com> - 7.2.0-4
- rebuild with new openssl

* Wed Jan 14 2009  <matt@redhat> - 7.2.0-3
- Fixed regression: initscript was on by default, now off again

* Thu Jan  8 2009  <matt@redhat> - 7.2.0-2
- (Re)added CONDOR_DEVELOPERS=NONE to the default condor_config.local
- Added missing Obsoletes for condor-static (thanks Michael Schwendt)

* Wed Jan  7 2009  <matt@redhat> - 7.2.0-1
- Upgraded to 7.2.0 release
- Removed -static package
- Added Fedora specific buildid
- Enabled KBDD, daemon to monitor X usage on systems with only USB devs
- Updated install process

* Wed Oct  8 2008  <matt@redhat> - 7.0.5-1
- Rebased on 7.0.5, security update

* Wed Aug  6 2008  <mfarrellee@redhat> - 7.0.4-1
- Updated to 7.0.4 source
- Stopped using condor_configure in install step

* Tue Jun 10 2008  <mfarrellee@redhat> - 7.0.2-1
- Updated to 7.0.2 source
- Updated config, specifically HOSTALLOW_WRITE, for Personal Condor setup
- Added condor_config.generic

* Mon Apr  7 2008  <mfarrellee@redhat> - 7.0.0-8
- Modified init script to be off by default, resolves bz441279

* Fri Apr  4 2008  <mfarrellee@redhat> - 7.0.0-7
- Updated to handle changes in gsoap dependency

* Mon Feb 11 2008  <mfarrellee@redhat> - 7.0.0-6
- Added note about how to download the source
- Added generate-tarball.sh script

* Sun Feb 10 2008  <mfarrellee@redhat> - 7.0.0-5
- The gsoap package is compiled with --disable-namespaces, which means
  soap_set_namespaces is required after each soap_init. The
  gsoap_nonamespaces.patch handles this.

* Fri Feb  8 2008  <mfarrellee@redhat> - 7.0.0-4
- Added patch to detect GCC 4.3.0 on F9
- Added patch to detect GLIBC 2.7.90 on F9
- Added BuildRequires: autoconf to allow for regeneration of configure
  script after GCC 4.3.0 detection and GLIBC 2.7.90 patches are
  applied
- Condor + GCC 4.3.0 + -O2 results in an internal compiler error
  (BZ 432090), so -O2 is removed from optflags for the time
  being. Thanks to Mike Bonnet for the suggestion on how to filter
  -O2.

* Tue Jan 22 2008  <mfarrellee@redhat> - 7.0.0-3
- Update to UW's really-final source for Condor 7.0.0 stable series
  release. It is based on the 72173 build with minor changes to the
  configure.ac related to the SRB external version.
- In addition to removing externals from the UW tarball, the NTconfig
  directory was removed because it had not gone through IP audit.

* Tue Jan 22 2008  <mfarrellee@redhat> - 7.0.0-2
- Update to UW's final source for Condor 7.0.0 stable series release

* Thu Jan 10 2008  <mfarrellee@redhat> - 7.0.0-1
- Initial package of Condor's stable series under ASL 2.0
- is_clipped.patch replaced with --without-full-port option to configure
- zlib_is_soft.patch removed, outdated by configure.ac changes
- removed autoconf dependency needed for zlib_is_soft.patch

* Tue Dec  4 2007  <mfarrellee@redhat> - 6.9.5-2
- SELinux was stopping useradd in pre because files specified root as
  the group owner for /var/lib/condor, fixed, much thanks to Phil Knirsch

* Fri Nov 30 2007  <mfarrellee@redhat> - 6.9.5-1
- Fixed release tag
- Added gSOAP support and packaged WSDL files

* Thu Nov 29 2007  <mfarrellee@redhat> - 6.9.5-0.2
- Packaged LSB init script
- Changed pre to not create the condor user's home directory, it is
  now a directory owned by the package

* Thu Nov 29 2007  <mfarrellee@redhat> - 6.9.5-0.1
- Condor 6.9.5 release, the 7.0.0 stable series candidate
- Removed x86_64_no_multilib-200711091700cvs.patch, merged upstream
- Added patch to make zlib a soft requirement, which it should be
- Disabled use of smp_mflags because of make dependency issues
- Explicitly not packaging WSDL files until the SOAP APIs are available

* Tue Nov 20 2007  <mfarrellee@redhat> - 6.9.5-0.3.200711091700cvs
- Rebuild for repo inheritance update: dependencies are now pulled
  from RHEL 5 U1 before RH Application Stack

* Thu Nov 15 2007 <mfarrellee@redhat> - 6.9.5-0.2.200711091700cvs
- Added support for building on x86_64 without multilib packages
- Made the install section more flexible, reduced need for
  make_final_tarballs to be updated

* Fri Nov 9 2007 <mfarrellee@redhat> - 6.9.5-0.1.200711091700cvs
- Working source with new ASL 2.0 license

* Fri Nov 9 2007 <mfarrellee@redhat> - 6.9.5-0.1.200711091330cvs
- Source is now stamped ASL 2.0, as of Nov 9 2007 1:30PM Central
- Changed license to ASL 2.0
- Fixed find in prep to work if no files have bad permissions
- Changed the name of the LICENSE file to match was is now release in
  the source tarball

* Tue Nov 6 2007  <mfarrellee@redhat> - 6.9.5-0.1.rc
- Added m4 dependency not in RHEL 5.1's base
- Changed chmod a-x script to use find as more files appear to have
  improper execute bits set
- Added ?dist to Release:
- condor_privsep became condor_root_switchboard

* Tue Sep 11 2007  <mfarrellee@redhat> - 6.9.5-0.3.20070907cvs
- Instead of releasing libcondorapi.so, which is improperly created
  and poorly versioned, we release libcondorapi.a, which is apparently
  more widely used, in a -static package
- Instead of installing the stripped tarball, the unstripped is now
  installed, which gives a nice debuginfo package
- Found and fixed permissions problems on a number of src files,
  issue raised by rpmlint on the debuginfo package

* Mon Sep 10 2007  <mfarrellee@redhat> - 6.9.5-0.2.20070907cvs
- Updated pre section to create condor's home directory with adduser, and
  removed _var/lib/condor from files section
- Added doc LICENSE.TXT to all files sections
- Shortened lines longer than 80 characters in this spec (except the sed line)
- Changed install section so untar'ing a release can handle fedora7 or fedora8
- Simplified the site.def and config file updates (sed + mv over mv + sed + rm)
- Added a patch (fedora_rawhide_7.91-20070907cvs.patch) to support building on
  a fedora 7.91 (current Rawhide) release
- Moved the examples from /usr/share/doc/condor... into builddir and just
  marked them as documentation
- Added a number of dir directives to force all files to be listed, no implicit
  inclusion

* Fri Sep  7 2007  <mfarrellee@redhat> - 6.9.5-0.1.20070907cvs
- Initial release<|MERGE_RESOLUTION|>--- conflicted
+++ resolved
@@ -1475,14 +1475,12 @@
 /bin/systemctl try-restart condor.service >/dev/null 2>&1 || :
 
 %changelog
-<<<<<<< HEAD
+* Tue Nov 19 2024 Tim Theisen <tim@cs.wisc.edu> - 23.0.18-1
+- Proper error message and hold when Docker emits multi-line error message
+- The htcondor CLI now works on Windows
+
 * Wed Oct 30 2024 Tim Theisen <tim@cs.wisc.edu> - 23.10.2-1
 - Fix for output file transfer errors obscuring input file transfer errors
-=======
-* Tue Nov 19 2024 Tim Theisen <tim@cs.wisc.edu> - 23.0.19-1
-- Proper error message and hold when Docker emits multi-line error message
-- The htcondor CLI now works on Windows
->>>>>>> 14a7da7b
 
 * Thu Oct 24 2024 Tim Theisen <tim@cs.wisc.edu> - 23.0.17-1
 - Bug fix for PID namespaces and condor_ssh_to_job on EL9
