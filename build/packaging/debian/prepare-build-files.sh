#!/bin/bash

VERSION_CODENAME='unknown'
. /etc/os-release
VERSION_CODENAME=${VERSION_CODENAME^^?}

ARCH=$(arch)
ARCH=${ARCH^^?}

UW_BUILD="$1"

echo "Preparing build files for ${VERSION_CODENAME} on ${ARCH}"

<<<<<<< HEAD
gpp -D${VERSION_CODENAME} -D${ARCH} control.in > control
gpp -D${VERSION_CODENAME} -D${ARCH} condor.install.in > condor.install
gpp -D${VERSION_CODENAME} -D${ARCH} condor-annex-ec2.install.in > condor-annex-ec2.install
chmod 755 rules
=======
gpp ${UW_BUILD} -D${VERSION_CODENAME} -D"${ARCH}" condor-test.install.in > condor-test.install
gpp ${UW_BUILD} -D${VERSION_CODENAME} -D"${ARCH}" control.in > control
gpp ${UW_BUILD} -D${VERSION_CODENAME} -D"${ARCH}" copyright.in > copyright
gpp ${UW_BUILD} -D${VERSION_CODENAME} -D"${ARCH}" rules.in > rules
chmod 755 rules

if [ "${UW_BUILD}" != '-DUW_BUILD' ]; then
    rm condor-tarball.install
fi
>>>>>>> 9195ff9c
<|MERGE_RESOLUTION|>--- conflicted
+++ resolved
@@ -11,12 +11,8 @@
 
 echo "Preparing build files for ${VERSION_CODENAME} on ${ARCH}"
 
-<<<<<<< HEAD
-gpp -D${VERSION_CODENAME} -D${ARCH} control.in > control
-gpp -D${VERSION_CODENAME} -D${ARCH} condor.install.in > condor.install
-gpp -D${VERSION_CODENAME} -D${ARCH} condor-annex-ec2.install.in > condor-annex-ec2.install
-chmod 755 rules
-=======
+gpp ${UW_BUILD} -D${VERSION_CODENAME} -D"${ARCH}" condor-annex-ec2.install.in > condor-annex-ec2.install
+gpp ${UW_BUILD} -D${VERSION_CODENAME} -D"${ARCH}" condor.install.in > condor.install
 gpp ${UW_BUILD} -D${VERSION_CODENAME} -D"${ARCH}" condor-test.install.in > condor-test.install
 gpp ${UW_BUILD} -D${VERSION_CODENAME} -D"${ARCH}" control.in > control
 gpp ${UW_BUILD} -D${VERSION_CODENAME} -D"${ARCH}" copyright.in > copyright
@@ -25,5 +21,4 @@
 
 if [ "${UW_BUILD}" != '-DUW_BUILD' ]; then
     rm condor-tarball.install
-fi
->>>>>>> 9195ff9c
+fi