<<<<<<< HEAD
condor (23.10.24-1) stable; urgency=medium

  * HTCondor tarballs now contain Pelican 7.15.1 and Apptainer 1.4.0

 -- Tim Theisen <tim@cs.wisc.edu>  Mon, 21 Apr 2025 17:09:00 -0500
=======
condor (23.0.25-1) stable; urgency=medium

  * Fix problems where parallel universe jobs could crash the condor_schedd
  * Prevent condor_starter crash when evicting job during input file transfer
  * condor_watch_q now properly displays job id ranges by using numeric sort

 -- Tim Theisen <tim@cs.wisc.edu>  Thu, 29 May 2025 10:04:00 -0500
>>>>>>> f5b35d7b

condor (23.0.24-1) stable; urgency=medium

  * Fix inflated cgroups v2 memory usage reporting for Docker jobs

 -- Tim Theisen <tim@cs.wisc.edu>  Mon, 21 Apr 2025 16:35:00 -0500

condor (23.10.22-1) stable; urgency=high

  * Fix for security issue
    https://htcondor.org/security/vulnerabilities/HTCONDOR-2025-0001.html

 -- Tim Theisen <tim@cs.wisc.edu>  Fri, 28 Feb 2025 10:33:00 -0600

condor (23.0.22-1) stable; urgency=high

  * Fix for security issue
    https://htcondor.org/security/vulnerabilities/HTCONDOR-2025-0001.html

 -- Tim Theisen <tim@cs.wisc.edu>  Fri, 28 Feb 2025 10:22:00 -0600

condor (23.10.21-1) stable; urgency=medium

  * Fix bug where chirp would not work in container jobs using Docker
  * HTCondor tarballs now contain Pelican 7.13.0

 -- Tim Theisen <tim@cs.wisc.edu>  Thu, 27 Feb 2025 16:48:00 -0600

condor (23.0.21-1) stable; urgency=medium

  * Fix memory leak caused by periodic evaluation of bad ClassAd expressions
  * Fixes for bugs affecting grid jobs

 -- Tim Theisen <tim@cs.wisc.edu>  Thu, 27 Feb 2025 16:25:00 -0600

condor (23.10.20-1) stable; urgency=medium

  * Fix bug where STARTD_ENFORCE_DISK_LIMITS would excessively save metadata
  * Fix bug where container_service_names did not work
  * Fix rare startd crash when collector queries time out and DNS is slow

 -- Tim Theisen <tim@cs.wisc.edu>  Sun, 02 Feb 2025 08:07:00 -0600

condor (23.0.20-1) stable; urgency=medium

  * condor_upgrade_check tests for PASSWORD authentication identity change

 -- Tim Theisen <tim@cs.wisc.edu>  Sun, 02 Feb 2025 07:45:00 -0600

condor (23.10.19-1) stable; urgency=medium

  * Fix bug where jobs would match but not start when using KeyboardIdle
  * Fix bug when trying to avoid IPv6 link local addresses

 -- Tim Theisen <tim@cs.wisc.edu>  Fri, 03 Jan 2025 13:32:00 -0600

condor (23.0.19-1) stable; urgency=medium

  * Numerous updates in memory tracking with cgroups
    * Fix bug in reporting peak memory
    * Made cgroup v1 and v2 memory tracking consistent with each other
    * Fix bug where cgroup v1 usage included disk cache pages
    * Fix bug where cgroup v1 jobs killed by OOM were not held
    * Polls cgroups for memory usage more often
    * Can configure to always hold jobs killed by OOM
  * Make condor_adstash work with OpenSearch Python Client v2.x
  * Avoid OAUTH credmon errors by only signaling it when necessary
  * Restore case insensitivity to 'condor_status -subsystem'
  * Fix rare condor_schedd crash when a $$() macro could not be expanded

 -- Tim Theisen <tim@cs.wisc.edu>  Fri, 03 Jan 2025 13:16:00 -0600

condor (23.10.18-1) stable; urgency=medium

  * Fix issue where an unresponsive libvirtd blocked an EP from starting up

 -- Tim Theisen <tim@cs.wisc.edu>  Mon, 18 Nov 2024 15:48:00 -0600

condor (23.0.18-1) stable; urgency=medium

  * Proper error message and hold when Docker emits multi-line error message
  * The htcondor CLI now works on Windows

 -- Tim Theisen <tim@cs.wisc.edu>  Mon, 18 Nov 2024 14:54:00 -0600

condor (23.10.2-1) stable; urgency=medium

  * Fix for output file transfer errors obscuring input file transfer errors

 -- Tim Theisen <tim@cs.wisc.edu>  Tue, 29 Oct 2024 14:10:00 -0500

condor (23.0.17-1) stable; urgency=medium

  * Bug fix for PID namespaces and condor_ssh_to_job on EL9
  * Augment condor_upgrade_check to find unit suffixes in ClassAd expressions

 -- Tim Theisen <tim@cs.wisc.edu>  Wed, 23 Oct 2024 16:38:00 -0500

condor (23.0.16-1) stable; urgency=medium

  * Backport all cgroup v2 fixes and enhancements from the 23.10.1 release

 -- Tim Theisen <tim@cs.wisc.edu>  Wed, 09 Oct 2024 17:06:00 -0500

condor (23.10.1-1) stable; urgency=medium

  * Improvements to disk usage enforcement when using LVM
    * Can encrypt job sandboxes when using LVM
    * More precise tracking of disk usage when using LVM
    * Reduced disk usage tracking overhead
  * Improvements tracking CPU and memory usage with cgroup v2 (on EL9)
    * Don't count kernel cache pages against job's memory usage
    * Avoid rare inclusion of previous job's CPU and peak memory usage
  * HTCondor now re-checks DNS before re-connecting to a collector
  * HTCondor now writes out per job epoch history
  * HTCondor can encrypt network connections without requiring authentication
  * htcondor CLI can now show status for local server, AP, and CM
  * htcondor CLI can now display OAUTH2 credentials
  * Uses job's sandbox to convert image format for Singularity/Apptainer
  * Bug fix to not lose GPUs in Docker job on systemd reconfig
  * Bug fix for PID namespaces and condor_ssh_to_job on EL9

 -- Tim Theisen <tim@cs.wisc.edu>  Thu, 03 Oct 2024 10:01:00 -0500

condor (23.0.15-1) stable; urgency=medium

  * Fix bug where Docker universe jobs reported zero memory usage on EL9
  * Fix bug where Docker universe images would not be removed from EP cache
  * Fix bug where condor_watch_q could crash
  * Fix bug that could cause the file transfer hold reason to be truncated
  * Fix bug where a Windows job with a bad executable would not go on hold

 -- Tim Theisen <tim@cs.wisc.edu>  Mon, 30 Sep 2024 11:40:00 -0500

condor (23.9.6-1) stable; urgency=medium

  * Add config knob to not have cgroups count kernel memory for jobs on EL9
  * Remove support for numeric unit suffixes (k,M,G) in ClassAd expressions
  * In submit files, request_disk & request_memory still accept unit suffixes
  * Hide GPUs not allocated to the job on cgroup v2 systems such as EL9
  * DAGMan can now produce credentials when using direct submission
  * Singularity jobs have a contained home directory when file transfer is on
  * Avoid using IPv6 link local addresses when resolving hostname to IP addr
  * New 'htcondor credential' command to aid in debugging

 -- Tim Theisen <tim@cs.wisc.edu>  Wed, 07 Aug 2024 12:00:00 -0500

condor (23.0.14-1) stable; urgency=medium

  * Docker and Container jobs run on EPs that match AP's CPU architecture
  * Fixed premature cleanup of credentials by the condor_credd
  * Fixed bug where a malformed SciToken could cause a condor_schedd crash
  * Fixed crash in condor_annex script
  * Fixed daemon crash after IDTOKEN request is approved by the collector

 -- Tim Theisen <tim@cs.wisc.edu>  Wed, 07 Aug 2024 11:30:00 -0500

condor (23.8.1-1) stable; urgency=medium

  * Add new condor-ap package to facilitate Access Point installation
  * HTCondor Docker images are now based on Alma Linux 9
  * HTCondor Docker images are now available for the arm64 CPU architecture
  * The user can now choose which submit method DAGMan will use
  * Can add custom attributes to the User ClassAd with condor_qusers -edit
  * Add use-projection option to condor_gangliad to reduce memory footprint
  * Fix bug where interactive submit does not work on cgroup v2 systems (EL9)

 -- Tim Theisen <tim@cs.wisc.edu>  Thu, 27 Jun 2024 11:21:00 -0500

condor (23.0.12-1) stable; urgency=medium

  * Remote condor_history queries now work the same as local queries
  * Improve error handling when submitting to a remote scheduler via ssh
  * Fix bug on Windows where condor_procd may crash when suspending a job
  * Fix Python binding crash when submitting a DAG which has empty lines

 -- Tim Theisen <tim@cs.wisc.edu>  Thu, 13 Jun 2024 11:13:00 -0500

condor (23.7.2-1) stable; urgency=medium

  * Warns about deprecated multiple queue statements in a submit file
  * The semantics of 'skip_if_dataflow' have been improved
  * Removing large DAGs is now non-blocking, preserving schedd performance
  * Periodic policy expressions are now checked during input file transfer
  * Local universe jobs can now specify a container image
  * File transfer plugins can now advertise extra attributes
  * DAGMan can rescue and abort if pending jobs are missing from the job queue
  * Fix so 'condor_submit -interactive' works on cgroup v2 execution points

 -- Tim Theisen <tim@cs.wisc.edu>  Thu, 16 May 2024 11:32:00 -0500

condor (23.0.10-1) stable; urgency=medium

  * Preliminary support for Ubuntu 22.04 (Noble Numbat)
  * Warns about deprecated multiple queue statements in a submit file
  * Fix bug where plugins could not signify to retry a file transfer
  * The condor_upgrade_check script checks for proper token file permissions
  * Fix bug where the condor_upgrade_check script crashes on older platforms
  * The bundled version of apptainer was moved to libexec in the tarball

 -- Tim Theisen <tim@cs.wisc.edu>  Thu, 09 May 2024 12:21:00 -0500

condor (23.6.2-1) stable; urgency=medium

  * Fix bug where file transfer plugin error was not in hold reason code

 -- Tim Theisen <tim@cs.wisc.edu>  Mon, 15 Apr 2024 15:22:00 -0500

condor (23.6.1-1) stable; urgency=medium

  * Add the ability to force vanilla universe jobs to run in a container
  * Add the ability to override the entrypoint for a Docker image
  * condor_q -better-analyze includes units for memory and disk quantities

 -- Tim Theisen <tim@cs.wisc.edu>  Fri, 12 Apr 2024 14:47:00 -0500

condor (23.0.8-1) stable; urgency=medium

  * Fix bug where ssh-agent processes were leaked with grid universe jobs
  * Fix DAGMan crash when a provisioner node was given a parent
  * Fix bug that prevented use of "ftp:" URLs in file transfer
  * Fix bug where jobs that matched an offline slot never start

 -- Tim Theisen <tim@cs.wisc.edu>  Thu, 11 Apr 2024 10:53:00 -0500

condor (23.5.3-1) stable; urgency=medium

  * HTCondor tarballs now contain Pelican 7.6.2

 -- Tim Theisen <tim@cs.wisc.edu>  Sun, 24 Mar 2024 11:55:00 -0500

condor (23.5.2-1) stable; urgency=medium

  * Old ClassAd based syntax is disabled by default for the job router
  * Can efficiently manage/enforce disk space using LVM partitions
  * GPU discovery is enabled on all Execution Points by default
  * Prevents accessing unallocated GPUs using cgroup v1 enforcement
  * New condor_submit commands for constraining GPU properties
  * Add ability to transfer EP's starter log back to the Access Point
  * Can use VOMS attributes when mapping identities of SSL connections
  * The CondorVersion string contains the source git SHA

 -- Tim Theisen <tim@cs.wisc.edu>  Wed, 13 Mar 2024 20:55:00 -0500

condor (23.0.6-1) stable; urgency=medium

  * Fix DAGMan where descendants of removed retry-able jobs are marked futile
  * Ensure the condor_test_token works correctly when invoked as root
  * Fix bug where empty multi-line values could cause a crash
  * condor_qusers returns proper exit code for errors in formatting options
  * Fix crash in job router when a job transform is missing an argument

 -- Tim Theisen <tim@cs.wisc.edu>  Wed, 13 Mar 2024 19:33:00 -0500

condor (23.4.0-1) stable; urgency=medium

  * condor_submit warns about unit-less request_disk and request_memory
  * Separate condor-credmon-local RPM package provides local SciTokens issuer
  * Fix bug where NEGOTIATOR_SLOT_CONSTRAINT was ignored since version 23.3.0
  * The htcondor command line tool can process multiple event logs at once
  * Prevent Docker daemon from keeping a duplicate copy of the job's stdout

 -- Tim Theisen <tim@cs.wisc.edu>  Thu, 08 Feb 2024 08:41:00 -0600

condor (23.0.4-1) stable; urgency=medium

  * NVIDIA_VISIBLE_DEVICES environment variable lists full uuid of slot GPUs
  * Fix problem where some container jobs would see GPUs not assigned to them
  * Restore condor keyboard monitoring that was broken since HTCondor 23.0.0
  * In condor_adstash, the search engine timeouts now apply to all operations
  * Ensure the prerequisite perl modules are installed for condor_gather_info

 -- Tim Theisen <tim@cs.wisc.edu>  Thu, 08 Feb 2024 08:15:00 -0600

condor (23.3.1-1) stable; urgency=medium

  * HTCondor tarballs now contain Pelican 7.4.0

 -- Tim Theisen <tim@cs.wisc.edu>  Tue, 23 Jan 2024 14:28:00 -0600

condor (23.3.0-1) stable; urgency=medium

  * Restore limited support for Enterprise Linux 7 systems
  * Additional assistance converting old syntax job routes to new syntax
  * Able to capture output to debug DAGMan PRE and POST scripts
  * Execution Points advertise when jobs are running with cgroup enforcement

 -- Tim Theisen <tim@cs.wisc.edu>  Wed, 03 Jan 2024 20:28:00 -0600

condor (23.0.3-1) stable; urgency=medium

  * Preliminary support for openSUSE LEAP 15
  * All non-zero exit values from file transfer plugins are now errors
  * Fix crash in Python bindings when job submission fails
  * Chirp uses a 5120 byte buffer and errors out for bigger messages
  * condor_adstash now recognizes GPU usage values as floating point numbers

 -- Tim Theisen <tim@cs.wisc.edu>  Wed, 03 Jan 2024 20:07:00 -0600

condor (23.2.0-1) stable; urgency=medium

  * Add 'periodic_vacate' submit command to restart jobs that are stuck
  * EPs now advertises whether the execute directory is on rotational storage
  * Add two log events for the time a job was running and occupied a slot
  * Files written by HTCondor are now written in binary mode on Windows
  * HTCondor now uses the Pelican Platform for OSDF file transfers

 -- Tim Theisen <tim@cs.wisc.edu>  Wed, 29 Nov 2023 07:25:00 -0600

condor (23.0.2-1) stable; urgency=medium

  * Fix bug where OIDC login information was missing when submitting jobs
  * Improved sandbox and ssh-agent clean up for batch grid universe jobs
  * Fix bug where daemons with a private network address couldn't communicate
  * Fix cgroup v2 memory enforcement for custom configurations
  * Add DISABLE_SWAP_FOR_JOB support on cgroup v2 systems
  * Fix log rotation for OAuth and Vault credmon daemons

 -- Tim Theisen <tim@cs.wisc.edu>  Mon, 20 Nov 2023 07:28:00 -0600

condor (9.0.20-1) stable; urgency=medium

  * Other authentication methods are tried if mapping fails using SSL

 -- Tim Theisen <tim@cs.wisc.edu>  Wed, 15 Nov 2023 17:23:00 -0600

condor (23.1.0-1) stable; urgency=medium

  * Enhanced filtering with 'condor_watch_q'
  * Can specify alternate ssh port with 'condor_remote_cluster'
  * Performance improvement for the 'condor_schedd' and other daemons
  * Jobs running on cgroup v2 systems can subdivide their cgroup
  * The curl plugin can now find CA certificates via an environment variable

 -- Tim Theisen <tim@cs.wisc.edu>  Tue, 31 Oct 2023 09:03:00 -0500

condor (23.0.1-1) stable; urgency=medium

  * Fix 10.6.0 bug that broke PID namespaces
  * Fix Debian and Ubuntu install bug when 'condor' user was in LDAP
  * Fix bug where execution times for ARC CE jobs were 60 times too large
  * Fix bug where a failed 'Service' node would crash DAGMan
  * Condor-C and Job Router jobs now get resources provisioned updates

 -- Tim Theisen <tim@cs.wisc.edu>  Mon, 30 Oct 2023 16:34:00 -0500

condor (23.0.0-1) stable; urgency=medium

  * Absent slot configuration, execution points will use a partitionable slot
  * Linux cgroups enforce maximum memory utilization by default
  * Can now define DAGMan save points to be able to rerun DAGs from there
  * Much better control over environment variables when using DAGMan
  * Administrators can enable and disable job submission for a specific user
  * Can set a minimum number of CPUs allocated to a user
  * condor_status -gpus shows nodes with GPUs and the GPU properties
  * condor_status -compact shows a row for each slot type
  * Container images may now be transferred via a file transfer plugin
  * Support for Enterprise Linux 9, Amazon Linux 2023, and Debian 12
  * Can write job information in AP history file for every execution attempt
  * Can run defrag daemons with different policies on distinct sets of nodes
  * Add condor_test_token tool to generate a short lived SciToken for testing
  * The job’s executable is no longer renamed to ‘condor_exec.exe’

 -- Tim Theisen <tim@cs.wisc.edu>  Fri, 29 Sep 2023 17:22:00 -0500

condor (10.9.0-1) stable; urgency=medium

  * The condor_upgrade_check script now provides guidance on updating to 23.0
  * The htchirp Python binding now properly locates the chirp configuration
  * Fix bug that prevented deletion of HTCondor passwords on Windows

 -- Tim Theisen <tim@cs.wisc.edu>  Thu, 28 Sep 2023 07:25:00 -0500

condor (10.0.9-1) stable; urgency=medium

  * The condor_upgrade_check script now provides guidance on updating to 23.0
  * The htchirp Python binding now properly locates the chirp configuration
  * Fix bug that prevented deletion of HTCondor passwords on Windows

 -- Tim Theisen <tim@cs.wisc.edu>  Thu, 28 Sep 2023 07:00:00 -0500

condor (10.8.0-1) stable; urgency=medium

  * Fold the classads, blahp, and procd RPMs into the main condor RPM
  * Align the Debian packages and package names with the RPM packaging
  * On Linux, the default configuration enforces memory limits with cgroups
  * condor_status -gpus shows nodes with GPUs and the GPU properties
  * condor_status -compact shows a row for each slot type
  * New ENV command controls which environment variables are present in DAGMan

 -- Tim Theisen <tim@cs.wisc.edu>  Thu, 14 Sep 2023 09:05:00 -0500

condor (10.0.8-1) stable; urgency=medium

  * Avoid kernel panic on some Enterprise Linux 8 systems
  * Fix bug where early termination of service nodes could crash DAGMan
  * Limit email about long file transfer queue to once daily
  * Various fixes to condor_adstash

 -- Tim Theisen <tim@cs.wisc.edu>  Thu, 14 Sep 2023 08:56:00 -0500

condor (10.7.1-1) stable; urgency=medium

  * Fix performance problem detecting futile nodes in a large and bushy DAG

 -- Tim Theisen <tim@cs.wisc.edu>  Wed, 09 Aug 2023 09:36:00 -0500

condor (10.7.0-1) stable; urgency=medium

  * Support for Debian 12 (Bookworm)
  * Can run defrag daemons with different policies on distinct sets of nodes
  * Added want_io_proxy submit command
  * Apptainer is now included in the HTCondor tarballs
  * Fix 10.5.0 bug where reported CPU time is very low when using cgroups v1
  * Fix 10.5.0 bug where .job.ad and .machine.ad were missing for local jobs

 -- Tim Theisen <tim@cs.wisc.edu>  Mon, 31 Jul 2023 14:53:00 -0500

condor (10.0.7-1) stable; urgency=medium

  * Fixed bug where held condor cron jobs would never run when released
  * Improved daemon IDTOKENS logging to make useful messages more prominent
  * Remove limit on certificate chain length in SSL authentication
  * condor_config_val -summary now works with a remote configuration query
  * Prints detailed message when condor_remote_cluster fails to fetch a URL
  * Improvements to condor_preen

 -- Tim Theisen <tim@cs.wisc.edu>  Tue, 25 Jul 2023 10:56:00 -0500

condor (9.0.19-1) stable; urgency=medium

  * Remove limit on certificate chain length in SSL authentication

 -- Tim Theisen <tim@cs.wisc.edu>  Fri, 30 Jun 2023 06:18:00 -0500

condor (10.6.0-1) stable; urgency=medium

  * Administrators can enable and disable job submission for a specific user
  * Work around memory leak in libcurl on EL7 when using the ARC-CE GAHP
  * Container images may now be transferred via a file transfer plugin
  * Add ClassAd stringlist subset match function
  * Add submit file macro '$(JobId)' which expands to full ID of the job
  * The job's executable is no longer renamed to 'condor_exec.exe'

 -- Tim Theisen <tim@cs.wisc.edu>  Thu, 29 Jun 2023 08:11:00 -0500

condor (10.0.6-1) stable; urgency=medium

  * In SSL Authentication, use the identity instead of the X.509 proxy subject
  * Can use environment variable to locate the client's SSL X.509 credential
  * ClassAd aggregate functions now tolerate undefined values
  * Fix Python binding bug where accounting ads were omitted from the result
  * The Python bindings now properly report the HTCondor version
  * remote_initial_dir works when submitting a grid batch job remotely via ssh
  * Add a ClassAd stringlist subset match function

 -- Tim Theisen <tim@cs.wisc.edu>  Thu, 22 Jun 2023 10:45:00 -0500

condor (9.0.18-1) stable; urgency=medium

  * Can configure clients to present an X.509 proxy during SSL authentication
  * Provides script to assist updating from HTCondor version 9 to version 10

 -- Tim Theisen <tim@cs.wisc.edu>  Thu, 22 Jun 2023 10:28:00 -0500

condor (10.0.5-1) stable; urgency=medium

  * Rename upgrade9to10checks.py script to condor_upgrade_check
  * Fix spurious warning from condor_upgrade_check about regexes with spaces

 -- Tim Theisen <tim@cs.wisc.edu>  Fri, 09 Jun 2023 08:17:00 -0500

condor (10.5.1-1) stable; urgency=medium

  * Fix issue with grid batch jobs interacting with older Slurm versions

 -- Tim Theisen <tim@cs.wisc.edu>  Tue, 06 Jun 2023 07:10:00 -0500

condor (10.5.0-1) stable; urgency=medium

  * Can now define DAGMan save points to be able to rerun DAGs from there
  * Expand default list of environment variables passed to the DAGMan manager
  * Administrators can prevent users using "getenv = true" in submit files
  * Improved throughput when submitting a large number of ARC-CE jobs
  * Execute events contain the slot name, sandbox path, resource quantities
  * Can add attributes of the execution point to be recorded in the user log
  * Enhanced condor_transform_ads tool to ease offline job transform testing
  * Fixed a bug where memory limits over 2 GiB might not be correctly enforced

 -- Tim Theisen <tim@cs.wisc.edu>  Mon, 05 Jun 2023 12:24:00 -0500

condor (10.0.4-1) stable; urgency=medium

  * Provides script to assist updating from HTCondor version 9 to version 10
  * Fixes a bug where rarely an output file would not be transferred back
  * Fixes counting of submitted jobs, so MAX_JOBS_SUBMITTED works correctly
  * Fixes SSL Authentication failure when PRIVATE_NETWORK_NAME was set
  * Fixes rare crash when SSL or SCITOKENS authentication was attempted
  * Can allow client to present an X.509 proxy during SSL authentication
  * Fixes issue where a users jobs were ignored by the HTCondor-CE on restart
  * Fixes issues where some events that HTCondor-CE depends on were missing

 -- Tim Theisen <tim@cs.wisc.edu>  Tue, 30 May 2023 09:33:00 -0500

condor (9.0.17-3) stable; urgency=medium

  * Improved upgrade9to10checks.py script

 -- Tim Theisen <tim@cs.wisc.edu>  Sat, 27 May 2023 06:40:00 -0500

condor (9.0.17-2) stable; urgency=medium

  * Add upgrade9to10checks.py script

 -- Tim Theisen <tim@cs.wisc.edu>  Tue, 09 May 2023 15:57:00 -0500

condor (10.4.3-1) stable; urgency=medium

  * Fix bug than could cause the collector audit plugin to crash

 -- Tim Theisen <tim@cs.wisc.edu>  Mon, 08 May 2023 21:53:00 -0500

condor (10.4.2-1) stable; urgency=medium

  * Fix bug where remote submission of batch grid universe jobs fail
  * Fix bug where HTCondor-CE fails to handle jobs after HTCondor restarts

 -- Tim Theisen <tim@cs.wisc.edu>  Tue, 02 May 2023 07:11:00 -0500

condor (10.4.1-1) stable; urgency=medium

  * Preliminary support for Ubuntu 20.04 (Focal Fossa) on PowerPC (ppc64el)

 -- Tim Theisen <tim@cs.wisc.edu>  Wed, 12 Apr 2023 13:47:00 -0500

condor (10.4.0-1) stable; urgency=medium

  * DAGMan no longer carries the entire environment into the DAGMan job
  * Allows EGI CheckIn tokens to be used the with SciTokens authentication

 -- Tim Theisen <tim@cs.wisc.edu>  Thu, 06 Apr 2023 10:36:00 -0500

condor (10.0.3-1) stable; urgency=medium

  * GPU metrics continues to be reported after the startd is reconfigured
  * Fixed issue where GPU metrics could be wildly over-reported
  * Fixed issue that kept jobs from running when installed on Debian or Ubuntu
  * Fixed DAGMan problem when retrying a proc failure in a multi-proc node

 -- Tim Theisen <tim@cs.wisc.edu>  Thu, 06 Apr 2023 10:36:00 -0500

condor (10.3.1-1) stable; urgency=medium

  * Execution points now advertise if an sshd is available for ssh to job

 -- Tim Theisen <tim@cs.wisc.edu>  Mon, 06 Mar 2023 14:36:00 -0600

condor (10.3.0-1) stable; urgency=medium

  * Now evicts OOM killed jobs when they are under their requested memory
  * HTCondor glideins can now use cgroups if one has been prepared
  * Can write job information in an AP history file for each execution attempt
  * Can now specify a lifetime for condor_gangliad metrics
  * The condor_schedd now advertises a count of unmaterialized jobs

 -- Tim Theisen <tim@cs.wisc.edu>  Mon, 06 Mar 2023 14:22:00 -0600

condor (10.0.2-1) stable; urgency=medium

  * HTCondor can optionally create intermediate directories for output files
  * Improved condor_schedd scalability when a user runs more than 1,000 jobs
  * Fix issue where condor_ssh_to_job fails if the user is not in /etc/passwd
  * The Python Schedd.query() now returns the ServerTime attribute for Fifemon
  * VM Universe jobs pass through the host CPU model to support newer kernels
  * HTCondor Python wheel is now available for Python 3.11
  * Fix issue that prevented HTCondor installation on Ubuntu 18.04

 -- John Knoeller <johnkn@cs.wisc.edu>  Thu, 02 Mar 2023 10:15:00 -0600

condor (10.2.5-1) stable; urgency=medium

  * Fix counting of unmaterialized jobs in the condor_schedd

 -- Tim Theisen <tim@cs.wisc.edu>  Mon, 27 Feb 2023 14:50:00 -0600

condor (10.2.4-1) stable; urgency=medium

  * Improve counting of unmaterialized jobs in the condor_schedd

 -- Tim Theisen <tim@cs.wisc.edu>  Thu, 23 Feb 2023 20:46:00 -0600

condor (10.2.3-1) stable; urgency=medium

  * Add a count of unmaterialized jobs to condor_schedd statistics

 -- Tim Theisen <tim@cs.wisc.edu>  Tue, 21 Feb 2023 07:10:00 -0600

condor (10.2.2-1) stable; urgency=medium

  * Fixed bugs with configuration knob SINGULARITY_USE_PID_NAMESPACES

 -- Tim Theisen <tim@cs.wisc.edu>  Mon, 06 Feb 2023 21:52:00 -0600

condor (10.2.1-1) stable; urgency=medium

  * Improved condor_schedd scalability when a user runs more than 1,000 jobs
  * Fix issue where condor_ssh_to_job fails if the user is not in /etc/passwd
  * The Python Schedd.query() now returns the ServerTime attribute
  * Fixed issue that prevented HTCondor installation on Ubuntu 18.04

 -- Tim Theisen <tim@cs.wisc.edu>  Tue, 24 Jan 2023 07:12:00 -0600

condor (10.2.0-1) stable; urgency=medium

  * Preliminary support for Enterprise Linux 9
  * Preliminary support for cgroups v2
  * Can now set minimum floor for number of CPUs that a submitter gets
  * Improved validity testing of Singularity/Apptainer runtinme
  * Improvements to jobs hooks, including new PREPARE_JOB_BEFORE_TRANSFER hook
  * OpenCL jobs now work inside Singularity, if OpenCL drivers are on the host

 -- Tim Theisen <tim@cs.wisc.edu>  Thu, 05 Jan 2023 09:36:00 -0600

condor (10.0.1-1) stable; urgency=medium

  * Add Ubuntu 22.04 (Jammy Jellyfish) support
  * Add file transfer plugin that supports stash:// and osdf:// URLs
  * Fix bug where cgroup memory limits were not enforced on Debian and Ubuntu
  * Fix bug where forcibly removing DAG jobs could crash the condor_schedd
  * Fix bug where Docker repository images cannot be run under Singularity
  * Fix issue where blahp scripts were missing on Debian and Ubuntu platforms
  * Fix bug where curl file transfer plugins would fail on Enterprise Linux 8

 -- Tim Theisen <tim@cs.wisc.edu>  Thu, 05 Jan 2023 06:36:00 -0600

condor (10.1.3-1) stable; urgency=medium

  * Improvements to jobs hooks, including new PREPARE_JOB_BEFORE_TRANSFER hook

 -- Tim Theisen <tim@cs.wisc.edu>  Mon, 21 Nov 2022 15:53:00 -0600

condor (10.1.2-1) stable; urgency=medium

  * OpenCL jobs now work inside Singularity, if OpenCL drivers are on the host

 -- Tim Theisen <tim@cs.wisc.edu>  Mon, 14 Nov 2022 15:53:00 -0600

condor (10.1.1-1) stable; urgency=medium

  * Improvements to job hooks and the ability to save stderr from a job hook
  * Fix bug where Apptainer only systems couldn't run with Docker style images

 -- Tim Theisen <tim@cs.wisc.edu>  Thu, 10 Nov 2022 15:53:00 -0600

condor (10.1.0-1) stable; urgency=medium

  * Release HTCondor 10.0.0 bug fixes into 10.1.0

 -- Tim Theisen <tim@cs.wisc.edu>  Thu, 10 Nov 2022 15:18:00 -0600

condor (10.0.0-1) stable; urgency=medium

  * Users can prevent runaway jobs by specifying an allowed duration
  * Able to extend submit commands and create job submit templates
  * Initial implementation of htcondor <noun> <verb> command line interface
  * Initial implementation of Job Sets in the htcondor CLI tool
  * Add Container Universe
  * Support for heterogeneous GPUs
  * Improved File transfer error reporting
  * GSI Authentication method has been removed
  * HTCondor now utilizes ARC-CE's REST interface
  * Support for ARM and PowerPC for Enterprise Linux 8
  * For IDTOKENS, signing key not required on every execution point
  * Trust on first use ability for SSL connections
  * Improvements against replay attacks

 -- Tim Theisen <tim@cs.wisc.edu>  Thu, 10 Nov 2022 08:55:00 -0600

condor (9.12.0-1) stable; urgency=medium

  * Provide a mechanism to bootstrap secure authentication within a pool
  * Add the ability to define submit templates
  * Administrators can now extend the help offered by condor_submit
  * Add DAGMan ClassAd attributes to record more information about jobs
  * On Linux, advertise the x86_64 micro-architecture in a slot attribute
  * Added -drain option to condor_off and condor_restart
  * Administrators can now set the shared memory size for Docker jobs
  * Multiple improvements to condor_adstash
  * HAD daemons now use SHA-256 checksums by default

 -- Tim Theisen <tim@cs.wisc.edu>  Wed, 05 Oct 2022 15:46:00 -0500

condor (9.0.17-1) stable; urgency=medium

  * Fix file descriptor leak when schedd fails to launch scheduler jobs
  * Fix failure to forward batch grid universe job's refreshed X.509 proxy
  * Fix DAGMan failure when the DONE keyword appeared in the JOB line
  * Fix HTCondor's handling of extremely large UIDs on Linux
  * Fix bug where OAUTH tokens lose their scope and audience upon refresh
  * Support for Apptainer in addition to Singularity

 -- Tim Theisen <tim@cs.wisc.edu>  Thu, 29 Sep 2022 16:31:00 -0500

condor (9.11.2-1) stable; urgency=medium

  * In 9.11.0, STARTD_NOCLAIM_SHUTDOWN restarted instead. Now, it shuts down.

 -- Tim Theisen <tim@cs.wisc.edu>  Mon, 12 Sep 2022 15:34:00 -0500

condor (9.11.1-1) stable; urgency=medium

  * File transfer errors are identified as occurring during input or output

 -- Tim Theisen <tim@cs.wisc.edu>  Tue, 06 Sep 2022 06:38:00 -0500

condor (9.11.0-1) stable; urgency=medium

  * Modified GPU attributes to support the new 'require_gpus' submit command
  * Add (PREEMPT|HOLD)_IF_DISK_EXCEEDED configuration templates
  * ADVERTISE authorization levels now also provide READ authorization
  * Periodic release expressions no longer apply to manually held jobs
  * If a #! interpreter doesn't exist, a proper hold and log message appears
  * Can now set the Singularity target directory with 'container_target_dir'
  * If SciToken and X.509 available, uses SciToken for arc job authentication

 -- Tim Theisen <tim@cs.wisc.edu>  Wed, 24 Aug 2022 14:31:00 -0500

condor (9.0.16-1) stable; urgency=medium

  * Singularity now mounts /tmp and /var/tmp under the scratch directory
  * Fix bug where Singularity jobs go on hold at the first checkpoint
  * Fix bug where gridmanager deletes the X.509 proxy file instead of the copy
  * Fix file descriptor leak when using SciTokens for authentication

 -- Tim Theisen <tim@cs.wisc.edu>  Tue, 16 Aug 2022 09:29:00 -0500

condor (9.0.15-1) stable; urgency=medium

  * Report resources provisioned by the Slurm batch scheduler when available

 -- Tim Theisen <tim@cs.wisc.edu>  Wed, 20 Jul 2022 15:18:00 -0500

condor (9.10.1-1) stable; urgency=medium

  * ActivationSetupDuration is now correct for jobs that checkpoint

 -- Tim Theisen <tim@cs.wisc.edu>  Tue, 18 Jul 2022 07:33:00 -0500

condor (9.10.0-1) stable; urgency=medium

  * With collector administrator access, can manage all HTCondor pool daemons
  * SciTokens can now be used for authentication with ARC CE servers
  * Preliminary support for ARM and POWER RC on AlmaLinux 8
  * Prevent negative values when using huge files with a file transfer plugin

 -- Tim Theisen <tim@cs.wisc.edu>  Thu, 14 Jul 2022 16:22:00 -0500

condor (9.0.14-1) stable; urgency=medium

  * SciToken mapping failures are now recorded in the daemon logs
  * Fix bug that stopped file transfers when output and error are the same
  * Ensure that the Python bindings version matches the installed HTCondor
  * $(OPSYSANDVER) now expand properly in job transforms
  * Fix bug where context managed Python htcondor.SecMan sessions would crash
  * Fix bug where remote CPU times would rarely be set to zero

 -- Tim Theisen <tim@cs.wisc.edu>  Tue, 12 Jul 2022 15:18:00 -0500

condor (9.9.1-1) stable; urgency=medium

  * Fix bug where jobs would not match when using a child collector

 -- Tim Theisen <tim@cs.wisc.edu>  Mon, 13 Jun 2022 21:32:00 -0500

condor (9.9.0-1) stable; urgency=medium

  * A new authentication method for remote HTCondor administration
  * Several changes to improve the security of connections
  * Fix issue where DAGMan direct submission failed when using Kerberos
  * The submission method is now recorded in the job ClassAd
  * Singularity jobs can now pull from Docker style repositories
  * The OWNER authorization level has been folded into the ADMINISTRATOR level

 -- Tim Theisen <tim@cs.wisc.edu>  Sat, 28 May 2022 13:28:00 -0500

condor (9.0.13-1) stable; urgency=medium

  * Schedd and startd cron jobs can now log output upon non-zero exit
  * condor_config_val now produces correct syntax for multi-line values
  * The condor_run tool now reports submit errors and warnings to the terminal
  * Fix issue where Kerberos authentication would fail within DAGMan
  * Fix HTCondor startup failure with certain complex network configurations

 -- Tim Theisen <tim@cs.wisc.edu>  Thu, 26 May 2022 14:28:00 -0500

condor (9.8.1-1) stable; urgency=medium

  * Fix HTCondor startup failure with certain complex network configurations

 -- Tim Theisen <tim@cs.wisc.edu>  Thu, 25 Apr 2022 19:39:00 -0500

condor (9.8.0-1) stable; urgency=medium

  * Support for Heterogeneous GPUs, some configuration required
  * Allow HTCondor to utilize grid sites requiring two-factor authentication
  * Technology preview: bring your own resources from (some) NSF HPC clusters

 -- Tim Theisen <tim@cs.wisc.edu>  Thu, 21 Apr 2022 14:16:00 -0500

condor (9.0.12-1) stable; urgency=medium

  * Fix bug in parallel universe that could cause the schedd to crash
  * Fix rare crash where a daemon tries to use a discarded security session

 -- Tim Theisen <tim@cs.wisc.edu>  Tue, 19 Apr 2022 14:26:00 -0500

condor (9.7.1-1) stable; urgency=medium

  * Fix recent bug where jobs may go on hold without a hold reason or code

 -- Tim Theisen <tim@cs.wisc.edu>  Fri, 01 Apr 2022 09:51:00 -0500

condor (9.7.0-1) stable; urgency=medium

  * Support environment variables, other application elements in ARC REST jobs
  * Container universe supports Singularity jobs with hard-coded command
  * DAGMan submits jobs directly (does not shell out to condor_submit)
  * Meaningful error message and sub-code for file transfer failures
  * Add file transfer statistics for file transfer plugins
  * Add named list policy knobs for SYSTEM_PERIODIC_ policies

 -- Tim Theisen <tim@cs.wisc.edu>  Sat, 12 Mar 2022 19:05:00 -0600

condor (9.0.11-1) stable; urgency=medium

  * The Job Router can now create an IDTOKEN for use by the job
  * Fix bug where a self-checkpointing job may erroneously be held
  * Fix bug where the Job Router could erroneously substitute a default value
  * Fix bug where a file transfer error may identify the wrong file
  * Fix bug where condor_ssh_to_job may fail to connect

 -- Tim Theisen <tim@cs.wisc.edu>  Sat, 12 Mar 2022 14:34:00 -0600

condor (8.8.17-1) stable; urgency=high

  * Fixed a memory leak in the Job Router

 -- Tim Theisen <tim@cs.wisc.edu>  Fri, 11 Mar 2022 13:38:00 -0600

condor (9.6.0-1) stable; urgency=high

  * Fixes for security issues
    https://htcondor.org/security/vulnerabilities/HTCONDOR-2022-0001.html
    https://htcondor.org/security/vulnerabilities/HTCONDOR-2022-0002.html
    https://htcondor.org/security/vulnerabilities/HTCONDOR-2022-0003.html

 -- Tim Theisen <tim@cs.wisc.edu>  Wed, 16 Feb 2022 12:14:00 -0600

condor (9.0.10-1) stable; urgency=high

  * Fixes for security issues
    https://htcondor.org/security/vulnerabilities/HTCONDOR-2022-0001.html
    https://htcondor.org/security/vulnerabilities/HTCONDOR-2022-0002.html
    https://htcondor.org/security/vulnerabilities/HTCONDOR-2022-0003.html

 -- Tim Theisen <tim@cs.wisc.edu>  Wed, 16 Feb 2022 11:11:00 -0600

condor (8.8.16-1) stable; urgency=high

  * Fix for security issue
    https://htcondor.org/security/vulnerabilities/HTCONDOR-2022-0003.html

 -- Tim Theisen <tim@cs.wisc.edu>  Fri, 11 Mar 2022 08:20:00 -0600

condor (9.5.4-1) stable; urgency=medium

  * The access point more robustly detects execution points that disappear
  * The condor_procd will now function if /proc is mounted with hidepid=2

 -- Tim Theisen <tim@cs.wisc.edu>  Mon, 07 Feb 2022 16:33:00 -0600

condor (9.5.3-1) stable; urgency=medium

  * Fix daemon crash where one of multiple collectors is not in DNS
  * Fix bug where initial schedd registration was rarely delayed by an hour
  * Can set CCB_TIMEOUT and choose to not start up if CCB address unavailable

 -- Tim Theisen <tim@cs.wisc.edu>  Tue, 01 Feb 2022 10:46:00 -0600

condor (9.5.2-1) stable; urgency=medium

  * Fix bug where job may not go on hold when exceeding allowed_job_duration
  * Fix bug where the condor_shadow could run indefinitely
  * Fix bug where condor_ssh_to_job may fail to connect
  * Fix bug where a file transfer error may identify the wrong file

 -- Tim Theisen <tim@cs.wisc.edu>  Tue, 25 Jan 2022 09:44:00 -0600

condor (9.5.1-1) stable; urgency=medium

  * Fix bug where a self-checkpointing job may erroneously be held

 -- Tim Theisen <tim@cs.wisc.edu>  Mon, 17 Jan 2022 10:15:00 -0600

condor (9.5.0-1) stable; urgency=medium

  * Initial implementation of Container Universe
  * HTCondor will automatically detect container type and where it can run
  * The blahp is no longer separate, it is now an integral part of HTCondor
  * Docker Universe jobs can now self-checkpoint
  * Added Debian 11 (bullseye) as a supported platform
  * Since CentOS 8 has reached end of life, we build and test on Rocky Linux 8

 -- Tim Theisen <tim@cs.wisc.edu>  Thu, 13 Jan 2022 14:17:00 -0600

condor (9.0.9-1) stable; urgency=medium

  * Added Debian 11 (bullseye) as a supported platform
  * Since CentOS 8 has reached end of life, we build and test on Rocky Linux 8
  * The OAUTH credmon is now packaged for Enterprise Linux 8

 -- Tim Theisen <tim@cs.wisc.edu>  Tue, 11 Jan 2022 12:48:00 -0600

condor (9.4.1-1) stable; urgency=medium

  * Add the ability to track slot activation metrics
  * Fix bug where a file transfer plugin failure code may not be reported

 -- Tim Theisen <tim@cs.wisc.edu>  Tue, 21 Dec 2021 15:04:00 -0600

condor (9.4.0-1) stable; urgency=medium

  * Initial implementation of Job Sets in the htcondor CLI tool
  * The access point administrator can add keywords to the submit language
  * Add submit commands that limit job run time
  * Fix bug where self check-pointing jobs may be erroneously held

 -- Tim Theisen <tim@cs.wisc.edu>  Thu, 02 Dec 2021 14:13:00 -0600

condor (9.0.8-1) stable; urgency=medium

  * Fix bug where huge values of ImageSize and others would end up negative
  * Fix bug in how MAX_JOBS_PER_OWNER applied to late materialization jobs
  * Fix bug where the schedd could choose a slot with insufficient disk space
  * Fix crash in ClassAd substr() function when the offset is out of range
  * Fix bug in Kerberos code that can crash on macOS and could leak memory
  * Fix bug where a job is ignored for 20 minutes if the startd claim fails

 -- Tim Theisen <tim@cs.wisc.edu>  Thu, 02 Dec 2021 08:56:00 -0600

condor (9.3.2-1) stable; urgency=medium

  * Add allowed_execute_duration condor_submit command to cap job run time
  * Fix bug where self check-pointing jobs may be erroneously held

 -- Tim Theisen <tim@cs.wisc.edu>  Tue, 30 Nov 2021 05:46:00 -0600

condor (9.3.1-1) stable; urgency=medium

  * Add allowed_job_duration condor_submit command to cap job run time

 -- Tim Theisen <tim@cs.wisc.edu>  Mon, 08 Nov 2021 23:08:00 -0600

condor (9.3.0-1) stable; urgency=medium

  * Discontinue support for Globus GSI
  * Discontinue support for grid type 'nordugrid', use 'arc' instead
  * MacOS version strings now include the major version number (10 or 11)
  * File transfer plugin sample code to aid in developing new plugins
  * Add generic knob to set the slot user for all slots

 -- Tim Theisen <tim@cs.wisc.edu>  Wed, 03 Nov 2021 13:33:00 -0500

condor (9.0.7-1) stable; urgency=medium

  * Fix bug where condor_gpu_discovery could crash with older CUDA libraries
  * Fix bug where condor_watch_q would fail on machines with older kernels
  * condor_watch_q no longer has a limit on the number of job event log files
  * Fix bug where a startd could crash claiming a slot with p-slot preemption
  * Fix bug where a job start would not be recorded when a shadow reconnects

 -- Tim Theisen <tim@cs.wisc.edu>  Tue, 02 Nov 2021 14:54:00 -0500

condor (9.2.0-1) stable; urgency=medium

  * Add SERVICE node that runs alongside the DAG for the duration of the DAG
  * Fix problem where proxy delegation to older HTCondor versions failed
  * Jobs are now re-run if the execute directory unexpectedly disappears
  * HTCondor counts the number of files transfered at the submit node
  * Fix a bug that caused jobs to fail when using newer Singularity versions

 -- Tim Theisen <tim@cs.wisc.edu>  Thu, 23 Sep 2021 16:19:34 -0500

condor (9.0.6-1) stable; urgency=medium

  * CUDA_VISIBLE_DEVICES can now contain GPU-<uuid> formatted values
  * Fixed a bug that caused jobs to fail when using newer Singularity versions
  * Fixed a bug in the Windows MSI installer for the latest Windows 10 version
  * Fixed bugs relating to the transfer of standard out and error logs
  * MacOS 11.x now reports as 10.16.x (which is better than reporting x.0)

 -- Tim Theisen <tim@cs.wisc.edu>  Thu, 23 Sep 2021 09:27:08 -0500

condor (9.1.3-1) stable; urgency=medium

  * Globus GSI is no longer needed for X.509 proxy delegation
  * Globus GSI authentication is disabled by default
  * The job ad now contains a history of job holds and hold reasons
  * If a user job policy expression evaluates to undefined, it is ignored

 -- Tim Theisen <tim@cs.wisc.edu>  Thu, 19 Aug 2021 13:52:24 -0500

condor (9.0.5-1) stable; urgency=medium

  * Other authentication methods are tried if mapping fails using SciTokens
  * Fix rare crashes from successful condor_submit, which caused DAGMan issues
  * Fix bug where ExitCode attribute would be suppressed when OnExitHold fired
  * condor_who now suppresses spurious warnings coming from netstat
  * The online manual now has detailed instructions for installing on MacOS
  * Fix bug where misconfigured MIG devices confused condor_gpu_discovery
  * The transfer_checkpoint_file list may now include input files

 -- Tim Theisen <tim@cs.wisc.edu>  Wed, 18 Aug 2021 10:07:10 -0500

condor (9.1.2-1) stable; urgency=high

  * Fixes for security issues
    https://htcondor.org/security/vulnerabilities/HTCONDOR-2021-0003.html
    https://htcondor.org/security/vulnerabilities/HTCONDOR-2021-0004.html

 -- Tim Theisen <tim@cs.wisc.edu>  Thu, 29 Jul 2021 10:35:12 -0500

condor (9.0.4-1) stable; urgency=high

  * Fixes for security issues
    https://htcondor.org/security/vulnerabilities/HTCONDOR-2021-0003.html
    https://htcondor.org/security/vulnerabilities/HTCONDOR-2021-0004.html

 -- Tim Theisen <tim@cs.wisc.edu>  Thu, 29 Jul 2021 10:35:12 -0500

condor (8.8.15-1) stable; urgency=high

  * Fix for security issue
    https://htcondor.org/security/vulnerabilities/HTCONDOR-2021-0003.html

 -- Tim Theisen <tim@cs.wisc.edu>  Thu, 29 Jul 2021 10:35:12 -0500

condor (9.1.1-1) stable; urgency=high

  * Fixes for security issues
    https://htcondor.org/security/vulnerabilities/HTCONDOR-2021-0003.html
    https://htcondor.org/security/vulnerabilities/HTCONDOR-2021-0004.html

 -- Tim Theisen <tim@cs.wisc.edu>  Tue, 13 Jul 2021 09:11:38 -0500

condor (9.0.3-1) stable; urgency=high

  * Fixes for security issues
    https://htcondor.org/security/vulnerabilities/HTCONDOR-2021-0003.html
    https://htcondor.org/security/vulnerabilities/HTCONDOR-2021-0004.html

 -- Tim Theisen <tim@cs.wisc.edu>  Tue, 13 Jul 2021 09:11:38 -0500

condor (8.8.14-1) stable; urgency=high

  * Fix for security issue
    https://htcondor.org/security/vulnerabilities/HTCONDOR-2021-0003.html

 -- Tim Theisen <tim@cs.wisc.edu>  Tue, 13 Jul 2021 09:11:38 -0500

condor (9.0.2-1) stable; urgency=medium

  * HTCondor can be set up to use only FIPS 140-2 approved security functions
  * If the Singularity test fails, the job goes idle rather than getting held
  * Can divide GPU memory, when making multiple GPU entries for a single GPU
  * Startd and Schedd cron job maximum line length increased to 64k bytes
  * Added first class submit keywords for SciTokens
  * Fixed MUNGE authentication
  * Fixed Windows installer to work when the install location isn't C:\Condor

 -- Tim Theisen <tim@cs.wisc.edu>  Thu, 08 Jul 2021 06:35:49 -0500

condor (9.1.0-1) stable; urgency=medium

  * Support for submitting to ARC-CE via the REST interface
  * DAGMan can put failed jobs on hold (user can correct problems and release)
  * Can run gdb and ptrace within Docker containers
  * A small Docker test job is run on the execute node to verify functionality
  * The number of instructions executed is reported in the job Ad on Linux

 -- Tim Theisen <tim@cs.wisc.edu>  Thu, 20 May 2021 09:35:16 -0500

condor (9.0.1-1) stable; urgency=medium

  * Fix problem where X.509 proxy refresh kills job when using AES encryption
  * Fix problem when jobs require a different machine after a failure
  * Fix problem where a job matched a machine it can't use, delaying job start
  * Fix exit code and retry checking when a job exits because of a signal
  * Fix a memory leak in the job router when a job is removed via job policy
  * Fixed the back-end support for the 'bosco_cluster --add' command
  * An updated Windows installer that supports IDTOKEN authentication

 -- Tim Theisen <tim@cs.wisc.edu>  Fri, 14 May 2021 17:46:39 -0500

condor (9.0.0-1) stable; urgency=medium

  * Absent any configuration, HTCondor denies authorization to all users
  * AES encryption is used for all communication and file transfers by default
  * New IDTOKEN authentication method enables fine-grained authorization
  * IDTOKEN authentication method is designed to replace GSI
  * Improved support for GPUs, including machines with multiple GPUs
  * New condor_watch_q tool that efficiently provides live job status updates
  * Many improvements to the Python bindings
  * New Python bindings for DAGMan and chirp
  * Improved file transfer plugins supporting uploads and authentication
  * File transfer times are now recorded in the job log
  * Added support for jobs that need to acquire and use OAUTH tokens
  * Many memory footprint and performance improvements in DAGMan
  * Submitter ceilings can limit the number of jobs per user in a pool

 -- Tim Theisen <tim@cs.wisc.edu>  Wed, 14 Apr 2021 13:25:15 -0500

condor (8.9.13-1) stable; urgency=medium

  * Host based security is no longer the default security model
  * Hardware accelerated integrity and AES encryption used by default
  * Normally, AES encryption is used for all communication and file transfers
  * Fallback to Triple-DES or Blowfish when interoperating with older versions
  * Simplified and automated new HTCondor installations
  * HTCondor now detects instances of multi-instance GPUs
  * Fixed memory leaks (collector updates in 8.9 could leak a few MB per day)
  * Many other enhancements and bug fixes, see version history for details

 -- Tim Theisen <tim@cs.wisc.edu>  Mon, 29 Mar 2021 22:50:51 -0500

condor (8.9.12-1) stable; urgency=medium

  * Withdrawn due to compatibility issues with prior releases

 -- Tim Theisen <tim@cs.wisc.edu>  Thu, 25 Mar 2021 14:15:17 -0500

condor (8.8.13-1) stable; urgency=medium

  * condor_ssh_to_job now maps CR and NL to work with editors like nano
  * Improved the performance of data transfer in condor_ssh_to_job
  * HA replication now accepts SHA-2 checksums to prepare for MD5 removal
  * Submission to NorduGrid ARC CE works with newer ARC CE versions
  * Fixed condor_annex crashes on platforms with newer compilers
  * Fixed "use feature: GPUsMonitor" to locate the monitor binary on Windows
  * Fixed a bug that prevented using the '@' character in an event log path

 -- Tim Theisen <tim@cs.wisc.edu>  Tue, 23 Mar 2021 08:07:35 -0500

condor (8.9.11-1) stable; urgency=high

  * This release of HTCondor fixes security-related bugs described at
  * https://htcondor.org/security/vulnerabilities/HTCONDOR-2021-0001.html
  * https://htcondor.org/security/vulnerabilities/HTCONDOR-2021-0002.html

 -- Tim Theisen <tim@cs.wisc.edu>  Mon, 28 Dec 2020 09:55:44 -0600

condor (8.9.10-1) stable; urgency=medium

  * Fix bug where negotiator stopped making matches when group quotas are used
  * Support OAuth, SciTokens, and Kerberos credentials in local universe jobs
  * The Python schedd.submit method now takes a Submit object
  * DAGMan can now optionally run a script when a job goes on hold
  * DAGMan now provides a method for inline jobs to share submit descriptions
  * Can now add arbitrary tags to condor annex instances
  * Runs the "singularity test" before running the a singularity job

 -- Tim Theisen <tim@cs.wisc.edu>  Tue, 24 Nov 2020 09:52:13 -0600

condor (8.8.12-1) stable; urgency=medium

  * Added a family of version comparison functions to ClassAds
  * Increased default Globus proxy key length to meet current NIST guidance

 -- Tim Theisen <tim@cs.wisc.edu>  Sat, 21 Nov 2020 16:40:52 -0600

condor (8.9.9-1) stable; urgency=medium

  * The RPM packages requires globus, munge, scitokens, and voms from EPEL
  * Improved cgroup memory policy settings that set both hard and soft limit
  * Cgroup memory usage reporting no longer includes the kernel buffer cache
  * Numerous Python binding improvements, see version history
  * Can create a manifest of files on the execute node at job start and finish
  * Added provisioner nodes to DAGMan, allowing users to provision resources
  * DAGMan can now produce .dot graphs without running the workflow

 -- Tim Theisen <tim@cs.wisc.edu>  Sun, 25 Oct 2020 12:32:40 -0500

condor (8.8.11-1) stable; urgency=medium

  * HTCondor now properly tracks usage over vanilla universe checkpoints
  * New ClassAd equality and inequality operators in the Python bindings
  * Fixed a bug where removing in-use routes could crash the job router
  * Fixed a bug where condor_chirp would abort after success on Windows
  * Fixed a bug where using MACHINE_RESOURCE_NAMES could crash the startd
  * Improved condor c-gahp to prioritize commands over file transfers
  * Fixed a rare crash in the schedd when running many local universe jobs
  * With GSI, avoid unnecessary reverse DNS lookup when HOST_ALIAS is set
  * Fix a bug that could cause grid universe jobs to fail upon proxy refresh

 -- Tim Theisen <tim@cs.wisc.edu>  Wed, 21 Oct 2020 06:38:00 -0500

condor (8.9.8-1) unstable; urgency=medium

  * Added htcondor.dags and htcondor.htchirp to the HTCondor Python bindings
  * New condor_watch_q tool that efficiently provides live job status updates
  * Added support for marking a GPU offline while other jobs continue
  * The condor_master command does not return until it is fully started
  * Deprecated several Python interfaces in the Python bindings

 -- Tim Theisen <tim@cs.wisc.edu>  Wed, 05 Aug 2020 13:47:06 -0500

condor (8.8.10-1) stable; urgency=medium

  * condor_qedit can no longer be used to disrupt the condor_schedd
  * Fixed a bug where the SHARED_PORT_PORT configuration setting was ignored
  * Ubuntu 20.04 and Amazon Linux 2 are now supported
  * In MacOSX, HTCondor now requires LibreSSL, available since MacOSX 10.13

 -- Tim Theisen <tim@cs.wisc.edu>  Tue, 04 Aug 2020 20:55:25 -0500

condor (8.9.7-1) unstable; urgency=medium

  * Multiple enhancements in the file transfer code
  * Support for more regions in s3:// URLs
  * Much more flexible job router language
  * Jobs may now specify cuda_version to match equally-capable GPUs
  * TOKENS are now called IDTOKENS to differentiate from SCITOKENS
  * Added the ability to blacklist TOKENS via an expression
  * Can simultaneously handle Kerberos and OAUTH credentials
  * The getenv submit command now supports a blacklist and whitelist
  * The startd supports a remote history query similar to the schedd
  * condor_q -submitters now works with accounting groups
  * Fixed a bug reading service account credentials for Google Compute Engine

 -- Tim Theisen <tim@cs.wisc.edu>  Tue, 19 May 2020 14:56:05 -0500

condor (8.8.9-1) stable; urgency=medium

  * Proper tracking of maximum memory used by Docker universe jobs
  * Fixed preempting a GPU slot for a GPU job when all GPUs are in use
  * Fixed a Python crash when queue_item_data iterator raises an exception
  * Fixed a bug where slot attribute overrides were ignored
  * Calculates accounting group quota correctly when more than 1 CPU requested
  * Updated HTCondor Annex to accommodate API change for AWS Spot Fleet
  * Fixed a problem where HTCondor would not start on AWS Fargate
  * Fixed where the collector could wait forever for a partial message
  * Fixed streaming output to large files (>2Gb) when using the 32-bit shadow

 -- Tim Theisen <tim@cs.wisc.edu>  Wed, 06 May 2020 07:36:28 -0500

condor (8.9.6-1) unstable; urgency=high

  * Fixes addressing CVE-2019-18823
    https://htcondor.org/security/vulnerabilities/HTCONDOR-2020-0001.html
    https://htcondor.org/security/vulnerabilities/HTCONDOR-2020-0002.html
    https://htcondor.org/security/vulnerabilities/HTCONDOR-2020-0003.html
    https://htcondor.org/security/vulnerabilities/HTCONDOR-2020-0004.html

 -- Tim Theisen <tim@cs.wisc.edu>  Wed, 18 Mar 2020 15:40:28 -0500

condor (8.8.8-1) stable; urgency=high

  * Fixes addressing CVE-2019-18823
    https://htcondor.org/security/vulnerabilities/HTCONDOR-2020-0001.html
    https://htcondor.org/security/vulnerabilities/HTCONDOR-2020-0002.html
    https://htcondor.org/security/vulnerabilities/HTCONDOR-2020-0003.html
    https://htcondor.org/security/vulnerabilities/HTCONDOR-2020-0004.html

 -- Tim Theisen <tim@cs.wisc.edu>  Tue, 17 Mar 2020 11:05:03 -0500

condor (8.9.5-2) unstable; urgency=medium

  * Fixed the installation of the HTCondor Python bindings on Debian/Ubuntu

 -- Tim Theisen <tim@cs.wisc.edu>  Wed, 19 Feb 2020 19:43:10 -0600

condor (8.9.5-1) unstable; urgency=medium

  * Added a new mode that skips jobs whose outputs are newer than their inputs
  * Added command line tool to help debug ClassAd expressions
  * Added port forwarding to Docker containers
  * You may now change some DAGMan throttles while the DAG is running
  * Added support for session tokens for pre-signed S3 URLs
  * Improved the speed of the negotiator when custom resources are defined
  * Fixed interactive submission of Docker jobs
  * Fixed a bug where jobs wouldn't be killed when getting an OOM notification

 -- Tim Theisen <tim@cs.wisc.edu>  Mon, 30 Dec 2019 16:27:36 -0600

condor (8.8.7-1) stable; urgency=medium

  * Updated condor_annex to work with upcoming AWS Lambda function changes
  * Added the ability to specify the order that job routes are applied
  * Fixed a bug that could cause remote condor submits to fail
  * Fixed condor_wait to work when the job event log is on AFS
  * Fixed RPM packaging to be able to install condor-all on CentOS 8
  * Period ('.') is allowed again in DAGMan node names

 -- Tim Theisen <tim@cs.wisc.edu>  Tue, 24 Dec 2019 08:03:51 -0600

condor (8.9.4-1) unstable; urgency=medium

  * Amazon S3 file transfers using pre-signed URLs
  * Further reductions in DAGMan memory usage
  * Added -idle option to condor_q to display information about idle jobs
  * Support for SciTokens authentication
  * A tool, condor_evicted_files, to examine the SPOOL of an idle job

 -- Tim Theisen <tim@cs.wisc.edu>  Mon, 18 Nov 2019 15:40:14 -0600

condor (8.8.6-1) stable; urgency=medium

  * Initial support for CentOS 8
  * Fixed a memory leak in SSL authentication
  * Fixed a bug where "condor_submit -spool" would only submit the first job
  * Reduced encrypted file transfer CPU usage by a factor of six
  * "condor_config_val -summary" displays changes from a default configuration
  * Improved the ClassAd documentation, added many functions that were omitted

 -- Tim Theisen <tim@cs.wisc.edu>  Wed, 13 Nov 2019 08:18:44 -0600

condor (8.9.3-1) unstable; urgency=medium

  * TOKEN and SSL authentication methods are now enabled by default
  * The job and global event logs use ISO 8601 formatted dates by default
  * Added Google Drive multifile transfer plugin
  * Added upload capability to Box multifile transfer plugin
  * Added Python bindings to submit a DAG
  * Python 'JobEventLog' can be pickled to facilitate intermittent readers
  * 2x matchmaking speed for partitionable slots with simple START expressions
  * Improved the performance of the condor_schedd under heavy load
  * Reduced the memory footprint of condor_dagman
  * Initial implementation to record the circumstances of a job's termination

 -- Tim Theisen <tim@cs.wisc.edu>  Tue, 17 Sep 2019 00:00:00 -0500

condor (8.8.5-1) stable; urgency=medium

  * Fixed two performance problems on Windows
  * Fixed Java universe on Debian and Ubuntu systems
  * Added two knobs to improve performance on large scale pools
  * Fixed a bug where requesting zero GPUs would require a machine with GPUs
  * HTCondor can now recognize nVidia Volta and Turing GPUs

 -- Tim Theisen <tim@cs.wisc.edu>  Wed, 04 Sep 2019 13:22:29 -0500

condor (8.8.4-1) stable; urgency=medium

  * Python 3 bindings - see version history for details (requires EPEL on EL7)
  * Can configure DAGMan to dramatically reduce memory usage on some DAGs
  * Improved scalability when using the python bindings to qedit jobs
  * Fixed infrequent schedd crashes when removing scheduler universe jobs
  * The condor_master creates run and lock directories when systemd doesn't
  * The condor daemon obituary email now contains the last 200 lines of log

 -- Tim Theisen <tim@cs.wisc.edu>  Tue, 09 Jul 2019 10:15:38 -0500

condor (8.9.2-1) unstable; urgency=medium

  * The HTTP/HTTPS file transfer plugin will timeout and retry transfers
  * A new multi-file box.com file transfer plugin to download files
  * The manual has been moved to Read the Docs
  * Configuration options for job-log time-stamps (UTC, ISO 8601, sub-second)
  * Several improvements to SSL authentication
  * New TOKEN authentication method enables fine-grained authorization control

 -- Tim Theisen <tim@cs.wisc.edu>  Tue, 05 Jun 2019 08:03:56 -0500

condor (8.8.3-1) stable; urgency=medium

  * Fixed a bug where jobs were killed instead of peacefully shutting down
  * Fixed a bug where a restarted schedd wouldn't connect to its running jobs
  * Improved file transfer performance when sending multiple files
  * Fix a bug that prevented interactive submit from working with Singularity
  * Orphaned Docker containers are now cleaned up on execute nodes
  * Restored a deprecated Python interface that is used to read the event log

 -- Tim Theisen <tim@cs.wisc.edu>  Wed, 22 May 2019 07:16:49 -0500

condor (8.9.1-1) unstable; urgency=medium

  * An efficient curl plugin that supports uploads and authentication tokens
  * HTCondor automatically supports GPU jobs in Docker and Singularity
  * File transfer times are now recorded in the user job log and the job ad

 -- Tim Theisen <tim@cs.wisc.edu>  Wed, 17 Apr 2019 06:50:37 -0600

condor (8.8.2-1) stable; urgency=medium

  * Fixed problems with condor_ssh_to_job and Singularity jobs
  * Fixed a problem that could cause condor_annex to crash
  * Fixed a problem where the job queue would very rarely be corrupted
  * condor_userprio can report concurrency limits again
  * Fixed the GPU discovery and monitoring code to map GPUs in the same way
  * Made the CHIRP_DELAYED_UPDATE_PREFIX configuration knob work again
  * Fixed restarting HTCondor from the Service Control Manager on Windows
  * Fixed a problem where local universe jobs could not use condor_submit
  * Restored a deprecated Python interface that is used to read the event log
  * Fixed a problem where condor_shadow reuse could confuse DAGMan

 -- Tim Theisen <tim@cs.wisc.edu>  Thu, 11 Apr 2019 07:48:19 -0500

condor (8.9.0-1) unstable; urgency=medium

  * Absent any configuration, HTCondor denies authorization to all users
  * All HTCondor daemons under a condor_master share a security session
  * Scheduler Universe jobs are prioritized by job priority

 -- Tim Theisen <tim@cs.wisc.edu>  Wed, 27 Feb 2019 17:05:36 -0600

condor (8.8.1-1) stable; urgency=medium

  * Fixed excessive CPU consumption with GPU monitoring
  * GPU monitoring is off by default; enable with "use feature: GPUsMonitor"
  * HTCondor now works with the new CUDA version 10 libraries
  * Fixed a bug where sometimes jobs would not start on a Windows execute node
  * Fixed a bug that could cause DAGman to go into an infinite loop on exit
  * The JobRouter doesn't forward the USER attribute between two UID Domains
  * Made Collector.locateAll() more efficient in the Python bindings
  * Improved efficiency of the negotiation code in the condor_schedd

 -- Tim Theisen <tim@cs.wisc.edu>  Mon, 18 Feb 2019 15:44:41 -0600

condor (8.8.0-1) stable; urgency=medium

  * Automatically add AWS resources to your pool using HTCondor Annex
  * The Python bindings now include submit functionality
  * Added the ability to run a job immediately by replacing a running job
  * A new minihtcondor package makes single node installations easy
  * HTCondor now tracks and reports GPU utilization
  * Several performance enhancements in the collector
  * The grid universe can create and manage VM instances in Microsoft Azure
  * The MUNGE security method is now supported on all Linux platforms

 -- Tim Theisen <tim@cs.wisc.edu>  Thu, 03 Jan 2019 12:03:47 -0600

condor (8.7.10-1) unstable; urgency=medium

  * Can now interactively submit Docker jobs
  * The administrator can now add arguments to the Singularity command line
  * The MUNGE security method is now supported on all Linux platforms
  * The grid universe can create and manage VM instances in Microsoft Azure
  * Added a single-node package to facilitate using a personal HTCondor

 -- Tim Theisen <tim@cs.wisc.edu>  Tue, 30 Oct 2018 16:07:41 -0500

condor (8.6.13-1) stable; urgency=medium

  * Made the Python 'in' operator case-insensitive for ClassAd attributes
  * Python bindings are now built for the Debian and Ubuntu platforms
  * Fixed a memory leak in the Python bindings
  * Fixed a bug where absolute paths failed for output/error files on Windows
  * Fixed a bug using Condor-C to run Condor-C jobs
  * Fixed a bug where Singularity could not be used if Docker was not present

 -- Tim Theisen <tim@cs.wisc.edu>  Tue, 30 Oct 2018 10:28:39 -0500

condor (8.7.9-1) unstable; urgency=medium

  * Support for Debian 9, Ubuntu 16, and Ubuntu 18
  * Improved Python bindings to support the full range of submit functionality
  * Allows VMs to shutdown when the job is being gracefully evicted
  * Can now specify a host name alias (CNAME) for NETWORK_HOSTNAME
  * Added the ability to run a job immediately by replacing a running job

 -- Tim Theisen <tim@cs.wisc.edu>  Wed, 01 Aug 2018 00:40:39 -0500

condor (8.6.12-1) stable; urgency=medium

  * Support for Debian 9, Ubuntu 16, and Ubuntu 18
  * Fixed a memory leak that occurred when SSL authentication fails
  * Fixed a bug where invalid transform REQUIREMENTS caused a Job to match
  * Fixed a bug to allow a queue super user to edit protected attributes
  * Fixed a problem setting the job environment in the Singularity container
  * Fixed several other minor problems

 -- Tim Theisen <tim@cs.wisc.edu>  Tue, 31 Jul 2018 22:58:32 -0500

condor (8.6.11) unstable; urgency=medium

  * Nightly build

 -- Tim Theisen <tim@exec-23.batlab.org>  Thu, 31 May 2018 15:01:37 -0500

condor (8.6.8~dfsg.1-2) unstable; urgency=medium

  * Disable GSOAP (Closes: #890007) (GSOAP will be dropped from HTCondor soon)
  * Package Apache NOTICE file (fix up lintian error)

 -- Tim Theisen <tim@exec-23.batlab.org>  Mon, 19 Mar 2018 18:28:58 -0500

condor (8.6.8~dfsg.1-1) unstable; urgency=medium

  [ Tim Theisen ]
  * New upstream stable release (update to latest 8.6 stable series).
    - Support for singularity containers.
    - Jobs can now be submitted to the Slurm batch scheduling system via the
      new slurm type in the grid universe.
    - Fixes an issue where a user can cause the condor_schedd to crash by
      submitting a job designed for that purpose (CVE-2017-16816).
  * Bump SO version of libclassad from 7 to 8.

  [ Michael Hanke ]
  * Drop transitional packages (Condor -> HTCondor). Thanks to Holger Levsen
    for pointing this out (Closes: #878376).
  * Package was falsely suggesting "docker" instead of "docker.io".
  * More robust default "Personal Condor" configuration (should not break in
    IPv6 scenarios).

 -- Tim Theisen <tim@cs.wisc.edu>  Thu, 16 Nov 2017 15:48:05 -0600

condor (8.4.11~dfsg.1-3) unstable; urgency=medium

  * Get rid of lintian errors (eliminate RPATH, dh_python build dependency)

 -- Tim Theisen <tim@cs.wisc.edu>  Wed, 04 Oct 2017 15:33:23 -0500

condor (8.4.11~dfsg.1-2) unstable; urgency=medium

  * List additional global symbols for new gsoap version(Closes: #868905).
    Thanks to Michael Hudson-Doyle <michael.hudson@canonical.com>
  * Add build conflict to prevent pulling in cream on raspian.
    Thanks to Peter Green <plugwash@p10link.net>

 -- Tim Theisen <tim@cs.wisc.edu>  Fri, 18 Aug 2017 22:39:59 -0500

condor (8.4.11~dfsg.1-1) unstable; urgency=medium

  * New upstream bugfix release.
    - Various bugfixes for a number of HTCondor subsystems
      http://research.cs.wisc.edu/htcondor/manual/v8.4.11/10_3Stable_Release.html
  * Add Tim Theisen as a maintainer.
  * Remove Brian Lin as a maintainer.

 -- Tim Theisen <tim@cs.wisc.edu>  Wed, 25 Jan 2017 09:45:20 -0600

condor (8.4.9~dfsg.1-2) unstable; urgency=medium

  * Add patch to fix FTBFS due to -fPIE being default now. Thanks
    to Adrian Bunk <bunk@stusta.de> for the patch (Closes: #837402).
  * Disable VOMS support for now to workaround VOMS not being ready for
    OpenSSL 1.1.0 (Closes: #828269). To be re-enabled once #844877
    was addressed.
  * Add upstream patch for OpenSSL 1.1 compatibility (to be released with
    8.4.10).

 -- Michael Hanke <mih@debian.org>  Sun, 27 Nov 2016 08:45:09 +0100

condor (8.4.9~dfsg.1-1) unstable; urgency=medium

  * New upstream bugfix release.
    - Updated systemd service configuration.
    - Various bugfixes for a number of HTCondor subsystems
      http://research.cs.wisc.edu/htcondor/manual/v8.4.9/10_3Stable_Release.html
  * Refreshed patches.
  * Adjusted install setup for tmpfile.d configuration after upstream source
    reorganization.

 -- Michael Hanke <mih@debian.org>  Fri, 14 Oct 2016 13:39:15 +0200

condor (8.4.8~dfsg.1-1) unstable; urgency=medium

  * New upstream release (skipped several, more help wanted!)
    - Clarified license of doc/makeman/hard-test.html -- same as
      main HTCondor license (Closes: #822404)
  * Bumped Standards version to 3.9.8, no changes necessary.
  * Add Debconf template translation:
    - Brazilian Portuguese -- courtesy of Adriano Rafael Gomes
      <adrianorg@arg.eti.br>.
      (Closes: #816945)
  * Prevent failure when creating arch-independent packages only.
    Patch is courtesy of Santiago Vila <sanvila@unex.es> (Closes: #809112)

 -- Michael Hanke <mih@debian.org>  Fri, 19 Aug 2016 10:14:12 +0200

condor (8.4.2~dfsg.1-1) unstable; urgency=medium

  * New upstream release.
    - Simplified configuration to hold or preempt jobs that exceed resource
      claims.
    - Fix FTBFS on non-amd64 64bit platforms (Closes: #804386).
    - Various other bug fixes.
  * Install tmpfiles configuration for systemd to prevent service start
    failure due to missing /var/run/condor.

 -- Michael Hanke <mih@debian.org>  Fri, 11 Dec 2015 20:30:35 +0100

condor (8.4.0~dfsg.1-1) unstable; urgency=medium

  * First upstream in new 8.4 stable series. Updates:
    - leaner resource footprint for up to 200k simultaneous jobs in a
      single pool
    - run Docker containers as jobs
    - configurable encryption of execution directories
    - support for simultaneous IPv4 and IPv6 connections
    - adminstrator can establish requirements that must be satisfied in order
      for a job to be queued
    - new default shared port (if used) is 9618, instead of the previous
      random default
    - automatic tuning of certain kernel parameters for improved scalability
      enabled by default (see LINUX_KERNEL_TUNING_SCRIPT).
  * Install systemd service file.
  * Install default submit configuration for interactive jobs in
    /etc/condor/interactive.sub and set default configuration for
    INTERACTIVE_SUBMIT_FILE accordingly.
  * Tighten versioned dependency on libclassad package -- observed missing
    symbols, despite unchanged SO version.
  * Install documentation under /usr/share/doc/htcondor (no longer just
    'condor').
  * Add docker as suggested package, due to the addition of the
    DockerUniverse.
  * Recommend package 'ecryptfs-utils': when installed HTCondor can be
    instructed to encrypt job EXECUTE directories on a system-wide, or
    per-job basis.
  * Install linux-kernel-tuning script as a config file into /etc/condor.
  * Update patch to avoid non-literal string processing without format
    strings [-Werror=format-security].
  * Build with Virtual Organization Membership Service support. Added
    voms-dev as a build-dependency.
  * Add a watch file.

 -- Michael Hanke <mih@debian.org>  Tue, 15 Sep 2015 07:32:31 +0200

condor (8.2.9~dfsg.1-1) unstable; urgency=medium

  * New upstream bugfix release closing >25 tickets.
    - "Smaller" partitionable slots are now merged to allow for a "bigger"
      job to match (needs ALLOW_PSLOT_PREEMPTION=True; default behavior
      unchanged).
    - Fix LaTeX documentation sources to work with the most recent TeTeX
      (Closes: #790865). Thanks to Martin Michlmayr for the report and a
      patch.
  * Remove package section disparity (devel -> libdevel).

 -- Michael Hanke <mih@debian.org>  Mon, 17 Aug 2015 08:35:31 +0200

condor (8.2.8~dfsg.1-1) unstable; urgency=medium

  * New upstream bugfix release.
    - Updated for latest gsoap release (Closes: #784778)
    - Numerous additional bug fixes.
  * Minimize patch for default configuration to match upstream
    adjustments.
  * Add patch to fix a few bashisms (Closes: #772232). Thanks to
    Raphael Geissert for the report.
  * Add a patch adding raspbian to OS detection code (Closes: #780517).
    Thanks to Peter Michael Green for the patch.
  * Bumped Standards-version to 3.9.6; no changes necessary.

 -- Michael Hanke <mih@debian.org>  Sat, 16 May 2015 10:32:41 +0200

condor (8.2.3~dfsg.1-6) unstable; urgency=medium

  [Alex Waite]
  * Upstream security fix: Authenticated users could execute arbitrary code as
    the condor user due to a bug in the way the condor daemon sent email
    notifications (CVE-2014-8126). (Closes: #775276)

 -- Michael Hanke <mih@debian.org>  Fri, 16 Jan 2015 18:59:12 +0100

condor (8.2.3~dfsg.1-5) unstable; urgency=medium

  * Fix wrong default SPOOL location introduced with 8.2.3~dfsg.1-4. Whenever
    not overwritten by an explicit SPOOL setting, this version relocated
    SPOOL to /var/lib/condor/lib. Consequently, existing job and usage logs
    where inaccessible by HTcondor. This update reverts this unintentional
    change and sets SPOOL explicitly to /var/spool/condor again.
    (Closes: #772170)

 -- Michael Hanke <mih@debian.org>  Fri, 05 Dec 2014 20:32:17 +0100

condor (8.2.3~dfsg.1-4) unstable; urgency=medium

  * Adjust mechanism to apply the default Debian configuration to cope with
    the removal of the monolithic configuration file in the 8.2.x series.
    The default configuration is now applied as a patch to the table of
    parameters in the HTCondor sources (Closes: #769100).
    The report of leaving behind an unowned directory is merely a symptom of
    this bug.
  * Adjust default configuration to make HTCondor work with Debian's
    ganglia (also see Ticket #4709). Thanks to Alex Waite for the fix.
  * Add Debconf template translation:
    - Dutch -- courtesy of Frans Spiesschaert <Frans.Spiesschaert@yucom.be>.
      (Closes: #766067)

 -- Michael Hanke <mih@debian.org>  Sat, 29 Nov 2014 09:57:27 +0100

condor (8.2.3~dfsg.1-3) unstable; urgency=medium

  * Modify the DMTCP shim script to work with the 2.x series of DMTCP.

 -- Michael Hanke <mih@debian.org>  Fri, 17 Oct 2014 20:43:10 +0200

condor (8.2.3~dfsg.1-2) unstable; urgency=medium

  * Add transitional dummy packages to enable seamless upgrades from the
    "condor*" packages in wheezy. Apparently, the provides/replaces/conflicts
    triplet doesn't work with apt or aptitude in jessie.

 -- Michael Hanke <mih@debian.org>  Tue, 07 Oct 2014 13:33:55 +0200

condor (8.2.3~dfsg.1-1) unstable; urgency=medium

  * Add patch to prevent FTBFS when built with --as-needed (Closes: #758923).
    Thanks to Artur Rona.
  * Add 'provides: condor*' statements to debian/control to ensure a smooth
    upgrade path.
  * Move upstream meta data: debian/upstream -> debian/upstream/metadata
  * Added patch to increase the robustness of the sentinel job submitted by
    condor_qsub (Closes: #692388). Thanks to Philip Chase for the patch.

 -- Michael Hanke <mih@debian.org>  Sat, 04 Oct 2014 14:59:29 +0200

condor (8.2.1~dfsg.1-1) unstable; urgency=medium

  * New upstream release in the 8.2 stable series.
    - Skipped 8.2.0 due to a security issue.
    - Includes various new features from the former 8.1 development series,
      such as improved support for partitionable slots, and interactive
      sessions.
  * Enabled CGROUPS support (new build-dependency libcgroups-dev).
  * Enabled condor_kbdd for machines where Condor harvests idle time
    (new build-dependency libx11-dev).
  * Bump SO version of libclassad from 5 to 7.
  * Bumped Standards-version to 3.9.5; no changes necessary.
  * Drop build-dependency on obsolete python-support.
  * Drop alternative build-dependency on obselete java-compiler.
  * Symlink condor_ssh_to_job_sshd_config_template to /usr/lib/condor
    where Condor expects it to make interactive sessions work out of the box.

 -- Michael Hanke <mih@debian.org>  Sun, 13 Jul 2014 12:03:32 +0200

condor (8.0.6~dfsg.1-1) unstable; urgency=medium

  * New upstream maintenance release for the 8.0 series. Changelog excerpt:
    - HTCondor now forces proxies that it delegates to be a minimum of
      1024 bits. (Ticket #4168).
    - Fixed a bug in the condor_schedd which would cause it to crash when
      running remotely submitted parallel universe jobs. (Ticket #4163).
    - Fixed a crash of the condor_shadow, triggered when a disconnect from
      the condor_starter occurs just as the job terminates. (Ticket #4127).
    - Fixed a bug that caused condor_submit_dag to crash on very large DAG
      input files, such as those larger than 2 Gbytes (Ticket #4171).
  * Drop patch for schedd crash-prevention (Ticket #38936) -- contained in new
    release.
  * Add missing libkrb5-dev packages to the build-depends. Thanks to Hideki
    Yamane for the fix (Closes: #747794).
  * Update patch for missing getpid and getppid syscalls on alpha. Thanks to
    Michael Cree (Closes: #736689).
  * Disable Python bindings again -- they do not build nicely for all
    supported Python versions right now.
  * Update java build-dependencies to use default-jdk as first option. Thanks
    lintian.

 -- Michael Hanke <mih@debian.org>  Sun, 25 May 2014 16:15:55 +0200

condor (8.0.5~dfsg.1-1) unstable; urgency=low

  [ Michael Hanke ]
  * Acknowledge NMU, thanks Mattias Ellert.
  * New upstream version (Closes: #714364). This is the first packaged
    version of an 8.x release with many improvements and fixes.
  * Rename all relevant binary packages to reflect the new upstream name
    HTCondor. The source package name is kept as 'condor'.
  * Bump debhelper compat level to 9 to enabled hardening and python helper
    support.
  * Enable Python bindings (only for the default Python version for now).
    New build-dependencies libboost-python-dev, python-support and python-dev
    added.
  * Enable automatic updating of autotools infrastructure via dh_autoreconf.
    New build-dependencies dh-autoreconf and autotools-dev added.
  * Fix for CVE-2013-4255 is contained since 8.0.3 (Closes: #721693).
  * Remove Debian-specific condor_qsub script which has been integrated
    upstream and is now shipped in an improved form.
  * Add patch to source LSB init function in Condor's init script.
  * Add patch to replace sprintf wrapper call without a format string argument
    with the corresponding non-formating function call.
  * Add upstream patch to prevent schedd crash (Ticket #38936).

  [ Brian Lin ]
  * Add Debconf template translations:
    - Japanese -- courtesy of victory <victory.deb@gmail.com>.
      (Closes: #718923)
  * Add patch campus_factory_syntax to fix a syntax error the campus_factory
    script.
  * Bumped Standards-version to 3.9.4; no changes necessary.
  * Add new dependency on libboost-test-dev.
  * Disable installation of obsolete Perl modules.
  * Fix DEP5 syntax error in debian/copyright.

 -- Michael Hanke <mih@debian.org>  Tue, 31 Dec 2013 10:22:08 +0100

condor (7.8.8~dfsg.1-2.1) unstable; urgency=medium

  * Non-maintainer upload.
  * Adapt to multiarch globus installation (Closes: #731246).

 -- Mattias Ellert <mattias.ellert@fysast.uu.se>  Mon, 16 Dec 2013 16:40:36 +0100

condor (7.8.8~dfsg.1-2) unstable; urgency=low

  * Fix corrupted Russian and French debconf template translations.
    Thanks to David Prévot for the fixes (Closes: #671510, #673138).

 -- Michael Hanke <mih@debian.org>  Sun, 21 Jul 2013 09:23:43 +0200

condor (7.8.8~dfsg.1-1) unstable; urgency=low

  [ Brian Lin ]
  * New upstream bug fix release.
    - Fixed a bug in condor_advertise that could cause failure to publish
    ClassAds to condor_collector daemons other than the first one in the list of
    condor_collector daemons (Ticket #3404).
    - Fixed a bug that could cause HTCondor daemons to abort on condor_reconfig
    when the value of configuration variable STATISTICS_WINDOW_SECONDS was
    reduced. (Ticket #3443).
    - If condor_shared_port was using a dynamic port and the condor_master was
    using the shared port, then if condor_shared_port died, all subsequent
    attempts to restart it on a different port failed. (Ticket #3478).
    - Reduced the likelihood of a problem that caused the condor_master to
    restart some of its children after a recent reconfiguration, because the
    condor_master incorrectly concluded that the children were hung. (Ticket
    #3510)
    - Now installs the condor_kbdd daemon.
    - Does no longer provide condor_glidein
    - Fix a number of bashisms (Closes: #690640)
  * Added patch to automatically retry glexec operations if they exit with an
    error code likely caused by a transient error (Ticket 2415).

  [ Michael Hanke ]
  * Add Brian Lin as a maintainer.
  * Adjust code to determine Condor's upstream version in debian/rules'
    get-orig-source target.
  * Add citation information in debian/upstream. Thanks to Andreas Tille.
  * Add explicit note to README.Debian that the standard universe is not
    supported at this point (Closes: #717357).

 -- Michael Hanke <mih@debian.org>  Sat, 20 Jul 2013 12:51:53 +0200

condor (7.8.7~dfsg.1-1) experimental; urgency=low

  * New upstream bug fix release.
    - Fixed a bug wherein running the condor_suspend command on a scheduler
      universe job would cause the schedd to crash (Ticket 3259).
    - Jobs that were submitted with condor_submit -spool and failed during
      submission were left indefinitely in the queue in the Hold state
      (Ticket 3200).
    - When using privilege separation, jobs would be put on hold after
      they finished running if the working directory contained links to
      files that were not globally readable (Ticket 2904).
    - condor_master would sometimes crash on reconfiguration when the
      High Availability configuration had changed (Ticket 3292).
  * Condor is now officially called HTCondor. The Debian package will keep the
    name 'condor' for now and change when switching to the 7.9 or 8.0 series.

 -- Michael Hanke <mih@debian.org>  Thu, 10 Jan 2013 16:47:47 +0100

condor (7.8.6~dfsg.1-1) experimental; urgency=low

  * New upstream bug fix release (skipped 7.8.5).
    - Avoid rare crashes of condor_schedd in association with jobs that have
      'noop_job = true' (Ticket 3156).
    - Fix condor_startd crash when failing to match a partitionable slot after
      the application of configuration variables of the MODIFY_REQUEST_EXPR_
      category (Ticket 3260).
    - Prevent removal of scheduler universe jobs from the job queue when they
      should have been requeued, according to policy. This caused condor_dagman
      jobs to fail to restart. This bug exists in all Condor versions 7.8.0
      through 7.8.4. Upon upgrading from these Condor versions, users will need
      to intervene in order to restart their dagman jobs (Ticket 3207).

 -- Michael Hanke <mih@debian.org>  Tue, 06 Nov 2012 08:22:29 +0100

condor (7.8.4~dfsg.1-1) experimental; urgency=low

  * New upstream bug fix release (missed 7.8.3). This release addresses four
    security-related issues, as well as numerous other bug fixes
    (Closes: #688210):
    - Security Item: Some code that was no longer used was removed. The presence
      of this code could expose information which would allow an attacker to
      control another user's job. (CVE-2012-3493)
    - Security Item: Some code that was no longer used was removed. The presence
      of this code could have lead to a Denial-of-Service attack which would
      allow an attacker to remove another user's idle job. (CVE-2012-3491)
    - Security Item: Filesystem (FS) authentication was improved to check the
      UNIX permissions of the directory used for authentication. Without this,
      an attacker may have been able to impersonate another submitter on the
      same submit machine. (CVE-2012-3492)
    - Security Item: Although not user-visible, there were multiple updates to
      remove places in the code where potential buffer overruns could occur,
      thus removing potential attacks. None were known to be exploitable.
    - Security Item: Although not user-visible, there were updates to the code
      to improve error checking of system calls, removing some potential
      security threats. None were known to be exploitable.
    - The full changelog listing numerous additional bugs is available at
      http://research.cs.wisc.edu/condor/manual/v7.8/9_3Stable_Release.html
  * Added patch to fix a FTBFS on alpha, due to missing getpid syscall.
    Courtesy of Michael Cree <mcree@orcon.net.nz> (Closes: #685892).

 -- Michael Hanke <mih@debian.org>  Fri, 21 Sep 2012 20:56:32 +0200

condor (7.8.2~dfsg.1-2) experimental; urgency=low

  * Make postinst script more robust against missing config variables (Closes:
    #684667). Patch is courtesy of Tim Cartwright.
  * Disable Condor's file transfer mechanism for jobs submitted via
    condor_qsub, because a shared filesystem is assumed for these jobs
    (Closes: #684879).
  * This time really remove dangling symlink /usr/sbin/condor -> ../bin/condor.
    This file no longer exists (Closes: #678425).
  * Support deployment scenario where the administrative 'condor' user is not
    a local system user, but is shared (e.g. through LDAP) by all machines in a
    Condor pool (see installation manual section 3.2). The condor package will
    accept to run under an existing non-system user account named 'condor',
    but only when that account is locked, i.e. not login is possible
    (Closes: #684463).

 -- Michael Hanke <mih@debian.org>  Sun, 12 Aug 2012 19:20:35 +0200

condor (7.8.2~dfsg.1-1) unstable; urgency=high

  * Upstream security release. Prevent an attacker who is manipulating
    reverse-DNS entries and is able to connect to a Condor daemon to gain
    access to a Condor pool that is using DNS/hostname host-based authentication
    (only). CVE-2012-3416

 -- Michael Hanke <mih@debian.org>  Thu, 16 Aug 2012 08:32:49 +0200

condor (7.8.1~dfsg.1-2) unstable; urgency=low

  * Remove dangling symlink /usr/sbin/condor -> ../bin/condor. This file no
    longer exists (Closes: #678425).
  * Add Debconf template translations:
    - Czech -- courtesy of Martin Å Ãn <martin.sin@zshk.cz>
      (Closes: #678952)
    - Spanish -- courtesy of Fernando C. Estrada <fcestrada@fcestrada.com>
      (Closes: #680201)
  * Only issue 'condor_restart' command in postinst, when condor_master is
    actually running. If that is not the case, for example when daemon
    startup is prevented by system policy, package installation would fail
    otherwise. Thanks to Andreas Beckmann for the report. (Closes: #681144)

 -- Michael Hanke <mih@debian.org>  Thu, 21 Jun 2012 18:40:11 +0200

condor (7.8.1~dfsg.1-1) unstable; urgency=low

  * New upstream bugfix release:
    - Fixed a bug in the condor init script that would cause
      the init script to hang if condor wasn't running (Ticket 2872)
    - Fixed a bug that caused Parallel Universe jobs using Parallel
      Scheduling Groups to occasionally stay idle even when there were
      available machines to run them (Ticket 3017)
    - Fixed a bug that caused the Condor GridManager to crash when
      attempting to submit jobs to a local PBS/LSF/SGI cluster
      (Ticket 3014)
    - Fixed a bug in the handling of local universe jobs which caused
      the Condor SCHEDD to log a spurious ERROR message every time a local
      universe job exited, and then further caused the statistics for local
      universe jobs to be incorrectly computed (Ticket 3008)
    - Fixed a bug when Condor runs under the PrivSep model, in which if a job
      created a hard link from one file to another, Condor was unable to
      transfer the files back to the submit side, and the job was put on hold.
      (Ticket 2987)
    - When configuration variables MaxJobRetirementTime or MachineMaxVacateTime
      were very large, estimates of machine draining badput and completion time
      were sometimes nonsensical because of integer overflow (Ticket 3001)
    - Fixed a bug where per-job sub-directories and their contents in the
      SPOOL directory would not be removed when the associated job left the
      queue (Ticket 2942). Closes: #663031
  * Updated Swedish Debconf translation (Closes: #676943).

 -- Michael Hanke <mih@debian.org>  Wed, 06 Jun 2012 10:39:35 +0200

condor (7.8.0~dfsg.1-2) unstable; urgency=low

  * Actually include the Russian, Italian, and Polish translations.
  * Add Debconf template translations:
    - Swedish -- courtesy of Martin Bagge <brother@bsnet.se>
      (Closes: #673877)
    - French -- courtesy of Steve Petruzzello <dlist@bluewin.ch>
      (Closes: #673138)
    - Portuguese -- courtesy of Pedro Ribeiro <p.m42.ribeiro@gmail.com>
      (Closes: #674943)
  * Add explicit dependency on Python (for condor_router_history).
  * Remove word duplication from package description.
  * Fix typos in debian/copyright.

 -- Michael Hanke <mih@debian.org>  Mon, 04 Jun 2012 08:49:07 +0200

condor (7.8.0~dfsg.1-1) unstable; urgency=low

  * New upstream release (Closes: #670304). This is the first release of the
    new 7.8 stable series. Patches introduced to prevent FTBFS on mips, ia64
    and s390x are merged/obsolete.
  * Add Debconf template translations (Closes: #670487):
    - German -- courtesy of Erik Pfannenstein <epfannenstein@gmx.de>
      (Closes: #671394)
    - Russian -- courtesy of Yuri Kozlov <yuray@komyakino.ru>
      (Closes: #671510)
    - Italian -- courtesy of Beatrice Torracca <beatricet@libero.it>
      (Closes: #671641)
    - Polish -- courtesy of Michał Kułach <michalkulach@gmail.com>
      (Closes: #671547)

 -- Michael Hanke <mih@debian.org>  Wed, 09 May 2012 11:35:19 +0200

condor (7.7.6~dfsg.1-3) experimental; urgency=low

  * Temporarily drop cgroups dependency and, consequently, support for cgroups
    in Condor. The cgroups package is not in the condition to migrate into
    wheezy, hence blocking Condor's migration as well. cgroups maintainer
    suggests to drop this dependency for now.
    http://lists.debian.org/debian-devel/2012/04/msg00617.html
  * Improved Debconf templates after review by debian-l10n-english. Thanks
    to Justin B. Rye and Christian Perrier.
  * Add Debconf template translations:
    - Danish -- courtesy of Joe Dalton (Closes: #671090).

 -- Michael Hanke <mih@debian.org>  Wed, 02 May 2012 08:13:55 +0200

condor (7.7.6~dfsg.1-2) unstable; urgency=low

  * Add upstream patch to address FTBFS on ia64 and s390x (Closes: #670393).

 -- Michael Hanke <mih@debian.org>  Wed, 25 Apr 2012 18:18:08 +0200

condor (7.7.6~dfsg.1-1) unstable; urgency=low

  * New upstream development release. Last one before the 7.8 stable series.
  * Majority of patches has been merged upstream or have been made obsolete.
  * Stop supporting alternative LOCAL_DIR settings via Debconf. In addition
    the pre/postrm scripts no longer support non-standard (aka /var) LOCAL_DIR
    settings. This was done to be able to keep runtime data (logs, etc.) when
    the package gets removed, but not purged (Closes: #668088). Previously the
    package relied on Condor's own configuration facilities to deduce LOCAL_DIR,
    which is impossible to perform in 'postrm'.
  * Do not remove the condor user during package purge (Closes: #667533).
    Along the lines of the discussion in #621833 the user is kept in a locked
    state (condor user has login disabled by default).
  * Simplify logic of adding the condor system user in maintainer scripts.
  * Change daemon restart behavior on package upgrade -- confirmed with
    upstream. Condor is now kept running during package upgrade (was
    unconditionally stopped in prerm before). Upon finishing installtion of
    the new version, Condor is just started (if not already running) and a
    'condor_restart' command is issued. Before a complete stop-start cycle was
    performed. The new behavior should allow for a more graceful upgrade of
    Condor pools, by safely shutting down all running jobs and jobs submitted
    from the localhost.
  * Add patch to allow building on MIPS. Rename variable name 'mips' to
    'mips_' to avoid name clash (Closes: #669689).
  * Fix a bug in the debconf script that caused the default start policy
    setting for a personal Condor installation to have no effect, i.e. it
    would not run jobs regardless of machine activity by default.

 -- Michael Hanke <mih@debian.org>  Tue, 24 Apr 2012 20:15:31 +0200

condor (7.7.5~dfsg.1-2) experimental; urgency=low

  * New primary Debian maintainer contact is Condor upstream. Previous
    maintainer remains uploader.
  * Guard against failure due to missing directories in pre-removal script
    (Closes: #662739). Thanks to Andreas Beckmann for detecting the bug.
  * Fix DMTCP integration for version 1.2.4 and later -- file location tests
    became invalid.
  * Set default DMTCP snapshotting interval to zero -- no regular snapshotting,
    but on-demand snapshots on vacate command. In addition the shim script now
    honors DMTCP_CHECKPOINT_INTERVAL.
  * Call dmtcp_command with option --quiet in shim_dmtcp to achieve more
    readable logs, by suppressing DMTCP's license and author boilerplate
    output.
  * Added patch to ignore PIDs from a stale PID file when trying to stop
    condor. This could otherwise prevent package removal/upgrade
    (Closes: #663033). The patch has been forwarded upstream.
  * Cherry-pick upstream patch that let's Condor build on all Debian-derived
    distributions identically. This patch allows the unmodified Debian package
    to build on Ubuntu.
  * Cherry-pick upstream patch to bump the libclassad SO version from 2 to 3
    -- fixed an overlooked and somewhat hidden change of API. Should now be
    stable for the 7.8 series. Also changed associated package name and
    dependencies accordingly.
  * Let DMTCP perform a blocking checkpointing operation, to avoid Condor
    killing DMTCP before a checkpoint file is written completely
    (Closes: #663078).
  * Make an attempt to let shim_dmtcp remove DMTCP checkpoint output files
    from a job's EXEC_DIR upon job termination. This is experimental.
  * Improve README.Debian regarding DMTCP checkpointing setup.
  * Bumped Standards-version to 3.9.3; no changes necessary.
  * Added homepage and VCS information to control file.

 -- Michael Hanke <mih@debian.org>  Fri, 09 Mar 2012 13:20:25 +0100

condor (7.7.5~dfsg.1-1) UNRELEASED; urgency=low

  * New upstream release. Feature freeze for upcoming 7.8 stable series.
    - better statistics for monitoring a Condor pool,
    - better support for absent ads in the collector
    - fast claiming of partitionable slots
    - support for some newer Linux kernel features to better support process
      isolation.
  * Remove 'disable_java_gt4X' patch -- corresponding upstream code has been
    removed.
  * Remove 'debian_dynamic_run' patch -- merged upstream.

 -- Michael Hanke <mih@debian.org>  Thu, 01 Mar 2012 08:47:40 +0100

condor (7.7.4+git3-gd7ce75b~dfsg.1-1) experimental; urgency=low

  * Initial upload to Debian experimental (Closes: #233482).
    After acceptance into Debian an upload to unstable is expected to happen
    once a build-time test suite is operational.
  * Drop NeuroDebian team as maintainer, upstream will eventually become the
    primary maintainer, with Michael Hanke being the uploader for the time
    being.
  * Merge commits from 7.7.4 maintenance branch.
  * Enable GSOAP support.

 -- Michael Hanke <mih@debian.org>  Fri, 24 Feb 2012 08:37:32 +0100

condor (7.7.4-2) UNRELEASED; urgency=low

  * Forcing runtime dependency on libcgroup1 (>= 0.37~), as otherwise Condor's
    procd refuses to start.
  * Fix problem in the Debconf setup that caused the initially provided
    settings to be overwritten during installation on a clean system (without
    and existing Condor installation).
  * Modify condor_qsub to always execute submitted scripts via the configured
    shell and not directly (expecting them to be executable). The seems to be
    the behavior of SGE's qsub.

 -- Michael Hanke <mih@debian.org>  Tue, 17 Jan 2012 14:01:27 +0100

condor (7.7.4-1) UNRELEASED; urgency=low

  * New upstream release. RPATH setup now officially supported.
  * Added emulator for SGE-style qsub calls (condor_qsub; incl. manpage).
  * Update DMCTP shim script to version 0.4.
  * Added dependency to libdate-manip-perl for condor_gather_info.
  * Remove patch to disable scimark in favor of proper configuration default.


 -- Michael Hanke <mih@debian.org>  Thu, 22 Dec 2011 16:19:00 +0100

condor (7.7.1+git837-g37b7fa3-1) UNRELEASED; urgency=low

  * New upstream code. Support for dynamic linking against system
    libraries. Condor's internal libs have been merged into a single
    library.
  * Fix build-deps on BOOST.
  * Bumped Standards-version to 3.9.2; no changes necessary.
  * Build using embedded classad library -- upstream will (or did) stop
    releasing it separately. libclassad binary packages are now built from
    the Condor source package.
  * Drop shared library, sysapi and postgres patches -- merged or obsolete.
  * Adjust rules for now included doc source code.
  * Add sanity checks into maintainer script to avoid creating bogus
    directories and installation errors. Thanks to Mats Rynge for reporting.
  * Add Python as runtime dependency.
  * Add patch to make condor_run work with Condor's new file transfer
    behavior. Courtesy of Jaime Frey.
  * Stop building a PDF version of the manual (takes long, and segfaults
    ghostscript at the moment). Keep HTML version.
  * Add patch to provide a sane default configuration for ssh_to_job and
    install condor_ssh_to_job_sshd_config_template as a conffile in
    /etc/condor/.
  * Added condor-dev package, containing headers files and static versions of
    Condor libraries.
  * Add build-dep on libldap-dev to ensure nordugrid_gahp being built.
  * Added DMTCP integration for snapshotting of vanilla universe jobs.

 -- Michael Hanke <mih@debian.org>  Tue, 11 Oct 2011 08:42:35 +0200

condor (7.6.1-1) UNRELEASED; urgency=low

  * New upstream release.
  * Adjust shared library patch.

 -- Michael Hanke <mih@debian.org>  Sat, 04 Jun 2011 20:36:29 -0400

condor (7.6.0-1) UNRELEASED; urgency=low

  * New upstream stable release.
  * Adjusted patches.
  * Added missing debhelper dependencies.
  * Added missing sysv-style init script symlinks.
  * Fixed various typos.
  * Prevent local classad header files from being used, in favor of
    system-wide libclassad installations.

 -- Michael Hanke <mih@debian.org>  Mon, 18 Apr 2011 22:07:08 -0400

condor (7.5.5+git995-ga9a0d2a-1) UNRELEASED; urgency=low

  * New upstream code from V7.6 branch. Updated various patches, removed some
    merged ones.
  * No longer compile the 'contrib' parts -- upstream recommended it due to
    lack of stability.
  * Added patch to create /var/run/condor upon daemon startup with proper
    permissions. That helps to conform to the FHS that declares /var/run as
    volatile and to be cleaned upon boot. Moreover, some systems have /var/run
    mounted as tmpfs.

 -- Michael Hanke <mih@debian.org>  Tue, 15 Mar 2011 16:37:56 -0400

condor (7.5.4+git567-gb10f6b4-2) UNRELEASED; urgency=low

  * Applied patch to allow adding submit specs in condor_run calls. Thanks to
    Matthew Farrellee <matt@redhat.com>.
  * Improved configuration for a "Personal Condor". Bind network traffic to
    the loopback interface. Better documentation in the generated
    configuration file.

 -- Michael Hanke <mih@debian.org>  Thu, 06 Jan 2011 17:28:59 -0500

condor (7.5.4+git567-gb10f6b4-1) UNRELEASED; urgency=low

  * Initial packaging.

 -- Michael Hanke <mih@debian.org>  Sun, 26 Dec 2010 10:10:19 -0500<|MERGE_RESOLUTION|>--- conflicted
+++ resolved
@@ -1,10 +1,3 @@
-<<<<<<< HEAD
-condor (23.10.24-1) stable; urgency=medium
-
-  * HTCondor tarballs now contain Pelican 7.15.1 and Apptainer 1.4.0
-
- -- Tim Theisen <tim@cs.wisc.edu>  Mon, 21 Apr 2025 17:09:00 -0500
-=======
 condor (23.0.25-1) stable; urgency=medium
 
   * Fix problems where parallel universe jobs could crash the condor_schedd
@@ -12,7 +5,12 @@
   * condor_watch_q now properly displays job id ranges by using numeric sort
 
  -- Tim Theisen <tim@cs.wisc.edu>  Thu, 29 May 2025 10:04:00 -0500
->>>>>>> f5b35d7b
+
+condor (23.10.24-1) stable; urgency=medium
+
+  * HTCondor tarballs now contain Pelican 7.15.1 and Apptainer 1.4.0
+
+ -- Tim Theisen <tim@cs.wisc.edu>  Mon, 21 Apr 2025 17:09:00 -0500
 
 condor (23.0.24-1) stable; urgency=medium
 
