<<<<<<< HEAD
=======
condor (10.2.2-1) stable; urgency=medium

  * Fixed bugs with configuration knob SINGULARITY_USE_PID_NAMESPACES

 -- Tim Theisen <tim@cs.wisc.edu>  Mon, 06 Feb 2023 21:52:00 -0600

>>>>>>> 01a72e57
condor (10.2.1-1) stable; urgency=medium

  * Improved condor_schedd scalability when a user runs more than 1,000 jobs
  * Fix issue where condor_ssh_to_job fails if the user is not in /etc/passwd
  * The Python Schedd.query() now returns the ServerTime attribute
  * Fixed issue that prevented HTCondor installation on Ubuntu 18.04

 -- Tim Theisen <tim@cs.wisc.edu>  Tue, 24 Jan 2023 07:12:00 -0600

condor (10.2.0-1) stable; urgency=medium

  * Preliminary support for Enterprise Linux 9
  * Preliminary support for cgroups v2
  * Can now set minimum floor for number of CPUs that a submitter gets
  * Improved validity testing of Singularity/Apptainer runtinme
  * Improvements to jobs hooks, including new PREPARE_JOB_BEFORE_TRANSFER hook
  * OpenCL jobs now work inside Singularity, if OpenCL drivers are on the host

 -- Tim Theisen <tim@cs.wisc.edu>  Thu, 05 Jan 2023 09:36:00 -0600

condor (10.0.1-1) stable; urgency=medium

  * Add Ubuntu 22.04 (Jammy Jellyfish) support
  * Add file transfer plugin that supports stash:// and osdf:// URLs
  * Fix bug where cgroup memory limits were not enforced on Debian and Ubuntu
  * Fix bug where forcibly removing DAG jobs could crash the condor_schedd
  * Fix bug where Docker repository images cannot be run under Singularity
  * Fix issue where blahp scripts were missing on Debian and Ubuntu platforms
  * Fix bug where curl file transfer plugins would fail on Enterprise Linux 8

 -- Tim Theisen <tim@cs.wisc.edu>  Thu, 05 Jan 2023 06:36:00 -0600

condor (10.1.1-1) stable; urgency=medium

  * Improvements to job hooks and the ability to save stderr from a job hook
  * Fix bug where Apptainer only systems couldn't run with Docker style images

 -- Tim Theisen <tim@cs.wisc.edu>  Thu, 10 Nov 2022 15:53:00 -0600

condor (10.1.0-1) stable; urgency=medium

  * Release HTCondor 10.0.0 bug fixes into 10.1.0

 -- Tim Theisen <tim@cs.wisc.edu>  Thu, 10 Nov 2022 15:18:00 -0600

condor (10.0.0-1) stable; urgency=medium

  * Users can prevent runaway jobs by specifying an allowed duration
  * Able to extend submit commands and create job submit templates
  * Initial implementation of htcondor <noun> <verb> command line interface
  * Initial implementation of Job Sets in the htcondor CLI tool
  * Add Container Universe
  * Support for heterogeneous GPUs
  * Improved File transfer error reporting
  * GSI Authentication method has been removed
  * HTCondor now utilizes ARC-CE's REST interface
  * Support for ARM and PowerPC for Enterprise Linux 8
  * For IDTOKENS, signing key not required on every execution point
  * Trust on first use ability for SSL connections
  * Improvements against replay attacks

 -- Tim Theisen <tim@cs.wisc.edu>  Thu, 10 Nov 2022 08:55:00 -0600

condor (9.12.0-1) stable; urgency=medium

  * Provide a mechanism to bootstrap secure authentication within a pool
  * Add the ability to define submit templates
  * Administrators can now extend the help offered by condor_submit
  * Add DAGMan ClassAd attributes to record more information about jobs
  * On Linux, advertise the x86_64 micro-architecture in a slot attribute
  * Added -drain option to condor_off and condor_restart
  * Administrators can now set the shared memory size for Docker jobs
  * Multiple improvements to condor_adstash
  * HAD daemons now use SHA-256 checksums by default

 -- Tim Theisen <tim@cs.wisc.edu>  Wed, 05 Oct 2022 15:46:00 -0500

condor (9.0.17-1) stable; urgency=medium

  * Fix file descriptor leak when schedd fails to launch scheduler jobs
  * Fix failure to forward batch grid universe job's refreshed X.509 proxy
  * Fix DAGMan failure when the DONE keyword appeared in the JOB line
  * Fix HTCondor's handling of extremely large UIDs on Linux
  * Fix bug where OAUTH tokens lose their scope and audience upon refresh
  * Support for Apptainer in addition to Singularity

 -- Tim Theisen <tim@cs.wisc.edu>  Thu, 29 Sep 2022 16:31:00 -0500

condor (9.11.2-1) stable; urgency=medium

  * In 9.11.0, STARTD_NOCLAIM_SHUTDOWN restarted instead. Now, it shuts down.

 -- Tim Theisen <tim@cs.wisc.edu>  Mon, 12 Sep 2022 15:34:00 -0500

condor (9.11.1-1) stable; urgency=medium

  * File transfer errors are identified as occurring during input or output

 -- Tim Theisen <tim@cs.wisc.edu>  Tue, 06 Sep 2022 06:38:00 -0500

condor (9.11.0-1) stable; urgency=medium

  * Modified GPU attributes to support the new 'require_gpus' submit command
  * Add (PREEMPT|HOLD)_IF_DISK_EXCEEDED configuration templates
  * ADVERTISE authorization levels now also provide READ authorization
  * Periodic release expressions no longer apply to manually held jobs
  * If a #! interpreter doesn't exist, a proper hold and log message appears
  * Can now set the Singularity target directory with 'container_target_dir'
  * If SciToken and X.509 available, uses SciToken for arc job authentication

 -- Tim Theisen <tim@cs.wisc.edu>  Wed, 24 Aug 2022 14:31:00 -0500

condor (9.0.16-1) stable; urgency=medium

  * Singularity now mounts /tmp and /var/tmp under the scratch directory
  * Fix bug where Singularity jobs go on hold at the first checkpoint
  * Fix bug where gridmanager deletes the X.509 proxy file instead of the copy
  * Fix file descriptor leak when using SciTokens for authentication

 -- Tim Theisen <tim@cs.wisc.edu>  Tue, 16 Aug 2022 09:29:00 -0500

condor (9.0.15-1) stable; urgency=medium

  * Report resources provisioned by the Slurm batch scheduler when available

 -- Tim Theisen <tim@cs.wisc.edu>  Wed, 20 Jul 2022 15:18:00 -0500

condor (9.10.1-1) stable; urgency=medium

  * ActivationSetupDuration is now correct for jobs that checkpoint

 -- Tim Theisen <tim@cs.wisc.edu>  Tue, 18 Jul 2022 07:33:00 -0500

condor (9.10.0-1) stable; urgency=medium

  * With collector administrator access, can manage all HTCondor pool daemons
  * SciTokens can now be used for authentication with ARC CE servers
  * Preliminary support for ARM and POWER RC on AlmaLinux 8
  * Prevent negative values when using huge files with a file transfer plugin

 -- Tim Theisen <tim@cs.wisc.edu>  Thu, 14 Jul 2022 16:22:00 -0500

condor (9.0.14-1) stable; urgency=medium

  * SciToken mapping failures are now recorded in the daemon logs
  * Fix bug that stopped file transfers when output and error are the same
  * Ensure that the Python bindings version matches the installed HTCondor
  * $(OPSYSANDVER) now expand properly in job transforms
  * Fix bug where context managed Python htcondor.SecMan sessions would crash
  * Fix bug where remote CPU times would rarely be set to zero

 -- Tim Theisen <tim@cs.wisc.edu>  Tue, 12 Jul 2022 15:18:00 -0500

condor (9.9.1-1) stable; urgency=medium

  * Fix bug where jobs would not match when using a child collector

 -- Tim Theisen <tim@cs.wisc.edu>  Mon, 13 Jun 2022 21:32:00 -0500

condor (9.9.0-1) stable; urgency=medium

  * A new authentication method for remote HTCondor administration
  * Several changes to improve the security of connections
  * Fix issue where DAGMan direct submission failed when using Kerberos
  * The submission method is now recorded in the job ClassAd
  * Singularity jobs can now pull from Docker style repositories
  * The OWNER authorization level has been folded into the ADMINISTRATOR level

 -- Tim Theisen <tim@cs.wisc.edu>  Sat, 28 May 2022 13:28:00 -0500

condor (9.0.13-1) stable; urgency=medium

  * Schedd and startd cron jobs can now log output upon non-zero exit
  * condor_config_val now produces correct syntax for multi-line values
  * The condor_run tool now reports submit errors and warnings to the terminal
  * Fix issue where Kerberos authentication would fail within DAGMan
  * Fix HTCondor startup failure with certain complex network configurations

 -- Tim Theisen <tim@cs.wisc.edu>  Thu, 26 May 2022 14:28:00 -0500

condor (9.8.1-1) stable; urgency=medium

  * Fix HTCondor startup failure with certain complex network configurations

 -- Tim Theisen <tim@cs.wisc.edu>  Thu, 25 Apr 2022 19:39:00 -0500

condor (9.8.0-1) stable; urgency=medium

  * Support for Heterogeneous GPUs, some configuration required
  * Allow HTCondor to utilize grid sites requiring two-factor authentication
  * Technology preview: bring your own resources from (some) NSF HPC clusters

 -- Tim Theisen <tim@cs.wisc.edu>  Thu, 21 Apr 2022 14:16:00 -0500

condor (9.0.12-1) stable; urgency=medium

  * Fix bug in parallel universe that could cause the schedd to crash
  * Fix rare crash where a daemon tries to use a discarded security session

 -- Tim Theisen <tim@cs.wisc.edu>  Tue, 19 Apr 2022 14:26:00 -0500

condor (9.7.1-1) stable; urgency=medium

  * Fix recent bug where jobs may go on hold without a hold reason or code

 -- Tim Theisen <tim@cs.wisc.edu>  Fri, 01 Apr 2022 09:51:00 -0500

condor (9.7.0-1) stable; urgency=medium

  * Support environment variables, other application elements in ARC REST jobs
  * Container universe supports Singularity jobs with hard-coded command
  * DAGMan submits jobs directly (does not shell out to condor_submit)
  * Meaningful error message and sub-code for file transfer failures
  * Add file transfer statistics for file transfer plugins
  * Add named list policy knobs for SYSTEM_PERIODIC_ policies

 -- Tim Theisen <tim@cs.wisc.edu>  Sat, 12 Mar 2022 19:05:00 -0600

condor (9.0.11-1) stable; urgency=medium

  * The Job Router can now create an IDTOKEN for use by the job
  * Fix bug where a self-checkpointing job may erroneously be held
  * Fix bug where the Job Router could erroneously substitute a default value
  * Fix bug where a file transfer error may identify the wrong file
  * Fix bug where condor_ssh_to_job may fail to connect

 -- Tim Theisen <tim@cs.wisc.edu>  Sat, 12 Mar 2022 14:34:00 -0600

condor (8.8.17-1) stable; urgency=high

  * Fixed a memory leak in the Job Router

 -- Tim Theisen <tim@cs.wisc.edu>  Fri, 11 Mar 2022 13:38:00 -0600

condor (9.6.0-1) stable; urgency=high

  * Fixes for security issues
    https://htcondor.org/security/vulnerabilities/HTCONDOR-2022-0001.html
    https://htcondor.org/security/vulnerabilities/HTCONDOR-2022-0002.html
    https://htcondor.org/security/vulnerabilities/HTCONDOR-2022-0003.html

 -- Tim Theisen <tim@cs.wisc.edu>  Wed, 16 Feb 2022 12:14:00 -0600

condor (9.0.10-1) stable; urgency=high

  * Fixes for security issues
    https://htcondor.org/security/vulnerabilities/HTCONDOR-2022-0001.html
    https://htcondor.org/security/vulnerabilities/HTCONDOR-2022-0002.html
    https://htcondor.org/security/vulnerabilities/HTCONDOR-2022-0003.html

 -- Tim Theisen <tim@cs.wisc.edu>  Wed, 16 Feb 2022 11:11:00 -0600

condor (8.8.16-1) stable; urgency=high

  * Fix for security issue
    https://htcondor.org/security/vulnerabilities/HTCONDOR-2022-0003.html

 -- Tim Theisen <tim@cs.wisc.edu>  Fri, 11 Mar 2022 08:20:00 -0600

condor (9.5.4-1) stable; urgency=medium

  * The access point more robustly detects execution points that disappear
  * The condor_procd will now function if /proc is mounted with hidepid=2

 -- Tim Theisen <tim@cs.wisc.edu>  Mon, 07 Feb 2022 16:33:00 -0600

condor (9.5.3-1) stable; urgency=medium

  * Fix daemon crash where one of multiple collectors is not in DNS
  * Fix bug where initial schedd registration was rarely delayed by an hour
  * Can set CCB_TIMEOUT and choose to not start up if CCB address unavailable

 -- Tim Theisen <tim@cs.wisc.edu>  Tue, 01 Feb 2022 10:46:00 -0600

condor (9.5.2-1) stable; urgency=medium

  * Fix bug where job may not go on hold when exceeding allowed_job_duration
  * Fix bug where the condor_shadow could run indefinitely
  * Fix bug where condor_ssh_to_job may fail to connect
  * Fix bug where a file transfer error may identify the wrong file

 -- Tim Theisen <tim@cs.wisc.edu>  Tue, 25 Jan 2022 09:44:00 -0600

condor (9.5.1-1) stable; urgency=medium

  * Fix bug where a self-checkpointing job may erroneously be held

 -- Tim Theisen <tim@cs.wisc.edu>  Mon, 17 Jan 2022 10:15:00 -0600

condor (9.5.0-1) stable; urgency=medium

  * Initial implementation of Container Universe
  * HTCondor will automatically detect container type and where it can run
  * The blahp is no longer separate, it is now an integral part of HTCondor
  * Docker Universe jobs can now self-checkpoint
  * Added Debian 11 (bullseye) as a supported platform
  * Since CentOS 8 has reached end of life, we build and test on Rocky Linux 8

 -- Tim Theisen <tim@cs.wisc.edu>  Thu, 13 Jan 2022 14:17:00 -0600

condor (9.0.9-1) stable; urgency=medium

  * Added Debian 11 (bullseye) as a supported platform
  * Since CentOS 8 has reached end of life, we build and test on Rocky Linux 8
  * The OAUTH credmon is now packaged for Enterprise Linux 8

 -- Tim Theisen <tim@cs.wisc.edu>  Tue, 11 Jan 2022 12:48:00 -0600

condor (9.4.1-1) stable; urgency=medium

  * Add the ability to track slot activation metrics
  * Fix bug where a file transfer plugin failure code may not be reported

 -- Tim Theisen <tim@cs.wisc.edu>  Tue, 21 Dec 2021 15:04:00 -0600

condor (9.4.0-1) stable; urgency=medium

  * Initial implementation of Job Sets in the htcondor CLI tool
  * The access point administrator can add keywords to the submit language
  * Add submit commands that limit job run time
  * Fix bug where self check-pointing jobs may be erroneously held

 -- Tim Theisen <tim@cs.wisc.edu>  Thu, 02 Dec 2021 14:13:00 -0600

condor (9.0.8-1) stable; urgency=medium

  * Fix bug where huge values of ImageSize and others would end up negative
  * Fix bug in how MAX_JOBS_PER_OWNER applied to late materialization jobs
  * Fix bug where the schedd could choose a slot with insufficient disk space
  * Fix crash in ClassAd substr() function when the offset is out of range
  * Fix bug in Kerberos code that can crash on macOS and could leak memory
  * Fix bug where a job is ignored for 20 minutes if the startd claim fails

 -- Tim Theisen <tim@cs.wisc.edu>  Thu, 02 Dec 2021 08:56:00 -0600

condor (9.3.2-1) stable; urgency=medium

  * Add allowed_execute_duration condor_submit command to cap job run time
  * Fix bug where self check-pointing jobs may be erroneously held

 -- Tim Theisen <tim@cs.wisc.edu>  Tue, 30 Nov 2021 05:46:00 -0600

condor (9.3.1-1) stable; urgency=medium

  * Add allowed_job_duration condor_submit command to cap job run time

 -- Tim Theisen <tim@cs.wisc.edu>  Mon, 08 Nov 2021 23:08:00 -0600

condor (9.3.0-1) stable; urgency=medium

  * Discontinue support for Globus GSI
  * Discontinue support for grid type 'nordugrid', use 'arc' instead
  * MacOS version strings now include the major version number (10 or 11)
  * File transfer plugin sample code to aid in developing new plugins
  * Add generic knob to set the slot user for all slots

 -- Tim Theisen <tim@cs.wisc.edu>  Wed, 03 Nov 2021 13:33:00 -0500

condor (9.0.7-1) stable; urgency=medium

  * Fix bug where condor_gpu_discovery could crash with older CUDA libraries
  * Fix bug where condor_watch_q would fail on machines with older kernels
  * condor_watch_q no longer has a limit on the number of job event log files
  * Fix bug where a startd could crash claiming a slot with p-slot preemption
  * Fix bug where a job start would not be recorded when a shadow reconnects

 -- Tim Theisen <tim@cs.wisc.edu>  Tue, 02 Nov 2021 14:54:00 -0500

condor (9.2.0-1) stable; urgency=medium

  * Add SERVICE node that runs alongside the DAG for the duration of the DAG
  * Fix problem where proxy delegation to older HTCondor versions failed
  * Jobs are now re-run if the execute directory unexpectedly disappears
  * HTCondor counts the number of files transfered at the submit node
  * Fix a bug that caused jobs to fail when using newer Singularity versions

 -- Tim Theisen <tim@cs.wisc.edu>  Thu, 23 Sep 2021 16:19:34 -0500

condor (9.0.6-1) stable; urgency=medium

  * CUDA_VISIBLE_DEVICES can now contain GPU-<uuid> formatted values
  * Fixed a bug that caused jobs to fail when using newer Singularity versions
  * Fixed a bug in the Windows MSI installer for the latest Windows 10 version
  * Fixed bugs relating to the transfer of standard out and error logs
  * MacOS 11.x now reports as 10.16.x (which is better than reporting x.0)

 -- Tim Theisen <tim@cs.wisc.edu>  Thu, 23 Sep 2021 09:27:08 -0500

condor (9.1.3-1) stable; urgency=medium

  * Globus GSI is no longer needed for X.509 proxy delegation
  * Globus GSI authentication is disabled by default
  * The job ad now contains a history of job holds and hold reasons
  * If a user job policy expression evaluates to undefined, it is ignored

 -- Tim Theisen <tim@cs.wisc.edu>  Thu, 19 Aug 2021 13:52:24 -0500

condor (9.0.5-1) stable; urgency=medium

  * Other authentication methods are tried if mapping fails using SciTokens
  * Fix rare crashes from successful condor_submit, which caused DAGMan issues
  * Fix bug where ExitCode attribute would be suppressed when OnExitHold fired
  * condor_who now suppresses spurious warnings coming from netstat
  * The online manual now has detailed instructions for installing on MacOS
  * Fix bug where misconfigured MIG devices confused condor_gpu_discovery
  * The transfer_checkpoint_file list may now include input files

 -- Tim Theisen <tim@cs.wisc.edu>  Wed, 18 Aug 2021 10:07:10 -0500

condor (9.1.2-1) stable; urgency=high

  * Fixes for security issues
    https://htcondor.org/security/vulnerabilities/HTCONDOR-2021-0003.html
    https://htcondor.org/security/vulnerabilities/HTCONDOR-2021-0004.html

 -- Tim Theisen <tim@cs.wisc.edu>  Thu, 29 Jul 2021 10:35:12 -0500

condor (9.0.4-1) stable; urgency=high

  * Fixes for security issues
    https://htcondor.org/security/vulnerabilities/HTCONDOR-2021-0003.html
    https://htcondor.org/security/vulnerabilities/HTCONDOR-2021-0004.html

 -- Tim Theisen <tim@cs.wisc.edu>  Thu, 29 Jul 2021 10:35:12 -0500

condor (8.8.15-1) stable; urgency=high

  * Fix for security issue
    https://htcondor.org/security/vulnerabilities/HTCONDOR-2021-0003.html

 -- Tim Theisen <tim@cs.wisc.edu>  Thu, 29 Jul 2021 10:35:12 -0500

condor (9.1.1-1) stable; urgency=high

  * Fixes for security issues
    https://htcondor.org/security/vulnerabilities/HTCONDOR-2021-0003.html
    https://htcondor.org/security/vulnerabilities/HTCONDOR-2021-0004.html

 -- Tim Theisen <tim@cs.wisc.edu>  Tue, 13 Jul 2021 09:11:38 -0500

condor (9.0.3-1) stable; urgency=high

  * Fixes for security issues
    https://htcondor.org/security/vulnerabilities/HTCONDOR-2021-0003.html
    https://htcondor.org/security/vulnerabilities/HTCONDOR-2021-0004.html

 -- Tim Theisen <tim@cs.wisc.edu>  Tue, 13 Jul 2021 09:11:38 -0500

condor (8.8.14-1) stable; urgency=high

  * Fix for security issue
    https://htcondor.org/security/vulnerabilities/HTCONDOR-2021-0003.html

 -- Tim Theisen <tim@cs.wisc.edu>  Tue, 13 Jul 2021 09:11:38 -0500

condor (9.0.2-1) stable; urgency=medium

  * HTCondor can be set up to use only FIPS 140-2 approved security functions
  * If the Singularity test fails, the job goes idle rather than getting held
  * Can divide GPU memory, when making multiple GPU entries for a single GPU
  * Startd and Schedd cron job maximum line length increased to 64k bytes
  * Added first class submit keywords for SciTokens
  * Fixed MUNGE authentication
  * Fixed Windows installer to work when the install location isn't C:\Condor

 -- Tim Theisen <tim@cs.wisc.edu>  Thu, 08 Jul 2021 06:35:49 -0500

condor (9.1.0-1) stable; urgency=medium

  * Support for submitting to ARC-CE via the REST interface
  * DAGMan can put failed jobs on hold (user can correct problems and release)
  * Can run gdb and ptrace within Docker containers
  * A small Docker test job is run on the execute node to verify functionality
  * The number of instructions executed is reported in the job Ad on Linux

 -- Tim Theisen <tim@cs.wisc.edu>  Thu, 20 May 2021 09:35:16 -0500

condor (9.0.1-1) stable; urgency=medium

  * Fix problem where X.509 proxy refresh kills job when using AES encryption
  * Fix problem when jobs require a different machine after a failure
  * Fix problem where a job matched a machine it can't use, delaying job start
  * Fix exit code and retry checking when a job exits because of a signal
  * Fix a memory leak in the job router when a job is removed via job policy
  * Fixed the back-end support for the 'bosco_cluster --add' command
  * An updated Windows installer that supports IDTOKEN authentication

 -- Tim Theisen <tim@cs.wisc.edu>  Fri, 14 May 2021 17:46:39 -0500

condor (9.0.0-1) stable; urgency=medium

  * Absent any configuration, HTCondor denies authorization to all users
  * AES encryption is used for all communication and file transfers by default
  * New IDTOKEN authentication method enables fine-grained authorization
  * IDTOKEN authentication method is designed to replace GSI
  * Improved support for GPUs, including machines with multiple GPUs
  * New condor_watch_q tool that efficiently provides live job status updates
  * Many improvements to the Python bindings
  * New Python bindings for DAGMan and chirp
  * Improved file transfer plugins supporting uploads and authentication
  * File transfer times are now recorded in the job log
  * Added support for jobs that need to acquire and use OAUTH tokens
  * Many memory footprint and performance improvements in DAGMan
  * Submitter ceilings can limit the number of jobs per user in a pool

 -- Tim Theisen <tim@cs.wisc.edu>  Wed, 14 Apr 2021 13:25:15 -0500

condor (8.9.13-1) stable; urgency=medium

  * Host based security is no longer the default security model
  * Hardware accelerated integrity and AES encryption used by default
  * Normally, AES encryption is used for all communication and file transfers
  * Fallback to Triple-DES or Blowfish when interoperating with older versions
  * Simplified and automated new HTCondor installations
  * HTCondor now detects instances of multi-instance GPUs
  * Fixed memory leaks (collector updates in 8.9 could leak a few MB per day)
  * Many other enhancements and bug fixes, see version history for details

 -- Tim Theisen <tim@cs.wisc.edu>  Mon, 29 Mar 2021 22:50:51 -0500

condor (8.9.12-1) stable; urgency=medium

  * Withdrawn due to compatibility issues with prior releases

 -- Tim Theisen <tim@cs.wisc.edu>  Thu, 25 Mar 2021 14:15:17 -0500

condor (8.8.13-1) stable; urgency=medium

  * condor_ssh_to_job now maps CR and NL to work with editors like nano
  * Improved the performance of data transfer in condor_ssh_to_job
  * HA replication now accepts SHA-2 checksums to prepare for MD5 removal
  * Submission to NorduGrid ARC CE works with newer ARC CE versions
  * Fixed condor_annex crashes on platforms with newer compilers
  * Fixed "use feature: GPUsMonitor" to locate the monitor binary on Windows
  * Fixed a bug that prevented using the '@' character in an event log path

 -- Tim Theisen <tim@cs.wisc.edu>  Tue, 23 Mar 2021 08:07:35 -0500

condor (8.9.11-1) stable; urgency=high

  * This release of HTCondor fixes security-related bugs described at
  * https://htcondor.org/security/vulnerabilities/HTCONDOR-2021-0001.html
  * https://htcondor.org/security/vulnerabilities/HTCONDOR-2021-0002.html

 -- Tim Theisen <tim@cs.wisc.edu>  Mon, 28 Dec 2020 09:55:44 -0600

condor (8.9.10-1) stable; urgency=medium

  * Fix bug where negotiator stopped making matches when group quotas are used
  * Support OAuth, SciTokens, and Kerberos credentials in local universe jobs
  * The Python schedd.submit method now takes a Submit object
  * DAGMan can now optionally run a script when a job goes on hold
  * DAGMan now provides a method for inline jobs to share submit descriptions
  * Can now add arbitrary tags to condor annex instances
  * Runs the "singularity test" before running the a singularity job

 -- Tim Theisen <tim@cs.wisc.edu>  Tue, 24 Nov 2020 09:52:13 -0600

condor (8.8.12-1) stable; urgency=medium

  * Added a family of version comparison functions to ClassAds
  * Increased default Globus proxy key length to meet current NIST guidance

 -- Tim Theisen <tim@cs.wisc.edu>  Sat, 21 Nov 2020 16:40:52 -0600

condor (8.9.9-1) stable; urgency=medium

  * The RPM packages requires globus, munge, scitokens, and voms from EPEL
  * Improved cgroup memory policy settings that set both hard and soft limit
  * Cgroup memory usage reporting no longer includes the kernel buffer cache
  * Numerous Python binding improvements, see version history
  * Can create a manifest of files on the execute node at job start and finish
  * Added provisioner nodes to DAGMan, allowing users to provision resources
  * DAGMan can now produce .dot graphs without running the workflow

 -- Tim Theisen <tim@cs.wisc.edu>  Sun, 25 Oct 2020 12:32:40 -0500

condor (8.8.11-1) stable; urgency=medium

  * HTCondor now properly tracks usage over vanilla universe checkpoints
  * New ClassAd equality and inequality operators in the Python bindings
  * Fixed a bug where removing in-use routes could crash the job router
  * Fixed a bug where condor_chirp would abort after success on Windows
  * Fixed a bug where using MACHINE_RESOURCE_NAMES could crash the startd
  * Improved condor c-gahp to prioritize commands over file transfers
  * Fixed a rare crash in the schedd when running many local universe jobs
  * With GSI, avoid unnecessary reverse DNS lookup when HOST_ALIAS is set
  * Fix a bug that could cause grid universe jobs to fail upon proxy refresh

 -- Tim Theisen <tim@cs.wisc.edu>  Wed, 21 Oct 2020 06:38:00 -0500

condor (8.9.8-1) unstable; urgency=medium

  * Added htcondor.dags and htcondor.htchirp to the HTCondor Python bindings
  * New condor_watch_q tool that efficiently provides live job status updates
  * Added support for marking a GPU offline while other jobs continue
  * The condor_master command does not return until it is fully started
  * Deprecated several Python interfaces in the Python bindings

 -- Tim Theisen <tim@cs.wisc.edu>  Wed, 05 Aug 2020 13:47:06 -0500

condor (8.8.10-1) stable; urgency=medium

  * condor_qedit can no longer be used to disrupt the condor_schedd
  * Fixed a bug where the SHARED_PORT_PORT configuration setting was ignored
  * Ubuntu 20.04 and Amazon Linux 2 are now supported
  * In MacOSX, HTCondor now requires LibreSSL, available since MacOSX 10.13

 -- Tim Theisen <tim@cs.wisc.edu>  Tue, 04 Aug 2020 20:55:25 -0500

condor (8.9.7-1) unstable; urgency=medium

  * Multiple enhancements in the file transfer code
  * Support for more regions in s3:// URLs
  * Much more flexible job router language
  * Jobs may now specify cuda_version to match equally-capable GPUs
  * TOKENS are now called IDTOKENS to differentiate from SCITOKENS
  * Added the ability to blacklist TOKENS via an expression
  * Can simultaneously handle Kerberos and OAUTH credentials
  * The getenv submit command now supports a blacklist and whitelist
  * The startd supports a remote history query similar to the schedd
  * condor_q -submitters now works with accounting groups
  * Fixed a bug reading service account credentials for Google Compute Engine

 -- Tim Theisen <tim@cs.wisc.edu>  Tue, 19 May 2020 14:56:05 -0500

condor (8.8.9-1) stable; urgency=medium

  * Proper tracking of maximum memory used by Docker universe jobs
  * Fixed preempting a GPU slot for a GPU job when all GPUs are in use
  * Fixed a Python crash when queue_item_data iterator raises an exception
  * Fixed a bug where slot attribute overrides were ignored
  * Calculates accounting group quota correctly when more than 1 CPU requested
  * Updated HTCondor Annex to accommodate API change for AWS Spot Fleet
  * Fixed a problem where HTCondor would not start on AWS Fargate
  * Fixed where the collector could wait forever for a partial message
  * Fixed streaming output to large files (>2Gb) when using the 32-bit shadow

 -- Tim Theisen <tim@cs.wisc.edu>  Wed, 06 May 2020 07:36:28 -0500

condor (8.9.6-1) unstable; urgency=high

  * Fixes addressing CVE-2019-18823
    https://htcondor.org/security/vulnerabilities/HTCONDOR-2020-0001.html
    https://htcondor.org/security/vulnerabilities/HTCONDOR-2020-0002.html
    https://htcondor.org/security/vulnerabilities/HTCONDOR-2020-0003.html
    https://htcondor.org/security/vulnerabilities/HTCONDOR-2020-0004.html

 -- Tim Theisen <tim@cs.wisc.edu>  Wed, 18 Mar 2020 15:40:28 -0500

condor (8.8.8-1) stable; urgency=high

  * Fixes addressing CVE-2019-18823
    https://htcondor.org/security/vulnerabilities/HTCONDOR-2020-0001.html
    https://htcondor.org/security/vulnerabilities/HTCONDOR-2020-0002.html
    https://htcondor.org/security/vulnerabilities/HTCONDOR-2020-0003.html
    https://htcondor.org/security/vulnerabilities/HTCONDOR-2020-0004.html

 -- Tim Theisen <tim@cs.wisc.edu>  Tue, 17 Mar 2020 11:05:03 -0500

condor (8.9.5-2) unstable; urgency=medium

  * Fixed the installation of the HTCondor Python bindings on Debian/Ubuntu

 -- Tim Theisen <tim@cs.wisc.edu>  Wed, 19 Feb 2020 19:43:10 -0600

condor (8.9.5-1) unstable; urgency=medium

  * Added a new mode that skips jobs whose outputs are newer than their inputs
  * Added command line tool to help debug ClassAd expressions
  * Added port forwarding to Docker containers
  * You may now change some DAGMan throttles while the DAG is running
  * Added support for session tokens for pre-signed S3 URLs
  * Improved the speed of the negotiator when custom resources are defined
  * Fixed interactive submission of Docker jobs
  * Fixed a bug where jobs wouldn't be killed when getting an OOM notification

 -- Tim Theisen <tim@cs.wisc.edu>  Mon, 30 Dec 2019 16:27:36 -0600

condor (8.8.7-1) stable; urgency=medium

  * Updated condor_annex to work with upcoming AWS Lambda function changes
  * Added the ability to specify the order that job routes are applied
  * Fixed a bug that could cause remote condor submits to fail
  * Fixed condor_wait to work when the job event log is on AFS
  * Fixed RPM packaging to be able to install condor-all on CentOS 8
  * Period ('.') is allowed again in DAGMan node names

 -- Tim Theisen <tim@cs.wisc.edu>  Tue, 24 Dec 2019 08:03:51 -0600

condor (8.9.4-1) unstable; urgency=medium

  * Amazon S3 file transfers using pre-signed URLs
  * Further reductions in DAGMan memory usage
  * Added -idle option to condor_q to display information about idle jobs
  * Support for SciTokens authentication
  * A tool, condor_evicted_files, to examine the SPOOL of an idle job

 -- Tim Theisen <tim@cs.wisc.edu>  Mon, 18 Nov 2019 15:40:14 -0600

condor (8.8.6-1) stable; urgency=medium

  * Initial support for CentOS 8
  * Fixed a memory leak in SSL authentication
  * Fixed a bug where "condor_submit -spool" would only submit the first job
  * Reduced encrypted file transfer CPU usage by a factor of six
  * "condor_config_val -summary" displays changes from a default configuration
  * Improved the ClassAd documentation, added many functions that were omitted

 -- Tim Theisen <tim@cs.wisc.edu>  Wed, 13 Nov 2019 08:18:44 -0600

condor (8.9.3-1) unstable; urgency=medium

  * TOKEN and SSL authentication methods are now enabled by default
  * The job and global event logs use ISO 8601 formatted dates by default
  * Added Google Drive multifile transfer plugin
  * Added upload capability to Box multifile transfer plugin
  * Added Python bindings to submit a DAG
  * Python 'JobEventLog' can be pickled to facilitate intermittent readers
  * 2x matchmaking speed for partitionable slots with simple START expressions
  * Improved the performance of the condor_schedd under heavy load
  * Reduced the memory footprint of condor_dagman
  * Initial implementation to record the circumstances of a job's termination

 -- Tim Theisen <tim@cs.wisc.edu>  Tue, 17 Sep 2019 00:00:00 -0500

condor (8.8.5-1) stable; urgency=medium

  * Fixed two performance problems on Windows
  * Fixed Java universe on Debian and Ubuntu systems
  * Added two knobs to improve performance on large scale pools
  * Fixed a bug where requesting zero GPUs would require a machine with GPUs
  * HTCondor can now recognize nVidia Volta and Turing GPUs

 -- Tim Theisen <tim@cs.wisc.edu>  Wed, 04 Sep 2019 13:22:29 -0500

condor (8.8.4-1) stable; urgency=medium

  * Python 3 bindings - see version history for details (requires EPEL on EL7)
  * Can configure DAGMan to dramatically reduce memory usage on some DAGs
  * Improved scalability when using the python bindings to qedit jobs
  * Fixed infrequent schedd crashes when removing scheduler universe jobs
  * The condor_master creates run and lock directories when systemd doesn't
  * The condor daemon obituary email now contains the last 200 lines of log

 -- Tim Theisen <tim@cs.wisc.edu>  Tue, 09 Jul 2019 10:15:38 -0500

condor (8.9.2-1) unstable; urgency=medium

  * The HTTP/HTTPS file transfer plugin will timeout and retry transfers
  * A new multi-file box.com file transfer plugin to download files
  * The manual has been moved to Read the Docs
  * Configuration options for job-log time-stamps (UTC, ISO 8601, sub-second)
  * Several improvements to SSL authentication
  * New TOKEN authentication method enables fine-grained authorization control

 -- Tim Theisen <tim@cs.wisc.edu>  Tue, 05 Jun 2019 08:03:56 -0500

condor (8.8.3-1) stable; urgency=medium

  * Fixed a bug where jobs were killed instead of peacefully shutting down
  * Fixed a bug where a restarted schedd wouldn't connect to its running jobs
  * Improved file transfer performance when sending multiple files
  * Fix a bug that prevented interactive submit from working with Singularity
  * Orphaned Docker containers are now cleaned up on execute nodes
  * Restored a deprecated Python interface that is used to read the event log

 -- Tim Theisen <tim@cs.wisc.edu>  Wed, 22 May 2019 07:16:49 -0500

condor (8.9.1-1) unstable; urgency=medium

  * An efficient curl plugin that supports uploads and authentication tokens
  * HTCondor automatically supports GPU jobs in Docker and Singularity
  * File transfer times are now recorded in the user job log and the job ad

 -- Tim Theisen <tim@cs.wisc.edu>  Wed, 17 Apr 2019 06:50:37 -0600

condor (8.8.2-1) stable; urgency=medium

  * Fixed problems with condor_ssh_to_job and Singularity jobs
  * Fixed a problem that could cause condor_annex to crash
  * Fixed a problem where the job queue would very rarely be corrupted
  * condor_userprio can report concurrency limits again
  * Fixed the GPU discovery and monitoring code to map GPUs in the same way
  * Made the CHIRP_DELAYED_UPDATE_PREFIX configuration knob work again
  * Fixed restarting HTCondor from the Service Control Manager on Windows
  * Fixed a problem where local universe jobs could not use condor_submit
  * Restored a deprecated Python interface that is used to read the event log
  * Fixed a problem where condor_shadow reuse could confuse DAGMan

 -- Tim Theisen <tim@cs.wisc.edu>  Thu, 11 Apr 2019 07:48:19 -0500

condor (8.9.0-1) unstable; urgency=medium

  * Absent any configuration, HTCondor denies authorization to all users
  * All HTCondor daemons under a condor_master share a security session
  * Scheduler Universe jobs are prioritized by job priority

 -- Tim Theisen <tim@cs.wisc.edu>  Wed, 27 Feb 2019 17:05:36 -0600

condor (8.8.1-1) stable; urgency=medium

  * Fixed excessive CPU consumption with GPU monitoring
  * GPU monitoring is off by default; enable with "use feature: GPUsMonitor"
  * HTCondor now works with the new CUDA version 10 libraries
  * Fixed a bug where sometimes jobs would not start on a Windows execute node
  * Fixed a bug that could cause DAGman to go into an infinite loop on exit
  * The JobRouter doesn't forward the USER attribute between two UID Domains
  * Made Collector.locateAll() more efficient in the Python bindings
  * Improved efficiency of the negotiation code in the condor_schedd

 -- Tim Theisen <tim@cs.wisc.edu>  Mon, 18 Feb 2019 15:44:41 -0600

condor (8.8.0-1) stable; urgency=medium

  * Automatically add AWS resources to your pool using HTCondor Annex
  * The Python bindings now include submit functionality
  * Added the ability to run a job immediately by replacing a running job
  * A new minihtcondor package makes single node installations easy
  * HTCondor now tracks and reports GPU utilization
  * Several performance enhancements in the collector
  * The grid universe can create and manage VM instances in Microsoft Azure
  * The MUNGE security method is now supported on all Linux platforms

 -- Tim Theisen <tim@cs.wisc.edu>  Thu, 03 Jan 2019 12:03:47 -0600

condor (8.7.10-1) unstable; urgency=medium

  * Can now interactively submit Docker jobs
  * The administrator can now add arguments to the Singularity command line
  * The MUNGE security method is now supported on all Linux platforms
  * The grid universe can create and manage VM instances in Microsoft Azure
  * Added a single-node package to facilitate using a personal HTCondor

 -- Tim Theisen <tim@cs.wisc.edu>  Tue, 30 Oct 2018 16:07:41 -0500

condor (8.6.13-1) stable; urgency=medium

  * Made the Python 'in' operator case-insensitive for ClassAd attributes
  * Python bindings are now built for the Debian and Ubuntu platforms
  * Fixed a memory leak in the Python bindings
  * Fixed a bug where absolute paths failed for output/error files on Windows
  * Fixed a bug using Condor-C to run Condor-C jobs
  * Fixed a bug where Singularity could not be used if Docker was not present

 -- Tim Theisen <tim@cs.wisc.edu>  Tue, 30 Oct 2018 10:28:39 -0500

condor (8.7.9-1) unstable; urgency=medium

  * Support for Debian 9, Ubuntu 16, and Ubuntu 18
  * Improved Python bindings to support the full range of submit functionality
  * Allows VMs to shutdown when the job is being gracefully evicted
  * Can now specify a host name alias (CNAME) for NETWORK_HOSTNAME
  * Added the ability to run a job immediately by replacing a running job

 -- Tim Theisen <tim@cs.wisc.edu>  Wed, 01 Aug 2018 00:40:39 -0500

condor (8.6.12-1) stable; urgency=medium

  * Support for Debian 9, Ubuntu 16, and Ubuntu 18
  * Fixed a memory leak that occurred when SSL authentication fails
  * Fixed a bug where invalid transform REQUIREMENTS caused a Job to match
  * Fixed a bug to allow a queue super user to edit protected attributes
  * Fixed a problem setting the job environment in the Singularity container
  * Fixed several other minor problems

 -- Tim Theisen <tim@cs.wisc.edu>  Tue, 31 Jul 2018 22:58:32 -0500

condor (8.6.11) unstable; urgency=medium

  * Nightly build

 -- Tim Theisen <tim@exec-23.batlab.org>  Thu, 31 May 2018 15:01:37 -0500

condor (8.6.8~dfsg.1-2) unstable; urgency=medium

  * Disable GSOAP (Closes: #890007) (GSOAP will be dropped from HTCondor soon)
  * Package Apache NOTICE file (fix up lintian error)

 -- Tim Theisen <tim@exec-23.batlab.org>  Mon, 19 Mar 2018 18:28:58 -0500

condor (8.6.8~dfsg.1-1) unstable; urgency=medium

  [ Tim Theisen ]
  * New upstream stable release (update to latest 8.6 stable series).
    - Support for singularity containers.
    - Jobs can now be submitted to the Slurm batch scheduling system via the
      new slurm type in the grid universe.
    - Fixes an issue where a user can cause the condor_schedd to crash by
      submitting a job designed for that purpose (CVE-2017-16816).
  * Bump SO version of libclassad from 7 to 8.

  [ Michael Hanke ]
  * Drop transitional packages (Condor -> HTCondor). Thanks to Holger Levsen
    for pointing this out (Closes: #878376).
  * Package was falsely suggesting "docker" instead of "docker.io".
  * More robust default "Personal Condor" configuration (should not break in
    IPv6 scenarios).

 -- Tim Theisen <tim@cs.wisc.edu>  Thu, 16 Nov 2017 15:48:05 -0600

condor (8.4.11~dfsg.1-3) unstable; urgency=medium

  * Get rid of lintian errors (eliminate RPATH, dh_python build dependency)

 -- Tim Theisen <tim@cs.wisc.edu>  Wed, 04 Oct 2017 15:33:23 -0500

condor (8.4.11~dfsg.1-2) unstable; urgency=medium

  * List additional global symbols for new gsoap version(Closes: #868905).
    Thanks to Michael Hudson-Doyle <michael.hudson@canonical.com>
  * Add build conflict to prevent pulling in cream on raspian.
    Thanks to Peter Green <plugwash@p10link.net>

 -- Tim Theisen <tim@cs.wisc.edu>  Fri, 18 Aug 2017 22:39:59 -0500

condor (8.4.11~dfsg.1-1) unstable; urgency=medium

  * New upstream bugfix release.
    - Various bugfixes for a number of HTCondor subsystems
      http://research.cs.wisc.edu/htcondor/manual/v8.4.11/10_3Stable_Release.html
  * Add Tim Theisen as a maintainer.
  * Remove Brian Lin as a maintainer.

 -- Tim Theisen <tim@cs.wisc.edu>  Wed, 25 Jan 2017 09:45:20 -0600

condor (8.4.9~dfsg.1-2) unstable; urgency=medium

  * Add patch to fix FTBFS due to -fPIE being default now. Thanks
    to Adrian Bunk <bunk@stusta.de> for the patch (Closes: #837402).
  * Disable VOMS support for now to workaround VOMS not being ready for
    OpenSSL 1.1.0 (Closes: #828269). To be re-enabled once #844877
    was addressed.
  * Add upstream patch for OpenSSL 1.1 compatibility (to be released with
    8.4.10).

 -- Michael Hanke <mih@debian.org>  Sun, 27 Nov 2016 08:45:09 +0100

condor (8.4.9~dfsg.1-1) unstable; urgency=medium

  * New upstream bugfix release.
    - Updated systemd service configuration.
    - Various bugfixes for a number of HTCondor subsystems
      http://research.cs.wisc.edu/htcondor/manual/v8.4.9/10_3Stable_Release.html
  * Refreshed patches.
  * Adjusted install setup for tmpfile.d configuration after upstream source
    reorganization.

 -- Michael Hanke <mih@debian.org>  Fri, 14 Oct 2016 13:39:15 +0200

condor (8.4.8~dfsg.1-1) unstable; urgency=medium

  * New upstream release (skipped several, more help wanted!)
    - Clarified license of doc/makeman/hard-test.html -- same as
      main HTCondor license (Closes: #822404)
  * Bumped Standards version to 3.9.8, no changes necessary.
  * Add Debconf template translation:
    - Brazilian Portuguese -- courtesy of Adriano Rafael Gomes
      <adrianorg@arg.eti.br>.
      (Closes: #816945)
  * Prevent failure when creating arch-independent packages only.
    Patch is courtesy of Santiago Vila <sanvila@unex.es> (Closes: #809112)

 -- Michael Hanke <mih@debian.org>  Fri, 19 Aug 2016 10:14:12 +0200

condor (8.4.2~dfsg.1-1) unstable; urgency=medium

  * New upstream release.
    - Simplified configuration to hold or preempt jobs that exceed resource
      claims.
    - Fix FTBFS on non-amd64 64bit platforms (Closes: #804386).
    - Various other bug fixes.
  * Install tmpfiles configuration for systemd to prevent service start
    failure due to missing /var/run/condor.

 -- Michael Hanke <mih@debian.org>  Fri, 11 Dec 2015 20:30:35 +0100

condor (8.4.0~dfsg.1-1) unstable; urgency=medium

  * First upstream in new 8.4 stable series. Updates:
    - leaner resource footprint for up to 200k simultaneous jobs in a
      single pool
    - run Docker containers as jobs
    - configurable encryption of execution directories
    - support for simultaneous IPv4 and IPv6 connections
    - adminstrator can establish requirements that must be satisfied in order
      for a job to be queued
    - new default shared port (if used) is 9618, instead of the previous
      random default
    - automatic tuning of certain kernel parameters for improved scalability
      enabled by default (see LINUX_KERNEL_TUNING_SCRIPT).
  * Install systemd service file.
  * Install default submit configuration for interactive jobs in
    /etc/condor/interactive.sub and set default configuration for
    INTERACTIVE_SUBMIT_FILE accordingly.
  * Tighten versioned dependency on libclassad package -- observed missing
    symbols, despite unchanged SO version.
  * Install documentation under /usr/share/doc/htcondor (no longer just
    'condor').
  * Add docker as suggested package, due to the addition of the
    DockerUniverse.
  * Recommend package 'ecryptfs-utils': when installed HTCondor can be
    instructed to encrypt job EXECUTE directories on a system-wide, or
    per-job basis.
  * Install linux-kernel-tuning script as a config file into /etc/condor.
  * Update patch to avoid non-literal string processing without format
    strings [-Werror=format-security].
  * Build with Virtual Organization Membership Service support. Added
    voms-dev as a build-dependency.
  * Add a watch file.

 -- Michael Hanke <mih@debian.org>  Tue, 15 Sep 2015 07:32:31 +0200

condor (8.2.9~dfsg.1-1) unstable; urgency=medium

  * New upstream bugfix release closing >25 tickets.
    - "Smaller" partitionable slots are now merged to allow for a "bigger"
      job to match (needs ALLOW_PSLOT_PREEMPTION=True; default behavior
      unchanged).
    - Fix LaTeX documentation sources to work with the most recent TeTeX
      (Closes: #790865). Thanks to Martin Michlmayr for the report and a
      patch.
  * Remove package section disparity (devel -> libdevel).

 -- Michael Hanke <mih@debian.org>  Mon, 17 Aug 2015 08:35:31 +0200

condor (8.2.8~dfsg.1-1) unstable; urgency=medium

  * New upstream bugfix release.
    - Updated for latest gsoap release (Closes: #784778)
    - Numerous additional bug fixes.
  * Minimize patch for default configuration to match upstream
    adjustments.
  * Add patch to fix a few bashisms (Closes: #772232). Thanks to
    Raphael Geissert for the report.
  * Add a patch adding raspbian to OS detection code (Closes: #780517).
    Thanks to Peter Michael Green for the patch.
  * Bumped Standards-version to 3.9.6; no changes necessary.

 -- Michael Hanke <mih@debian.org>  Sat, 16 May 2015 10:32:41 +0200

condor (8.2.3~dfsg.1-6) unstable; urgency=medium

  [Alex Waite]
  * Upstream security fix: Authenticated users could execute arbitrary code as
    the condor user due to a bug in the way the condor daemon sent email
    notifications (CVE-2014-8126). (Closes: #775276)

 -- Michael Hanke <mih@debian.org>  Fri, 16 Jan 2015 18:59:12 +0100

condor (8.2.3~dfsg.1-5) unstable; urgency=medium

  * Fix wrong default SPOOL location introduced with 8.2.3~dfsg.1-4. Whenever
    not overwritten by an explicit SPOOL setting, this version relocated
    SPOOL to /var/lib/condor/lib. Consequently, existing job and usage logs
    where inaccessible by HTcondor. This update reverts this unintentional
    change and sets SPOOL explicitly to /var/spool/condor again.
    (Closes: #772170)

 -- Michael Hanke <mih@debian.org>  Fri, 05 Dec 2014 20:32:17 +0100

condor (8.2.3~dfsg.1-4) unstable; urgency=medium

  * Adjust mechanism to apply the default Debian configuration to cope with
    the removal of the monolithic configuration file in the 8.2.x series.
    The default configuration is now applied as a patch to the table of
    parameters in the HTCondor sources (Closes: #769100).
    The report of leaving behind an unowned directory is merely a symptom of
    this bug.
  * Adjust default configuration to make HTCondor work with Debian's
    ganglia (also see Ticket #4709). Thanks to Alex Waite for the fix.
  * Add Debconf template translation:
    - Dutch -- courtesy of Frans Spiesschaert <Frans.Spiesschaert@yucom.be>.
      (Closes: #766067)

 -- Michael Hanke <mih@debian.org>  Sat, 29 Nov 2014 09:57:27 +0100

condor (8.2.3~dfsg.1-3) unstable; urgency=medium

  * Modify the DMTCP shim script to work with the 2.x series of DMTCP.

 -- Michael Hanke <mih@debian.org>  Fri, 17 Oct 2014 20:43:10 +0200

condor (8.2.3~dfsg.1-2) unstable; urgency=medium

  * Add transitional dummy packages to enable seamless upgrades from the
    "condor*" packages in wheezy. Apparently, the provides/replaces/conflicts
    triplet doesn't work with apt or aptitude in jessie.

 -- Michael Hanke <mih@debian.org>  Tue, 07 Oct 2014 13:33:55 +0200

condor (8.2.3~dfsg.1-1) unstable; urgency=medium

  * Add patch to prevent FTBFS when built with --as-needed (Closes: #758923).
    Thanks to Artur Rona.
  * Add 'provides: condor*' statements to debian/control to ensure a smooth
    upgrade path.
  * Move upstream meta data: debian/upstream -> debian/upstream/metadata
  * Added patch to increase the robustness of the sentinel job submitted by
    condor_qsub (Closes: #692388). Thanks to Philip Chase for the patch.

 -- Michael Hanke <mih@debian.org>  Sat, 04 Oct 2014 14:59:29 +0200

condor (8.2.1~dfsg.1-1) unstable; urgency=medium

  * New upstream release in the 8.2 stable series.
    - Skipped 8.2.0 due to a security issue.
    - Includes various new features from the former 8.1 development series,
      such as improved support for partitionable slots, and interactive
      sessions.
  * Enabled CGROUPS support (new build-dependency libcgroups-dev).
  * Enabled condor_kbdd for machines where Condor harvests idle time
    (new build-dependency libx11-dev).
  * Bump SO version of libclassad from 5 to 7.
  * Bumped Standards-version to 3.9.5; no changes necessary.
  * Drop build-dependency on obsolete python-support.
  * Drop alternative build-dependency on obselete java-compiler.
  * Symlink condor_ssh_to_job_sshd_config_template to /usr/lib/condor
    where Condor expects it to make interactive sessions work out of the box.

 -- Michael Hanke <mih@debian.org>  Sun, 13 Jul 2014 12:03:32 +0200

condor (8.0.6~dfsg.1-1) unstable; urgency=medium

  * New upstream maintenance release for the 8.0 series. Changelog excerpt:
    - HTCondor now forces proxies that it delegates to be a minimum of
      1024 bits. (Ticket #4168).
    - Fixed a bug in the condor_schedd which would cause it to crash when
      running remotely submitted parallel universe jobs. (Ticket #4163).
    - Fixed a crash of the condor_shadow, triggered when a disconnect from
      the condor_starter occurs just as the job terminates. (Ticket #4127).
    - Fixed a bug that caused condor_submit_dag to crash on very large DAG
      input files, such as those larger than 2 Gbytes (Ticket #4171).
  * Drop patch for schedd crash-prevention (Ticket #38936) -- contained in new
    release.
  * Add missing libkrb5-dev packages to the build-depends. Thanks to Hideki
    Yamane for the fix (Closes: #747794).
  * Update patch for missing getpid and getppid syscalls on alpha. Thanks to
    Michael Cree (Closes: #736689).
  * Disable Python bindings again -- they do not build nicely for all
    supported Python versions right now.
  * Update java build-dependencies to use default-jdk as first option. Thanks
    lintian.

 -- Michael Hanke <mih@debian.org>  Sun, 25 May 2014 16:15:55 +0200

condor (8.0.5~dfsg.1-1) unstable; urgency=low

  [ Michael Hanke ]
  * Acknowledge NMU, thanks Mattias Ellert.
  * New upstream version (Closes: #714364). This is the first packaged
    version of an 8.x release with many improvements and fixes.
  * Rename all relevant binary packages to reflect the new upstream name
    HTCondor. The source package name is kept as 'condor'.
  * Bump debhelper compat level to 9 to enabled hardening and python helper
    support.
  * Enable Python bindings (only for the default Python version for now).
    New build-dependencies libboost-python-dev, python-support and python-dev
    added.
  * Enable automatic updating of autotools infrastructure via dh_autoreconf.
    New build-dependencies dh-autoreconf and autotools-dev added.
  * Fix for CVE-2013-4255 is contained since 8.0.3 (Closes: #721693).
  * Remove Debian-specific condor_qsub script which has been integrated
    upstream and is now shipped in an improved form.
  * Add patch to source LSB init function in Condor's init script.
  * Add patch to replace sprintf wrapper call without a format string argument
    with the corresponding non-formating function call.
  * Add upstream patch to prevent schedd crash (Ticket #38936).

  [ Brian Lin ]
  * Add Debconf template translations:
    - Japanese -- courtesy of victory <victory.deb@gmail.com>.
      (Closes: #718923)
  * Add patch campus_factory_syntax to fix a syntax error the campus_factory
    script.
  * Bumped Standards-version to 3.9.4; no changes necessary.
  * Add new dependency on libboost-test-dev.
  * Disable installation of obsolete Perl modules.
  * Fix DEP5 syntax error in debian/copyright.

 -- Michael Hanke <mih@debian.org>  Tue, 31 Dec 2013 10:22:08 +0100

condor (7.8.8~dfsg.1-2.1) unstable; urgency=medium

  * Non-maintainer upload.
  * Adapt to multiarch globus installation (Closes: #731246).

 -- Mattias Ellert <mattias.ellert@fysast.uu.se>  Mon, 16 Dec 2013 16:40:36 +0100

condor (7.8.8~dfsg.1-2) unstable; urgency=low

  * Fix corrupted Russian and French debconf template translations.
    Thanks to David Prévot for the fixes (Closes: #671510, #673138).

 -- Michael Hanke <mih@debian.org>  Sun, 21 Jul 2013 09:23:43 +0200

condor (7.8.8~dfsg.1-1) unstable; urgency=low

  [ Brian Lin ]
  * New upstream bug fix release.
    - Fixed a bug in condor_advertise that could cause failure to publish
    ClassAds to condor_collector daemons other than the first one in the list of
    condor_collector daemons (Ticket #3404).
    - Fixed a bug that could cause HTCondor daemons to abort on condor_reconfig
    when the value of configuration variable STATISTICS_WINDOW_SECONDS was
    reduced. (Ticket #3443).
    - If condor_shared_port was using a dynamic port and the condor_master was
    using the shared port, then if condor_shared_port died, all subsequent
    attempts to restart it on a different port failed. (Ticket #3478).
    - Reduced the likelihood of a problem that caused the condor_master to
    restart some of its children after a recent reconfiguration, because the
    condor_master incorrectly concluded that the children were hung. (Ticket
    #3510)
    - Now installs the condor_kbdd daemon.
    - Does no longer provide condor_glidein
    - Fix a number of bashisms (Closes: #690640)
  * Added patch to automatically retry glexec operations if they exit with an
    error code likely caused by a transient error (Ticket 2415).

  [ Michael Hanke ]
  * Add Brian Lin as a maintainer.
  * Adjust code to determine Condor's upstream version in debian/rules'
    get-orig-source target.
  * Add citation information in debian/upstream. Thanks to Andreas Tille.
  * Add explicit note to README.Debian that the standard universe is not
    supported at this point (Closes: #717357).

 -- Michael Hanke <mih@debian.org>  Sat, 20 Jul 2013 12:51:53 +0200

condor (7.8.7~dfsg.1-1) experimental; urgency=low

  * New upstream bug fix release.
    - Fixed a bug wherein running the condor_suspend command on a scheduler
      universe job would cause the schedd to crash (Ticket 3259).
    - Jobs that were submitted with condor_submit -spool and failed during
      submission were left indefinitely in the queue in the Hold state
      (Ticket 3200).
    - When using privilege separation, jobs would be put on hold after
      they finished running if the working directory contained links to
      files that were not globally readable (Ticket 2904).
    - condor_master would sometimes crash on reconfiguration when the
      High Availability configuration had changed (Ticket 3292).
  * Condor is now officially called HTCondor. The Debian package will keep the
    name 'condor' for now and change when switching to the 7.9 or 8.0 series.

 -- Michael Hanke <mih@debian.org>  Thu, 10 Jan 2013 16:47:47 +0100

condor (7.8.6~dfsg.1-1) experimental; urgency=low

  * New upstream bug fix release (skipped 7.8.5).
    - Avoid rare crashes of condor_schedd in association with jobs that have
      'noop_job = true' (Ticket 3156).
    - Fix condor_startd crash when failing to match a partitionable slot after
      the application of configuration variables of the MODIFY_REQUEST_EXPR_
      category (Ticket 3260).
    - Prevent removal of scheduler universe jobs from the job queue when they
      should have been requeued, according to policy. This caused condor_dagman
      jobs to fail to restart. This bug exists in all Condor versions 7.8.0
      through 7.8.4. Upon upgrading from these Condor versions, users will need
      to intervene in order to restart their dagman jobs (Ticket 3207).

 -- Michael Hanke <mih@debian.org>  Tue, 06 Nov 2012 08:22:29 +0100

condor (7.8.4~dfsg.1-1) experimental; urgency=low

  * New upstream bug fix release (missed 7.8.3). This release addresses four
    security-related issues, as well as numerous other bug fixes
    (Closes: #688210):
    - Security Item: Some code that was no longer used was removed. The presence
      of this code could expose information which would allow an attacker to
      control another user's job. (CVE-2012-3493)
    - Security Item: Some code that was no longer used was removed. The presence
      of this code could have lead to a Denial-of-Service attack which would
      allow an attacker to remove another user's idle job. (CVE-2012-3491)
    - Security Item: Filesystem (FS) authentication was improved to check the
      UNIX permissions of the directory used for authentication. Without this,
      an attacker may have been able to impersonate another submitter on the
      same submit machine. (CVE-2012-3492)
    - Security Item: Although not user-visible, there were multiple updates to
      remove places in the code where potential buffer overruns could occur,
      thus removing potential attacks. None were known to be exploitable.
    - Security Item: Although not user-visible, there were updates to the code
      to improve error checking of system calls, removing some potential
      security threats. None were known to be exploitable.
    - The full changelog listing numerous additional bugs is available at
      http://research.cs.wisc.edu/condor/manual/v7.8/9_3Stable_Release.html
  * Added patch to fix a FTBFS on alpha, due to missing getpid syscall.
    Courtesy of Michael Cree <mcree@orcon.net.nz> (Closes: #685892).

 -- Michael Hanke <mih@debian.org>  Fri, 21 Sep 2012 20:56:32 +0200

condor (7.8.2~dfsg.1-2) experimental; urgency=low

  * Make postinst script more robust against missing config variables (Closes:
    #684667). Patch is courtesy of Tim Cartwright.
  * Disable Condor's file transfer mechanism for jobs submitted via
    condor_qsub, because a shared filesystem is assumed for these jobs
    (Closes: #684879).
  * This time really remove dangling symlink /usr/sbin/condor -> ../bin/condor.
    This file no longer exists (Closes: #678425).
  * Support deployment scenario where the administrative 'condor' user is not
    a local system user, but is shared (e.g. through LDAP) by all machines in a
    Condor pool (see installation manual section 3.2). The condor package will
    accept to run under an existing non-system user account named 'condor',
    but only when that account is locked, i.e. not login is possible
    (Closes: #684463).

 -- Michael Hanke <mih@debian.org>  Sun, 12 Aug 2012 19:20:35 +0200

condor (7.8.2~dfsg.1-1) unstable; urgency=high

  * Upstream security release. Prevent an attacker who is manipulating
    reverse-DNS entries and is able to connect to a Condor daemon to gain
    access to a Condor pool that is using DNS/hostname host-based authentication
    (only). CVE-2012-3416

 -- Michael Hanke <mih@debian.org>  Thu, 16 Aug 2012 08:32:49 +0200

condor (7.8.1~dfsg.1-2) unstable; urgency=low

  * Remove dangling symlink /usr/sbin/condor -> ../bin/condor. This file no
    longer exists (Closes: #678425).
  * Add Debconf template translations:
    - Czech -- courtesy of Martin Å Ãn <martin.sin@zshk.cz>
      (Closes: #678952)
    - Spanish -- courtesy of Fernando C. Estrada <fcestrada@fcestrada.com>
      (Closes: #680201)
  * Only issue 'condor_restart' command in postinst, when condor_master is
    actually running. If that is not the case, for example when daemon
    startup is prevented by system policy, package installation would fail
    otherwise. Thanks to Andreas Beckmann for the report. (Closes: #681144)

 -- Michael Hanke <mih@debian.org>  Thu, 21 Jun 2012 18:40:11 +0200

condor (7.8.1~dfsg.1-1) unstable; urgency=low

  * New upstream bugfix release:
    - Fixed a bug in the condor init script that would cause
      the init script to hang if condor wasn't running (Ticket 2872)
    - Fixed a bug that caused Parallel Universe jobs using Parallel
      Scheduling Groups to occasionally stay idle even when there were
      available machines to run them (Ticket 3017)
    - Fixed a bug that caused the Condor GridManager to crash when
      attempting to submit jobs to a local PBS/LSF/SGI cluster
      (Ticket 3014)
    - Fixed a bug in the handling of local universe jobs which caused
      the Condor SCHEDD to log a spurious ERROR message every time a local
      universe job exited, and then further caused the statistics for local
      universe jobs to be incorrectly computed (Ticket 3008)
    - Fixed a bug when Condor runs under the PrivSep model, in which if a job
      created a hard link from one file to another, Condor was unable to
      transfer the files back to the submit side, and the job was put on hold.
      (Ticket 2987)
    - When configuration variables MaxJobRetirementTime or MachineMaxVacateTime
      were very large, estimates of machine draining badput and completion time
      were sometimes nonsensical because of integer overflow (Ticket 3001)
    - Fixed a bug where per-job sub-directories and their contents in the
      SPOOL directory would not be removed when the associated job left the
      queue (Ticket 2942). Closes: #663031
  * Updated Swedish Debconf translation (Closes: #676943).

 -- Michael Hanke <mih@debian.org>  Wed, 06 Jun 2012 10:39:35 +0200

condor (7.8.0~dfsg.1-2) unstable; urgency=low

  * Actually include the Russian, Italian, and Polish translations.
  * Add Debconf template translations:
    - Swedish -- courtesy of Martin Bagge <brother@bsnet.se>
      (Closes: #673877)
    - French -- courtesy of Steve Petruzzello <dlist@bluewin.ch>
      (Closes: #673138)
    - Portuguese -- courtesy of Pedro Ribeiro <p.m42.ribeiro@gmail.com>
      (Closes: #674943)
  * Add explicit dependency on Python (for condor_router_history).
  * Remove word duplication from package description.
  * Fix typos in debian/copyright.

 -- Michael Hanke <mih@debian.org>  Mon, 04 Jun 2012 08:49:07 +0200

condor (7.8.0~dfsg.1-1) unstable; urgency=low

  * New upstream release (Closes: #670304). This is the first release of the
    new 7.8 stable series. Patches introduced to prevent FTBFS on mips, ia64
    and s390x are merged/obsolete.
  * Add Debconf template translations (Closes: #670487):
    - German -- courtesy of Erik Pfannenstein <epfannenstein@gmx.de>
      (Closes: #671394)
    - Russian -- courtesy of Yuri Kozlov <yuray@komyakino.ru>
      (Closes: #671510)
    - Italian -- courtesy of Beatrice Torracca <beatricet@libero.it>
      (Closes: #671641)
    - Polish -- courtesy of Michał Kułach <michalkulach@gmail.com>
      (Closes: #671547)

 -- Michael Hanke <mih@debian.org>  Wed, 09 May 2012 11:35:19 +0200

condor (7.7.6~dfsg.1-3) experimental; urgency=low

  * Temporarily drop cgroups dependency and, consequently, support for cgroups
    in Condor. The cgroups package is not in the condition to migrate into
    wheezy, hence blocking Condor's migration as well. cgroups maintainer
    suggests to drop this dependency for now.
    http://lists.debian.org/debian-devel/2012/04/msg00617.html
  * Improved Debconf templates after review by debian-l10n-english. Thanks
    to Justin B. Rye and Christian Perrier.
  * Add Debconf template translations:
    - Danish -- courtesy of Joe Dalton (Closes: #671090).

 -- Michael Hanke <mih@debian.org>  Wed, 02 May 2012 08:13:55 +0200

condor (7.7.6~dfsg.1-2) unstable; urgency=low

  * Add upstream patch to address FTBFS on ia64 and s390x (Closes: #670393).

 -- Michael Hanke <mih@debian.org>  Wed, 25 Apr 2012 18:18:08 +0200

condor (7.7.6~dfsg.1-1) unstable; urgency=low

  * New upstream development release. Last one before the 7.8 stable series.
  * Majority of patches has been merged upstream or have been made obsolete.
  * Stop supporting alternative LOCAL_DIR settings via Debconf. In addition
    the pre/postrm scripts no longer support non-standard (aka /var) LOCAL_DIR
    settings. This was done to be able to keep runtime data (logs, etc.) when
    the package gets removed, but not purged (Closes: #668088). Previously the
    package relied on Condor's own configuration facilities to deduce LOCAL_DIR,
    which is impossible to perform in 'postrm'.
  * Do not remove the condor user during package purge (Closes: #667533).
    Along the lines of the discussion in #621833 the user is kept in a locked
    state (condor user has login disabled by default).
  * Simplify logic of adding the condor system user in maintainer scripts.
  * Change daemon restart behavior on package upgrade -- confirmed with
    upstream. Condor is now kept running during package upgrade (was
    unconditionally stopped in prerm before). Upon finishing installtion of
    the new version, Condor is just started (if not already running) and a
    'condor_restart' command is issued. Before a complete stop-start cycle was
    performed. The new behavior should allow for a more graceful upgrade of
    Condor pools, by safely shutting down all running jobs and jobs submitted
    from the localhost.
  * Add patch to allow building on MIPS. Rename variable name 'mips' to
    'mips_' to avoid name clash (Closes: #669689).
  * Fix a bug in the debconf script that caused the default start policy
    setting for a personal Condor installation to have no effect, i.e. it
    would not run jobs regardless of machine activity by default.

 -- Michael Hanke <mih@debian.org>  Tue, 24 Apr 2012 20:15:31 +0200

condor (7.7.5~dfsg.1-2) experimental; urgency=low

  * New primary Debian maintainer contact is Condor upstream. Previous
    maintainer remains uploader.
  * Guard against failure due to missing directories in pre-removal script
    (Closes: #662739). Thanks to Andreas Beckmann for detecting the bug.
  * Fix DMTCP integration for version 1.2.4 and later -- file location tests
    became invalid.
  * Set default DMTCP snapshotting interval to zero -- no regular snapshotting,
    but on-demand snapshots on vacate command. In addition the shim script now
    honors DMTCP_CHECKPOINT_INTERVAL.
  * Call dmtcp_command with option --quiet in shim_dmtcp to achieve more
    readable logs, by suppressing DMTCP's license and author boilerplate
    output.
  * Added patch to ignore PIDs from a stale PID file when trying to stop
    condor. This could otherwise prevent package removal/upgrade
    (Closes: #663033). The patch has been forwarded upstream.
  * Cherry-pick upstream patch that let's Condor build on all Debian-derived
    distributions identically. This patch allows the unmodified Debian package
    to build on Ubuntu.
  * Cherry-pick upstream patch to bump the libclassad SO version from 2 to 3
    -- fixed an overlooked and somewhat hidden change of API. Should now be
    stable for the 7.8 series. Also changed associated package name and
    dependencies accordingly.
  * Let DMTCP perform a blocking checkpointing operation, to avoid Condor
    killing DMTCP before a checkpoint file is written completely
    (Closes: #663078).
  * Make an attempt to let shim_dmtcp remove DMTCP checkpoint output files
    from a job's EXEC_DIR upon job termination. This is experimental.
  * Improve README.Debian regarding DMTCP checkpointing setup.
  * Bumped Standards-version to 3.9.3; no changes necessary.
  * Added homepage and VCS information to control file.

 -- Michael Hanke <mih@debian.org>  Fri, 09 Mar 2012 13:20:25 +0100

condor (7.7.5~dfsg.1-1) UNRELEASED; urgency=low

  * New upstream release. Feature freeze for upcoming 7.8 stable series.
    - better statistics for monitoring a Condor pool,
    - better support for absent ads in the collector
    - fast claiming of partitionable slots
    - support for some newer Linux kernel features to better support process
      isolation.
  * Remove 'disable_java_gt4X' patch -- corresponding upstream code has been
    removed.
  * Remove 'debian_dynamic_run' patch -- merged upstream.

 -- Michael Hanke <mih@debian.org>  Thu, 01 Mar 2012 08:47:40 +0100

condor (7.7.4+git3-gd7ce75b~dfsg.1-1) experimental; urgency=low

  * Initial upload to Debian experimental (Closes: #233482).
    After acceptance into Debian an upload to unstable is expected to happen
    once a build-time test suite is operational.
  * Drop NeuroDebian team as maintainer, upstream will eventually become the
    primary maintainer, with Michael Hanke being the uploader for the time
    being.
  * Merge commits from 7.7.4 maintenance branch.
  * Enable GSOAP support.

 -- Michael Hanke <mih@debian.org>  Fri, 24 Feb 2012 08:37:32 +0100

condor (7.7.4-2) UNRELEASED; urgency=low

  * Forcing runtime dependency on libcgroup1 (>= 0.37~), as otherwise Condor's
    procd refuses to start.
  * Fix problem in the Debconf setup that caused the initially provided
    settings to be overwritten during installation on a clean system (without
    and existing Condor installation).
  * Modify condor_qsub to always execute submitted scripts via the configured
    shell and not directly (expecting them to be executable). The seems to be
    the behavior of SGE's qsub.

 -- Michael Hanke <mih@debian.org>  Tue, 17 Jan 2012 14:01:27 +0100

condor (7.7.4-1) UNRELEASED; urgency=low

  * New upstream release. RPATH setup now officially supported.
  * Added emulator for SGE-style qsub calls (condor_qsub; incl. manpage).
  * Update DMCTP shim script to version 0.4.
  * Added dependency to libdate-manip-perl for condor_gather_info.
  * Remove patch to disable scimark in favor of proper configuration default.


 -- Michael Hanke <mih@debian.org>  Thu, 22 Dec 2011 16:19:00 +0100

condor (7.7.1+git837-g37b7fa3-1) UNRELEASED; urgency=low

  * New upstream code. Support for dynamic linking against system
    libraries. Condor's internal libs have been merged into a single
    library.
  * Fix build-deps on BOOST.
  * Bumped Standards-version to 3.9.2; no changes necessary.
  * Build using embedded classad library -- upstream will (or did) stop
    releasing it separately. libclassad binary packages are now built from
    the Condor source package.
  * Drop shared library, sysapi and postgres patches -- merged or obsolete.
  * Adjust rules for now included doc source code.
  * Add sanity checks into maintainer script to avoid creating bogus
    directories and installation errors. Thanks to Mats Rynge for reporting.
  * Add Python as runtime dependency.
  * Add patch to make condor_run work with Condor's new file transfer
    behavior. Courtesy of Jaime Frey.
  * Stop building a PDF version of the manual (takes long, and segfaults
    ghostscript at the moment). Keep HTML version.
  * Add patch to provide a sane default configuration for ssh_to_job and
    install condor_ssh_to_job_sshd_config_template as a conffile in
    /etc/condor/.
  * Added condor-dev package, containing headers files and static versions of
    Condor libraries.
  * Add build-dep on libldap-dev to ensure nordugrid_gahp being built.
  * Added DMTCP integration for snapshotting of vanilla universe jobs.

 -- Michael Hanke <mih@debian.org>  Tue, 11 Oct 2011 08:42:35 +0200

condor (7.6.1-1) UNRELEASED; urgency=low

  * New upstream release.
  * Adjust shared library patch.

 -- Michael Hanke <mih@debian.org>  Sat, 04 Jun 2011 20:36:29 -0400

condor (7.6.0-1) UNRELEASED; urgency=low

  * New upstream stable release.
  * Adjusted patches.
  * Added missing debhelper dependencies.
  * Added missing sysv-style init script symlinks.
  * Fixed various typos.
  * Prevent local classad header files from being used, in favor of
    system-wide libclassad installations.

 -- Michael Hanke <mih@debian.org>  Mon, 18 Apr 2011 22:07:08 -0400

condor (7.5.5+git995-ga9a0d2a-1) UNRELEASED; urgency=low

  * New upstream code from V7.6 branch. Updated various patches, removed some
    merged ones.
  * No longer compile the 'contrib' parts -- upstream recommended it due to
    lack of stability.
  * Added patch to create /var/run/condor upon daemon startup with proper
    permissions. That helps to conform to the FHS that declares /var/run as
    volatile and to be cleaned upon boot. Moreover, some systems have /var/run
    mounted as tmpfs.

 -- Michael Hanke <mih@debian.org>  Tue, 15 Mar 2011 16:37:56 -0400

condor (7.5.4+git567-gb10f6b4-2) UNRELEASED; urgency=low

  * Applied patch to allow adding submit specs in condor_run calls. Thanks to
    Matthew Farrellee <matt@redhat.com>.
  * Improved configuration for a "Personal Condor". Bind network traffic to
    the loopback interface. Better documentation in the generated
    configuration file.

 -- Michael Hanke <mih@debian.org>  Thu, 06 Jan 2011 17:28:59 -0500

condor (7.5.4+git567-gb10f6b4-1) UNRELEASED; urgency=low

  * Initial packaging.

 -- Michael Hanke <mih@debian.org>  Sun, 26 Dec 2010 10:10:19 -0500<|MERGE_RESOLUTION|>--- conflicted
+++ resolved
@@ -1,12 +1,9 @@
-<<<<<<< HEAD
-=======
 condor (10.2.2-1) stable; urgency=medium
 
   * Fixed bugs with configuration knob SINGULARITY_USE_PID_NAMESPACES
 
  -- Tim Theisen <tim@cs.wisc.edu>  Mon, 06 Feb 2023 21:52:00 -0600
 
->>>>>>> 01a72e57
 condor (10.2.1-1) stable; urgency=medium
 
   * Improved condor_schedd scalability when a user runs more than 1,000 jobs
