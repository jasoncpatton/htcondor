--- conflicted
+++ resolved
@@ -1,10 +1,3 @@
-<<<<<<< HEAD
-condor (24.0.3-1) stable; urgency=medium
-
-  * EPs spawned by 'htcondor annex' no longer crash on startup
-
- -- Tim Theisen <tim@cs.wisc.edu>  Fri, 03 Jan 2025 13:45:00 -0600
-=======
 condor (23.10.20-1) stable; urgency=medium
 
   * Fix bug where STARTD_ENFORCE_DISK_LIMITS would excessively save metadata
@@ -18,7 +11,12 @@
   * condor_upgrade_check tests for PASSWORD authentication identity change
 
  -- Tim Theisen <tim@cs.wisc.edu>  Sun, 02 Feb 2025 07:45:00 -0600
->>>>>>> 63b86576
+
+condor (24.0.3-1) stable; urgency=medium
+
+  * EPs spawned by 'htcondor annex' no longer crash on startup
+
+ -- Tim Theisen <tim@cs.wisc.edu>  Fri, 03 Jan 2025 13:45:00 -0600
 
 condor (23.10.19-1) stable; urgency=medium
 
