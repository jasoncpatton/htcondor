--- conflicted
+++ resolved
@@ -1,10 +1,3 @@
-<<<<<<< HEAD
-condor (23.10.18-1) stable; urgency=medium
-
-  * Fix issue where an unresponsive libvirtd blocked an EP from starting up
-
- -- Tim Theisen <tim@cs.wisc.edu>  Mon, 18 Nov 2024 15:48:00 -0600
-=======
 condor (23.0.19-1) stable; urgency=medium
 
   * Numerous updates in memory tracking with cgroups
@@ -20,7 +13,12 @@
   * Fix rare condor_schedd crash when a $$() macro could not be expanded
 
  -- Tim Theisen <tim@cs.wisc.edu>  Fri, 03 Jan 2025 13:16:00 -0600
->>>>>>> 7d2e1607
+
+condor (23.10.18-1) stable; urgency=medium
+
+  * Fix issue where an unresponsive libvirtd blocked an EP from starting up
+
+ -- Tim Theisen <tim@cs.wisc.edu>  Mon, 18 Nov 2024 15:48:00 -0600
 
 condor (23.0.18-1) stable; urgency=medium
 
