<<<<<<< HEAD
condor (24.2.2-1) stable; urgency=medium

  * Prevent the startd from removing all files if EXECUTE is an empty string
    * This problem first appeared in the withdrawn HTCondor 24.2.1 version

 -- Tim Theisen <tim@cs.wisc.edu>  Wed, 04 Dec 2024 14:25:00 -0600

condor (24.2.1-1) stable; urgency=medium

  * Fixed DAGMan's direct submission of late materialization jobs
  * New primary_unix_group submit command that sets the job's primary group
  * Initial implementation of broken slot detection and reporting
  * New job attributes FirstJobMatchDate and InitialWaitDuration
  * condor_ssh_to_job now sets the supplemental groups in Apptainer
  * MASTER_NEW_BINARY_RESTART now accepts the FAST parameter
  * Avoid blocking on dead collectors at shutdown
  * IPv6 networking is now fully supported on Windows

 -- Tim Theisen <tim@cs.wisc.edu>  Mon, 25 Nov 2024 11:10:00 -0600
=======
condor (24.0.3-1) stable; urgency=medium

  * EPs spawned by 'htcondor annex' no longer crash on startup

 -- Tim Theisen <tim@cs.wisc.edu>  Fri, 03 Jan 2025 13:45:00 -0600

condor (23.10.19-1) stable; urgency=medium

  * Fix bug where jobs would match but not start when using KeyboardIdle
  * Fix bug when trying to avoid IPv6 link local addresses

 -- Tim Theisen <tim@cs.wisc.edu>  Fri, 03 Jan 2025 13:32:00 -0600

condor (23.0.19-1) stable; urgency=medium

  * Numerous updates in memory tracking with cgroups
    * Fix bug in reporting peak memory
    * Made cgroup v1 and v2 memory tracking consistent with each other
    * Fix bug where cgroup v1 usage included disk cache pages
    * Fix bug where cgroup v1 jobs killed by OOM were not held
    * Polls cgroups for memory usage more often
    * Can configure to always hold jobs killed by OOM
  * Make condor_adstash work with OpenSearch Python Client v2.x
  * Avoid OAUTH credmon errors by only signaling it when necessary
  * Restore case insensitivity to 'condor_status -subsystem'
  * Fix rare condor_schedd crash when a $$() macro could not be expanded

 -- Tim Theisen <tim@cs.wisc.edu>  Fri, 03 Jan 2025 13:16:00 -0600
>>>>>>> a59bbcfc

condor (24.0.2-1) stable; urgency=medium

  * Add STARTER_ALWAYS_HOLD_ON_OOM to minimize confusion about memory usage
  * Fix bug that caused condor_ssh_to_job sftp and scp modes to fail
  * Fix KeyboardIdle attribute in dynamic slots that could prevent job start
  * No longer signals the OAuth credmon when there is no work to do
  * Fix rare condor_schedd crash when a $$() macro could not be expanded
  * By default, put Docker jobs on hold when CPU architecture doesn't match

 -- Tim Theisen <tim@cs.wisc.edu>  Mon, 25 Nov 2024 11:10:00 -0600

condor (23.10.18-1) stable; urgency=medium

  * Fix issue where an unresponsive libvirtd blocked an EP from starting up

 -- Tim Theisen <tim@cs.wisc.edu>  Mon, 18 Nov 2024 15:48:00 -0600

condor (23.0.18-1) stable; urgency=medium

  * Proper error message and hold when Docker emits multi-line error message
  * The htcondor CLI now works on Windows

 -- Tim Theisen <tim@cs.wisc.edu>  Mon, 18 Nov 2024 14:54:00 -0600

condor (24.1.1-1) stable; urgency=medium

  * Can print contents of stored OAuth2 credential with htcondor CLI tool
  * In DAGMan, inline submit descriptions work when not submitting directly
  * By default, put Docker jobs on hold when CPU architecture doesn't match
  * Detects and deletes invalid checkpoint and reschedules job

 -- Tim Theisen <tim@cs.wisc.edu>  Wed, 30 Oct 2024 19:37:00 -0500

condor (24.0.1-1) stable; urgency=medium

  * Improved tracking and enforcement of disk usage by using LVM
  * Enhancements to the htcondor CLI tool
  * cgroup v2 support for tracking and enforcement of CPU and memory usage
  * Leverage cgroups to hide GPUs not allocated to the job
  * DAGMan can now produce job credentials when using direct submit
  * New submit commands to aid in matching specific GPU requirements
  * New implementation of the Python bindings, htcondor2 and classad2
  * Improved default security configuration
  * Significant reduction in memory and CPU usage on the Central Manager
  * Support for GPUs using AMD's HIP 6 library
  * Fix bugs when -divide or -repeat was used in GPU detection
  * Proper error message and hold when Docker emits multi-line error message
  * Fix issue where an unresponsive libvirtd blocked an EP from starting up

 -- Tim Theisen <tim@cs.wisc.edu>  Wed, 30 Oct 2024 19:29:00 -0500

condor (23.10.2-1) stable; urgency=medium

  * Fix for output file transfer errors obscuring input file transfer errors

 -- Tim Theisen <tim@cs.wisc.edu>  Tue, 29 Oct 2024 14:10:00 -0500

condor (23.0.17-1) stable; urgency=medium

  * Bug fix for PID namespaces and condor_ssh_to_job on EL9
  * Augment condor_upgrade_check to find unit suffixes in ClassAd expressions

 -- Tim Theisen <tim@cs.wisc.edu>  Wed, 23 Oct 2024 16:38:00 -0500

condor (23.0.16-1) stable; urgency=medium

  * Backport all cgroup v2 fixes and enhancements from the 23.10.1 release

 -- Tim Theisen <tim@cs.wisc.edu>  Wed, 09 Oct 2024 17:06:00 -0500

condor (23.10.1-1) stable; urgency=medium

  * Improvements to disk usage enforcement when using LVM
    * Can encrypt job sandboxes when using LVM
    * More precise tracking of disk usage when using LVM
    * Reduced disk usage tracking overhead
  * Improvements tracking CPU and memory usage with cgroup v2 (on EL9)
    * Don't count kernel cache pages against job's memory usage
    * Avoid rare inclusion of previous job's CPU and peak memory usage
  * HTCondor now re-checks DNS before re-connecting to a collector
  * HTCondor now writes out per job epoch history
  * HTCondor can encrypt network connections without requiring authentication
  * htcondor CLI can now show status for local server, AP, and CM
  * htcondor CLI can now display OAUTH2 credentials
  * Uses job's sandbox to convert image format for Singularity/Apptainer
  * Bug fix to not lose GPUs in Docker job on systemd reconfig
  * Bug fix for PID namespaces and condor_ssh_to_job on EL9

 -- Tim Theisen <tim@cs.wisc.edu>  Thu, 03 Oct 2024 10:01:00 -0500

condor (23.0.15-1) stable; urgency=medium

  * Fix bug where Docker universe jobs reported zero memory usage on EL9
  * Fix bug where Docker universe images would not be removed from EP cache
  * Fix bug where condor_watch_q could crash
  * Fix bug that could cause the file transfer hold reason to be truncated
  * Fix bug where a Windows job with a bad executable would not go on hold

 -- Tim Theisen <tim@cs.wisc.edu>  Mon, 30 Sep 2024 11:40:00 -0500

condor (23.9.6-1) stable; urgency=medium

  * Add config knob to not have cgroups count kernel memory for jobs on EL9
  * Remove support for numeric unit suffixes (k,M,G) in ClassAd expressions
  * In submit files, request_disk & request_memory still accept unit suffixes
  * Hide GPUs not allocated to the job on cgroup v2 systems such as EL9
  * DAGMan can now produce credentials when using direct submission
  * Singularity jobs have a contained home directory when file transfer is on
  * Avoid using IPv6 link local addresses when resolving hostname to IP addr
  * New 'htcondor credential' command to aid in debugging

 -- Tim Theisen <tim@cs.wisc.edu>  Wed, 07 Aug 2024 12:00:00 -0500

condor (23.0.14-1) stable; urgency=medium

  * Docker and Container jobs run on EPs that match AP's CPU architecture
  * Fixed premature cleanup of credentials by the condor_credd
  * Fixed bug where a malformed SciToken could cause a condor_schedd crash
  * Fixed crash in condor_annex script
  * Fixed daemon crash after IDTOKEN request is approved by the collector

 -- Tim Theisen <tim@cs.wisc.edu>  Wed, 07 Aug 2024 11:30:00 -0500

condor (23.8.1-1) stable; urgency=medium

  * Add new condor-ap package to facilitate Access Point installation
  * HTCondor Docker images are now based on Alma Linux 9
  * HTCondor Docker images are now available for the arm64 CPU architecture
  * The user can now choose which submit method DAGMan will use
  * Can add custom attributes to the User ClassAd with condor_qusers -edit
  * Add use-projection option to condor_gangliad to reduce memory footprint
  * Fix bug where interactive submit does not work on cgroup v2 systems (EL9)

 -- Tim Theisen <tim@cs.wisc.edu>  Thu, 27 Jun 2024 11:21:00 -0500

condor (23.0.12-1) stable; urgency=medium

  * Remote condor_history queries now work the same as local queries
  * Improve error handling when submitting to a remote scheduler via ssh
  * Fix bug on Windows where condor_procd may crash when suspending a job
  * Fix Python binding crash when submitting a DAG which has empty lines

 -- Tim Theisen <tim@cs.wisc.edu>  Thu, 13 Jun 2024 11:13:00 -0500

condor (23.7.2-1) stable; urgency=medium

  * Warns about deprecated multiple queue statements in a submit file
  * The semantics of 'skip_if_dataflow' have been improved
  * Removing large DAGs is now non-blocking, preserving schedd performance
  * Periodic policy expressions are now checked during input file transfer
  * Local universe jobs can now specify a container image
  * File transfer plugins can now advertise extra attributes
  * DAGMan can rescue and abort if pending jobs are missing from the job queue
  * Fix so 'condor_submit -interactive' works on cgroup v2 execution points

 -- Tim Theisen <tim@cs.wisc.edu>  Thu, 16 May 2024 11:32:00 -0500

condor (23.0.10-1) stable; urgency=medium

  * Preliminary support for Ubuntu 22.04 (Noble Numbat)
  * Warns about deprecated multiple queue statements in a submit file
  * Fix bug where plugins could not signify to retry a file transfer
  * The condor_upgrade_check script checks for proper token file permissions
  * Fix bug where the condor_upgrade_check script crashes on older platforms
  * The bundled version of apptainer was moved to libexec in the tarball

 -- Tim Theisen <tim@cs.wisc.edu>  Thu, 09 May 2024 12:21:00 -0500

condor (23.6.2-1) stable; urgency=medium

  * Fix bug where file transfer plugin error was not in hold reason code

 -- Tim Theisen <tim@cs.wisc.edu>  Mon, 15 Apr 2024 15:22:00 -0500

condor (23.6.1-1) stable; urgency=medium

  * Add the ability to force vanilla universe jobs to run in a container
  * Add the ability to override the entrypoint for a Docker image
  * condor_q -better-analyze includes units for memory and disk quantities

 -- Tim Theisen <tim@cs.wisc.edu>  Fri, 12 Apr 2024 14:47:00 -0500

condor (23.0.8-1) stable; urgency=medium

  * Fix bug where ssh-agent processes were leaked with grid universe jobs
  * Fix DAGMan crash when a provisioner node was given a parent
  * Fix bug that prevented use of "ftp:" URLs in file transfer
  * Fix bug where jobs that matched an offline slot never start

 -- Tim Theisen <tim@cs.wisc.edu>  Thu, 11 Apr 2024 10:53:00 -0500

condor (23.5.3-1) stable; urgency=medium

  * HTCondor tarballs now contain Pelican 7.6.2

 -- Tim Theisen <tim@cs.wisc.edu>  Sun, 24 Mar 2024 11:55:00 -0500

condor (23.5.2-1) stable; urgency=medium

  * Old ClassAd based syntax is disabled by default for the job router
  * Can efficiently manage/enforce disk space using LVM partitions
  * GPU discovery is enabled on all Execution Points by default
  * Prevents accessing unallocated GPUs using cgroup v1 enforcement
  * New condor_submit commands for constraining GPU properties
  * Add ability to transfer EP's starter log back to the Access Point
  * Can use VOMS attributes when mapping identities of SSL connections
  * The CondorVersion string contains the source git SHA

 -- Tim Theisen <tim@cs.wisc.edu>  Wed, 13 Mar 2024 20:55:00 -0500

condor (23.0.6-1) stable; urgency=medium

  * Fix DAGMan where descendants of removed retry-able jobs are marked futile
  * Ensure the condor_test_token works correctly when invoked as root
  * Fix bug where empty multi-line values could cause a crash
  * condor_qusers returns proper exit code for errors in formatting options
  * Fix crash in job router when a job transform is missing an argument

 -- Tim Theisen <tim@cs.wisc.edu>  Wed, 13 Mar 2024 19:33:00 -0500

condor (23.4.0-1) stable; urgency=medium

  * condor_submit warns about unit-less request_disk and request_memory
  * Separate condor-credmon-local RPM package provides local SciTokens issuer
  * Fix bug where NEGOTIATOR_SLOT_CONSTRAINT was ignored since version 23.3.0
  * The htcondor command line tool can process multiple event logs at once
  * Prevent Docker daemon from keeping a duplicate copy of the job's stdout

 -- Tim Theisen <tim@cs.wisc.edu>  Thu, 08 Feb 2024 08:41:00 -0600

condor (23.0.4-1) stable; urgency=medium

  * NVIDIA_VISIBLE_DEVICES environment variable lists full uuid of slot GPUs
  * Fix problem where some container jobs would see GPUs not assigned to them
  * Restore condor keyboard monitoring that was broken since HTCondor 23.0.0
  * In condor_adstash, the search engine timeouts now apply to all operations
  * Ensure the prerequisite perl modules are installed for condor_gather_info

 -- Tim Theisen <tim@cs.wisc.edu>  Thu, 08 Feb 2024 08:15:00 -0600

condor (23.3.1-1) stable; urgency=medium

  * HTCondor tarballs now contain Pelican 7.4.0

 -- Tim Theisen <tim@cs.wisc.edu>  Tue, 23 Jan 2024 14:28:00 -0600

condor (23.3.0-1) stable; urgency=medium

  * Restore limited support for Enterprise Linux 7 systems
  * Additional assistance converting old syntax job routes to new syntax
  * Able to capture output to debug DAGMan PRE and POST scripts
  * Execution Points advertise when jobs are running with cgroup enforcement

 -- Tim Theisen <tim@cs.wisc.edu>  Wed, 03 Jan 2024 20:28:00 -0600

condor (23.0.3-1) stable; urgency=medium

  * Preliminary support for openSUSE LEAP 15
  * All non-zero exit values from file transfer plugins are now errors
  * Fix crash in Python bindings when job submission fails
  * Chirp uses a 5120 byte buffer and errors out for bigger messages
  * condor_adstash now recognizes GPU usage values as floating point numbers

 -- Tim Theisen <tim@cs.wisc.edu>  Wed, 03 Jan 2024 20:07:00 -0600

condor (23.2.0-1) stable; urgency=medium

  * Add 'periodic_vacate' submit command to restart jobs that are stuck
  * EPs now advertises whether the execute directory is on rotational storage
  * Add two log events for the time a job was running and occupied a slot
  * Files written by HTCondor are now written in binary mode on Windows
  * HTCondor now uses the Pelican Platform for OSDF file transfers

 -- Tim Theisen <tim@cs.wisc.edu>  Wed, 29 Nov 2023 07:25:00 -0600

condor (23.0.2-1) stable; urgency=medium

  * Fix bug where OIDC login information was missing when submitting jobs
  * Improved sandbox and ssh-agent clean up for batch grid universe jobs
  * Fix bug where daemons with a private network address couldn't communicate
  * Fix cgroup v2 memory enforcement for custom configurations
  * Add DISABLE_SWAP_FOR_JOB support on cgroup v2 systems
  * Fix log rotation for OAuth and Vault credmon daemons

 -- Tim Theisen <tim@cs.wisc.edu>  Mon, 20 Nov 2023 07:28:00 -0600

condor (9.0.20-1) stable; urgency=medium

  * Other authentication methods are tried if mapping fails using SSL

 -- Tim Theisen <tim@cs.wisc.edu>  Wed, 15 Nov 2023 17:23:00 -0600

condor (23.1.0-1) stable; urgency=medium

  * Enhanced filtering with 'condor_watch_q'
  * Can specify alternate ssh port with 'condor_remote_cluster'
  * Performance improvement for the 'condor_schedd' and other daemons
  * Jobs running on cgroup v2 systems can subdivide their cgroup
  * The curl plugin can now find CA certificates via an environment variable

 -- Tim Theisen <tim@cs.wisc.edu>  Tue, 31 Oct 2023 09:03:00 -0500

condor (23.0.1-1) stable; urgency=medium

  * Fix 10.6.0 bug that broke PID namespaces
  * Fix Debian and Ubuntu install bug when 'condor' user was in LDAP
  * Fix bug where execution times for ARC CE jobs were 60 times too large
  * Fix bug where a failed 'Service' node would crash DAGMan
  * Condor-C and Job Router jobs now get resources provisioned updates

 -- Tim Theisen <tim@cs.wisc.edu>  Mon, 30 Oct 2023 16:34:00 -0500

condor (23.0.0-1) stable; urgency=medium

  * Absent slot configuration, execution points will use a partitionable slot
  * Linux cgroups enforce maximum memory utilization by default
  * Can now define DAGMan save points to be able to rerun DAGs from there
  * Much better control over environment variables when using DAGMan
  * Administrators can enable and disable job submission for a specific user
  * Can set a minimum number of CPUs allocated to a user
  * condor_status -gpus shows nodes with GPUs and the GPU properties
  * condor_status -compact shows a row for each slot type
  * Container images may now be transferred via a file transfer plugin
  * Support for Enterprise Linux 9, Amazon Linux 2023, and Debian 12
  * Can write job information in AP history file for every execution attempt
  * Can run defrag daemons with different policies on distinct sets of nodes
  * Add condor_test_token tool to generate a short lived SciToken for testing
  * The job’s executable is no longer renamed to ‘condor_exec.exe’

 -- Tim Theisen <tim@cs.wisc.edu>  Fri, 29 Sep 2023 17:22:00 -0500

condor (10.9.0-1) stable; urgency=medium

  * The condor_upgrade_check script now provides guidance on updating to 23.0
  * The htchirp Python binding now properly locates the chirp configuration
  * Fix bug that prevented deletion of HTCondor passwords on Windows

 -- Tim Theisen <tim@cs.wisc.edu>  Thu, 28 Sep 2023 07:25:00 -0500

condor (10.0.9-1) stable; urgency=medium

  * The condor_upgrade_check script now provides guidance on updating to 23.0
  * The htchirp Python binding now properly locates the chirp configuration
  * Fix bug that prevented deletion of HTCondor passwords on Windows

 -- Tim Theisen <tim@cs.wisc.edu>  Thu, 28 Sep 2023 07:00:00 -0500

condor (10.8.0-1) stable; urgency=medium

  * Fold the classads, blahp, and procd RPMs into the main condor RPM
  * Align the Debian packages and package names with the RPM packaging
  * On Linux, the default configuration enforces memory limits with cgroups
  * condor_status -gpus shows nodes with GPUs and the GPU properties
  * condor_status -compact shows a row for each slot type
  * New ENV command controls which environment variables are present in DAGMan

 -- Tim Theisen <tim@cs.wisc.edu>  Thu, 14 Sep 2023 09:05:00 -0500

condor (10.0.8-1) stable; urgency=medium

  * Avoid kernel panic on some Enterprise Linux 8 systems
  * Fix bug where early termination of service nodes could crash DAGMan
  * Limit email about long file transfer queue to once daily
  * Various fixes to condor_adstash

 -- Tim Theisen <tim@cs.wisc.edu>  Thu, 14 Sep 2023 08:56:00 -0500

condor (10.7.1-1) stable; urgency=medium

  * Fix performance problem detecting futile nodes in a large and bushy DAG

 -- Tim Theisen <tim@cs.wisc.edu>  Wed, 09 Aug 2023 09:36:00 -0500

condor (10.7.0-1) stable; urgency=medium

  * Support for Debian 12 (Bookworm)
  * Can run defrag daemons with different policies on distinct sets of nodes
  * Added want_io_proxy submit command
  * Apptainer is now included in the HTCondor tarballs
  * Fix 10.5.0 bug where reported CPU time is very low when using cgroups v1
  * Fix 10.5.0 bug where .job.ad and .machine.ad were missing for local jobs

 -- Tim Theisen <tim@cs.wisc.edu>  Mon, 31 Jul 2023 14:53:00 -0500

condor (10.0.7-1) stable; urgency=medium

  * Fixed bug where held condor cron jobs would never run when released
  * Improved daemon IDTOKENS logging to make useful messages more prominent
  * Remove limit on certificate chain length in SSL authentication
  * condor_config_val -summary now works with a remote configuration query
  * Prints detailed message when condor_remote_cluster fails to fetch a URL
  * Improvements to condor_preen

 -- Tim Theisen <tim@cs.wisc.edu>  Tue, 25 Jul 2023 10:56:00 -0500

condor (9.0.19-1) stable; urgency=medium

  * Remove limit on certificate chain length in SSL authentication

 -- Tim Theisen <tim@cs.wisc.edu>  Fri, 30 Jun 2023 06:18:00 -0500

condor (10.6.0-1) stable; urgency=medium

  * Administrators can enable and disable job submission for a specific user
  * Work around memory leak in libcurl on EL7 when using the ARC-CE GAHP
  * Container images may now be transferred via a file transfer plugin
  * Add ClassAd stringlist subset match function
  * Add submit file macro '$(JobId)' which expands to full ID of the job
  * The job's executable is no longer renamed to 'condor_exec.exe'

 -- Tim Theisen <tim@cs.wisc.edu>  Thu, 29 Jun 2023 08:11:00 -0500

condor (10.0.6-1) stable; urgency=medium

  * In SSL Authentication, use the identity instead of the X.509 proxy subject
  * Can use environment variable to locate the client's SSL X.509 credential
  * ClassAd aggregate functions now tolerate undefined values
  * Fix Python binding bug where accounting ads were omitted from the result
  * The Python bindings now properly report the HTCondor version
  * remote_initial_dir works when submitting a grid batch job remotely via ssh
  * Add a ClassAd stringlist subset match function

 -- Tim Theisen <tim@cs.wisc.edu>  Thu, 22 Jun 2023 10:45:00 -0500

condor (9.0.18-1) stable; urgency=medium

  * Can configure clients to present an X.509 proxy during SSL authentication
  * Provides script to assist updating from HTCondor version 9 to version 10

 -- Tim Theisen <tim@cs.wisc.edu>  Thu, 22 Jun 2023 10:28:00 -0500

condor (10.0.5-1) stable; urgency=medium

  * Rename upgrade9to10checks.py script to condor_upgrade_check
  * Fix spurious warning from condor_upgrade_check about regexes with spaces

 -- Tim Theisen <tim@cs.wisc.edu>  Fri, 09 Jun 2023 08:17:00 -0500

condor (10.5.1-1) stable; urgency=medium

  * Fix issue with grid batch jobs interacting with older Slurm versions

 -- Tim Theisen <tim@cs.wisc.edu>  Tue, 06 Jun 2023 07:10:00 -0500

condor (10.5.0-1) stable; urgency=medium

  * Can now define DAGMan save points to be able to rerun DAGs from there
  * Expand default list of environment variables passed to the DAGMan manager
  * Administrators can prevent users using "getenv = true" in submit files
  * Improved throughput when submitting a large number of ARC-CE jobs
  * Execute events contain the slot name, sandbox path, resource quantities
  * Can add attributes of the execution point to be recorded in the user log
  * Enhanced condor_transform_ads tool to ease offline job transform testing
  * Fixed a bug where memory limits over 2 GiB might not be correctly enforced

 -- Tim Theisen <tim@cs.wisc.edu>  Mon, 05 Jun 2023 12:24:00 -0500

condor (10.0.4-1) stable; urgency=medium

  * Provides script to assist updating from HTCondor version 9 to version 10
  * Fixes a bug where rarely an output file would not be transferred back
  * Fixes counting of submitted jobs, so MAX_JOBS_SUBMITTED works correctly
  * Fixes SSL Authentication failure when PRIVATE_NETWORK_NAME was set
  * Fixes rare crash when SSL or SCITOKENS authentication was attempted
  * Can allow client to present an X.509 proxy during SSL authentication
  * Fixes issue where a users jobs were ignored by the HTCondor-CE on restart
  * Fixes issues where some events that HTCondor-CE depends on were missing

 -- Tim Theisen <tim@cs.wisc.edu>  Tue, 30 May 2023 09:33:00 -0500

condor (9.0.17-3) stable; urgency=medium

  * Improved upgrade9to10checks.py script

 -- Tim Theisen <tim@cs.wisc.edu>  Sat, 27 May 2023 06:40:00 -0500

condor (9.0.17-2) stable; urgency=medium

  * Add upgrade9to10checks.py script

 -- Tim Theisen <tim@cs.wisc.edu>  Tue, 09 May 2023 15:57:00 -0500

condor (10.4.3-1) stable; urgency=medium

  * Fix bug than could cause the collector audit plugin to crash

 -- Tim Theisen <tim@cs.wisc.edu>  Mon, 08 May 2023 21:53:00 -0500

condor (10.4.2-1) stable; urgency=medium

  * Fix bug where remote submission of batch grid universe jobs fail
  * Fix bug where HTCondor-CE fails to handle jobs after HTCondor restarts

 -- Tim Theisen <tim@cs.wisc.edu>  Tue, 02 May 2023 07:11:00 -0500

condor (10.4.1-1) stable; urgency=medium

  * Preliminary support for Ubuntu 20.04 (Focal Fossa) on PowerPC (ppc64el)

 -- Tim Theisen <tim@cs.wisc.edu>  Wed, 12 Apr 2023 13:47:00 -0500

condor (10.4.0-1) stable; urgency=medium

  * DAGMan no longer carries the entire environment into the DAGMan job
  * Allows EGI CheckIn tokens to be used the with SciTokens authentication

 -- Tim Theisen <tim@cs.wisc.edu>  Thu, 06 Apr 2023 10:36:00 -0500

condor (10.0.3-1) stable; urgency=medium

  * GPU metrics continues to be reported after the startd is reconfigured
  * Fixed issue where GPU metrics could be wildly over-reported
  * Fixed issue that kept jobs from running when installed on Debian or Ubuntu
  * Fixed DAGMan problem when retrying a proc failure in a multi-proc node

 -- Tim Theisen <tim@cs.wisc.edu>  Thu, 06 Apr 2023 10:36:00 -0500

condor (10.3.1-1) stable; urgency=medium

  * Execution points now advertise if an sshd is available for ssh to job

 -- Tim Theisen <tim@cs.wisc.edu>  Mon, 06 Mar 2023 14:36:00 -0600

condor (10.3.0-1) stable; urgency=medium

  * Now evicts OOM killed jobs when they are under their requested memory
  * HTCondor glideins can now use cgroups if one has been prepared
  * Can write job information in an AP history file for each execution attempt
  * Can now specify a lifetime for condor_gangliad metrics
  * The condor_schedd now advertises a count of unmaterialized jobs

 -- Tim Theisen <tim@cs.wisc.edu>  Mon, 06 Mar 2023 14:22:00 -0600

condor (10.0.2-1) stable; urgency=medium

  * HTCondor can optionally create intermediate directories for output files
  * Improved condor_schedd scalability when a user runs more than 1,000 jobs
  * Fix issue where condor_ssh_to_job fails if the user is not in /etc/passwd
  * The Python Schedd.query() now returns the ServerTime attribute for Fifemon
  * VM Universe jobs pass through the host CPU model to support newer kernels
  * HTCondor Python wheel is now available for Python 3.11
  * Fix issue that prevented HTCondor installation on Ubuntu 18.04

 -- John Knoeller <johnkn@cs.wisc.edu>  Thu, 02 Mar 2023 10:15:00 -0600

condor (10.2.5-1) stable; urgency=medium

  * Fix counting of unmaterialized jobs in the condor_schedd

 -- Tim Theisen <tim@cs.wisc.edu>  Mon, 27 Feb 2023 14:50:00 -0600

condor (10.2.4-1) stable; urgency=medium

  * Improve counting of unmaterialized jobs in the condor_schedd

 -- Tim Theisen <tim@cs.wisc.edu>  Thu, 23 Feb 2023 20:46:00 -0600

condor (10.2.3-1) stable; urgency=medium

  * Add a count of unmaterialized jobs to condor_schedd statistics

 -- Tim Theisen <tim@cs.wisc.edu>  Tue, 21 Feb 2023 07:10:00 -0600

condor (10.2.2-1) stable; urgency=medium

  * Fixed bugs with configuration knob SINGULARITY_USE_PID_NAMESPACES

 -- Tim Theisen <tim@cs.wisc.edu>  Mon, 06 Feb 2023 21:52:00 -0600

condor (10.2.1-1) stable; urgency=medium

  * Improved condor_schedd scalability when a user runs more than 1,000 jobs
  * Fix issue where condor_ssh_to_job fails if the user is not in /etc/passwd
  * The Python Schedd.query() now returns the ServerTime attribute
  * Fixed issue that prevented HTCondor installation on Ubuntu 18.04

 -- Tim Theisen <tim@cs.wisc.edu>  Tue, 24 Jan 2023 07:12:00 -0600

condor (10.2.0-1) stable; urgency=medium

  * Preliminary support for Enterprise Linux 9
  * Preliminary support for cgroups v2
  * Can now set minimum floor for number of CPUs that a submitter gets
  * Improved validity testing of Singularity/Apptainer runtinme
  * Improvements to jobs hooks, including new PREPARE_JOB_BEFORE_TRANSFER hook
  * OpenCL jobs now work inside Singularity, if OpenCL drivers are on the host

 -- Tim Theisen <tim@cs.wisc.edu>  Thu, 05 Jan 2023 09:36:00 -0600

condor (10.0.1-1) stable; urgency=medium

  * Add Ubuntu 22.04 (Jammy Jellyfish) support
  * Add file transfer plugin that supports stash:// and osdf:// URLs
  * Fix bug where cgroup memory limits were not enforced on Debian and Ubuntu
  * Fix bug where forcibly removing DAG jobs could crash the condor_schedd
  * Fix bug where Docker repository images cannot be run under Singularity
  * Fix issue where blahp scripts were missing on Debian and Ubuntu platforms
  * Fix bug where curl file transfer plugins would fail on Enterprise Linux 8

 -- Tim Theisen <tim@cs.wisc.edu>  Thu, 05 Jan 2023 06:36:00 -0600

condor (10.1.3-1) stable; urgency=medium

  * Improvements to jobs hooks, including new PREPARE_JOB_BEFORE_TRANSFER hook

 -- Tim Theisen <tim@cs.wisc.edu>  Mon, 21 Nov 2022 15:53:00 -0600

condor (10.1.2-1) stable; urgency=medium

  * OpenCL jobs now work inside Singularity, if OpenCL drivers are on the host

 -- Tim Theisen <tim@cs.wisc.edu>  Mon, 14 Nov 2022 15:53:00 -0600

condor (10.1.1-1) stable; urgency=medium

  * Improvements to job hooks and the ability to save stderr from a job hook
  * Fix bug where Apptainer only systems couldn't run with Docker style images

 -- Tim Theisen <tim@cs.wisc.edu>  Thu, 10 Nov 2022 15:53:00 -0600

condor (10.1.0-1) stable; urgency=medium

  * Release HTCondor 10.0.0 bug fixes into 10.1.0

 -- Tim Theisen <tim@cs.wisc.edu>  Thu, 10 Nov 2022 15:18:00 -0600

condor (10.0.0-1) stable; urgency=medium

  * Users can prevent runaway jobs by specifying an allowed duration
  * Able to extend submit commands and create job submit templates
  * Initial implementation of htcondor <noun> <verb> command line interface
  * Initial implementation of Job Sets in the htcondor CLI tool
  * Add Container Universe
  * Support for heterogeneous GPUs
  * Improved File transfer error reporting
  * GSI Authentication method has been removed
  * HTCondor now utilizes ARC-CE's REST interface
  * Support for ARM and PowerPC for Enterprise Linux 8
  * For IDTOKENS, signing key not required on every execution point
  * Trust on first use ability for SSL connections
  * Improvements against replay attacks

 -- Tim Theisen <tim@cs.wisc.edu>  Thu, 10 Nov 2022 08:55:00 -0600

condor (9.12.0-1) stable; urgency=medium

  * Provide a mechanism to bootstrap secure authentication within a pool
  * Add the ability to define submit templates
  * Administrators can now extend the help offered by condor_submit
  * Add DAGMan ClassAd attributes to record more information about jobs
  * On Linux, advertise the x86_64 micro-architecture in a slot attribute
  * Added -drain option to condor_off and condor_restart
  * Administrators can now set the shared memory size for Docker jobs
  * Multiple improvements to condor_adstash
  * HAD daemons now use SHA-256 checksums by default

 -- Tim Theisen <tim@cs.wisc.edu>  Wed, 05 Oct 2022 15:46:00 -0500

condor (9.0.17-1) stable; urgency=medium

  * Fix file descriptor leak when schedd fails to launch scheduler jobs
  * Fix failure to forward batch grid universe job's refreshed X.509 proxy
  * Fix DAGMan failure when the DONE keyword appeared in the JOB line
  * Fix HTCondor's handling of extremely large UIDs on Linux
  * Fix bug where OAUTH tokens lose their scope and audience upon refresh
  * Support for Apptainer in addition to Singularity

 -- Tim Theisen <tim@cs.wisc.edu>  Thu, 29 Sep 2022 16:31:00 -0500

condor (9.11.2-1) stable; urgency=medium

  * In 9.11.0, STARTD_NOCLAIM_SHUTDOWN restarted instead. Now, it shuts down.

 -- Tim Theisen <tim@cs.wisc.edu>  Mon, 12 Sep 2022 15:34:00 -0500

condor (9.11.1-1) stable; urgency=medium

  * File transfer errors are identified as occurring during input or output

 -- Tim Theisen <tim@cs.wisc.edu>  Tue, 06 Sep 2022 06:38:00 -0500

condor (9.11.0-1) stable; urgency=medium

  * Modified GPU attributes to support the new 'require_gpus' submit command
  * Add (PREEMPT|HOLD)_IF_DISK_EXCEEDED configuration templates
  * ADVERTISE authorization levels now also provide READ authorization
  * Periodic release expressions no longer apply to manually held jobs
  * If a #! interpreter doesn't exist, a proper hold and log message appears
  * Can now set the Singularity target directory with 'container_target_dir'
  * If SciToken and X.509 available, uses SciToken for arc job authentication

 -- Tim Theisen <tim@cs.wisc.edu>  Wed, 24 Aug 2022 14:31:00 -0500

condor (9.0.16-1) stable; urgency=medium

  * Singularity now mounts /tmp and /var/tmp under the scratch directory
  * Fix bug where Singularity jobs go on hold at the first checkpoint
  * Fix bug where gridmanager deletes the X.509 proxy file instead of the copy
  * Fix file descriptor leak when using SciTokens for authentication

 -- Tim Theisen <tim@cs.wisc.edu>  Tue, 16 Aug 2022 09:29:00 -0500

condor (9.0.15-1) stable; urgency=medium

  * Report resources provisioned by the Slurm batch scheduler when available

 -- Tim Theisen <tim@cs.wisc.edu>  Wed, 20 Jul 2022 15:18:00 -0500

condor (9.10.1-1) stable; urgency=medium

  * ActivationSetupDuration is now correct for jobs that checkpoint

 -- Tim Theisen <tim@cs.wisc.edu>  Tue, 18 Jul 2022 07:33:00 -0500

condor (9.10.0-1) stable; urgency=medium

  * With collector administrator access, can manage all HTCondor pool daemons
  * SciTokens can now be used for authentication with ARC CE servers
  * Preliminary support for ARM and POWER RC on AlmaLinux 8
  * Prevent negative values when using huge files with a file transfer plugin

 -- Tim Theisen <tim@cs.wisc.edu>  Thu, 14 Jul 2022 16:22:00 -0500

condor (9.0.14-1) stable; urgency=medium

  * SciToken mapping failures are now recorded in the daemon logs
  * Fix bug that stopped file transfers when output and error are the same
  * Ensure that the Python bindings version matches the installed HTCondor
  * $(OPSYSANDVER) now expand properly in job transforms
  * Fix bug where context managed Python htcondor.SecMan sessions would crash
  * Fix bug where remote CPU times would rarely be set to zero

 -- Tim Theisen <tim@cs.wisc.edu>  Tue, 12 Jul 2022 15:18:00 -0500

condor (9.9.1-1) stable; urgency=medium

  * Fix bug where jobs would not match when using a child collector

 -- Tim Theisen <tim@cs.wisc.edu>  Mon, 13 Jun 2022 21:32:00 -0500

condor (9.9.0-1) stable; urgency=medium

  * A new authentication method for remote HTCondor administration
  * Several changes to improve the security of connections
  * Fix issue where DAGMan direct submission failed when using Kerberos
  * The submission method is now recorded in the job ClassAd
  * Singularity jobs can now pull from Docker style repositories
  * The OWNER authorization level has been folded into the ADMINISTRATOR level

 -- Tim Theisen <tim@cs.wisc.edu>  Sat, 28 May 2022 13:28:00 -0500

condor (9.0.13-1) stable; urgency=medium

  * Schedd and startd cron jobs can now log output upon non-zero exit
  * condor_config_val now produces correct syntax for multi-line values
  * The condor_run tool now reports submit errors and warnings to the terminal
  * Fix issue where Kerberos authentication would fail within DAGMan
  * Fix HTCondor startup failure with certain complex network configurations

 -- Tim Theisen <tim@cs.wisc.edu>  Thu, 26 May 2022 14:28:00 -0500

condor (9.8.1-1) stable; urgency=medium

  * Fix HTCondor startup failure with certain complex network configurations

 -- Tim Theisen <tim@cs.wisc.edu>  Thu, 25 Apr 2022 19:39:00 -0500

condor (9.8.0-1) stable; urgency=medium

  * Support for Heterogeneous GPUs, some configuration required
  * Allow HTCondor to utilize grid sites requiring two-factor authentication
  * Technology preview: bring your own resources from (some) NSF HPC clusters

 -- Tim Theisen <tim@cs.wisc.edu>  Thu, 21 Apr 2022 14:16:00 -0500

condor (9.0.12-1) stable; urgency=medium

  * Fix bug in parallel universe that could cause the schedd to crash
  * Fix rare crash where a daemon tries to use a discarded security session

 -- Tim Theisen <tim@cs.wisc.edu>  Tue, 19 Apr 2022 14:26:00 -0500

condor (9.7.1-1) stable; urgency=medium

  * Fix recent bug where jobs may go on hold without a hold reason or code

 -- Tim Theisen <tim@cs.wisc.edu>  Fri, 01 Apr 2022 09:51:00 -0500

condor (9.7.0-1) stable; urgency=medium

  * Support environment variables, other application elements in ARC REST jobs
  * Container universe supports Singularity jobs with hard-coded command
  * DAGMan submits jobs directly (does not shell out to condor_submit)
  * Meaningful error message and sub-code for file transfer failures
  * Add file transfer statistics for file transfer plugins
  * Add named list policy knobs for SYSTEM_PERIODIC_ policies

 -- Tim Theisen <tim@cs.wisc.edu>  Sat, 12 Mar 2022 19:05:00 -0600

condor (9.0.11-1) stable; urgency=medium

  * The Job Router can now create an IDTOKEN for use by the job
  * Fix bug where a self-checkpointing job may erroneously be held
  * Fix bug where the Job Router could erroneously substitute a default value
  * Fix bug where a file transfer error may identify the wrong file
  * Fix bug where condor_ssh_to_job may fail to connect

 -- Tim Theisen <tim@cs.wisc.edu>  Sat, 12 Mar 2022 14:34:00 -0600

condor (8.8.17-1) stable; urgency=high

  * Fixed a memory leak in the Job Router

 -- Tim Theisen <tim@cs.wisc.edu>  Fri, 11 Mar 2022 13:38:00 -0600

condor (9.6.0-1) stable; urgency=high

  * Fixes for security issues
    https://htcondor.org/security/vulnerabilities/HTCONDOR-2022-0001.html
    https://htcondor.org/security/vulnerabilities/HTCONDOR-2022-0002.html
    https://htcondor.org/security/vulnerabilities/HTCONDOR-2022-0003.html

 -- Tim Theisen <tim@cs.wisc.edu>  Wed, 16 Feb 2022 12:14:00 -0600

condor (9.0.10-1) stable; urgency=high

  * Fixes for security issues
    https://htcondor.org/security/vulnerabilities/HTCONDOR-2022-0001.html
    https://htcondor.org/security/vulnerabilities/HTCONDOR-2022-0002.html
    https://htcondor.org/security/vulnerabilities/HTCONDOR-2022-0003.html

 -- Tim Theisen <tim@cs.wisc.edu>  Wed, 16 Feb 2022 11:11:00 -0600

condor (8.8.16-1) stable; urgency=high

  * Fix for security issue
    https://htcondor.org/security/vulnerabilities/HTCONDOR-2022-0003.html

 -- Tim Theisen <tim@cs.wisc.edu>  Fri, 11 Mar 2022 08:20:00 -0600

condor (9.5.4-1) stable; urgency=medium

  * The access point more robustly detects execution points that disappear
  * The condor_procd will now function if /proc is mounted with hidepid=2

 -- Tim Theisen <tim@cs.wisc.edu>  Mon, 07 Feb 2022 16:33:00 -0600

condor (9.5.3-1) stable; urgency=medium

  * Fix daemon crash where one of multiple collectors is not in DNS
  * Fix bug where initial schedd registration was rarely delayed by an hour
  * Can set CCB_TIMEOUT and choose to not start up if CCB address unavailable

 -- Tim Theisen <tim@cs.wisc.edu>  Tue, 01 Feb 2022 10:46:00 -0600

condor (9.5.2-1) stable; urgency=medium

  * Fix bug where job may not go on hold when exceeding allowed_job_duration
  * Fix bug where the condor_shadow could run indefinitely
  * Fix bug where condor_ssh_to_job may fail to connect
  * Fix bug where a file transfer error may identify the wrong file

 -- Tim Theisen <tim@cs.wisc.edu>  Tue, 25 Jan 2022 09:44:00 -0600

condor (9.5.1-1) stable; urgency=medium

  * Fix bug where a self-checkpointing job may erroneously be held

 -- Tim Theisen <tim@cs.wisc.edu>  Mon, 17 Jan 2022 10:15:00 -0600

condor (9.5.0-1) stable; urgency=medium

  * Initial implementation of Container Universe
  * HTCondor will automatically detect container type and where it can run
  * The blahp is no longer separate, it is now an integral part of HTCondor
  * Docker Universe jobs can now self-checkpoint
  * Added Debian 11 (bullseye) as a supported platform
  * Since CentOS 8 has reached end of life, we build and test on Rocky Linux 8

 -- Tim Theisen <tim@cs.wisc.edu>  Thu, 13 Jan 2022 14:17:00 -0600

condor (9.0.9-1) stable; urgency=medium

  * Added Debian 11 (bullseye) as a supported platform
  * Since CentOS 8 has reached end of life, we build and test on Rocky Linux 8
  * The OAUTH credmon is now packaged for Enterprise Linux 8

 -- Tim Theisen <tim@cs.wisc.edu>  Tue, 11 Jan 2022 12:48:00 -0600

condor (9.4.1-1) stable; urgency=medium

  * Add the ability to track slot activation metrics
  * Fix bug where a file transfer plugin failure code may not be reported

 -- Tim Theisen <tim@cs.wisc.edu>  Tue, 21 Dec 2021 15:04:00 -0600

condor (9.4.0-1) stable; urgency=medium

  * Initial implementation of Job Sets in the htcondor CLI tool
  * The access point administrator can add keywords to the submit language
  * Add submit commands that limit job run time
  * Fix bug where self check-pointing jobs may be erroneously held

 -- Tim Theisen <tim@cs.wisc.edu>  Thu, 02 Dec 2021 14:13:00 -0600

condor (9.0.8-1) stable; urgency=medium

  * Fix bug where huge values of ImageSize and others would end up negative
  * Fix bug in how MAX_JOBS_PER_OWNER applied to late materialization jobs
  * Fix bug where the schedd could choose a slot with insufficient disk space
  * Fix crash in ClassAd substr() function when the offset is out of range
  * Fix bug in Kerberos code that can crash on macOS and could leak memory
  * Fix bug where a job is ignored for 20 minutes if the startd claim fails

 -- Tim Theisen <tim@cs.wisc.edu>  Thu, 02 Dec 2021 08:56:00 -0600

condor (9.3.2-1) stable; urgency=medium

  * Add allowed_execute_duration condor_submit command to cap job run time
  * Fix bug where self check-pointing jobs may be erroneously held

 -- Tim Theisen <tim@cs.wisc.edu>  Tue, 30 Nov 2021 05:46:00 -0600

condor (9.3.1-1) stable; urgency=medium

  * Add allowed_job_duration condor_submit command to cap job run time

 -- Tim Theisen <tim@cs.wisc.edu>  Mon, 08 Nov 2021 23:08:00 -0600

condor (9.3.0-1) stable; urgency=medium

  * Discontinue support for Globus GSI
  * Discontinue support for grid type 'nordugrid', use 'arc' instead
  * MacOS version strings now include the major version number (10 or 11)
  * File transfer plugin sample code to aid in developing new plugins
  * Add generic knob to set the slot user for all slots

 -- Tim Theisen <tim@cs.wisc.edu>  Wed, 03 Nov 2021 13:33:00 -0500

condor (9.0.7-1) stable; urgency=medium

  * Fix bug where condor_gpu_discovery could crash with older CUDA libraries
  * Fix bug where condor_watch_q would fail on machines with older kernels
  * condor_watch_q no longer has a limit on the number of job event log files
  * Fix bug where a startd could crash claiming a slot with p-slot preemption
  * Fix bug where a job start would not be recorded when a shadow reconnects

 -- Tim Theisen <tim@cs.wisc.edu>  Tue, 02 Nov 2021 14:54:00 -0500

condor (9.2.0-1) stable; urgency=medium

  * Add SERVICE node that runs alongside the DAG for the duration of the DAG
  * Fix problem where proxy delegation to older HTCondor versions failed
  * Jobs are now re-run if the execute directory unexpectedly disappears
  * HTCondor counts the number of files transfered at the submit node
  * Fix a bug that caused jobs to fail when using newer Singularity versions

 -- Tim Theisen <tim@cs.wisc.edu>  Thu, 23 Sep 2021 16:19:34 -0500

condor (9.0.6-1) stable; urgency=medium

  * CUDA_VISIBLE_DEVICES can now contain GPU-<uuid> formatted values
  * Fixed a bug that caused jobs to fail when using newer Singularity versions
  * Fixed a bug in the Windows MSI installer for the latest Windows 10 version
  * Fixed bugs relating to the transfer of standard out and error logs
  * MacOS 11.x now reports as 10.16.x (which is better than reporting x.0)

 -- Tim Theisen <tim@cs.wisc.edu>  Thu, 23 Sep 2021 09:27:08 -0500

condor (9.1.3-1) stable; urgency=medium

  * Globus GSI is no longer needed for X.509 proxy delegation
  * Globus GSI authentication is disabled by default
  * The job ad now contains a history of job holds and hold reasons
  * If a user job policy expression evaluates to undefined, it is ignored

 -- Tim Theisen <tim@cs.wisc.edu>  Thu, 19 Aug 2021 13:52:24 -0500

condor (9.0.5-1) stable; urgency=medium

  * Other authentication methods are tried if mapping fails using SciTokens
  * Fix rare crashes from successful condor_submit, which caused DAGMan issues
  * Fix bug where ExitCode attribute would be suppressed when OnExitHold fired
  * condor_who now suppresses spurious warnings coming from netstat
  * The online manual now has detailed instructions for installing on MacOS
  * Fix bug where misconfigured MIG devices confused condor_gpu_discovery
  * The transfer_checkpoint_file list may now include input files

 -- Tim Theisen <tim@cs.wisc.edu>  Wed, 18 Aug 2021 10:07:10 -0500

condor (9.1.2-1) stable; urgency=high

  * Fixes for security issues
    https://htcondor.org/security/vulnerabilities/HTCONDOR-2021-0003.html
    https://htcondor.org/security/vulnerabilities/HTCONDOR-2021-0004.html

 -- Tim Theisen <tim@cs.wisc.edu>  Thu, 29 Jul 2021 10:35:12 -0500

condor (9.0.4-1) stable; urgency=high

  * Fixes for security issues
    https://htcondor.org/security/vulnerabilities/HTCONDOR-2021-0003.html
    https://htcondor.org/security/vulnerabilities/HTCONDOR-2021-0004.html

 -- Tim Theisen <tim@cs.wisc.edu>  Thu, 29 Jul 2021 10:35:12 -0500

condor (8.8.15-1) stable; urgency=high

  * Fix for security issue
    https://htcondor.org/security/vulnerabilities/HTCONDOR-2021-0003.html

 -- Tim Theisen <tim@cs.wisc.edu>  Thu, 29 Jul 2021 10:35:12 -0500

condor (9.1.1-1) stable; urgency=high

  * Fixes for security issues
    https://htcondor.org/security/vulnerabilities/HTCONDOR-2021-0003.html
    https://htcondor.org/security/vulnerabilities/HTCONDOR-2021-0004.html

 -- Tim Theisen <tim@cs.wisc.edu>  Tue, 13 Jul 2021 09:11:38 -0500

condor (9.0.3-1) stable; urgency=high

  * Fixes for security issues
    https://htcondor.org/security/vulnerabilities/HTCONDOR-2021-0003.html
    https://htcondor.org/security/vulnerabilities/HTCONDOR-2021-0004.html

 -- Tim Theisen <tim@cs.wisc.edu>  Tue, 13 Jul 2021 09:11:38 -0500

condor (8.8.14-1) stable; urgency=high

  * Fix for security issue
    https://htcondor.org/security/vulnerabilities/HTCONDOR-2021-0003.html

 -- Tim Theisen <tim@cs.wisc.edu>  Tue, 13 Jul 2021 09:11:38 -0500

condor (9.0.2-1) stable; urgency=medium

  * HTCondor can be set up to use only FIPS 140-2 approved security functions
  * If the Singularity test fails, the job goes idle rather than getting held
  * Can divide GPU memory, when making multiple GPU entries for a single GPU
  * Startd and Schedd cron job maximum line length increased to 64k bytes
  * Added first class submit keywords for SciTokens
  * Fixed MUNGE authentication
  * Fixed Windows installer to work when the install location isn't C:\Condor

 -- Tim Theisen <tim@cs.wisc.edu>  Thu, 08 Jul 2021 06:35:49 -0500

condor (9.1.0-1) stable; urgency=medium

  * Support for submitting to ARC-CE via the REST interface
  * DAGMan can put failed jobs on hold (user can correct problems and release)
  * Can run gdb and ptrace within Docker containers
  * A small Docker test job is run on the execute node to verify functionality
  * The number of instructions executed is reported in the job Ad on Linux

 -- Tim Theisen <tim@cs.wisc.edu>  Thu, 20 May 2021 09:35:16 -0500

condor (9.0.1-1) stable; urgency=medium

  * Fix problem where X.509 proxy refresh kills job when using AES encryption
  * Fix problem when jobs require a different machine after a failure
  * Fix problem where a job matched a machine it can't use, delaying job start
  * Fix exit code and retry checking when a job exits because of a signal
  * Fix a memory leak in the job router when a job is removed via job policy
  * Fixed the back-end support for the 'bosco_cluster --add' command
  * An updated Windows installer that supports IDTOKEN authentication

 -- Tim Theisen <tim@cs.wisc.edu>  Fri, 14 May 2021 17:46:39 -0500

condor (9.0.0-1) stable; urgency=medium

  * Absent any configuration, HTCondor denies authorization to all users
  * AES encryption is used for all communication and file transfers by default
  * New IDTOKEN authentication method enables fine-grained authorization
  * IDTOKEN authentication method is designed to replace GSI
  * Improved support for GPUs, including machines with multiple GPUs
  * New condor_watch_q tool that efficiently provides live job status updates
  * Many improvements to the Python bindings
  * New Python bindings for DAGMan and chirp
  * Improved file transfer plugins supporting uploads and authentication
  * File transfer times are now recorded in the job log
  * Added support for jobs that need to acquire and use OAUTH tokens
  * Many memory footprint and performance improvements in DAGMan
  * Submitter ceilings can limit the number of jobs per user in a pool

 -- Tim Theisen <tim@cs.wisc.edu>  Wed, 14 Apr 2021 13:25:15 -0500

condor (8.9.13-1) stable; urgency=medium

  * Host based security is no longer the default security model
  * Hardware accelerated integrity and AES encryption used by default
  * Normally, AES encryption is used for all communication and file transfers
  * Fallback to Triple-DES or Blowfish when interoperating with older versions
  * Simplified and automated new HTCondor installations
  * HTCondor now detects instances of multi-instance GPUs
  * Fixed memory leaks (collector updates in 8.9 could leak a few MB per day)
  * Many other enhancements and bug fixes, see version history for details

 -- Tim Theisen <tim@cs.wisc.edu>  Mon, 29 Mar 2021 22:50:51 -0500

condor (8.9.12-1) stable; urgency=medium

  * Withdrawn due to compatibility issues with prior releases

 -- Tim Theisen <tim@cs.wisc.edu>  Thu, 25 Mar 2021 14:15:17 -0500

condor (8.8.13-1) stable; urgency=medium

  * condor_ssh_to_job now maps CR and NL to work with editors like nano
  * Improved the performance of data transfer in condor_ssh_to_job
  * HA replication now accepts SHA-2 checksums to prepare for MD5 removal
  * Submission to NorduGrid ARC CE works with newer ARC CE versions
  * Fixed condor_annex crashes on platforms with newer compilers
  * Fixed "use feature: GPUsMonitor" to locate the monitor binary on Windows
  * Fixed a bug that prevented using the '@' character in an event log path

 -- Tim Theisen <tim@cs.wisc.edu>  Tue, 23 Mar 2021 08:07:35 -0500

condor (8.9.11-1) stable; urgency=high

  * This release of HTCondor fixes security-related bugs described at
  * https://htcondor.org/security/vulnerabilities/HTCONDOR-2021-0001.html
  * https://htcondor.org/security/vulnerabilities/HTCONDOR-2021-0002.html

 -- Tim Theisen <tim@cs.wisc.edu>  Mon, 28 Dec 2020 09:55:44 -0600

condor (8.9.10-1) stable; urgency=medium

  * Fix bug where negotiator stopped making matches when group quotas are used
  * Support OAuth, SciTokens, and Kerberos credentials in local universe jobs
  * The Python schedd.submit method now takes a Submit object
  * DAGMan can now optionally run a script when a job goes on hold
  * DAGMan now provides a method for inline jobs to share submit descriptions
  * Can now add arbitrary tags to condor annex instances
  * Runs the "singularity test" before running the a singularity job

 -- Tim Theisen <tim@cs.wisc.edu>  Tue, 24 Nov 2020 09:52:13 -0600

condor (8.8.12-1) stable; urgency=medium

  * Added a family of version comparison functions to ClassAds
  * Increased default Globus proxy key length to meet current NIST guidance

 -- Tim Theisen <tim@cs.wisc.edu>  Sat, 21 Nov 2020 16:40:52 -0600

condor (8.9.9-1) stable; urgency=medium

  * The RPM packages requires globus, munge, scitokens, and voms from EPEL
  * Improved cgroup memory policy settings that set both hard and soft limit
  * Cgroup memory usage reporting no longer includes the kernel buffer cache
  * Numerous Python binding improvements, see version history
  * Can create a manifest of files on the execute node at job start and finish
  * Added provisioner nodes to DAGMan, allowing users to provision resources
  * DAGMan can now produce .dot graphs without running the workflow

 -- Tim Theisen <tim@cs.wisc.edu>  Sun, 25 Oct 2020 12:32:40 -0500

condor (8.8.11-1) stable; urgency=medium

  * HTCondor now properly tracks usage over vanilla universe checkpoints
  * New ClassAd equality and inequality operators in the Python bindings
  * Fixed a bug where removing in-use routes could crash the job router
  * Fixed a bug where condor_chirp would abort after success on Windows
  * Fixed a bug where using MACHINE_RESOURCE_NAMES could crash the startd
  * Improved condor c-gahp to prioritize commands over file transfers
  * Fixed a rare crash in the schedd when running many local universe jobs
  * With GSI, avoid unnecessary reverse DNS lookup when HOST_ALIAS is set
  * Fix a bug that could cause grid universe jobs to fail upon proxy refresh

 -- Tim Theisen <tim@cs.wisc.edu>  Wed, 21 Oct 2020 06:38:00 -0500

condor (8.9.8-1) unstable; urgency=medium

  * Added htcondor.dags and htcondor.htchirp to the HTCondor Python bindings
  * New condor_watch_q tool that efficiently provides live job status updates
  * Added support for marking a GPU offline while other jobs continue
  * The condor_master command does not return until it is fully started
  * Deprecated several Python interfaces in the Python bindings

 -- Tim Theisen <tim@cs.wisc.edu>  Wed, 05 Aug 2020 13:47:06 -0500

condor (8.8.10-1) stable; urgency=medium

  * condor_qedit can no longer be used to disrupt the condor_schedd
  * Fixed a bug where the SHARED_PORT_PORT configuration setting was ignored
  * Ubuntu 20.04 and Amazon Linux 2 are now supported
  * In MacOSX, HTCondor now requires LibreSSL, available since MacOSX 10.13

 -- Tim Theisen <tim@cs.wisc.edu>  Tue, 04 Aug 2020 20:55:25 -0500

condor (8.9.7-1) unstable; urgency=medium

  * Multiple enhancements in the file transfer code
  * Support for more regions in s3:// URLs
  * Much more flexible job router language
  * Jobs may now specify cuda_version to match equally-capable GPUs
  * TOKENS are now called IDTOKENS to differentiate from SCITOKENS
  * Added the ability to blacklist TOKENS via an expression
  * Can simultaneously handle Kerberos and OAUTH credentials
  * The getenv submit command now supports a blacklist and whitelist
  * The startd supports a remote history query similar to the schedd
  * condor_q -submitters now works with accounting groups
  * Fixed a bug reading service account credentials for Google Compute Engine

 -- Tim Theisen <tim@cs.wisc.edu>  Tue, 19 May 2020 14:56:05 -0500

condor (8.8.9-1) stable; urgency=medium

  * Proper tracking of maximum memory used by Docker universe jobs
  * Fixed preempting a GPU slot for a GPU job when all GPUs are in use
  * Fixed a Python crash when queue_item_data iterator raises an exception
  * Fixed a bug where slot attribute overrides were ignored
  * Calculates accounting group quota correctly when more than 1 CPU requested
  * Updated HTCondor Annex to accommodate API change for AWS Spot Fleet
  * Fixed a problem where HTCondor would not start on AWS Fargate
  * Fixed where the collector could wait forever for a partial message
  * Fixed streaming output to large files (>2Gb) when using the 32-bit shadow

 -- Tim Theisen <tim@cs.wisc.edu>  Wed, 06 May 2020 07:36:28 -0500

condor (8.9.6-1) unstable; urgency=high

  * Fixes addressing CVE-2019-18823
    https://htcondor.org/security/vulnerabilities/HTCONDOR-2020-0001.html
    https://htcondor.org/security/vulnerabilities/HTCONDOR-2020-0002.html
    https://htcondor.org/security/vulnerabilities/HTCONDOR-2020-0003.html
    https://htcondor.org/security/vulnerabilities/HTCONDOR-2020-0004.html

 -- Tim Theisen <tim@cs.wisc.edu>  Wed, 18 Mar 2020 15:40:28 -0500

condor (8.8.8-1) stable; urgency=high

  * Fixes addressing CVE-2019-18823
    https://htcondor.org/security/vulnerabilities/HTCONDOR-2020-0001.html
    https://htcondor.org/security/vulnerabilities/HTCONDOR-2020-0002.html
    https://htcondor.org/security/vulnerabilities/HTCONDOR-2020-0003.html
    https://htcondor.org/security/vulnerabilities/HTCONDOR-2020-0004.html

 -- Tim Theisen <tim@cs.wisc.edu>  Tue, 17 Mar 2020 11:05:03 -0500

condor (8.9.5-2) unstable; urgency=medium

  * Fixed the installation of the HTCondor Python bindings on Debian/Ubuntu

 -- Tim Theisen <tim@cs.wisc.edu>  Wed, 19 Feb 2020 19:43:10 -0600

condor (8.9.5-1) unstable; urgency=medium

  * Added a new mode that skips jobs whose outputs are newer than their inputs
  * Added command line tool to help debug ClassAd expressions
  * Added port forwarding to Docker containers
  * You may now change some DAGMan throttles while the DAG is running
  * Added support for session tokens for pre-signed S3 URLs
  * Improved the speed of the negotiator when custom resources are defined
  * Fixed interactive submission of Docker jobs
  * Fixed a bug where jobs wouldn't be killed when getting an OOM notification

 -- Tim Theisen <tim@cs.wisc.edu>  Mon, 30 Dec 2019 16:27:36 -0600

condor (8.8.7-1) stable; urgency=medium

  * Updated condor_annex to work with upcoming AWS Lambda function changes
  * Added the ability to specify the order that job routes are applied
  * Fixed a bug that could cause remote condor submits to fail
  * Fixed condor_wait to work when the job event log is on AFS
  * Fixed RPM packaging to be able to install condor-all on CentOS 8
  * Period ('.') is allowed again in DAGMan node names

 -- Tim Theisen <tim@cs.wisc.edu>  Tue, 24 Dec 2019 08:03:51 -0600

condor (8.9.4-1) unstable; urgency=medium

  * Amazon S3 file transfers using pre-signed URLs
  * Further reductions in DAGMan memory usage
  * Added -idle option to condor_q to display information about idle jobs
  * Support for SciTokens authentication
  * A tool, condor_evicted_files, to examine the SPOOL of an idle job

 -- Tim Theisen <tim@cs.wisc.edu>  Mon, 18 Nov 2019 15:40:14 -0600

condor (8.8.6-1) stable; urgency=medium

  * Initial support for CentOS 8
  * Fixed a memory leak in SSL authentication
  * Fixed a bug where "condor_submit -spool" would only submit the first job
  * Reduced encrypted file transfer CPU usage by a factor of six
  * "condor_config_val -summary" displays changes from a default configuration
  * Improved the ClassAd documentation, added many functions that were omitted

 -- Tim Theisen <tim@cs.wisc.edu>  Wed, 13 Nov 2019 08:18:44 -0600

condor (8.9.3-1) unstable; urgency=medium

  * TOKEN and SSL authentication methods are now enabled by default
  * The job and global event logs use ISO 8601 formatted dates by default
  * Added Google Drive multifile transfer plugin
  * Added upload capability to Box multifile transfer plugin
  * Added Python bindings to submit a DAG
  * Python 'JobEventLog' can be pickled to facilitate intermittent readers
  * 2x matchmaking speed for partitionable slots with simple START expressions
  * Improved the performance of the condor_schedd under heavy load
  * Reduced the memory footprint of condor_dagman
  * Initial implementation to record the circumstances of a job's termination

 -- Tim Theisen <tim@cs.wisc.edu>  Tue, 17 Sep 2019 00:00:00 -0500

condor (8.8.5-1) stable; urgency=medium

  * Fixed two performance problems on Windows
  * Fixed Java universe on Debian and Ubuntu systems
  * Added two knobs to improve performance on large scale pools
  * Fixed a bug where requesting zero GPUs would require a machine with GPUs
  * HTCondor can now recognize nVidia Volta and Turing GPUs

 -- Tim Theisen <tim@cs.wisc.edu>  Wed, 04 Sep 2019 13:22:29 -0500

condor (8.8.4-1) stable; urgency=medium

  * Python 3 bindings - see version history for details (requires EPEL on EL7)
  * Can configure DAGMan to dramatically reduce memory usage on some DAGs
  * Improved scalability when using the python bindings to qedit jobs
  * Fixed infrequent schedd crashes when removing scheduler universe jobs
  * The condor_master creates run and lock directories when systemd doesn't
  * The condor daemon obituary email now contains the last 200 lines of log

 -- Tim Theisen <tim@cs.wisc.edu>  Tue, 09 Jul 2019 10:15:38 -0500

condor (8.9.2-1) unstable; urgency=medium

  * The HTTP/HTTPS file transfer plugin will timeout and retry transfers
  * A new multi-file box.com file transfer plugin to download files
  * The manual has been moved to Read the Docs
  * Configuration options for job-log time-stamps (UTC, ISO 8601, sub-second)
  * Several improvements to SSL authentication
  * New TOKEN authentication method enables fine-grained authorization control

 -- Tim Theisen <tim@cs.wisc.edu>  Tue, 05 Jun 2019 08:03:56 -0500

condor (8.8.3-1) stable; urgency=medium

  * Fixed a bug where jobs were killed instead of peacefully shutting down
  * Fixed a bug where a restarted schedd wouldn't connect to its running jobs
  * Improved file transfer performance when sending multiple files
  * Fix a bug that prevented interactive submit from working with Singularity
  * Orphaned Docker containers are now cleaned up on execute nodes
  * Restored a deprecated Python interface that is used to read the event log

 -- Tim Theisen <tim@cs.wisc.edu>  Wed, 22 May 2019 07:16:49 -0500

condor (8.9.1-1) unstable; urgency=medium

  * An efficient curl plugin that supports uploads and authentication tokens
  * HTCondor automatically supports GPU jobs in Docker and Singularity
  * File transfer times are now recorded in the user job log and the job ad

 -- Tim Theisen <tim@cs.wisc.edu>  Wed, 17 Apr 2019 06:50:37 -0600

condor (8.8.2-1) stable; urgency=medium

  * Fixed problems with condor_ssh_to_job and Singularity jobs
  * Fixed a problem that could cause condor_annex to crash
  * Fixed a problem where the job queue would very rarely be corrupted
  * condor_userprio can report concurrency limits again
  * Fixed the GPU discovery and monitoring code to map GPUs in the same way
  * Made the CHIRP_DELAYED_UPDATE_PREFIX configuration knob work again
  * Fixed restarting HTCondor from the Service Control Manager on Windows
  * Fixed a problem where local universe jobs could not use condor_submit
  * Restored a deprecated Python interface that is used to read the event log
  * Fixed a problem where condor_shadow reuse could confuse DAGMan

 -- Tim Theisen <tim@cs.wisc.edu>  Thu, 11 Apr 2019 07:48:19 -0500

condor (8.9.0-1) unstable; urgency=medium

  * Absent any configuration, HTCondor denies authorization to all users
  * All HTCondor daemons under a condor_master share a security session
  * Scheduler Universe jobs are prioritized by job priority

 -- Tim Theisen <tim@cs.wisc.edu>  Wed, 27 Feb 2019 17:05:36 -0600

condor (8.8.1-1) stable; urgency=medium

  * Fixed excessive CPU consumption with GPU monitoring
  * GPU monitoring is off by default; enable with "use feature: GPUsMonitor"
  * HTCondor now works with the new CUDA version 10 libraries
  * Fixed a bug where sometimes jobs would not start on a Windows execute node
  * Fixed a bug that could cause DAGman to go into an infinite loop on exit
  * The JobRouter doesn't forward the USER attribute between two UID Domains
  * Made Collector.locateAll() more efficient in the Python bindings
  * Improved efficiency of the negotiation code in the condor_schedd

 -- Tim Theisen <tim@cs.wisc.edu>  Mon, 18 Feb 2019 15:44:41 -0600

condor (8.8.0-1) stable; urgency=medium

  * Automatically add AWS resources to your pool using HTCondor Annex
  * The Python bindings now include submit functionality
  * Added the ability to run a job immediately by replacing a running job
  * A new minihtcondor package makes single node installations easy
  * HTCondor now tracks and reports GPU utilization
  * Several performance enhancements in the collector
  * The grid universe can create and manage VM instances in Microsoft Azure
  * The MUNGE security method is now supported on all Linux platforms

 -- Tim Theisen <tim@cs.wisc.edu>  Thu, 03 Jan 2019 12:03:47 -0600

condor (8.7.10-1) unstable; urgency=medium

  * Can now interactively submit Docker jobs
  * The administrator can now add arguments to the Singularity command line
  * The MUNGE security method is now supported on all Linux platforms
  * The grid universe can create and manage VM instances in Microsoft Azure
  * Added a single-node package to facilitate using a personal HTCondor

 -- Tim Theisen <tim@cs.wisc.edu>  Tue, 30 Oct 2018 16:07:41 -0500

condor (8.6.13-1) stable; urgency=medium

  * Made the Python 'in' operator case-insensitive for ClassAd attributes
  * Python bindings are now built for the Debian and Ubuntu platforms
  * Fixed a memory leak in the Python bindings
  * Fixed a bug where absolute paths failed for output/error files on Windows
  * Fixed a bug using Condor-C to run Condor-C jobs
  * Fixed a bug where Singularity could not be used if Docker was not present

 -- Tim Theisen <tim@cs.wisc.edu>  Tue, 30 Oct 2018 10:28:39 -0500

condor (8.7.9-1) unstable; urgency=medium

  * Support for Debian 9, Ubuntu 16, and Ubuntu 18
  * Improved Python bindings to support the full range of submit functionality
  * Allows VMs to shutdown when the job is being gracefully evicted
  * Can now specify a host name alias (CNAME) for NETWORK_HOSTNAME
  * Added the ability to run a job immediately by replacing a running job

 -- Tim Theisen <tim@cs.wisc.edu>  Wed, 01 Aug 2018 00:40:39 -0500

condor (8.6.12-1) stable; urgency=medium

  * Support for Debian 9, Ubuntu 16, and Ubuntu 18
  * Fixed a memory leak that occurred when SSL authentication fails
  * Fixed a bug where invalid transform REQUIREMENTS caused a Job to match
  * Fixed a bug to allow a queue super user to edit protected attributes
  * Fixed a problem setting the job environment in the Singularity container
  * Fixed several other minor problems

 -- Tim Theisen <tim@cs.wisc.edu>  Tue, 31 Jul 2018 22:58:32 -0500

condor (8.6.11) unstable; urgency=medium

  * Nightly build

 -- Tim Theisen <tim@exec-23.batlab.org>  Thu, 31 May 2018 15:01:37 -0500

condor (8.6.8~dfsg.1-2) unstable; urgency=medium

  * Disable GSOAP (Closes: #890007) (GSOAP will be dropped from HTCondor soon)
  * Package Apache NOTICE file (fix up lintian error)

 -- Tim Theisen <tim@exec-23.batlab.org>  Mon, 19 Mar 2018 18:28:58 -0500

condor (8.6.8~dfsg.1-1) unstable; urgency=medium

  [ Tim Theisen ]
  * New upstream stable release (update to latest 8.6 stable series).
    - Support for singularity containers.
    - Jobs can now be submitted to the Slurm batch scheduling system via the
      new slurm type in the grid universe.
    - Fixes an issue where a user can cause the condor_schedd to crash by
      submitting a job designed for that purpose (CVE-2017-16816).
  * Bump SO version of libclassad from 7 to 8.

  [ Michael Hanke ]
  * Drop transitional packages (Condor -> HTCondor). Thanks to Holger Levsen
    for pointing this out (Closes: #878376).
  * Package was falsely suggesting "docker" instead of "docker.io".
  * More robust default "Personal Condor" configuration (should not break in
    IPv6 scenarios).

 -- Tim Theisen <tim@cs.wisc.edu>  Thu, 16 Nov 2017 15:48:05 -0600

condor (8.4.11~dfsg.1-3) unstable; urgency=medium

  * Get rid of lintian errors (eliminate RPATH, dh_python build dependency)

 -- Tim Theisen <tim@cs.wisc.edu>  Wed, 04 Oct 2017 15:33:23 -0500

condor (8.4.11~dfsg.1-2) unstable; urgency=medium

  * List additional global symbols for new gsoap version(Closes: #868905).
    Thanks to Michael Hudson-Doyle <michael.hudson@canonical.com>
  * Add build conflict to prevent pulling in cream on raspian.
    Thanks to Peter Green <plugwash@p10link.net>

 -- Tim Theisen <tim@cs.wisc.edu>  Fri, 18 Aug 2017 22:39:59 -0500

condor (8.4.11~dfsg.1-1) unstable; urgency=medium

  * New upstream bugfix release.
    - Various bugfixes for a number of HTCondor subsystems
      http://research.cs.wisc.edu/htcondor/manual/v8.4.11/10_3Stable_Release.html
  * Add Tim Theisen as a maintainer.
  * Remove Brian Lin as a maintainer.

 -- Tim Theisen <tim@cs.wisc.edu>  Wed, 25 Jan 2017 09:45:20 -0600

condor (8.4.9~dfsg.1-2) unstable; urgency=medium

  * Add patch to fix FTBFS due to -fPIE being default now. Thanks
    to Adrian Bunk <bunk@stusta.de> for the patch (Closes: #837402).
  * Disable VOMS support for now to workaround VOMS not being ready for
    OpenSSL 1.1.0 (Closes: #828269). To be re-enabled once #844877
    was addressed.
  * Add upstream patch for OpenSSL 1.1 compatibility (to be released with
    8.4.10).

 -- Michael Hanke <mih@debian.org>  Sun, 27 Nov 2016 08:45:09 +0100

condor (8.4.9~dfsg.1-1) unstable; urgency=medium

  * New upstream bugfix release.
    - Updated systemd service configuration.
    - Various bugfixes for a number of HTCondor subsystems
      http://research.cs.wisc.edu/htcondor/manual/v8.4.9/10_3Stable_Release.html
  * Refreshed patches.
  * Adjusted install setup for tmpfile.d configuration after upstream source
    reorganization.

 -- Michael Hanke <mih@debian.org>  Fri, 14 Oct 2016 13:39:15 +0200

condor (8.4.8~dfsg.1-1) unstable; urgency=medium

  * New upstream release (skipped several, more help wanted!)
    - Clarified license of doc/makeman/hard-test.html -- same as
      main HTCondor license (Closes: #822404)
  * Bumped Standards version to 3.9.8, no changes necessary.
  * Add Debconf template translation:
    - Brazilian Portuguese -- courtesy of Adriano Rafael Gomes
      <adrianorg@arg.eti.br>.
      (Closes: #816945)
  * Prevent failure when creating arch-independent packages only.
    Patch is courtesy of Santiago Vila <sanvila@unex.es> (Closes: #809112)

 -- Michael Hanke <mih@debian.org>  Fri, 19 Aug 2016 10:14:12 +0200

condor (8.4.2~dfsg.1-1) unstable; urgency=medium

  * New upstream release.
    - Simplified configuration to hold or preempt jobs that exceed resource
      claims.
    - Fix FTBFS on non-amd64 64bit platforms (Closes: #804386).
    - Various other bug fixes.
  * Install tmpfiles configuration for systemd to prevent service start
    failure due to missing /var/run/condor.

 -- Michael Hanke <mih@debian.org>  Fri, 11 Dec 2015 20:30:35 +0100

condor (8.4.0~dfsg.1-1) unstable; urgency=medium

  * First upstream in new 8.4 stable series. Updates:
    - leaner resource footprint for up to 200k simultaneous jobs in a
      single pool
    - run Docker containers as jobs
    - configurable encryption of execution directories
    - support for simultaneous IPv4 and IPv6 connections
    - adminstrator can establish requirements that must be satisfied in order
      for a job to be queued
    - new default shared port (if used) is 9618, instead of the previous
      random default
    - automatic tuning of certain kernel parameters for improved scalability
      enabled by default (see LINUX_KERNEL_TUNING_SCRIPT).
  * Install systemd service file.
  * Install default submit configuration for interactive jobs in
    /etc/condor/interactive.sub and set default configuration for
    INTERACTIVE_SUBMIT_FILE accordingly.
  * Tighten versioned dependency on libclassad package -- observed missing
    symbols, despite unchanged SO version.
  * Install documentation under /usr/share/doc/htcondor (no longer just
    'condor').
  * Add docker as suggested package, due to the addition of the
    DockerUniverse.
  * Recommend package 'ecryptfs-utils': when installed HTCondor can be
    instructed to encrypt job EXECUTE directories on a system-wide, or
    per-job basis.
  * Install linux-kernel-tuning script as a config file into /etc/condor.
  * Update patch to avoid non-literal string processing without format
    strings [-Werror=format-security].
  * Build with Virtual Organization Membership Service support. Added
    voms-dev as a build-dependency.
  * Add a watch file.

 -- Michael Hanke <mih@debian.org>  Tue, 15 Sep 2015 07:32:31 +0200

condor (8.2.9~dfsg.1-1) unstable; urgency=medium

  * New upstream bugfix release closing >25 tickets.
    - "Smaller" partitionable slots are now merged to allow for a "bigger"
      job to match (needs ALLOW_PSLOT_PREEMPTION=True; default behavior
      unchanged).
    - Fix LaTeX documentation sources to work with the most recent TeTeX
      (Closes: #790865). Thanks to Martin Michlmayr for the report and a
      patch.
  * Remove package section disparity (devel -> libdevel).

 -- Michael Hanke <mih@debian.org>  Mon, 17 Aug 2015 08:35:31 +0200

condor (8.2.8~dfsg.1-1) unstable; urgency=medium

  * New upstream bugfix release.
    - Updated for latest gsoap release (Closes: #784778)
    - Numerous additional bug fixes.
  * Minimize patch for default configuration to match upstream
    adjustments.
  * Add patch to fix a few bashisms (Closes: #772232). Thanks to
    Raphael Geissert for the report.
  * Add a patch adding raspbian to OS detection code (Closes: #780517).
    Thanks to Peter Michael Green for the patch.
  * Bumped Standards-version to 3.9.6; no changes necessary.

 -- Michael Hanke <mih@debian.org>  Sat, 16 May 2015 10:32:41 +0200

condor (8.2.3~dfsg.1-6) unstable; urgency=medium

  [Alex Waite]
  * Upstream security fix: Authenticated users could execute arbitrary code as
    the condor user due to a bug in the way the condor daemon sent email
    notifications (CVE-2014-8126). (Closes: #775276)

 -- Michael Hanke <mih@debian.org>  Fri, 16 Jan 2015 18:59:12 +0100

condor (8.2.3~dfsg.1-5) unstable; urgency=medium

  * Fix wrong default SPOOL location introduced with 8.2.3~dfsg.1-4. Whenever
    not overwritten by an explicit SPOOL setting, this version relocated
    SPOOL to /var/lib/condor/lib. Consequently, existing job and usage logs
    where inaccessible by HTcondor. This update reverts this unintentional
    change and sets SPOOL explicitly to /var/spool/condor again.
    (Closes: #772170)

 -- Michael Hanke <mih@debian.org>  Fri, 05 Dec 2014 20:32:17 +0100

condor (8.2.3~dfsg.1-4) unstable; urgency=medium

  * Adjust mechanism to apply the default Debian configuration to cope with
    the removal of the monolithic configuration file in the 8.2.x series.
    The default configuration is now applied as a patch to the table of
    parameters in the HTCondor sources (Closes: #769100).
    The report of leaving behind an unowned directory is merely a symptom of
    this bug.
  * Adjust default configuration to make HTCondor work with Debian's
    ganglia (also see Ticket #4709). Thanks to Alex Waite for the fix.
  * Add Debconf template translation:
    - Dutch -- courtesy of Frans Spiesschaert <Frans.Spiesschaert@yucom.be>.
      (Closes: #766067)

 -- Michael Hanke <mih@debian.org>  Sat, 29 Nov 2014 09:57:27 +0100

condor (8.2.3~dfsg.1-3) unstable; urgency=medium

  * Modify the DMTCP shim script to work with the 2.x series of DMTCP.

 -- Michael Hanke <mih@debian.org>  Fri, 17 Oct 2014 20:43:10 +0200

condor (8.2.3~dfsg.1-2) unstable; urgency=medium

  * Add transitional dummy packages to enable seamless upgrades from the
    "condor*" packages in wheezy. Apparently, the provides/replaces/conflicts
    triplet doesn't work with apt or aptitude in jessie.

 -- Michael Hanke <mih@debian.org>  Tue, 07 Oct 2014 13:33:55 +0200

condor (8.2.3~dfsg.1-1) unstable; urgency=medium

  * Add patch to prevent FTBFS when built with --as-needed (Closes: #758923).
    Thanks to Artur Rona.
  * Add 'provides: condor*' statements to debian/control to ensure a smooth
    upgrade path.
  * Move upstream meta data: debian/upstream -> debian/upstream/metadata
  * Added patch to increase the robustness of the sentinel job submitted by
    condor_qsub (Closes: #692388). Thanks to Philip Chase for the patch.

 -- Michael Hanke <mih@debian.org>  Sat, 04 Oct 2014 14:59:29 +0200

condor (8.2.1~dfsg.1-1) unstable; urgency=medium

  * New upstream release in the 8.2 stable series.
    - Skipped 8.2.0 due to a security issue.
    - Includes various new features from the former 8.1 development series,
      such as improved support for partitionable slots, and interactive
      sessions.
  * Enabled CGROUPS support (new build-dependency libcgroups-dev).
  * Enabled condor_kbdd for machines where Condor harvests idle time
    (new build-dependency libx11-dev).
  * Bump SO version of libclassad from 5 to 7.
  * Bumped Standards-version to 3.9.5; no changes necessary.
  * Drop build-dependency on obsolete python-support.
  * Drop alternative build-dependency on obselete java-compiler.
  * Symlink condor_ssh_to_job_sshd_config_template to /usr/lib/condor
    where Condor expects it to make interactive sessions work out of the box.

 -- Michael Hanke <mih@debian.org>  Sun, 13 Jul 2014 12:03:32 +0200

condor (8.0.6~dfsg.1-1) unstable; urgency=medium

  * New upstream maintenance release for the 8.0 series. Changelog excerpt:
    - HTCondor now forces proxies that it delegates to be a minimum of
      1024 bits. (Ticket #4168).
    - Fixed a bug in the condor_schedd which would cause it to crash when
      running remotely submitted parallel universe jobs. (Ticket #4163).
    - Fixed a crash of the condor_shadow, triggered when a disconnect from
      the condor_starter occurs just as the job terminates. (Ticket #4127).
    - Fixed a bug that caused condor_submit_dag to crash on very large DAG
      input files, such as those larger than 2 Gbytes (Ticket #4171).
  * Drop patch for schedd crash-prevention (Ticket #38936) -- contained in new
    release.
  * Add missing libkrb5-dev packages to the build-depends. Thanks to Hideki
    Yamane for the fix (Closes: #747794).
  * Update patch for missing getpid and getppid syscalls on alpha. Thanks to
    Michael Cree (Closes: #736689).
  * Disable Python bindings again -- they do not build nicely for all
    supported Python versions right now.
  * Update java build-dependencies to use default-jdk as first option. Thanks
    lintian.

 -- Michael Hanke <mih@debian.org>  Sun, 25 May 2014 16:15:55 +0200

condor (8.0.5~dfsg.1-1) unstable; urgency=low

  [ Michael Hanke ]
  * Acknowledge NMU, thanks Mattias Ellert.
  * New upstream version (Closes: #714364). This is the first packaged
    version of an 8.x release with many improvements and fixes.
  * Rename all relevant binary packages to reflect the new upstream name
    HTCondor. The source package name is kept as 'condor'.
  * Bump debhelper compat level to 9 to enabled hardening and python helper
    support.
  * Enable Python bindings (only for the default Python version for now).
    New build-dependencies libboost-python-dev, python-support and python-dev
    added.
  * Enable automatic updating of autotools infrastructure via dh_autoreconf.
    New build-dependencies dh-autoreconf and autotools-dev added.
  * Fix for CVE-2013-4255 is contained since 8.0.3 (Closes: #721693).
  * Remove Debian-specific condor_qsub script which has been integrated
    upstream and is now shipped in an improved form.
  * Add patch to source LSB init function in Condor's init script.
  * Add patch to replace sprintf wrapper call without a format string argument
    with the corresponding non-formating function call.
  * Add upstream patch to prevent schedd crash (Ticket #38936).

  [ Brian Lin ]
  * Add Debconf template translations:
    - Japanese -- courtesy of victory <victory.deb@gmail.com>.
      (Closes: #718923)
  * Add patch campus_factory_syntax to fix a syntax error the campus_factory
    script.
  * Bumped Standards-version to 3.9.4; no changes necessary.
  * Add new dependency on libboost-test-dev.
  * Disable installation of obsolete Perl modules.
  * Fix DEP5 syntax error in debian/copyright.

 -- Michael Hanke <mih@debian.org>  Tue, 31 Dec 2013 10:22:08 +0100

condor (7.8.8~dfsg.1-2.1) unstable; urgency=medium

  * Non-maintainer upload.
  * Adapt to multiarch globus installation (Closes: #731246).

 -- Mattias Ellert <mattias.ellert@fysast.uu.se>  Mon, 16 Dec 2013 16:40:36 +0100

condor (7.8.8~dfsg.1-2) unstable; urgency=low

  * Fix corrupted Russian and French debconf template translations.
    Thanks to David Prévot for the fixes (Closes: #671510, #673138).

 -- Michael Hanke <mih@debian.org>  Sun, 21 Jul 2013 09:23:43 +0200

condor (7.8.8~dfsg.1-1) unstable; urgency=low

  [ Brian Lin ]
  * New upstream bug fix release.
    - Fixed a bug in condor_advertise that could cause failure to publish
    ClassAds to condor_collector daemons other than the first one in the list of
    condor_collector daemons (Ticket #3404).
    - Fixed a bug that could cause HTCondor daemons to abort on condor_reconfig
    when the value of configuration variable STATISTICS_WINDOW_SECONDS was
    reduced. (Ticket #3443).
    - If condor_shared_port was using a dynamic port and the condor_master was
    using the shared port, then if condor_shared_port died, all subsequent
    attempts to restart it on a different port failed. (Ticket #3478).
    - Reduced the likelihood of a problem that caused the condor_master to
    restart some of its children after a recent reconfiguration, because the
    condor_master incorrectly concluded that the children were hung. (Ticket
    #3510)
    - Now installs the condor_kbdd daemon.
    - Does no longer provide condor_glidein
    - Fix a number of bashisms (Closes: #690640)
  * Added patch to automatically retry glexec operations if they exit with an
    error code likely caused by a transient error (Ticket 2415).

  [ Michael Hanke ]
  * Add Brian Lin as a maintainer.
  * Adjust code to determine Condor's upstream version in debian/rules'
    get-orig-source target.
  * Add citation information in debian/upstream. Thanks to Andreas Tille.
  * Add explicit note to README.Debian that the standard universe is not
    supported at this point (Closes: #717357).

 -- Michael Hanke <mih@debian.org>  Sat, 20 Jul 2013 12:51:53 +0200

condor (7.8.7~dfsg.1-1) experimental; urgency=low

  * New upstream bug fix release.
    - Fixed a bug wherein running the condor_suspend command on a scheduler
      universe job would cause the schedd to crash (Ticket 3259).
    - Jobs that were submitted with condor_submit -spool and failed during
      submission were left indefinitely in the queue in the Hold state
      (Ticket 3200).
    - When using privilege separation, jobs would be put on hold after
      they finished running if the working directory contained links to
      files that were not globally readable (Ticket 2904).
    - condor_master would sometimes crash on reconfiguration when the
      High Availability configuration had changed (Ticket 3292).
  * Condor is now officially called HTCondor. The Debian package will keep the
    name 'condor' for now and change when switching to the 7.9 or 8.0 series.

 -- Michael Hanke <mih@debian.org>  Thu, 10 Jan 2013 16:47:47 +0100

condor (7.8.6~dfsg.1-1) experimental; urgency=low

  * New upstream bug fix release (skipped 7.8.5).
    - Avoid rare crashes of condor_schedd in association with jobs that have
      'noop_job = true' (Ticket 3156).
    - Fix condor_startd crash when failing to match a partitionable slot after
      the application of configuration variables of the MODIFY_REQUEST_EXPR_
      category (Ticket 3260).
    - Prevent removal of scheduler universe jobs from the job queue when they
      should have been requeued, according to policy. This caused condor_dagman
      jobs to fail to restart. This bug exists in all Condor versions 7.8.0
      through 7.8.4. Upon upgrading from these Condor versions, users will need
      to intervene in order to restart their dagman jobs (Ticket 3207).

 -- Michael Hanke <mih@debian.org>  Tue, 06 Nov 2012 08:22:29 +0100

condor (7.8.4~dfsg.1-1) experimental; urgency=low

  * New upstream bug fix release (missed 7.8.3). This release addresses four
    security-related issues, as well as numerous other bug fixes
    (Closes: #688210):
    - Security Item: Some code that was no longer used was removed. The presence
      of this code could expose information which would allow an attacker to
      control another user's job. (CVE-2012-3493)
    - Security Item: Some code that was no longer used was removed. The presence
      of this code could have lead to a Denial-of-Service attack which would
      allow an attacker to remove another user's idle job. (CVE-2012-3491)
    - Security Item: Filesystem (FS) authentication was improved to check the
      UNIX permissions of the directory used for authentication. Without this,
      an attacker may have been able to impersonate another submitter on the
      same submit machine. (CVE-2012-3492)
    - Security Item: Although not user-visible, there were multiple updates to
      remove places in the code where potential buffer overruns could occur,
      thus removing potential attacks. None were known to be exploitable.
    - Security Item: Although not user-visible, there were updates to the code
      to improve error checking of system calls, removing some potential
      security threats. None were known to be exploitable.
    - The full changelog listing numerous additional bugs is available at
      http://research.cs.wisc.edu/condor/manual/v7.8/9_3Stable_Release.html
  * Added patch to fix a FTBFS on alpha, due to missing getpid syscall.
    Courtesy of Michael Cree <mcree@orcon.net.nz> (Closes: #685892).

 -- Michael Hanke <mih@debian.org>  Fri, 21 Sep 2012 20:56:32 +0200

condor (7.8.2~dfsg.1-2) experimental; urgency=low

  * Make postinst script more robust against missing config variables (Closes:
    #684667). Patch is courtesy of Tim Cartwright.
  * Disable Condor's file transfer mechanism for jobs submitted via
    condor_qsub, because a shared filesystem is assumed for these jobs
    (Closes: #684879).
  * This time really remove dangling symlink /usr/sbin/condor -> ../bin/condor.
    This file no longer exists (Closes: #678425).
  * Support deployment scenario where the administrative 'condor' user is not
    a local system user, but is shared (e.g. through LDAP) by all machines in a
    Condor pool (see installation manual section 3.2). The condor package will
    accept to run under an existing non-system user account named 'condor',
    but only when that account is locked, i.e. not login is possible
    (Closes: #684463).

 -- Michael Hanke <mih@debian.org>  Sun, 12 Aug 2012 19:20:35 +0200

condor (7.8.2~dfsg.1-1) unstable; urgency=high

  * Upstream security release. Prevent an attacker who is manipulating
    reverse-DNS entries and is able to connect to a Condor daemon to gain
    access to a Condor pool that is using DNS/hostname host-based authentication
    (only). CVE-2012-3416

 -- Michael Hanke <mih@debian.org>  Thu, 16 Aug 2012 08:32:49 +0200

condor (7.8.1~dfsg.1-2) unstable; urgency=low

  * Remove dangling symlink /usr/sbin/condor -> ../bin/condor. This file no
    longer exists (Closes: #678425).
  * Add Debconf template translations:
    - Czech -- courtesy of Martin Å Ãn <martin.sin@zshk.cz>
      (Closes: #678952)
    - Spanish -- courtesy of Fernando C. Estrada <fcestrada@fcestrada.com>
      (Closes: #680201)
  * Only issue 'condor_restart' command in postinst, when condor_master is
    actually running. If that is not the case, for example when daemon
    startup is prevented by system policy, package installation would fail
    otherwise. Thanks to Andreas Beckmann for the report. (Closes: #681144)

 -- Michael Hanke <mih@debian.org>  Thu, 21 Jun 2012 18:40:11 +0200

condor (7.8.1~dfsg.1-1) unstable; urgency=low

  * New upstream bugfix release:
    - Fixed a bug in the condor init script that would cause
      the init script to hang if condor wasn't running (Ticket 2872)
    - Fixed a bug that caused Parallel Universe jobs using Parallel
      Scheduling Groups to occasionally stay idle even when there were
      available machines to run them (Ticket 3017)
    - Fixed a bug that caused the Condor GridManager to crash when
      attempting to submit jobs to a local PBS/LSF/SGI cluster
      (Ticket 3014)
    - Fixed a bug in the handling of local universe jobs which caused
      the Condor SCHEDD to log a spurious ERROR message every time a local
      universe job exited, and then further caused the statistics for local
      universe jobs to be incorrectly computed (Ticket 3008)
    - Fixed a bug when Condor runs under the PrivSep model, in which if a job
      created a hard link from one file to another, Condor was unable to
      transfer the files back to the submit side, and the job was put on hold.
      (Ticket 2987)
    - When configuration variables MaxJobRetirementTime or MachineMaxVacateTime
      were very large, estimates of machine draining badput and completion time
      were sometimes nonsensical because of integer overflow (Ticket 3001)
    - Fixed a bug where per-job sub-directories and their contents in the
      SPOOL directory would not be removed when the associated job left the
      queue (Ticket 2942). Closes: #663031
  * Updated Swedish Debconf translation (Closes: #676943).

 -- Michael Hanke <mih@debian.org>  Wed, 06 Jun 2012 10:39:35 +0200

condor (7.8.0~dfsg.1-2) unstable; urgency=low

  * Actually include the Russian, Italian, and Polish translations.
  * Add Debconf template translations:
    - Swedish -- courtesy of Martin Bagge <brother@bsnet.se>
      (Closes: #673877)
    - French -- courtesy of Steve Petruzzello <dlist@bluewin.ch>
      (Closes: #673138)
    - Portuguese -- courtesy of Pedro Ribeiro <p.m42.ribeiro@gmail.com>
      (Closes: #674943)
  * Add explicit dependency on Python (for condor_router_history).
  * Remove word duplication from package description.
  * Fix typos in debian/copyright.

 -- Michael Hanke <mih@debian.org>  Mon, 04 Jun 2012 08:49:07 +0200

condor (7.8.0~dfsg.1-1) unstable; urgency=low

  * New upstream release (Closes: #670304). This is the first release of the
    new 7.8 stable series. Patches introduced to prevent FTBFS on mips, ia64
    and s390x are merged/obsolete.
  * Add Debconf template translations (Closes: #670487):
    - German -- courtesy of Erik Pfannenstein <epfannenstein@gmx.de>
      (Closes: #671394)
    - Russian -- courtesy of Yuri Kozlov <yuray@komyakino.ru>
      (Closes: #671510)
    - Italian -- courtesy of Beatrice Torracca <beatricet@libero.it>
      (Closes: #671641)
    - Polish -- courtesy of Michał Kułach <michalkulach@gmail.com>
      (Closes: #671547)

 -- Michael Hanke <mih@debian.org>  Wed, 09 May 2012 11:35:19 +0200

condor (7.7.6~dfsg.1-3) experimental; urgency=low

  * Temporarily drop cgroups dependency and, consequently, support for cgroups
    in Condor. The cgroups package is not in the condition to migrate into
    wheezy, hence blocking Condor's migration as well. cgroups maintainer
    suggests to drop this dependency for now.
    http://lists.debian.org/debian-devel/2012/04/msg00617.html
  * Improved Debconf templates after review by debian-l10n-english. Thanks
    to Justin B. Rye and Christian Perrier.
  * Add Debconf template translations:
    - Danish -- courtesy of Joe Dalton (Closes: #671090).

 -- Michael Hanke <mih@debian.org>  Wed, 02 May 2012 08:13:55 +0200

condor (7.7.6~dfsg.1-2) unstable; urgency=low

  * Add upstream patch to address FTBFS on ia64 and s390x (Closes: #670393).

 -- Michael Hanke <mih@debian.org>  Wed, 25 Apr 2012 18:18:08 +0200

condor (7.7.6~dfsg.1-1) unstable; urgency=low

  * New upstream development release. Last one before the 7.8 stable series.
  * Majority of patches has been merged upstream or have been made obsolete.
  * Stop supporting alternative LOCAL_DIR settings via Debconf. In addition
    the pre/postrm scripts no longer support non-standard (aka /var) LOCAL_DIR
    settings. This was done to be able to keep runtime data (logs, etc.) when
    the package gets removed, but not purged (Closes: #668088). Previously the
    package relied on Condor's own configuration facilities to deduce LOCAL_DIR,
    which is impossible to perform in 'postrm'.
  * Do not remove the condor user during package purge (Closes: #667533).
    Along the lines of the discussion in #621833 the user is kept in a locked
    state (condor user has login disabled by default).
  * Simplify logic of adding the condor system user in maintainer scripts.
  * Change daemon restart behavior on package upgrade -- confirmed with
    upstream. Condor is now kept running during package upgrade (was
    unconditionally stopped in prerm before). Upon finishing installtion of
    the new version, Condor is just started (if not already running) and a
    'condor_restart' command is issued. Before a complete stop-start cycle was
    performed. The new behavior should allow for a more graceful upgrade of
    Condor pools, by safely shutting down all running jobs and jobs submitted
    from the localhost.
  * Add patch to allow building on MIPS. Rename variable name 'mips' to
    'mips_' to avoid name clash (Closes: #669689).
  * Fix a bug in the debconf script that caused the default start policy
    setting for a personal Condor installation to have no effect, i.e. it
    would not run jobs regardless of machine activity by default.

 -- Michael Hanke <mih@debian.org>  Tue, 24 Apr 2012 20:15:31 +0200

condor (7.7.5~dfsg.1-2) experimental; urgency=low

  * New primary Debian maintainer contact is Condor upstream. Previous
    maintainer remains uploader.
  * Guard against failure due to missing directories in pre-removal script
    (Closes: #662739). Thanks to Andreas Beckmann for detecting the bug.
  * Fix DMTCP integration for version 1.2.4 and later -- file location tests
    became invalid.
  * Set default DMTCP snapshotting interval to zero -- no regular snapshotting,
    but on-demand snapshots on vacate command. In addition the shim script now
    honors DMTCP_CHECKPOINT_INTERVAL.
  * Call dmtcp_command with option --quiet in shim_dmtcp to achieve more
    readable logs, by suppressing DMTCP's license and author boilerplate
    output.
  * Added patch to ignore PIDs from a stale PID file when trying to stop
    condor. This could otherwise prevent package removal/upgrade
    (Closes: #663033). The patch has been forwarded upstream.
  * Cherry-pick upstream patch that let's Condor build on all Debian-derived
    distributions identically. This patch allows the unmodified Debian package
    to build on Ubuntu.
  * Cherry-pick upstream patch to bump the libclassad SO version from 2 to 3
    -- fixed an overlooked and somewhat hidden change of API. Should now be
    stable for the 7.8 series. Also changed associated package name and
    dependencies accordingly.
  * Let DMTCP perform a blocking checkpointing operation, to avoid Condor
    killing DMTCP before a checkpoint file is written completely
    (Closes: #663078).
  * Make an attempt to let shim_dmtcp remove DMTCP checkpoint output files
    from a job's EXEC_DIR upon job termination. This is experimental.
  * Improve README.Debian regarding DMTCP checkpointing setup.
  * Bumped Standards-version to 3.9.3; no changes necessary.
  * Added homepage and VCS information to control file.

 -- Michael Hanke <mih@debian.org>  Fri, 09 Mar 2012 13:20:25 +0100

condor (7.7.5~dfsg.1-1) UNRELEASED; urgency=low

  * New upstream release. Feature freeze for upcoming 7.8 stable series.
    - better statistics for monitoring a Condor pool,
    - better support for absent ads in the collector
    - fast claiming of partitionable slots
    - support for some newer Linux kernel features to better support process
      isolation.
  * Remove 'disable_java_gt4X' patch -- corresponding upstream code has been
    removed.
  * Remove 'debian_dynamic_run' patch -- merged upstream.

 -- Michael Hanke <mih@debian.org>  Thu, 01 Mar 2012 08:47:40 +0100

condor (7.7.4+git3-gd7ce75b~dfsg.1-1) experimental; urgency=low

  * Initial upload to Debian experimental (Closes: #233482).
    After acceptance into Debian an upload to unstable is expected to happen
    once a build-time test suite is operational.
  * Drop NeuroDebian team as maintainer, upstream will eventually become the
    primary maintainer, with Michael Hanke being the uploader for the time
    being.
  * Merge commits from 7.7.4 maintenance branch.
  * Enable GSOAP support.

 -- Michael Hanke <mih@debian.org>  Fri, 24 Feb 2012 08:37:32 +0100

condor (7.7.4-2) UNRELEASED; urgency=low

  * Forcing runtime dependency on libcgroup1 (>= 0.37~), as otherwise Condor's
    procd refuses to start.
  * Fix problem in the Debconf setup that caused the initially provided
    settings to be overwritten during installation on a clean system (without
    and existing Condor installation).
  * Modify condor_qsub to always execute submitted scripts via the configured
    shell and not directly (expecting them to be executable). The seems to be
    the behavior of SGE's qsub.

 -- Michael Hanke <mih@debian.org>  Tue, 17 Jan 2012 14:01:27 +0100

condor (7.7.4-1) UNRELEASED; urgency=low

  * New upstream release. RPATH setup now officially supported.
  * Added emulator for SGE-style qsub calls (condor_qsub; incl. manpage).
  * Update DMCTP shim script to version 0.4.
  * Added dependency to libdate-manip-perl for condor_gather_info.
  * Remove patch to disable scimark in favor of proper configuration default.


 -- Michael Hanke <mih@debian.org>  Thu, 22 Dec 2011 16:19:00 +0100

condor (7.7.1+git837-g37b7fa3-1) UNRELEASED; urgency=low

  * New upstream code. Support for dynamic linking against system
    libraries. Condor's internal libs have been merged into a single
    library.
  * Fix build-deps on BOOST.
  * Bumped Standards-version to 3.9.2; no changes necessary.
  * Build using embedded classad library -- upstream will (or did) stop
    releasing it separately. libclassad binary packages are now built from
    the Condor source package.
  * Drop shared library, sysapi and postgres patches -- merged or obsolete.
  * Adjust rules for now included doc source code.
  * Add sanity checks into maintainer script to avoid creating bogus
    directories and installation errors. Thanks to Mats Rynge for reporting.
  * Add Python as runtime dependency.
  * Add patch to make condor_run work with Condor's new file transfer
    behavior. Courtesy of Jaime Frey.
  * Stop building a PDF version of the manual (takes long, and segfaults
    ghostscript at the moment). Keep HTML version.
  * Add patch to provide a sane default configuration for ssh_to_job and
    install condor_ssh_to_job_sshd_config_template as a conffile in
    /etc/condor/.
  * Added condor-dev package, containing headers files and static versions of
    Condor libraries.
  * Add build-dep on libldap-dev to ensure nordugrid_gahp being built.
  * Added DMTCP integration for snapshotting of vanilla universe jobs.

 -- Michael Hanke <mih@debian.org>  Tue, 11 Oct 2011 08:42:35 +0200

condor (7.6.1-1) UNRELEASED; urgency=low

  * New upstream release.
  * Adjust shared library patch.

 -- Michael Hanke <mih@debian.org>  Sat, 04 Jun 2011 20:36:29 -0400

condor (7.6.0-1) UNRELEASED; urgency=low

  * New upstream stable release.
  * Adjusted patches.
  * Added missing debhelper dependencies.
  * Added missing sysv-style init script symlinks.
  * Fixed various typos.
  * Prevent local classad header files from being used, in favor of
    system-wide libclassad installations.

 -- Michael Hanke <mih@debian.org>  Mon, 18 Apr 2011 22:07:08 -0400

condor (7.5.5+git995-ga9a0d2a-1) UNRELEASED; urgency=low

  * New upstream code from V7.6 branch. Updated various patches, removed some
    merged ones.
  * No longer compile the 'contrib' parts -- upstream recommended it due to
    lack of stability.
  * Added patch to create /var/run/condor upon daemon startup with proper
    permissions. That helps to conform to the FHS that declares /var/run as
    volatile and to be cleaned upon boot. Moreover, some systems have /var/run
    mounted as tmpfs.

 -- Michael Hanke <mih@debian.org>  Tue, 15 Mar 2011 16:37:56 -0400

condor (7.5.4+git567-gb10f6b4-2) UNRELEASED; urgency=low

  * Applied patch to allow adding submit specs in condor_run calls. Thanks to
    Matthew Farrellee <matt@redhat.com>.
  * Improved configuration for a "Personal Condor". Bind network traffic to
    the loopback interface. Better documentation in the generated
    configuration file.

 -- Michael Hanke <mih@debian.org>  Thu, 06 Jan 2011 17:28:59 -0500

condor (7.5.4+git567-gb10f6b4-1) UNRELEASED; urgency=low

  * Initial packaging.

 -- Michael Hanke <mih@debian.org>  Sun, 26 Dec 2010 10:10:19 -0500<|MERGE_RESOLUTION|>--- conflicted
+++ resolved
@@ -1,24 +1,3 @@
-<<<<<<< HEAD
-condor (24.2.2-1) stable; urgency=medium
-
-  * Prevent the startd from removing all files if EXECUTE is an empty string
-    * This problem first appeared in the withdrawn HTCondor 24.2.1 version
-
- -- Tim Theisen <tim@cs.wisc.edu>  Wed, 04 Dec 2024 14:25:00 -0600
-
-condor (24.2.1-1) stable; urgency=medium
-
-  * Fixed DAGMan's direct submission of late materialization jobs
-  * New primary_unix_group submit command that sets the job's primary group
-  * Initial implementation of broken slot detection and reporting
-  * New job attributes FirstJobMatchDate and InitialWaitDuration
-  * condor_ssh_to_job now sets the supplemental groups in Apptainer
-  * MASTER_NEW_BINARY_RESTART now accepts the FAST parameter
-  * Avoid blocking on dead collectors at shutdown
-  * IPv6 networking is now fully supported on Windows
-
- -- Tim Theisen <tim@cs.wisc.edu>  Mon, 25 Nov 2024 11:10:00 -0600
-=======
 condor (24.0.3-1) stable; urgency=medium
 
   * EPs spawned by 'htcondor annex' no longer crash on startup
@@ -47,7 +26,26 @@
   * Fix rare condor_schedd crash when a $$() macro could not be expanded
 
  -- Tim Theisen <tim@cs.wisc.edu>  Fri, 03 Jan 2025 13:16:00 -0600
->>>>>>> a59bbcfc
+
+condor (24.2.2-1) stable; urgency=medium
+
+  * Prevent the startd from removing all files if EXECUTE is an empty string
+    * This problem first appeared in the withdrawn HTCondor 24.2.1 version
+
+ -- Tim Theisen <tim@cs.wisc.edu>  Wed, 04 Dec 2024 14:25:00 -0600
+
+condor (24.2.1-1) stable; urgency=medium
+
+  * Fixed DAGMan's direct submission of late materialization jobs
+  * New primary_unix_group submit command that sets the job's primary group
+  * Initial implementation of broken slot detection and reporting
+  * New job attributes FirstJobMatchDate and InitialWaitDuration
+  * condor_ssh_to_job now sets the supplemental groups in Apptainer
+  * MASTER_NEW_BINARY_RESTART now accepts the FAST parameter
+  * Avoid blocking on dead collectors at shutdown
+  * IPv6 networking is now fully supported on Windows
+
+ -- Tim Theisen <tim@cs.wisc.edu>  Mon, 25 Nov 2024 11:10:00 -0600
 
 condor (24.0.2-1) stable; urgency=medium
 
