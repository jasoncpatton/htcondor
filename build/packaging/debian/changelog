<<<<<<< HEAD
condor (10.5.1-1) stable; urgency=medium

  * Fix issue with grid batch jobs interacting with older Slurm versions

 -- Tim Theisen <tim@cs.wisc.edu>  Tue, 06 Jun 2023 07:10:00 -0500

condor (10.5.0-1) stable; urgency=medium

  * Can now define DAGMan save points to be able to rerun DAGs from there
  * Expand default list of environment variables passed to the DAGMan manager
  * Administrators can prevent users using "getenv = true" in submit files
  * Improved throughput when submitting a large number of ARC-CE jobs
  * Execute events contain the slot name, sandbox path, resource quantities
  * Can add attributes of the execution point to be recorded in the user log
  * Enhanced condor_transform_ads tool to ease offline job transform testing
  * Fixed a bug where memory limits over 2 GiB might not be correctly enforced

 -- Tim Theisen <tim@cs.wisc.edu>  Mon, 05 Jun 2023 12:24:00 -0500
=======
condor (10.0.5-1) stable; urgency=medium

  * Rename upgrade9to10checks.py script to condor_upgrade_check
  * Fix spurious warning from condor_upgrade_check about regexes with spaces

 -- Tim Theisen <tim@cs.wisc.edu>  Fri, 09 Jun 2023 08:17:00 -0500
>>>>>>> dc974262

condor (10.0.4-1) stable; urgency=medium

  * Provides script to assist updating from HTCondor version 9 to version 10
  * Fixes a bug where rarely an output file would not be transferred back
  * Fixes counting of submitted jobs, so MAX_JOBS_SUBMITTED works correctly
  * Fixes SSL Authentication failure when PRIVATE_NETWORK_NAME was set
  * Fixes rare crash when SSL or SCITOKENS authentication was attempted
  * Can allow client to present an X.509 proxy during SSL authentication
  * Fixes issue where a users jobs were ignored by the HTCondor-CE on restart
  * Fixes issues where some events that HTCondor-CE depends on were missing

 -- Tim Theisen <tim@cs.wisc.edu>  Tue, 30 May 2023 09:33:00 -0500

condor (9.0.17-3) stable; urgency=medium

  * Improved upgrade9to10checks.py script

 -- Tim Theisen <tim@cs.wisc.edu>  Sat, 27 May 2023 06:40:00 -0500

condor (9.0.17-2) stable; urgency=medium

  * Add upgrade9to10checks.py script

 -- Tim Theisen <tim@cs.wisc.edu>  Tue, 09 May 2023 15:57:00 -0500

condor (10.4.3-1) stable; urgency=medium

  * Fix bug than could cause the collector audit plugin to crash

 -- Tim Theisen <tim@cs.wisc.edu>  Mon, 08 May 2023 21:53:00 -0500

condor (10.4.2-1) stable; urgency=medium

  * Fix bug where remote submission of batch grid universe jobs fail
  * Fix bug where HTCondor-CE fails to handle jobs after HTCondor restarts

 -- Tim Theisen <tim@cs.wisc.edu>  Tue, 02 May 2023 07:11:00 -0500

condor (10.4.1-1) stable; urgency=medium

  * Preliminary support for Ubuntu 20.04 (Focal Fossa) on PowerPC (ppc64el)

 -- Tim Theisen <tim@cs.wisc.edu>  Wed, 12 Apr 2023 13:47:00 -0500

condor (10.4.0-1) stable; urgency=medium

  * DAGMan no longer carries the entire environment into the DAGMan job
  * Allows EGI CheckIn tokens to be used the with SciTokens authentication

 -- Tim Theisen <tim@cs.wisc.edu>  Thu, 06 Apr 2023 10:36:00 -0500

condor (10.0.3-1) stable; urgency=medium

  * GPU metrics continues to be reported after the startd is reconfigured
  * Fixed issue where GPU metrics could be wildly over-reported
  * Fixed issue that kept jobs from running when installed on Debian or Ubuntu
  * Fixed DAGMan problem when retrying a proc failure in a multi-proc node

 -- Tim Theisen <tim@cs.wisc.edu>  Thu, 06 Apr 2023 10:36:00 -0500

condor (10.3.1-1) stable; urgency=medium

  * Execution points now advertise if an sshd is available for ssh to job

 -- Tim Theisen <tim@cs.wisc.edu>  Mon, 06 Mar 2023 14:36:00 -0600

condor (10.3.0-1) stable; urgency=medium

  * Now evicts OOM killed jobs when they are under their requested memory
  * HTCondor glideins can now use cgroups if one has been prepared
  * Can write job information in an AP history file for each execution attempt
  * Can now specify a lifetime for condor_gangliad metrics
  * The condor_schedd now advertises a count of unmaterialized jobs

 -- Tim Theisen <tim@cs.wisc.edu>  Mon, 06 Mar 2023 14:22:00 -0600

condor (10.0.2-1) stable; urgency=medium

  * HTCondor can optionally create intermediate directories for output files
  * Improved condor_schedd scalability when a user runs more than 1,000 jobs
  * Fix issue where condor_ssh_to_job fails if the user is not in /etc/passwd
  * The Python Schedd.query() now returns the ServerTime attribute for Fifemon
  * VM Universe jobs pass through the host CPU model to support newer kernels
  * HTCondor Python wheel is now available for Python 3.11
  * Fix issue that prevented HTCondor installation on Ubuntu 18.04

 -- John Knoeller <johnkn@cs.wisc.edu>  Thu, 02 Mar 2023 10:15:00 -0600

condor (10.2.5-1) stable; urgency=medium

  * Fix counting of unmaterialized jobs in the condor_schedd

 -- Tim Theisen <tim@cs.wisc.edu>  Mon, 27 Feb 2023 14:50:00 -0600

condor (10.2.4-1) stable; urgency=medium

  * Improve counting of unmaterialized jobs in the condor_schedd

 -- Tim Theisen <tim@cs.wisc.edu>  Thu, 23 Feb 2023 20:46:00 -0600

condor (10.2.3-1) stable; urgency=medium

  * Add a count of unmaterialized jobs to condor_schedd statistics

 -- Tim Theisen <tim@cs.wisc.edu>  Tue, 21 Feb 2023 07:10:00 -0600

condor (10.2.2-1) stable; urgency=medium

  * Fixed bugs with configuration knob SINGULARITY_USE_PID_NAMESPACES

 -- Tim Theisen <tim@cs.wisc.edu>  Mon, 06 Feb 2023 21:52:00 -0600

condor (10.2.1-1) stable; urgency=medium

  * Improved condor_schedd scalability when a user runs more than 1,000 jobs
  * Fix issue where condor_ssh_to_job fails if the user is not in /etc/passwd
  * The Python Schedd.query() now returns the ServerTime attribute
  * Fixed issue that prevented HTCondor installation on Ubuntu 18.04

 -- Tim Theisen <tim@cs.wisc.edu>  Tue, 24 Jan 2023 07:12:00 -0600

condor (10.2.0-1) stable; urgency=medium

  * Preliminary support for Enterprise Linux 9
  * Preliminary support for cgroups v2
  * Can now set minimum floor for number of CPUs that a submitter gets
  * Improved validity testing of Singularity/Apptainer runtinme
  * Improvements to jobs hooks, including new PREPARE_JOB_BEFORE_TRANSFER hook
  * OpenCL jobs now work inside Singularity, if OpenCL drivers are on the host

 -- Tim Theisen <tim@cs.wisc.edu>  Thu, 05 Jan 2023 09:36:00 -0600

condor (10.0.1-1) stable; urgency=medium

  * Add Ubuntu 22.04 (Jammy Jellyfish) support
  * Add file transfer plugin that supports stash:// and osdf:// URLs
  * Fix bug where cgroup memory limits were not enforced on Debian and Ubuntu
  * Fix bug where forcibly removing DAG jobs could crash the condor_schedd
  * Fix bug where Docker repository images cannot be run under Singularity
  * Fix issue where blahp scripts were missing on Debian and Ubuntu platforms
  * Fix bug where curl file transfer plugins would fail on Enterprise Linux 8

 -- Tim Theisen <tim@cs.wisc.edu>  Thu, 05 Jan 2023 06:36:00 -0600

condor (10.1.3-1) stable; urgency=medium

  * Improvements to jobs hooks, including new PREPARE_JOB_BEFORE_TRANSFER hook

 -- Tim Theisen <tim@cs.wisc.edu>  Mon, 21 Nov 2022 15:53:00 -0600

condor (10.1.2-1) stable; urgency=medium

  * OpenCL jobs now work inside Singularity, if OpenCL drivers are on the host

 -- Tim Theisen <tim@cs.wisc.edu>  Mon, 14 Nov 2022 15:53:00 -0600

condor (10.1.1-1) stable; urgency=medium

  * Improvements to job hooks and the ability to save stderr from a job hook
  * Fix bug where Apptainer only systems couldn't run with Docker style images

 -- Tim Theisen <tim@cs.wisc.edu>  Thu, 10 Nov 2022 15:53:00 -0600

condor (10.1.0-1) stable; urgency=medium

  * Release HTCondor 10.0.0 bug fixes into 10.1.0

 -- Tim Theisen <tim@cs.wisc.edu>  Thu, 10 Nov 2022 15:18:00 -0600

condor (10.0.0-1) stable; urgency=medium

  * Users can prevent runaway jobs by specifying an allowed duration
  * Able to extend submit commands and create job submit templates
  * Initial implementation of htcondor <noun> <verb> command line interface
  * Initial implementation of Job Sets in the htcondor CLI tool
  * Add Container Universe
  * Support for heterogeneous GPUs
  * Improved File transfer error reporting
  * GSI Authentication method has been removed
  * HTCondor now utilizes ARC-CE's REST interface
  * Support for ARM and PowerPC for Enterprise Linux 8
  * For IDTOKENS, signing key not required on every execution point
  * Trust on first use ability for SSL connections
  * Improvements against replay attacks

 -- Tim Theisen <tim@cs.wisc.edu>  Thu, 10 Nov 2022 08:55:00 -0600

condor (9.12.0-1) stable; urgency=medium

  * Provide a mechanism to bootstrap secure authentication within a pool
  * Add the ability to define submit templates
  * Administrators can now extend the help offered by condor_submit
  * Add DAGMan ClassAd attributes to record more information about jobs
  * On Linux, advertise the x86_64 micro-architecture in a slot attribute
  * Added -drain option to condor_off and condor_restart
  * Administrators can now set the shared memory size for Docker jobs
  * Multiple improvements to condor_adstash
  * HAD daemons now use SHA-256 checksums by default

 -- Tim Theisen <tim@cs.wisc.edu>  Wed, 05 Oct 2022 15:46:00 -0500

condor (9.0.17-1) stable; urgency=medium

  * Fix file descriptor leak when schedd fails to launch scheduler jobs
  * Fix failure to forward batch grid universe job's refreshed X.509 proxy
  * Fix DAGMan failure when the DONE keyword appeared in the JOB line
  * Fix HTCondor's handling of extremely large UIDs on Linux
  * Fix bug where OAUTH tokens lose their scope and audience upon refresh
  * Support for Apptainer in addition to Singularity

 -- Tim Theisen <tim@cs.wisc.edu>  Thu, 29 Sep 2022 16:31:00 -0500

condor (9.11.2-1) stable; urgency=medium

  * In 9.11.0, STARTD_NOCLAIM_SHUTDOWN restarted instead. Now, it shuts down.

 -- Tim Theisen <tim@cs.wisc.edu>  Mon, 12 Sep 2022 15:34:00 -0500

condor (9.11.1-1) stable; urgency=medium

  * File transfer errors are identified as occurring during input or output

 -- Tim Theisen <tim@cs.wisc.edu>  Tue, 06 Sep 2022 06:38:00 -0500

condor (9.11.0-1) stable; urgency=medium

  * Modified GPU attributes to support the new 'require_gpus' submit command
  * Add (PREEMPT|HOLD)_IF_DISK_EXCEEDED configuration templates
  * ADVERTISE authorization levels now also provide READ authorization
  * Periodic release expressions no longer apply to manually held jobs
  * If a #! interpreter doesn't exist, a proper hold and log message appears
  * Can now set the Singularity target directory with 'container_target_dir'
  * If SciToken and X.509 available, uses SciToken for arc job authentication

 -- Tim Theisen <tim@cs.wisc.edu>  Wed, 24 Aug 2022 14:31:00 -0500

condor (9.0.16-1) stable; urgency=medium

  * Singularity now mounts /tmp and /var/tmp under the scratch directory
  * Fix bug where Singularity jobs go on hold at the first checkpoint
  * Fix bug where gridmanager deletes the X.509 proxy file instead of the copy
  * Fix file descriptor leak when using SciTokens for authentication

 -- Tim Theisen <tim@cs.wisc.edu>  Tue, 16 Aug 2022 09:29:00 -0500

condor (9.0.15-1) stable; urgency=medium

  * Report resources provisioned by the Slurm batch scheduler when available

 -- Tim Theisen <tim@cs.wisc.edu>  Wed, 20 Jul 2022 15:18:00 -0500

condor (9.10.1-1) stable; urgency=medium

  * ActivationSetupDuration is now correct for jobs that checkpoint

 -- Tim Theisen <tim@cs.wisc.edu>  Tue, 18 Jul 2022 07:33:00 -0500

condor (9.10.0-1) stable; urgency=medium

  * With collector administrator access, can manage all HTCondor pool daemons
  * SciTokens can now be used for authentication with ARC CE servers
  * Preliminary support for ARM and POWER RC on AlmaLinux 8
  * Prevent negative values when using huge files with a file transfer plugin

 -- Tim Theisen <tim@cs.wisc.edu>  Thu, 14 Jul 2022 16:22:00 -0500

condor (9.0.14-1) stable; urgency=medium

  * SciToken mapping failures are now recorded in the daemon logs
  * Fix bug that stopped file transfers when output and error are the same
  * Ensure that the Python bindings version matches the installed HTCondor
  * $(OPSYSANDVER) now expand properly in job transforms
  * Fix bug where context managed Python htcondor.SecMan sessions would crash
  * Fix bug where remote CPU times would rarely be set to zero

 -- Tim Theisen <tim@cs.wisc.edu>  Tue, 12 Jul 2022 15:18:00 -0500

condor (9.9.1-1) stable; urgency=medium

  * Fix bug where jobs would not match when using a child collector

 -- Tim Theisen <tim@cs.wisc.edu>  Mon, 13 Jun 2022 21:32:00 -0500

condor (9.9.0-1) stable; urgency=medium

  * A new authentication method for remote HTCondor administration
  * Several changes to improve the security of connections
  * Fix issue where DAGMan direct submission failed when using Kerberos
  * The submission method is now recorded in the job ClassAd
  * Singularity jobs can now pull from Docker style repositories
  * The OWNER authorization level has been folded into the ADMINISTRATOR level

 -- Tim Theisen <tim@cs.wisc.edu>  Sat, 28 May 2022 13:28:00 -0500

condor (9.0.13-1) stable; urgency=medium

  * Schedd and startd cron jobs can now log output upon non-zero exit
  * condor_config_val now produces correct syntax for multi-line values
  * The condor_run tool now reports submit errors and warnings to the terminal
  * Fix issue where Kerberos authentication would fail within DAGMan
  * Fix HTCondor startup failure with certain complex network configurations

 -- Tim Theisen <tim@cs.wisc.edu>  Thu, 26 May 2022 14:28:00 -0500

condor (9.8.1-1) stable; urgency=medium

  * Fix HTCondor startup failure with certain complex network configurations

 -- Tim Theisen <tim@cs.wisc.edu>  Thu, 25 Apr 2022 19:39:00 -0500

condor (9.8.0-1) stable; urgency=medium

  * Support for Heterogeneous GPUs, some configuration required
  * Allow HTCondor to utilize grid sites requiring two-factor authentication
  * Technology preview: bring your own resources from (some) NSF HPC clusters

 -- Tim Theisen <tim@cs.wisc.edu>  Thu, 21 Apr 2022 14:16:00 -0500

condor (9.0.12-1) stable; urgency=medium

  * Fix bug in parallel universe that could cause the schedd to crash
  * Fix rare crash where a daemon tries to use a discarded security session

 -- Tim Theisen <tim@cs.wisc.edu>  Tue, 19 Apr 2022 14:26:00 -0500

condor (9.7.1-1) stable; urgency=medium

  * Fix recent bug where jobs may go on hold without a hold reason or code

 -- Tim Theisen <tim@cs.wisc.edu>  Fri, 01 Apr 2022 09:51:00 -0500

condor (9.7.0-1) stable; urgency=medium

  * Support environment variables, other application elements in ARC REST jobs
  * Container universe supports Singularity jobs with hard-coded command
  * DAGMan submits jobs directly (does not shell out to condor_submit)
  * Meaningful error message and sub-code for file transfer failures
  * Add file transfer statistics for file transfer plugins
  * Add named list policy knobs for SYSTEM_PERIODIC_ policies

 -- Tim Theisen <tim@cs.wisc.edu>  Sat, 12 Mar 2022 19:05:00 -0600

condor (9.0.11-1) stable; urgency=medium

  * The Job Router can now create an IDTOKEN for use by the job
  * Fix bug where a self-checkpointing job may erroneously be held
  * Fix bug where the Job Router could erroneously substitute a default value
  * Fix bug where a file transfer error may identify the wrong file
  * Fix bug where condor_ssh_to_job may fail to connect

 -- Tim Theisen <tim@cs.wisc.edu>  Sat, 12 Mar 2022 14:34:00 -0600

condor (8.8.17-1) stable; urgency=high

  * Fixed a memory leak in the Job Router

 -- Tim Theisen <tim@cs.wisc.edu>  Fri, 11 Mar 2022 13:38:00 -0600

condor (9.6.0-1) stable; urgency=high

  * Fixes for security issues
    https://htcondor.org/security/vulnerabilities/HTCONDOR-2022-0001.html
    https://htcondor.org/security/vulnerabilities/HTCONDOR-2022-0002.html
    https://htcondor.org/security/vulnerabilities/HTCONDOR-2022-0003.html

 -- Tim Theisen <tim@cs.wisc.edu>  Wed, 16 Feb 2022 12:14:00 -0600

condor (9.0.10-1) stable; urgency=high

  * Fixes for security issues
    https://htcondor.org/security/vulnerabilities/HTCONDOR-2022-0001.html
    https://htcondor.org/security/vulnerabilities/HTCONDOR-2022-0002.html
    https://htcondor.org/security/vulnerabilities/HTCONDOR-2022-0003.html

 -- Tim Theisen <tim@cs.wisc.edu>  Wed, 16 Feb 2022 11:11:00 -0600

condor (8.8.16-1) stable; urgency=high

  * Fix for security issue
    https://htcondor.org/security/vulnerabilities/HTCONDOR-2022-0003.html

 -- Tim Theisen <tim@cs.wisc.edu>  Fri, 11 Mar 2022 08:20:00 -0600

condor (9.5.4-1) stable; urgency=medium

  * The access point more robustly detects execution points that disappear
  * The condor_procd will now function if /proc is mounted with hidepid=2

 -- Tim Theisen <tim@cs.wisc.edu>  Mon, 07 Feb 2022 16:33:00 -0600

condor (9.5.3-1) stable; urgency=medium

  * Fix daemon crash where one of multiple collectors is not in DNS
  * Fix bug where initial schedd registration was rarely delayed by an hour
  * Can set CCB_TIMEOUT and choose to not start up if CCB address unavailable

 -- Tim Theisen <tim@cs.wisc.edu>  Tue, 01 Feb 2022 10:46:00 -0600

condor (9.5.2-1) stable; urgency=medium

  * Fix bug where job may not go on hold when exceeding allowed_job_duration
  * Fix bug where the condor_shadow could run indefinitely
  * Fix bug where condor_ssh_to_job may fail to connect
  * Fix bug where a file transfer error may identify the wrong file

 -- Tim Theisen <tim@cs.wisc.edu>  Tue, 25 Jan 2022 09:44:00 -0600

condor (9.5.1-1) stable; urgency=medium

  * Fix bug where a self-checkpointing job may erroneously be held

 -- Tim Theisen <tim@cs.wisc.edu>  Mon, 17 Jan 2022 10:15:00 -0600

condor (9.5.0-1) stable; urgency=medium

  * Initial implementation of Container Universe
  * HTCondor will automatically detect container type and where it can run
  * The blahp is no longer separate, it is now an integral part of HTCondor
  * Docker Universe jobs can now self-checkpoint
  * Added Debian 11 (bullseye) as a supported platform
  * Since CentOS 8 has reached end of life, we build and test on Rocky Linux 8

 -- Tim Theisen <tim@cs.wisc.edu>  Thu, 13 Jan 2022 14:17:00 -0600

condor (9.0.9-1) stable; urgency=medium

  * Added Debian 11 (bullseye) as a supported platform
  * Since CentOS 8 has reached end of life, we build and test on Rocky Linux 8
  * The OAUTH credmon is now packaged for Enterprise Linux 8

 -- Tim Theisen <tim@cs.wisc.edu>  Tue, 11 Jan 2022 12:48:00 -0600

condor (9.4.1-1) stable; urgency=medium

  * Add the ability to track slot activation metrics
  * Fix bug where a file transfer plugin failure code may not be reported

 -- Tim Theisen <tim@cs.wisc.edu>  Tue, 21 Dec 2021 15:04:00 -0600

condor (9.4.0-1) stable; urgency=medium

  * Initial implementation of Job Sets in the htcondor CLI tool
  * The access point administrator can add keywords to the submit language
  * Add submit commands that limit job run time
  * Fix bug where self check-pointing jobs may be erroneously held

 -- Tim Theisen <tim@cs.wisc.edu>  Thu, 02 Dec 2021 14:13:00 -0600

condor (9.0.8-1) stable; urgency=medium

  * Fix bug where huge values of ImageSize and others would end up negative
  * Fix bug in how MAX_JOBS_PER_OWNER applied to late materialization jobs
  * Fix bug where the schedd could choose a slot with insufficient disk space
  * Fix crash in ClassAd substr() function when the offset is out of range
  * Fix bug in Kerberos code that can crash on macOS and could leak memory
  * Fix bug where a job is ignored for 20 minutes if the startd claim fails

 -- Tim Theisen <tim@cs.wisc.edu>  Thu, 02 Dec 2021 08:56:00 -0600

condor (9.3.2-1) stable; urgency=medium

  * Add allowed_execute_duration condor_submit command to cap job run time
  * Fix bug where self check-pointing jobs may be erroneously held

 -- Tim Theisen <tim@cs.wisc.edu>  Tue, 30 Nov 2021 05:46:00 -0600

condor (9.3.1-1) stable; urgency=medium

  * Add allowed_job_duration condor_submit command to cap job run time

 -- Tim Theisen <tim@cs.wisc.edu>  Mon, 08 Nov 2021 23:08:00 -0600

condor (9.3.0-1) stable; urgency=medium

  * Discontinue support for Globus GSI
  * Discontinue support for grid type 'nordugrid', use 'arc' instead
  * MacOS version strings now include the major version number (10 or 11)
  * File transfer plugin sample code to aid in developing new plugins
  * Add generic knob to set the slot user for all slots

 -- Tim Theisen <tim@cs.wisc.edu>  Wed, 03 Nov 2021 13:33:00 -0500

condor (9.0.7-1) stable; urgency=medium

  * Fix bug where condor_gpu_discovery could crash with older CUDA libraries
  * Fix bug where condor_watch_q would fail on machines with older kernels
  * condor_watch_q no longer has a limit on the number of job event log files
  * Fix bug where a startd could crash claiming a slot with p-slot preemption
  * Fix bug where a job start would not be recorded when a shadow reconnects

 -- Tim Theisen <tim@cs.wisc.edu>  Tue, 02 Nov 2021 14:54:00 -0500

condor (9.2.0-1) stable; urgency=medium

  * Add SERVICE node that runs alongside the DAG for the duration of the DAG
  * Fix problem where proxy delegation to older HTCondor versions failed
  * Jobs are now re-run if the execute directory unexpectedly disappears
  * HTCondor counts the number of files transfered at the submit node
  * Fix a bug that caused jobs to fail when using newer Singularity versions

 -- Tim Theisen <tim@cs.wisc.edu>  Thu, 23 Sep 2021 16:19:34 -0500

condor (9.0.6-1) stable; urgency=medium

  * CUDA_VISIBLE_DEVICES can now contain GPU-<uuid> formatted values
  * Fixed a bug that caused jobs to fail when using newer Singularity versions
  * Fixed a bug in the Windows MSI installer for the latest Windows 10 version
  * Fixed bugs relating to the transfer of standard out and error logs
  * MacOS 11.x now reports as 10.16.x (which is better than reporting x.0)

 -- Tim Theisen <tim@cs.wisc.edu>  Thu, 23 Sep 2021 09:27:08 -0500

condor (9.1.3-1) stable; urgency=medium

  * Globus GSI is no longer needed for X.509 proxy delegation
  * Globus GSI authentication is disabled by default
  * The job ad now contains a history of job holds and hold reasons
  * If a user job policy expression evaluates to undefined, it is ignored

 -- Tim Theisen <tim@cs.wisc.edu>  Thu, 19 Aug 2021 13:52:24 -0500

condor (9.0.5-1) stable; urgency=medium

  * Other authentication methods are tried if mapping fails using SciTokens
  * Fix rare crashes from successful condor_submit, which caused DAGMan issues
  * Fix bug where ExitCode attribute would be suppressed when OnExitHold fired
  * condor_who now suppresses spurious warnings coming from netstat
  * The online manual now has detailed instructions for installing on MacOS
  * Fix bug where misconfigured MIG devices confused condor_gpu_discovery
  * The transfer_checkpoint_file list may now include input files

 -- Tim Theisen <tim@cs.wisc.edu>  Wed, 18 Aug 2021 10:07:10 -0500

condor (9.1.2-1) stable; urgency=high

  * Fixes for security issues
    https://htcondor.org/security/vulnerabilities/HTCONDOR-2021-0003.html
    https://htcondor.org/security/vulnerabilities/HTCONDOR-2021-0004.html

 -- Tim Theisen <tim@cs.wisc.edu>  Thu, 29 Jul 2021 10:35:12 -0500

condor (9.0.4-1) stable; urgency=high

  * Fixes for security issues
    https://htcondor.org/security/vulnerabilities/HTCONDOR-2021-0003.html
    https://htcondor.org/security/vulnerabilities/HTCONDOR-2021-0004.html

 -- Tim Theisen <tim@cs.wisc.edu>  Thu, 29 Jul 2021 10:35:12 -0500

condor (8.8.15-1) stable; urgency=high

  * Fix for security issue
    https://htcondor.org/security/vulnerabilities/HTCONDOR-2021-0003.html

 -- Tim Theisen <tim@cs.wisc.edu>  Thu, 29 Jul 2021 10:35:12 -0500

condor (9.1.1-1) stable; urgency=high

  * Fixes for security issues
    https://htcondor.org/security/vulnerabilities/HTCONDOR-2021-0003.html
    https://htcondor.org/security/vulnerabilities/HTCONDOR-2021-0004.html

 -- Tim Theisen <tim@cs.wisc.edu>  Tue, 13 Jul 2021 09:11:38 -0500

condor (9.0.3-1) stable; urgency=high

  * Fixes for security issues
    https://htcondor.org/security/vulnerabilities/HTCONDOR-2021-0003.html
    https://htcondor.org/security/vulnerabilities/HTCONDOR-2021-0004.html

 -- Tim Theisen <tim@cs.wisc.edu>  Tue, 13 Jul 2021 09:11:38 -0500

condor (8.8.14-1) stable; urgency=high

  * Fix for security issue
    https://htcondor.org/security/vulnerabilities/HTCONDOR-2021-0003.html

 -- Tim Theisen <tim@cs.wisc.edu>  Tue, 13 Jul 2021 09:11:38 -0500

condor (9.0.2-1) stable; urgency=medium

  * HTCondor can be set up to use only FIPS 140-2 approved security functions
  * If the Singularity test fails, the job goes idle rather than getting held
  * Can divide GPU memory, when making multiple GPU entries for a single GPU
  * Startd and Schedd cron job maximum line length increased to 64k bytes
  * Added first class submit keywords for SciTokens
  * Fixed MUNGE authentication
  * Fixed Windows installer to work when the install location isn't C:\Condor

 -- Tim Theisen <tim@cs.wisc.edu>  Thu, 08 Jul 2021 06:35:49 -0500

condor (9.1.0-1) stable; urgency=medium

  * Support for submitting to ARC-CE via the REST interface
  * DAGMan can put failed jobs on hold (user can correct problems and release)
  * Can run gdb and ptrace within Docker containers
  * A small Docker test job is run on the execute node to verify functionality
  * The number of instructions executed is reported in the job Ad on Linux

 -- Tim Theisen <tim@cs.wisc.edu>  Thu, 20 May 2021 09:35:16 -0500

condor (9.0.1-1) stable; urgency=medium

  * Fix problem where X.509 proxy refresh kills job when using AES encryption
  * Fix problem when jobs require a different machine after a failure
  * Fix problem where a job matched a machine it can't use, delaying job start
  * Fix exit code and retry checking when a job exits because of a signal
  * Fix a memory leak in the job router when a job is removed via job policy
  * Fixed the back-end support for the 'bosco_cluster --add' command
  * An updated Windows installer that supports IDTOKEN authentication

 -- Tim Theisen <tim@cs.wisc.edu>  Fri, 14 May 2021 17:46:39 -0500

condor (9.0.0-1) stable; urgency=medium

  * Absent any configuration, HTCondor denies authorization to all users
  * AES encryption is used for all communication and file transfers by default
  * New IDTOKEN authentication method enables fine-grained authorization
  * IDTOKEN authentication method is designed to replace GSI
  * Improved support for GPUs, including machines with multiple GPUs
  * New condor_watch_q tool that efficiently provides live job status updates
  * Many improvements to the Python bindings
  * New Python bindings for DAGMan and chirp
  * Improved file transfer plugins supporting uploads and authentication
  * File transfer times are now recorded in the job log
  * Added support for jobs that need to acquire and use OAUTH tokens
  * Many memory footprint and performance improvements in DAGMan
  * Submitter ceilings can limit the number of jobs per user in a pool

 -- Tim Theisen <tim@cs.wisc.edu>  Wed, 14 Apr 2021 13:25:15 -0500

condor (8.9.13-1) stable; urgency=medium

  * Host based security is no longer the default security model
  * Hardware accelerated integrity and AES encryption used by default
  * Normally, AES encryption is used for all communication and file transfers
  * Fallback to Triple-DES or Blowfish when interoperating with older versions
  * Simplified and automated new HTCondor installations
  * HTCondor now detects instances of multi-instance GPUs
  * Fixed memory leaks (collector updates in 8.9 could leak a few MB per day)
  * Many other enhancements and bug fixes, see version history for details

 -- Tim Theisen <tim@cs.wisc.edu>  Mon, 29 Mar 2021 22:50:51 -0500

condor (8.9.12-1) stable; urgency=medium

  * Withdrawn due to compatibility issues with prior releases

 -- Tim Theisen <tim@cs.wisc.edu>  Thu, 25 Mar 2021 14:15:17 -0500

condor (8.8.13-1) stable; urgency=medium

  * condor_ssh_to_job now maps CR and NL to work with editors like nano
  * Improved the performance of data transfer in condor_ssh_to_job
  * HA replication now accepts SHA-2 checksums to prepare for MD5 removal
  * Submission to NorduGrid ARC CE works with newer ARC CE versions
  * Fixed condor_annex crashes on platforms with newer compilers
  * Fixed "use feature: GPUsMonitor" to locate the monitor binary on Windows
  * Fixed a bug that prevented using the '@' character in an event log path

 -- Tim Theisen <tim@cs.wisc.edu>  Tue, 23 Mar 2021 08:07:35 -0500

condor (8.9.11-1) stable; urgency=high

  * This release of HTCondor fixes security-related bugs described at
  * https://htcondor.org/security/vulnerabilities/HTCONDOR-2021-0001.html
  * https://htcondor.org/security/vulnerabilities/HTCONDOR-2021-0002.html

 -- Tim Theisen <tim@cs.wisc.edu>  Mon, 28 Dec 2020 09:55:44 -0600

condor (8.9.10-1) stable; urgency=medium

  * Fix bug where negotiator stopped making matches when group quotas are used
  * Support OAuth, SciTokens, and Kerberos credentials in local universe jobs
  * The Python schedd.submit method now takes a Submit object
  * DAGMan can now optionally run a script when a job goes on hold
  * DAGMan now provides a method for inline jobs to share submit descriptions
  * Can now add arbitrary tags to condor annex instances
  * Runs the "singularity test" before running the a singularity job

 -- Tim Theisen <tim@cs.wisc.edu>  Tue, 24 Nov 2020 09:52:13 -0600

condor (8.8.12-1) stable; urgency=medium

  * Added a family of version comparison functions to ClassAds
  * Increased default Globus proxy key length to meet current NIST guidance

 -- Tim Theisen <tim@cs.wisc.edu>  Sat, 21 Nov 2020 16:40:52 -0600

condor (8.9.9-1) stable; urgency=medium

  * The RPM packages requires globus, munge, scitokens, and voms from EPEL
  * Improved cgroup memory policy settings that set both hard and soft limit
  * Cgroup memory usage reporting no longer includes the kernel buffer cache
  * Numerous Python binding improvements, see version history
  * Can create a manifest of files on the execute node at job start and finish
  * Added provisioner nodes to DAGMan, allowing users to provision resources
  * DAGMan can now produce .dot graphs without running the workflow

 -- Tim Theisen <tim@cs.wisc.edu>  Sun, 25 Oct 2020 12:32:40 -0500

condor (8.8.11-1) stable; urgency=medium

  * HTCondor now properly tracks usage over vanilla universe checkpoints
  * New ClassAd equality and inequality operators in the Python bindings
  * Fixed a bug where removing in-use routes could crash the job router
  * Fixed a bug where condor_chirp would abort after success on Windows
  * Fixed a bug where using MACHINE_RESOURCE_NAMES could crash the startd
  * Improved condor c-gahp to prioritize commands over file transfers
  * Fixed a rare crash in the schedd when running many local universe jobs
  * With GSI, avoid unnecessary reverse DNS lookup when HOST_ALIAS is set
  * Fix a bug that could cause grid universe jobs to fail upon proxy refresh

 -- Tim Theisen <tim@cs.wisc.edu>  Wed, 21 Oct 2020 06:38:00 -0500

condor (8.9.8-1) unstable; urgency=medium

  * Added htcondor.dags and htcondor.htchirp to the HTCondor Python bindings
  * New condor_watch_q tool that efficiently provides live job status updates
  * Added support for marking a GPU offline while other jobs continue
  * The condor_master command does not return until it is fully started
  * Deprecated several Python interfaces in the Python bindings

 -- Tim Theisen <tim@cs.wisc.edu>  Wed, 05 Aug 2020 13:47:06 -0500

condor (8.8.10-1) stable; urgency=medium

  * condor_qedit can no longer be used to disrupt the condor_schedd
  * Fixed a bug where the SHARED_PORT_PORT configuration setting was ignored
  * Ubuntu 20.04 and Amazon Linux 2 are now supported
  * In MacOSX, HTCondor now requires LibreSSL, available since MacOSX 10.13

 -- Tim Theisen <tim@cs.wisc.edu>  Tue, 04 Aug 2020 20:55:25 -0500

condor (8.9.7-1) unstable; urgency=medium

  * Multiple enhancements in the file transfer code
  * Support for more regions in s3:// URLs
  * Much more flexible job router language
  * Jobs may now specify cuda_version to match equally-capable GPUs
  * TOKENS are now called IDTOKENS to differentiate from SCITOKENS
  * Added the ability to blacklist TOKENS via an expression
  * Can simultaneously handle Kerberos and OAUTH credentials
  * The getenv submit command now supports a blacklist and whitelist
  * The startd supports a remote history query similar to the schedd
  * condor_q -submitters now works with accounting groups
  * Fixed a bug reading service account credentials for Google Compute Engine

 -- Tim Theisen <tim@cs.wisc.edu>  Tue, 19 May 2020 14:56:05 -0500

condor (8.8.9-1) stable; urgency=medium

  * Proper tracking of maximum memory used by Docker universe jobs
  * Fixed preempting a GPU slot for a GPU job when all GPUs are in use
  * Fixed a Python crash when queue_item_data iterator raises an exception
  * Fixed a bug where slot attribute overrides were ignored
  * Calculates accounting group quota correctly when more than 1 CPU requested
  * Updated HTCondor Annex to accommodate API change for AWS Spot Fleet
  * Fixed a problem where HTCondor would not start on AWS Fargate
  * Fixed where the collector could wait forever for a partial message
  * Fixed streaming output to large files (>2Gb) when using the 32-bit shadow

 -- Tim Theisen <tim@cs.wisc.edu>  Wed, 06 May 2020 07:36:28 -0500

condor (8.9.6-1) unstable; urgency=high

  * Fixes addressing CVE-2019-18823
    https://htcondor.org/security/vulnerabilities/HTCONDOR-2020-0001.html
    https://htcondor.org/security/vulnerabilities/HTCONDOR-2020-0002.html
    https://htcondor.org/security/vulnerabilities/HTCONDOR-2020-0003.html
    https://htcondor.org/security/vulnerabilities/HTCONDOR-2020-0004.html

 -- Tim Theisen <tim@cs.wisc.edu>  Wed, 18 Mar 2020 15:40:28 -0500

condor (8.8.8-1) stable; urgency=high

  * Fixes addressing CVE-2019-18823
    https://htcondor.org/security/vulnerabilities/HTCONDOR-2020-0001.html
    https://htcondor.org/security/vulnerabilities/HTCONDOR-2020-0002.html
    https://htcondor.org/security/vulnerabilities/HTCONDOR-2020-0003.html
    https://htcondor.org/security/vulnerabilities/HTCONDOR-2020-0004.html

 -- Tim Theisen <tim@cs.wisc.edu>  Tue, 17 Mar 2020 11:05:03 -0500

condor (8.9.5-2) unstable; urgency=medium

  * Fixed the installation of the HTCondor Python bindings on Debian/Ubuntu

 -- Tim Theisen <tim@cs.wisc.edu>  Wed, 19 Feb 2020 19:43:10 -0600

condor (8.9.5-1) unstable; urgency=medium

  * Added a new mode that skips jobs whose outputs are newer than their inputs
  * Added command line tool to help debug ClassAd expressions
  * Added port forwarding to Docker containers
  * You may now change some DAGMan throttles while the DAG is running
  * Added support for session tokens for pre-signed S3 URLs
  * Improved the speed of the negotiator when custom resources are defined
  * Fixed interactive submission of Docker jobs
  * Fixed a bug where jobs wouldn't be killed when getting an OOM notification

 -- Tim Theisen <tim@cs.wisc.edu>  Mon, 30 Dec 2019 16:27:36 -0600

condor (8.8.7-1) stable; urgency=medium

  * Updated condor_annex to work with upcoming AWS Lambda function changes
  * Added the ability to specify the order that job routes are applied
  * Fixed a bug that could cause remote condor submits to fail
  * Fixed condor_wait to work when the job event log is on AFS
  * Fixed RPM packaging to be able to install condor-all on CentOS 8
  * Period ('.') is allowed again in DAGMan node names

 -- Tim Theisen <tim@cs.wisc.edu>  Tue, 24 Dec 2019 08:03:51 -0600

condor (8.9.4-1) unstable; urgency=medium

  * Amazon S3 file transfers using pre-signed URLs
  * Further reductions in DAGMan memory usage
  * Added -idle option to condor_q to display information about idle jobs
  * Support for SciTokens authentication
  * A tool, condor_evicted_files, to examine the SPOOL of an idle job

 -- Tim Theisen <tim@cs.wisc.edu>  Mon, 18 Nov 2019 15:40:14 -0600

condor (8.8.6-1) stable; urgency=medium

  * Initial support for CentOS 8
  * Fixed a memory leak in SSL authentication
  * Fixed a bug where "condor_submit -spool" would only submit the first job
  * Reduced encrypted file transfer CPU usage by a factor of six
  * "condor_config_val -summary" displays changes from a default configuration
  * Improved the ClassAd documentation, added many functions that were omitted

 -- Tim Theisen <tim@cs.wisc.edu>  Wed, 13 Nov 2019 08:18:44 -0600

condor (8.9.3-1) unstable; urgency=medium

  * TOKEN and SSL authentication methods are now enabled by default
  * The job and global event logs use ISO 8601 formatted dates by default
  * Added Google Drive multifile transfer plugin
  * Added upload capability to Box multifile transfer plugin
  * Added Python bindings to submit a DAG
  * Python 'JobEventLog' can be pickled to facilitate intermittent readers
  * 2x matchmaking speed for partitionable slots with simple START expressions
  * Improved the performance of the condor_schedd under heavy load
  * Reduced the memory footprint of condor_dagman
  * Initial implementation to record the circumstances of a job's termination

 -- Tim Theisen <tim@cs.wisc.edu>  Tue, 17 Sep 2019 00:00:00 -0500

condor (8.8.5-1) stable; urgency=medium

  * Fixed two performance problems on Windows
  * Fixed Java universe on Debian and Ubuntu systems
  * Added two knobs to improve performance on large scale pools
  * Fixed a bug where requesting zero GPUs would require a machine with GPUs
  * HTCondor can now recognize nVidia Volta and Turing GPUs

 -- Tim Theisen <tim@cs.wisc.edu>  Wed, 04 Sep 2019 13:22:29 -0500

condor (8.8.4-1) stable; urgency=medium

  * Python 3 bindings - see version history for details (requires EPEL on EL7)
  * Can configure DAGMan to dramatically reduce memory usage on some DAGs
  * Improved scalability when using the python bindings to qedit jobs
  * Fixed infrequent schedd crashes when removing scheduler universe jobs
  * The condor_master creates run and lock directories when systemd doesn't
  * The condor daemon obituary email now contains the last 200 lines of log

 -- Tim Theisen <tim@cs.wisc.edu>  Tue, 09 Jul 2019 10:15:38 -0500

condor (8.9.2-1) unstable; urgency=medium

  * The HTTP/HTTPS file transfer plugin will timeout and retry transfers
  * A new multi-file box.com file transfer plugin to download files
  * The manual has been moved to Read the Docs
  * Configuration options for job-log time-stamps (UTC, ISO 8601, sub-second)
  * Several improvements to SSL authentication
  * New TOKEN authentication method enables fine-grained authorization control

 -- Tim Theisen <tim@cs.wisc.edu>  Tue, 05 Jun 2019 08:03:56 -0500

condor (8.8.3-1) stable; urgency=medium

  * Fixed a bug where jobs were killed instead of peacefully shutting down
  * Fixed a bug where a restarted schedd wouldn't connect to its running jobs
  * Improved file transfer performance when sending multiple files
  * Fix a bug that prevented interactive submit from working with Singularity
  * Orphaned Docker containers are now cleaned up on execute nodes
  * Restored a deprecated Python interface that is used to read the event log

 -- Tim Theisen <tim@cs.wisc.edu>  Wed, 22 May 2019 07:16:49 -0500

condor (8.9.1-1) unstable; urgency=medium

  * An efficient curl plugin that supports uploads and authentication tokens
  * HTCondor automatically supports GPU jobs in Docker and Singularity
  * File transfer times are now recorded in the user job log and the job ad

 -- Tim Theisen <tim@cs.wisc.edu>  Wed, 17 Apr 2019 06:50:37 -0600

condor (8.8.2-1) stable; urgency=medium

  * Fixed problems with condor_ssh_to_job and Singularity jobs
  * Fixed a problem that could cause condor_annex to crash
  * Fixed a problem where the job queue would very rarely be corrupted
  * condor_userprio can report concurrency limits again
  * Fixed the GPU discovery and monitoring code to map GPUs in the same way
  * Made the CHIRP_DELAYED_UPDATE_PREFIX configuration knob work again
  * Fixed restarting HTCondor from the Service Control Manager on Windows
  * Fixed a problem where local universe jobs could not use condor_submit
  * Restored a deprecated Python interface that is used to read the event log
  * Fixed a problem where condor_shadow reuse could confuse DAGMan

 -- Tim Theisen <tim@cs.wisc.edu>  Thu, 11 Apr 2019 07:48:19 -0500

condor (8.9.0-1) unstable; urgency=medium

  * Absent any configuration, HTCondor denies authorization to all users
  * All HTCondor daemons under a condor_master share a security session
  * Scheduler Universe jobs are prioritized by job priority

 -- Tim Theisen <tim@cs.wisc.edu>  Wed, 27 Feb 2019 17:05:36 -0600

condor (8.8.1-1) stable; urgency=medium

  * Fixed excessive CPU consumption with GPU monitoring
  * GPU monitoring is off by default; enable with "use feature: GPUsMonitor"
  * HTCondor now works with the new CUDA version 10 libraries
  * Fixed a bug where sometimes jobs would not start on a Windows execute node
  * Fixed a bug that could cause DAGman to go into an infinite loop on exit
  * The JobRouter doesn't forward the USER attribute between two UID Domains
  * Made Collector.locateAll() more efficient in the Python bindings
  * Improved efficiency of the negotiation code in the condor_schedd

 -- Tim Theisen <tim@cs.wisc.edu>  Mon, 18 Feb 2019 15:44:41 -0600

condor (8.8.0-1) stable; urgency=medium

  * Automatically add AWS resources to your pool using HTCondor Annex
  * The Python bindings now include submit functionality
  * Added the ability to run a job immediately by replacing a running job
  * A new minihtcondor package makes single node installations easy
  * HTCondor now tracks and reports GPU utilization
  * Several performance enhancements in the collector
  * The grid universe can create and manage VM instances in Microsoft Azure
  * The MUNGE security method is now supported on all Linux platforms

 -- Tim Theisen <tim@cs.wisc.edu>  Thu, 03 Jan 2019 12:03:47 -0600

condor (8.7.10-1) unstable; urgency=medium

  * Can now interactively submit Docker jobs
  * The administrator can now add arguments to the Singularity command line
  * The MUNGE security method is now supported on all Linux platforms
  * The grid universe can create and manage VM instances in Microsoft Azure
  * Added a single-node package to facilitate using a personal HTCondor

 -- Tim Theisen <tim@cs.wisc.edu>  Tue, 30 Oct 2018 16:07:41 -0500

condor (8.6.13-1) stable; urgency=medium

  * Made the Python 'in' operator case-insensitive for ClassAd attributes
  * Python bindings are now built for the Debian and Ubuntu platforms
  * Fixed a memory leak in the Python bindings
  * Fixed a bug where absolute paths failed for output/error files on Windows
  * Fixed a bug using Condor-C to run Condor-C jobs
  * Fixed a bug where Singularity could not be used if Docker was not present

 -- Tim Theisen <tim@cs.wisc.edu>  Tue, 30 Oct 2018 10:28:39 -0500

condor (8.7.9-1) unstable; urgency=medium

  * Support for Debian 9, Ubuntu 16, and Ubuntu 18
  * Improved Python bindings to support the full range of submit functionality
  * Allows VMs to shutdown when the job is being gracefully evicted
  * Can now specify a host name alias (CNAME) for NETWORK_HOSTNAME
  * Added the ability to run a job immediately by replacing a running job

 -- Tim Theisen <tim@cs.wisc.edu>  Wed, 01 Aug 2018 00:40:39 -0500

condor (8.6.12-1) stable; urgency=medium

  * Support for Debian 9, Ubuntu 16, and Ubuntu 18
  * Fixed a memory leak that occurred when SSL authentication fails
  * Fixed a bug where invalid transform REQUIREMENTS caused a Job to match
  * Fixed a bug to allow a queue super user to edit protected attributes
  * Fixed a problem setting the job environment in the Singularity container
  * Fixed several other minor problems

 -- Tim Theisen <tim@cs.wisc.edu>  Tue, 31 Jul 2018 22:58:32 -0500

condor (8.6.11) unstable; urgency=medium

  * Nightly build

 -- Tim Theisen <tim@exec-23.batlab.org>  Thu, 31 May 2018 15:01:37 -0500

condor (8.6.8~dfsg.1-2) unstable; urgency=medium

  * Disable GSOAP (Closes: #890007) (GSOAP will be dropped from HTCondor soon)
  * Package Apache NOTICE file (fix up lintian error)

 -- Tim Theisen <tim@exec-23.batlab.org>  Mon, 19 Mar 2018 18:28:58 -0500

condor (8.6.8~dfsg.1-1) unstable; urgency=medium

  [ Tim Theisen ]
  * New upstream stable release (update to latest 8.6 stable series).
    - Support for singularity containers.
    - Jobs can now be submitted to the Slurm batch scheduling system via the
      new slurm type in the grid universe.
    - Fixes an issue where a user can cause the condor_schedd to crash by
      submitting a job designed for that purpose (CVE-2017-16816).
  * Bump SO version of libclassad from 7 to 8.

  [ Michael Hanke ]
  * Drop transitional packages (Condor -> HTCondor). Thanks to Holger Levsen
    for pointing this out (Closes: #878376).
  * Package was falsely suggesting "docker" instead of "docker.io".
  * More robust default "Personal Condor" configuration (should not break in
    IPv6 scenarios).

 -- Tim Theisen <tim@cs.wisc.edu>  Thu, 16 Nov 2017 15:48:05 -0600

condor (8.4.11~dfsg.1-3) unstable; urgency=medium

  * Get rid of lintian errors (eliminate RPATH, dh_python build dependency)

 -- Tim Theisen <tim@cs.wisc.edu>  Wed, 04 Oct 2017 15:33:23 -0500

condor (8.4.11~dfsg.1-2) unstable; urgency=medium

  * List additional global symbols for new gsoap version(Closes: #868905).
    Thanks to Michael Hudson-Doyle <michael.hudson@canonical.com>
  * Add build conflict to prevent pulling in cream on raspian.
    Thanks to Peter Green <plugwash@p10link.net>

 -- Tim Theisen <tim@cs.wisc.edu>  Fri, 18 Aug 2017 22:39:59 -0500

condor (8.4.11~dfsg.1-1) unstable; urgency=medium

  * New upstream bugfix release.
    - Various bugfixes for a number of HTCondor subsystems
      http://research.cs.wisc.edu/htcondor/manual/v8.4.11/10_3Stable_Release.html
  * Add Tim Theisen as a maintainer.
  * Remove Brian Lin as a maintainer.

 -- Tim Theisen <tim@cs.wisc.edu>  Wed, 25 Jan 2017 09:45:20 -0600

condor (8.4.9~dfsg.1-2) unstable; urgency=medium

  * Add patch to fix FTBFS due to -fPIE being default now. Thanks
    to Adrian Bunk <bunk@stusta.de> for the patch (Closes: #837402).
  * Disable VOMS support for now to workaround VOMS not being ready for
    OpenSSL 1.1.0 (Closes: #828269). To be re-enabled once #844877
    was addressed.
  * Add upstream patch for OpenSSL 1.1 compatibility (to be released with
    8.4.10).

 -- Michael Hanke <mih@debian.org>  Sun, 27 Nov 2016 08:45:09 +0100

condor (8.4.9~dfsg.1-1) unstable; urgency=medium

  * New upstream bugfix release.
    - Updated systemd service configuration.
    - Various bugfixes for a number of HTCondor subsystems
      http://research.cs.wisc.edu/htcondor/manual/v8.4.9/10_3Stable_Release.html
  * Refreshed patches.
  * Adjusted install setup for tmpfile.d configuration after upstream source
    reorganization.

 -- Michael Hanke <mih@debian.org>  Fri, 14 Oct 2016 13:39:15 +0200

condor (8.4.8~dfsg.1-1) unstable; urgency=medium

  * New upstream release (skipped several, more help wanted!)
    - Clarified license of doc/makeman/hard-test.html -- same as
      main HTCondor license (Closes: #822404)
  * Bumped Standards version to 3.9.8, no changes necessary.
  * Add Debconf template translation:
    - Brazilian Portuguese -- courtesy of Adriano Rafael Gomes
      <adrianorg@arg.eti.br>.
      (Closes: #816945)
  * Prevent failure when creating arch-independent packages only.
    Patch is courtesy of Santiago Vila <sanvila@unex.es> (Closes: #809112)

 -- Michael Hanke <mih@debian.org>  Fri, 19 Aug 2016 10:14:12 +0200

condor (8.4.2~dfsg.1-1) unstable; urgency=medium

  * New upstream release.
    - Simplified configuration to hold or preempt jobs that exceed resource
      claims.
    - Fix FTBFS on non-amd64 64bit platforms (Closes: #804386).
    - Various other bug fixes.
  * Install tmpfiles configuration for systemd to prevent service start
    failure due to missing /var/run/condor.

 -- Michael Hanke <mih@debian.org>  Fri, 11 Dec 2015 20:30:35 +0100

condor (8.4.0~dfsg.1-1) unstable; urgency=medium

  * First upstream in new 8.4 stable series. Updates:
    - leaner resource footprint for up to 200k simultaneous jobs in a
      single pool
    - run Docker containers as jobs
    - configurable encryption of execution directories
    - support for simultaneous IPv4 and IPv6 connections
    - adminstrator can establish requirements that must be satisfied in order
      for a job to be queued
    - new default shared port (if used) is 9618, instead of the previous
      random default
    - automatic tuning of certain kernel parameters for improved scalability
      enabled by default (see LINUX_KERNEL_TUNING_SCRIPT).
  * Install systemd service file.
  * Install default submit configuration for interactive jobs in
    /etc/condor/interactive.sub and set default configuration for
    INTERACTIVE_SUBMIT_FILE accordingly.
  * Tighten versioned dependency on libclassad package -- observed missing
    symbols, despite unchanged SO version.
  * Install documentation under /usr/share/doc/htcondor (no longer just
    'condor').
  * Add docker as suggested package, due to the addition of the
    DockerUniverse.
  * Recommend package 'ecryptfs-utils': when installed HTCondor can be
    instructed to encrypt job EXECUTE directories on a system-wide, or
    per-job basis.
  * Install linux-kernel-tuning script as a config file into /etc/condor.
  * Update patch to avoid non-literal string processing without format
    strings [-Werror=format-security].
  * Build with Virtual Organization Membership Service support. Added
    voms-dev as a build-dependency.
  * Add a watch file.

 -- Michael Hanke <mih@debian.org>  Tue, 15 Sep 2015 07:32:31 +0200

condor (8.2.9~dfsg.1-1) unstable; urgency=medium

  * New upstream bugfix release closing >25 tickets.
    - "Smaller" partitionable slots are now merged to allow for a "bigger"
      job to match (needs ALLOW_PSLOT_PREEMPTION=True; default behavior
      unchanged).
    - Fix LaTeX documentation sources to work with the most recent TeTeX
      (Closes: #790865). Thanks to Martin Michlmayr for the report and a
      patch.
  * Remove package section disparity (devel -> libdevel).

 -- Michael Hanke <mih@debian.org>  Mon, 17 Aug 2015 08:35:31 +0200

condor (8.2.8~dfsg.1-1) unstable; urgency=medium

  * New upstream bugfix release.
    - Updated for latest gsoap release (Closes: #784778)
    - Numerous additional bug fixes.
  * Minimize patch for default configuration to match upstream
    adjustments.
  * Add patch to fix a few bashisms (Closes: #772232). Thanks to
    Raphael Geissert for the report.
  * Add a patch adding raspbian to OS detection code (Closes: #780517).
    Thanks to Peter Michael Green for the patch.
  * Bumped Standards-version to 3.9.6; no changes necessary.

 -- Michael Hanke <mih@debian.org>  Sat, 16 May 2015 10:32:41 +0200

condor (8.2.3~dfsg.1-6) unstable; urgency=medium

  [Alex Waite]
  * Upstream security fix: Authenticated users could execute arbitrary code as
    the condor user due to a bug in the way the condor daemon sent email
    notifications (CVE-2014-8126). (Closes: #775276)

 -- Michael Hanke <mih@debian.org>  Fri, 16 Jan 2015 18:59:12 +0100

condor (8.2.3~dfsg.1-5) unstable; urgency=medium

  * Fix wrong default SPOOL location introduced with 8.2.3~dfsg.1-4. Whenever
    not overwritten by an explicit SPOOL setting, this version relocated
    SPOOL to /var/lib/condor/lib. Consequently, existing job and usage logs
    where inaccessible by HTcondor. This update reverts this unintentional
    change and sets SPOOL explicitly to /var/spool/condor again.
    (Closes: #772170)

 -- Michael Hanke <mih@debian.org>  Fri, 05 Dec 2014 20:32:17 +0100

condor (8.2.3~dfsg.1-4) unstable; urgency=medium

  * Adjust mechanism to apply the default Debian configuration to cope with
    the removal of the monolithic configuration file in the 8.2.x series.
    The default configuration is now applied as a patch to the table of
    parameters in the HTCondor sources (Closes: #769100).
    The report of leaving behind an unowned directory is merely a symptom of
    this bug.
  * Adjust default configuration to make HTCondor work with Debian's
    ganglia (also see Ticket #4709). Thanks to Alex Waite for the fix.
  * Add Debconf template translation:
    - Dutch -- courtesy of Frans Spiesschaert <Frans.Spiesschaert@yucom.be>.
      (Closes: #766067)

 -- Michael Hanke <mih@debian.org>  Sat, 29 Nov 2014 09:57:27 +0100

condor (8.2.3~dfsg.1-3) unstable; urgency=medium

  * Modify the DMTCP shim script to work with the 2.x series of DMTCP.

 -- Michael Hanke <mih@debian.org>  Fri, 17 Oct 2014 20:43:10 +0200

condor (8.2.3~dfsg.1-2) unstable; urgency=medium

  * Add transitional dummy packages to enable seamless upgrades from the
    "condor*" packages in wheezy. Apparently, the provides/replaces/conflicts
    triplet doesn't work with apt or aptitude in jessie.

 -- Michael Hanke <mih@debian.org>  Tue, 07 Oct 2014 13:33:55 +0200

condor (8.2.3~dfsg.1-1) unstable; urgency=medium

  * Add patch to prevent FTBFS when built with --as-needed (Closes: #758923).
    Thanks to Artur Rona.
  * Add 'provides: condor*' statements to debian/control to ensure a smooth
    upgrade path.
  * Move upstream meta data: debian/upstream -> debian/upstream/metadata
  * Added patch to increase the robustness of the sentinel job submitted by
    condor_qsub (Closes: #692388). Thanks to Philip Chase for the patch.

 -- Michael Hanke <mih@debian.org>  Sat, 04 Oct 2014 14:59:29 +0200

condor (8.2.1~dfsg.1-1) unstable; urgency=medium

  * New upstream release in the 8.2 stable series.
    - Skipped 8.2.0 due to a security issue.
    - Includes various new features from the former 8.1 development series,
      such as improved support for partitionable slots, and interactive
      sessions.
  * Enabled CGROUPS support (new build-dependency libcgroups-dev).
  * Enabled condor_kbdd for machines where Condor harvests idle time
    (new build-dependency libx11-dev).
  * Bump SO version of libclassad from 5 to 7.
  * Bumped Standards-version to 3.9.5; no changes necessary.
  * Drop build-dependency on obsolete python-support.
  * Drop alternative build-dependency on obselete java-compiler.
  * Symlink condor_ssh_to_job_sshd_config_template to /usr/lib/condor
    where Condor expects it to make interactive sessions work out of the box.

 -- Michael Hanke <mih@debian.org>  Sun, 13 Jul 2014 12:03:32 +0200

condor (8.0.6~dfsg.1-1) unstable; urgency=medium

  * New upstream maintenance release for the 8.0 series. Changelog excerpt:
    - HTCondor now forces proxies that it delegates to be a minimum of
      1024 bits. (Ticket #4168).
    - Fixed a bug in the condor_schedd which would cause it to crash when
      running remotely submitted parallel universe jobs. (Ticket #4163).
    - Fixed a crash of the condor_shadow, triggered when a disconnect from
      the condor_starter occurs just as the job terminates. (Ticket #4127).
    - Fixed a bug that caused condor_submit_dag to crash on very large DAG
      input files, such as those larger than 2 Gbytes (Ticket #4171).
  * Drop patch for schedd crash-prevention (Ticket #38936) -- contained in new
    release.
  * Add missing libkrb5-dev packages to the build-depends. Thanks to Hideki
    Yamane for the fix (Closes: #747794).
  * Update patch for missing getpid and getppid syscalls on alpha. Thanks to
    Michael Cree (Closes: #736689).
  * Disable Python bindings again -- they do not build nicely for all
    supported Python versions right now.
  * Update java build-dependencies to use default-jdk as first option. Thanks
    lintian.

 -- Michael Hanke <mih@debian.org>  Sun, 25 May 2014 16:15:55 +0200

condor (8.0.5~dfsg.1-1) unstable; urgency=low

  [ Michael Hanke ]
  * Acknowledge NMU, thanks Mattias Ellert.
  * New upstream version (Closes: #714364). This is the first packaged
    version of an 8.x release with many improvements and fixes.
  * Rename all relevant binary packages to reflect the new upstream name
    HTCondor. The source package name is kept as 'condor'.
  * Bump debhelper compat level to 9 to enabled hardening and python helper
    support.
  * Enable Python bindings (only for the default Python version for now).
    New build-dependencies libboost-python-dev, python-support and python-dev
    added.
  * Enable automatic updating of autotools infrastructure via dh_autoreconf.
    New build-dependencies dh-autoreconf and autotools-dev added.
  * Fix for CVE-2013-4255 is contained since 8.0.3 (Closes: #721693).
  * Remove Debian-specific condor_qsub script which has been integrated
    upstream and is now shipped in an improved form.
  * Add patch to source LSB init function in Condor's init script.
  * Add patch to replace sprintf wrapper call without a format string argument
    with the corresponding non-formating function call.
  * Add upstream patch to prevent schedd crash (Ticket #38936).

  [ Brian Lin ]
  * Add Debconf template translations:
    - Japanese -- courtesy of victory <victory.deb@gmail.com>.
      (Closes: #718923)
  * Add patch campus_factory_syntax to fix a syntax error the campus_factory
    script.
  * Bumped Standards-version to 3.9.4; no changes necessary.
  * Add new dependency on libboost-test-dev.
  * Disable installation of obsolete Perl modules.
  * Fix DEP5 syntax error in debian/copyright.

 -- Michael Hanke <mih@debian.org>  Tue, 31 Dec 2013 10:22:08 +0100

condor (7.8.8~dfsg.1-2.1) unstable; urgency=medium

  * Non-maintainer upload.
  * Adapt to multiarch globus installation (Closes: #731246).

 -- Mattias Ellert <mattias.ellert@fysast.uu.se>  Mon, 16 Dec 2013 16:40:36 +0100

condor (7.8.8~dfsg.1-2) unstable; urgency=low

  * Fix corrupted Russian and French debconf template translations.
    Thanks to David Prévot for the fixes (Closes: #671510, #673138).

 -- Michael Hanke <mih@debian.org>  Sun, 21 Jul 2013 09:23:43 +0200

condor (7.8.8~dfsg.1-1) unstable; urgency=low

  [ Brian Lin ]
  * New upstream bug fix release.
    - Fixed a bug in condor_advertise that could cause failure to publish
    ClassAds to condor_collector daemons other than the first one in the list of
    condor_collector daemons (Ticket #3404).
    - Fixed a bug that could cause HTCondor daemons to abort on condor_reconfig
    when the value of configuration variable STATISTICS_WINDOW_SECONDS was
    reduced. (Ticket #3443).
    - If condor_shared_port was using a dynamic port and the condor_master was
    using the shared port, then if condor_shared_port died, all subsequent
    attempts to restart it on a different port failed. (Ticket #3478).
    - Reduced the likelihood of a problem that caused the condor_master to
    restart some of its children after a recent reconfiguration, because the
    condor_master incorrectly concluded that the children were hung. (Ticket
    #3510)
    - Now installs the condor_kbdd daemon.
    - Does no longer provide condor_glidein
    - Fix a number of bashisms (Closes: #690640)
  * Added patch to automatically retry glexec operations if they exit with an
    error code likely caused by a transient error (Ticket 2415).

  [ Michael Hanke ]
  * Add Brian Lin as a maintainer.
  * Adjust code to determine Condor's upstream version in debian/rules'
    get-orig-source target.
  * Add citation information in debian/upstream. Thanks to Andreas Tille.
  * Add explicit note to README.Debian that the standard universe is not
    supported at this point (Closes: #717357).

 -- Michael Hanke <mih@debian.org>  Sat, 20 Jul 2013 12:51:53 +0200

condor (7.8.7~dfsg.1-1) experimental; urgency=low

  * New upstream bug fix release.
    - Fixed a bug wherein running the condor_suspend command on a scheduler
      universe job would cause the schedd to crash (Ticket 3259).
    - Jobs that were submitted with condor_submit -spool and failed during
      submission were left indefinitely in the queue in the Hold state
      (Ticket 3200).
    - When using privilege separation, jobs would be put on hold after
      they finished running if the working directory contained links to
      files that were not globally readable (Ticket 2904).
    - condor_master would sometimes crash on reconfiguration when the
      High Availability configuration had changed (Ticket 3292).
  * Condor is now officially called HTCondor. The Debian package will keep the
    name 'condor' for now and change when switching to the 7.9 or 8.0 series.

 -- Michael Hanke <mih@debian.org>  Thu, 10 Jan 2013 16:47:47 +0100

condor (7.8.6~dfsg.1-1) experimental; urgency=low

  * New upstream bug fix release (skipped 7.8.5).
    - Avoid rare crashes of condor_schedd in association with jobs that have
      'noop_job = true' (Ticket 3156).
    - Fix condor_startd crash when failing to match a partitionable slot after
      the application of configuration variables of the MODIFY_REQUEST_EXPR_
      category (Ticket 3260).
    - Prevent removal of scheduler universe jobs from the job queue when they
      should have been requeued, according to policy. This caused condor_dagman
      jobs to fail to restart. This bug exists in all Condor versions 7.8.0
      through 7.8.4. Upon upgrading from these Condor versions, users will need
      to intervene in order to restart their dagman jobs (Ticket 3207).

 -- Michael Hanke <mih@debian.org>  Tue, 06 Nov 2012 08:22:29 +0100

condor (7.8.4~dfsg.1-1) experimental; urgency=low

  * New upstream bug fix release (missed 7.8.3). This release addresses four
    security-related issues, as well as numerous other bug fixes
    (Closes: #688210):
    - Security Item: Some code that was no longer used was removed. The presence
      of this code could expose information which would allow an attacker to
      control another user's job. (CVE-2012-3493)
    - Security Item: Some code that was no longer used was removed. The presence
      of this code could have lead to a Denial-of-Service attack which would
      allow an attacker to remove another user's idle job. (CVE-2012-3491)
    - Security Item: Filesystem (FS) authentication was improved to check the
      UNIX permissions of the directory used for authentication. Without this,
      an attacker may have been able to impersonate another submitter on the
      same submit machine. (CVE-2012-3492)
    - Security Item: Although not user-visible, there were multiple updates to
      remove places in the code where potential buffer overruns could occur,
      thus removing potential attacks. None were known to be exploitable.
    - Security Item: Although not user-visible, there were updates to the code
      to improve error checking of system calls, removing some potential
      security threats. None were known to be exploitable.
    - The full changelog listing numerous additional bugs is available at
      http://research.cs.wisc.edu/condor/manual/v7.8/9_3Stable_Release.html
  * Added patch to fix a FTBFS on alpha, due to missing getpid syscall.
    Courtesy of Michael Cree <mcree@orcon.net.nz> (Closes: #685892).

 -- Michael Hanke <mih@debian.org>  Fri, 21 Sep 2012 20:56:32 +0200

condor (7.8.2~dfsg.1-2) experimental; urgency=low

  * Make postinst script more robust against missing config variables (Closes:
    #684667). Patch is courtesy of Tim Cartwright.
  * Disable Condor's file transfer mechanism for jobs submitted via
    condor_qsub, because a shared filesystem is assumed for these jobs
    (Closes: #684879).
  * This time really remove dangling symlink /usr/sbin/condor -> ../bin/condor.
    This file no longer exists (Closes: #678425).
  * Support deployment scenario where the administrative 'condor' user is not
    a local system user, but is shared (e.g. through LDAP) by all machines in a
    Condor pool (see installation manual section 3.2). The condor package will
    accept to run under an existing non-system user account named 'condor',
    but only when that account is locked, i.e. not login is possible
    (Closes: #684463).

 -- Michael Hanke <mih@debian.org>  Sun, 12 Aug 2012 19:20:35 +0200

condor (7.8.2~dfsg.1-1) unstable; urgency=high

  * Upstream security release. Prevent an attacker who is manipulating
    reverse-DNS entries and is able to connect to a Condor daemon to gain
    access to a Condor pool that is using DNS/hostname host-based authentication
    (only). CVE-2012-3416

 -- Michael Hanke <mih@debian.org>  Thu, 16 Aug 2012 08:32:49 +0200

condor (7.8.1~dfsg.1-2) unstable; urgency=low

  * Remove dangling symlink /usr/sbin/condor -> ../bin/condor. This file no
    longer exists (Closes: #678425).
  * Add Debconf template translations:
    - Czech -- courtesy of Martin Å Ãn <martin.sin@zshk.cz>
      (Closes: #678952)
    - Spanish -- courtesy of Fernando C. Estrada <fcestrada@fcestrada.com>
      (Closes: #680201)
  * Only issue 'condor_restart' command in postinst, when condor_master is
    actually running. If that is not the case, for example when daemon
    startup is prevented by system policy, package installation would fail
    otherwise. Thanks to Andreas Beckmann for the report. (Closes: #681144)

 -- Michael Hanke <mih@debian.org>  Thu, 21 Jun 2012 18:40:11 +0200

condor (7.8.1~dfsg.1-1) unstable; urgency=low

  * New upstream bugfix release:
    - Fixed a bug in the condor init script that would cause
      the init script to hang if condor wasn't running (Ticket 2872)
    - Fixed a bug that caused Parallel Universe jobs using Parallel
      Scheduling Groups to occasionally stay idle even when there were
      available machines to run them (Ticket 3017)
    - Fixed a bug that caused the Condor GridManager to crash when
      attempting to submit jobs to a local PBS/LSF/SGI cluster
      (Ticket 3014)
    - Fixed a bug in the handling of local universe jobs which caused
      the Condor SCHEDD to log a spurious ERROR message every time a local
      universe job exited, and then further caused the statistics for local
      universe jobs to be incorrectly computed (Ticket 3008)
    - Fixed a bug when Condor runs under the PrivSep model, in which if a job
      created a hard link from one file to another, Condor was unable to
      transfer the files back to the submit side, and the job was put on hold.
      (Ticket 2987)
    - When configuration variables MaxJobRetirementTime or MachineMaxVacateTime
      were very large, estimates of machine draining badput and completion time
      were sometimes nonsensical because of integer overflow (Ticket 3001)
    - Fixed a bug where per-job sub-directories and their contents in the
      SPOOL directory would not be removed when the associated job left the
      queue (Ticket 2942). Closes: #663031
  * Updated Swedish Debconf translation (Closes: #676943).

 -- Michael Hanke <mih@debian.org>  Wed, 06 Jun 2012 10:39:35 +0200

condor (7.8.0~dfsg.1-2) unstable; urgency=low

  * Actually include the Russian, Italian, and Polish translations.
  * Add Debconf template translations:
    - Swedish -- courtesy of Martin Bagge <brother@bsnet.se>
      (Closes: #673877)
    - French -- courtesy of Steve Petruzzello <dlist@bluewin.ch>
      (Closes: #673138)
    - Portuguese -- courtesy of Pedro Ribeiro <p.m42.ribeiro@gmail.com>
      (Closes: #674943)
  * Add explicit dependency on Python (for condor_router_history).
  * Remove word duplication from package description.
  * Fix typos in debian/copyright.

 -- Michael Hanke <mih@debian.org>  Mon, 04 Jun 2012 08:49:07 +0200

condor (7.8.0~dfsg.1-1) unstable; urgency=low

  * New upstream release (Closes: #670304). This is the first release of the
    new 7.8 stable series. Patches introduced to prevent FTBFS on mips, ia64
    and s390x are merged/obsolete.
  * Add Debconf template translations (Closes: #670487):
    - German -- courtesy of Erik Pfannenstein <epfannenstein@gmx.de>
      (Closes: #671394)
    - Russian -- courtesy of Yuri Kozlov <yuray@komyakino.ru>
      (Closes: #671510)
    - Italian -- courtesy of Beatrice Torracca <beatricet@libero.it>
      (Closes: #671641)
    - Polish -- courtesy of Michał Kułach <michalkulach@gmail.com>
      (Closes: #671547)

 -- Michael Hanke <mih@debian.org>  Wed, 09 May 2012 11:35:19 +0200

condor (7.7.6~dfsg.1-3) experimental; urgency=low

  * Temporarily drop cgroups dependency and, consequently, support for cgroups
    in Condor. The cgroups package is not in the condition to migrate into
    wheezy, hence blocking Condor's migration as well. cgroups maintainer
    suggests to drop this dependency for now.
    http://lists.debian.org/debian-devel/2012/04/msg00617.html
  * Improved Debconf templates after review by debian-l10n-english. Thanks
    to Justin B. Rye and Christian Perrier.
  * Add Debconf template translations:
    - Danish -- courtesy of Joe Dalton (Closes: #671090).

 -- Michael Hanke <mih@debian.org>  Wed, 02 May 2012 08:13:55 +0200

condor (7.7.6~dfsg.1-2) unstable; urgency=low

  * Add upstream patch to address FTBFS on ia64 and s390x (Closes: #670393).

 -- Michael Hanke <mih@debian.org>  Wed, 25 Apr 2012 18:18:08 +0200

condor (7.7.6~dfsg.1-1) unstable; urgency=low

  * New upstream development release. Last one before the 7.8 stable series.
  * Majority of patches has been merged upstream or have been made obsolete.
  * Stop supporting alternative LOCAL_DIR settings via Debconf. In addition
    the pre/postrm scripts no longer support non-standard (aka /var) LOCAL_DIR
    settings. This was done to be able to keep runtime data (logs, etc.) when
    the package gets removed, but not purged (Closes: #668088). Previously the
    package relied on Condor's own configuration facilities to deduce LOCAL_DIR,
    which is impossible to perform in 'postrm'.
  * Do not remove the condor user during package purge (Closes: #667533).
    Along the lines of the discussion in #621833 the user is kept in a locked
    state (condor user has login disabled by default).
  * Simplify logic of adding the condor system user in maintainer scripts.
  * Change daemon restart behavior on package upgrade -- confirmed with
    upstream. Condor is now kept running during package upgrade (was
    unconditionally stopped in prerm before). Upon finishing installtion of
    the new version, Condor is just started (if not already running) and a
    'condor_restart' command is issued. Before a complete stop-start cycle was
    performed. The new behavior should allow for a more graceful upgrade of
    Condor pools, by safely shutting down all running jobs and jobs submitted
    from the localhost.
  * Add patch to allow building on MIPS. Rename variable name 'mips' to
    'mips_' to avoid name clash (Closes: #669689).
  * Fix a bug in the debconf script that caused the default start policy
    setting for a personal Condor installation to have no effect, i.e. it
    would not run jobs regardless of machine activity by default.

 -- Michael Hanke <mih@debian.org>  Tue, 24 Apr 2012 20:15:31 +0200

condor (7.7.5~dfsg.1-2) experimental; urgency=low

  * New primary Debian maintainer contact is Condor upstream. Previous
    maintainer remains uploader.
  * Guard against failure due to missing directories in pre-removal script
    (Closes: #662739). Thanks to Andreas Beckmann for detecting the bug.
  * Fix DMTCP integration for version 1.2.4 and later -- file location tests
    became invalid.
  * Set default DMTCP snapshotting interval to zero -- no regular snapshotting,
    but on-demand snapshots on vacate command. In addition the shim script now
    honors DMTCP_CHECKPOINT_INTERVAL.
  * Call dmtcp_command with option --quiet in shim_dmtcp to achieve more
    readable logs, by suppressing DMTCP's license and author boilerplate
    output.
  * Added patch to ignore PIDs from a stale PID file when trying to stop
    condor. This could otherwise prevent package removal/upgrade
    (Closes: #663033). The patch has been forwarded upstream.
  * Cherry-pick upstream patch that let's Condor build on all Debian-derived
    distributions identically. This patch allows the unmodified Debian package
    to build on Ubuntu.
  * Cherry-pick upstream patch to bump the libclassad SO version from 2 to 3
    -- fixed an overlooked and somewhat hidden change of API. Should now be
    stable for the 7.8 series. Also changed associated package name and
    dependencies accordingly.
  * Let DMTCP perform a blocking checkpointing operation, to avoid Condor
    killing DMTCP before a checkpoint file is written completely
    (Closes: #663078).
  * Make an attempt to let shim_dmtcp remove DMTCP checkpoint output files
    from a job's EXEC_DIR upon job termination. This is experimental.
  * Improve README.Debian regarding DMTCP checkpointing setup.
  * Bumped Standards-version to 3.9.3; no changes necessary.
  * Added homepage and VCS information to control file.

 -- Michael Hanke <mih@debian.org>  Fri, 09 Mar 2012 13:20:25 +0100

condor (7.7.5~dfsg.1-1) UNRELEASED; urgency=low

  * New upstream release. Feature freeze for upcoming 7.8 stable series.
    - better statistics for monitoring a Condor pool,
    - better support for absent ads in the collector
    - fast claiming of partitionable slots
    - support for some newer Linux kernel features to better support process
      isolation.
  * Remove 'disable_java_gt4X' patch -- corresponding upstream code has been
    removed.
  * Remove 'debian_dynamic_run' patch -- merged upstream.

 -- Michael Hanke <mih@debian.org>  Thu, 01 Mar 2012 08:47:40 +0100

condor (7.7.4+git3-gd7ce75b~dfsg.1-1) experimental; urgency=low

  * Initial upload to Debian experimental (Closes: #233482).
    After acceptance into Debian an upload to unstable is expected to happen
    once a build-time test suite is operational.
  * Drop NeuroDebian team as maintainer, upstream will eventually become the
    primary maintainer, with Michael Hanke being the uploader for the time
    being.
  * Merge commits from 7.7.4 maintenance branch.
  * Enable GSOAP support.

 -- Michael Hanke <mih@debian.org>  Fri, 24 Feb 2012 08:37:32 +0100

condor (7.7.4-2) UNRELEASED; urgency=low

  * Forcing runtime dependency on libcgroup1 (>= 0.37~), as otherwise Condor's
    procd refuses to start.
  * Fix problem in the Debconf setup that caused the initially provided
    settings to be overwritten during installation on a clean system (without
    and existing Condor installation).
  * Modify condor_qsub to always execute submitted scripts via the configured
    shell and not directly (expecting them to be executable). The seems to be
    the behavior of SGE's qsub.

 -- Michael Hanke <mih@debian.org>  Tue, 17 Jan 2012 14:01:27 +0100

condor (7.7.4-1) UNRELEASED; urgency=low

  * New upstream release. RPATH setup now officially supported.
  * Added emulator for SGE-style qsub calls (condor_qsub; incl. manpage).
  * Update DMCTP shim script to version 0.4.
  * Added dependency to libdate-manip-perl for condor_gather_info.
  * Remove patch to disable scimark in favor of proper configuration default.


 -- Michael Hanke <mih@debian.org>  Thu, 22 Dec 2011 16:19:00 +0100

condor (7.7.1+git837-g37b7fa3-1) UNRELEASED; urgency=low

  * New upstream code. Support for dynamic linking against system
    libraries. Condor's internal libs have been merged into a single
    library.
  * Fix build-deps on BOOST.
  * Bumped Standards-version to 3.9.2; no changes necessary.
  * Build using embedded classad library -- upstream will (or did) stop
    releasing it separately. libclassad binary packages are now built from
    the Condor source package.
  * Drop shared library, sysapi and postgres patches -- merged or obsolete.
  * Adjust rules for now included doc source code.
  * Add sanity checks into maintainer script to avoid creating bogus
    directories and installation errors. Thanks to Mats Rynge for reporting.
  * Add Python as runtime dependency.
  * Add patch to make condor_run work with Condor's new file transfer
    behavior. Courtesy of Jaime Frey.
  * Stop building a PDF version of the manual (takes long, and segfaults
    ghostscript at the moment). Keep HTML version.
  * Add patch to provide a sane default configuration for ssh_to_job and
    install condor_ssh_to_job_sshd_config_template as a conffile in
    /etc/condor/.
  * Added condor-dev package, containing headers files and static versions of
    Condor libraries.
  * Add build-dep on libldap-dev to ensure nordugrid_gahp being built.
  * Added DMTCP integration for snapshotting of vanilla universe jobs.

 -- Michael Hanke <mih@debian.org>  Tue, 11 Oct 2011 08:42:35 +0200

condor (7.6.1-1) UNRELEASED; urgency=low

  * New upstream release.
  * Adjust shared library patch.

 -- Michael Hanke <mih@debian.org>  Sat, 04 Jun 2011 20:36:29 -0400

condor (7.6.0-1) UNRELEASED; urgency=low

  * New upstream stable release.
  * Adjusted patches.
  * Added missing debhelper dependencies.
  * Added missing sysv-style init script symlinks.
  * Fixed various typos.
  * Prevent local classad header files from being used, in favor of
    system-wide libclassad installations.

 -- Michael Hanke <mih@debian.org>  Mon, 18 Apr 2011 22:07:08 -0400

condor (7.5.5+git995-ga9a0d2a-1) UNRELEASED; urgency=low

  * New upstream code from V7.6 branch. Updated various patches, removed some
    merged ones.
  * No longer compile the 'contrib' parts -- upstream recommended it due to
    lack of stability.
  * Added patch to create /var/run/condor upon daemon startup with proper
    permissions. That helps to conform to the FHS that declares /var/run as
    volatile and to be cleaned upon boot. Moreover, some systems have /var/run
    mounted as tmpfs.

 -- Michael Hanke <mih@debian.org>  Tue, 15 Mar 2011 16:37:56 -0400

condor (7.5.4+git567-gb10f6b4-2) UNRELEASED; urgency=low

  * Applied patch to allow adding submit specs in condor_run calls. Thanks to
    Matthew Farrellee <matt@redhat.com>.
  * Improved configuration for a "Personal Condor". Bind network traffic to
    the loopback interface. Better documentation in the generated
    configuration file.

 -- Michael Hanke <mih@debian.org>  Thu, 06 Jan 2011 17:28:59 -0500

condor (7.5.4+git567-gb10f6b4-1) UNRELEASED; urgency=low

  * Initial packaging.

 -- Michael Hanke <mih@debian.org>  Sun, 26 Dec 2010 10:10:19 -0500<|MERGE_RESOLUTION|>--- conflicted
+++ resolved
@@ -1,4 +1,10 @@
-<<<<<<< HEAD
+condor (10.0.5-1) stable; urgency=medium
+
+  * Rename upgrade9to10checks.py script to condor_upgrade_check
+  * Fix spurious warning from condor_upgrade_check about regexes with spaces
+
+ -- Tim Theisen <tim@cs.wisc.edu>  Fri, 09 Jun 2023 08:17:00 -0500
+
 condor (10.5.1-1) stable; urgency=medium
 
   * Fix issue with grid batch jobs interacting with older Slurm versions
@@ -17,14 +23,6 @@
   * Fixed a bug where memory limits over 2 GiB might not be correctly enforced
 
  -- Tim Theisen <tim@cs.wisc.edu>  Mon, 05 Jun 2023 12:24:00 -0500
-=======
-condor (10.0.5-1) stable; urgency=medium
-
-  * Rename upgrade9to10checks.py script to condor_upgrade_check
-  * Fix spurious warning from condor_upgrade_check about regexes with spaces
-
- -- Tim Theisen <tim@cs.wisc.edu>  Fri, 09 Jun 2023 08:17:00 -0500
->>>>>>> dc974262
 
 condor (10.0.4-1) stable; urgency=medium
 
