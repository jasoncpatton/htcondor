<<<<<<< HEAD
condor (23.10.19-1) stable; urgency=medium

  * Fix bug where jobs would match but not start when using KeyboardIdle
  * Fix bug when trying to avoid IPv6 link local addresses

 -- Tim Theisen <tim@cs.wisc.edu>  Fri, 03 Jan 2025 13:32:00 -0600
=======
condor (23.0.20-1) stable; urgency=medium

  * condor_upgrade_check tests for PASSWORD authentication identity change

 -- Tim Theisen <tim@cs.wisc.edu>  Sun, 02 Feb 2025 07:45:00 -0600
>>>>>>> 36182f59

condor (23.0.19-1) stable; urgency=medium

  * Numerous updates in memory tracking with cgroups
    * Fix bug in reporting peak memory
    * Made cgroup v1 and v2 memory tracking consistent with each other
    * Fix bug where cgroup v1 usage included disk cache pages
    * Fix bug where cgroup v1 jobs killed by OOM were not held
    * Polls cgroups for memory usage more often
    * Can configure to always hold jobs killed by OOM
  * Make condor_adstash work with OpenSearch Python Client v2.x
  * Avoid OAUTH credmon errors by only signaling it when necessary
  * Restore case insensitivity to 'condor_status -subsystem'
  * Fix rare condor_schedd crash when a $$() macro could not be expanded

 -- Tim Theisen <tim@cs.wisc.edu>  Fri, 03 Jan 2025 13:16:00 -0600

condor (23.10.18-1) stable; urgency=medium

  * Fix issue where an unresponsive libvirtd blocked an EP from starting up

 -- Tim Theisen <tim@cs.wisc.edu>  Mon, 18 Nov 2024 15:48:00 -0600

condor (23.0.18-1) stable; urgency=medium

  * Proper error message and hold when Docker emits multi-line error message
  * The htcondor CLI now works on Windows

 -- Tim Theisen <tim@cs.wisc.edu>  Mon, 18 Nov 2024 14:54:00 -0600

condor (23.10.2-1) stable; urgency=medium

  * Fix for output file transfer errors obscuring input file transfer errors

 -- Tim Theisen <tim@cs.wisc.edu>  Tue, 29 Oct 2024 14:10:00 -0500

condor (23.0.17-1) stable; urgency=medium

  * Bug fix for PID namespaces and condor_ssh_to_job on EL9
  * Augment condor_upgrade_check to find unit suffixes in ClassAd expressions

 -- Tim Theisen <tim@cs.wisc.edu>  Wed, 23 Oct 2024 16:38:00 -0500

condor (23.0.16-1) stable; urgency=medium

  * Backport all cgroup v2 fixes and enhancements from the 23.10.1 release

 -- Tim Theisen <tim@cs.wisc.edu>  Wed, 09 Oct 2024 17:06:00 -0500

condor (23.10.1-1) stable; urgency=medium

  * Improvements to disk usage enforcement when using LVM
    * Can encrypt job sandboxes when using LVM
    * More precise tracking of disk usage when using LVM
    * Reduced disk usage tracking overhead
  * Improvements tracking CPU and memory usage with cgroup v2 (on EL9)
    * Don't count kernel cache pages against job's memory usage
    * Avoid rare inclusion of previous job's CPU and peak memory usage
  * HTCondor now re-checks DNS before re-connecting to a collector
  * HTCondor now writes out per job epoch history
  * HTCondor can encrypt network connections without requiring authentication
  * htcondor CLI can now show status for local server, AP, and CM
  * htcondor CLI can now display OAUTH2 credentials
  * Uses job's sandbox to convert image format for Singularity/Apptainer
  * Bug fix to not lose GPUs in Docker job on systemd reconfig
  * Bug fix for PID namespaces and condor_ssh_to_job on EL9

 -- Tim Theisen <tim@cs.wisc.edu>  Thu, 03 Oct 2024 10:01:00 -0500

condor (23.0.15-1) stable; urgency=medium

  * Fix bug where Docker universe jobs reported zero memory usage on EL9
  * Fix bug where Docker universe images would not be removed from EP cache
  * Fix bug where condor_watch_q could crash
  * Fix bug that could cause the file transfer hold reason to be truncated
  * Fix bug where a Windows job with a bad executable would not go on hold

 -- Tim Theisen <tim@cs.wisc.edu>  Mon, 30 Sep 2024 11:40:00 -0500

condor (23.9.6-1) stable; urgency=medium

  * Add config knob to not have cgroups count kernel memory for jobs on EL9
  * Remove support for numeric unit suffixes (k,M,G) in ClassAd expressions
  * In submit files, request_disk & request_memory still accept unit suffixes
  * Hide GPUs not allocated to the job on cgroup v2 systems such as EL9
  * DAGMan can now produce credentials when using direct submission
  * Singularity jobs have a contained home directory when file transfer is on
  * Avoid using IPv6 link local addresses when resolving hostname to IP addr
  * New 'htcondor credential' command to aid in debugging

 -- Tim Theisen <tim@cs.wisc.edu>  Wed, 07 Aug 2024 12:00:00 -0500

condor (23.0.14-1) stable; urgency=medium

  * Docker and Container jobs run on EPs that match AP's CPU architecture
  * Fixed premature cleanup of credentials by the condor_credd
  * Fixed bug where a malformed SciToken could cause a condor_schedd crash
  * Fixed crash in condor_annex script
  * Fixed daemon crash after IDTOKEN request is approved by the collector

 -- Tim Theisen <tim@cs.wisc.edu>  Wed, 07 Aug 2024 11:30:00 -0500

condor (23.8.1-1) stable; urgency=medium

  * Add new condor-ap package to facilitate Access Point installation
  * HTCondor Docker images are now based on Alma Linux 9
  * HTCondor Docker images are now available for the arm64 CPU architecture
  * The user can now choose which submit method DAGMan will use
  * Can add custom attributes to the User ClassAd with condor_qusers -edit
  * Add use-projection option to condor_gangliad to reduce memory footprint
  * Fix bug where interactive submit does not work on cgroup v2 systems (EL9)

 -- Tim Theisen <tim@cs.wisc.edu>  Thu, 27 Jun 2024 11:21:00 -0500

condor (23.0.12-1) stable; urgency=medium

  * Remote condor_history queries now work the same as local queries
  * Improve error handling when submitting to a remote scheduler via ssh
  * Fix bug on Windows where condor_procd may crash when suspending a job
  * Fix Python binding crash when submitting a DAG which has empty lines

 -- Tim Theisen <tim@cs.wisc.edu>  Thu, 13 Jun 2024 11:13:00 -0500

condor (23.7.2-1) stable; urgency=medium

  * Warns about deprecated multiple queue statements in a submit file
  * The semantics of 'skip_if_dataflow' have been improved
  * Removing large DAGs is now non-blocking, preserving schedd performance
  * Periodic policy expressions are now checked during input file transfer
  * Local universe jobs can now specify a container image
  * File transfer plugins can now advertise extra attributes
  * DAGMan can rescue and abort if pending jobs are missing from the job queue
  * Fix so 'condor_submit -interactive' works on cgroup v2 execution points

 -- Tim Theisen <tim@cs.wisc.edu>  Thu, 16 May 2024 11:32:00 -0500

condor (23.0.10-1) stable; urgency=medium

  * Preliminary support for Ubuntu 22.04 (Noble Numbat)
  * Warns about deprecated multiple queue statements in a submit file
  * Fix bug where plugins could not signify to retry a file transfer
  * The condor_upgrade_check script checks for proper token file permissions
  * Fix bug where the condor_upgrade_check script crashes on older platforms
  * The bundled version of apptainer was moved to libexec in the tarball

 -- Tim Theisen <tim@cs.wisc.edu>  Thu, 09 May 2024 12:21:00 -0500

condor (23.6.2-1) stable; urgency=medium

  * Fix bug where file transfer plugin error was not in hold reason code

 -- Tim Theisen <tim@cs.wisc.edu>  Mon, 15 Apr 2024 15:22:00 -0500

condor (23.6.1-1) stable; urgency=medium

  * Add the ability to force vanilla universe jobs to run in a container
  * Add the ability to override the entrypoint for a Docker image
  * condor_q -better-analyze includes units for memory and disk quantities

 -- Tim Theisen <tim@cs.wisc.edu>  Fri, 12 Apr 2024 14:47:00 -0500

condor (23.0.8-1) stable; urgency=medium

  * Fix bug where ssh-agent processes were leaked with grid universe jobs
  * Fix DAGMan crash when a provisioner node was given a parent
  * Fix bug that prevented use of "ftp:" URLs in file transfer
  * Fix bug where jobs that matched an offline slot never start

 -- Tim Theisen <tim@cs.wisc.edu>  Thu, 11 Apr 2024 10:53:00 -0500

condor (23.5.3-1) stable; urgency=medium

  * HTCondor tarballs now contain Pelican 7.6.2

 -- Tim Theisen <tim@cs.wisc.edu>  Sun, 24 Mar 2024 11:55:00 -0500

condor (23.5.2-1) stable; urgency=medium

  * Old ClassAd based syntax is disabled by default for the job router
  * Can efficiently manage/enforce disk space using LVM partitions
  * GPU discovery is enabled on all Execution Points by default
  * Prevents accessing unallocated GPUs using cgroup v1 enforcement
  * New condor_submit commands for constraining GPU properties
  * Add ability to transfer EP's starter log back to the Access Point
  * Can use VOMS attributes when mapping identities of SSL connections
  * The CondorVersion string contains the source git SHA

 -- Tim Theisen <tim@cs.wisc.edu>  Wed, 13 Mar 2024 20:55:00 -0500

condor (23.0.6-1) stable; urgency=medium

  * Fix DAGMan where descendants of removed retry-able jobs are marked futile
  * Ensure the condor_test_token works correctly when invoked as root
  * Fix bug where empty multi-line values could cause a crash
  * condor_qusers returns proper exit code for errors in formatting options
  * Fix crash in job router when a job transform is missing an argument

 -- Tim Theisen <tim@cs.wisc.edu>  Wed, 13 Mar 2024 19:33:00 -0500

condor (23.4.0-1) stable; urgency=medium

  * condor_submit warns about unit-less request_disk and request_memory
  * Separate condor-credmon-local RPM package provides local SciTokens issuer
  * Fix bug where NEGOTIATOR_SLOT_CONSTRAINT was ignored since version 23.3.0
  * The htcondor command line tool can process multiple event logs at once
  * Prevent Docker daemon from keeping a duplicate copy of the job's stdout

 -- Tim Theisen <tim@cs.wisc.edu>  Thu, 08 Feb 2024 08:41:00 -0600

condor (23.0.4-1) stable; urgency=medium

  * NVIDIA_VISIBLE_DEVICES environment variable lists full uuid of slot GPUs
  * Fix problem where some container jobs would see GPUs not assigned to them
  * Restore condor keyboard monitoring that was broken since HTCondor 23.0.0
  * In condor_adstash, the search engine timeouts now apply to all operations
  * Ensure the prerequisite perl modules are installed for condor_gather_info

 -- Tim Theisen <tim@cs.wisc.edu>  Thu, 08 Feb 2024 08:15:00 -0600

condor (23.3.1-1) stable; urgency=medium

  * HTCondor tarballs now contain Pelican 7.4.0

 -- Tim Theisen <tim@cs.wisc.edu>  Tue, 23 Jan 2024 14:28:00 -0600

condor (23.3.0-1) stable; urgency=medium

  * Restore limited support for Enterprise Linux 7 systems
  * Additional assistance converting old syntax job routes to new syntax
  * Able to capture output to debug DAGMan PRE and POST scripts
  * Execution Points advertise when jobs are running with cgroup enforcement

 -- Tim Theisen <tim@cs.wisc.edu>  Wed, 03 Jan 2024 20:28:00 -0600

condor (23.0.3-1) stable; urgency=medium

  * Preliminary support for openSUSE LEAP 15
  * All non-zero exit values from file transfer plugins are now errors
  * Fix crash in Python bindings when job submission fails
  * Chirp uses a 5120 byte buffer and errors out for bigger messages
  * condor_adstash now recognizes GPU usage values as floating point numbers

 -- Tim Theisen <tim@cs.wisc.edu>  Wed, 03 Jan 2024 20:07:00 -0600

condor (23.2.0-1) stable; urgency=medium

  * Add 'periodic_vacate' submit command to restart jobs that are stuck
  * EPs now advertises whether the execute directory is on rotational storage
  * Add two log events for the time a job was running and occupied a slot
  * Files written by HTCondor are now written in binary mode on Windows
  * HTCondor now uses the Pelican Platform for OSDF file transfers

 -- Tim Theisen <tim@cs.wisc.edu>  Wed, 29 Nov 2023 07:25:00 -0600

condor (23.0.2-1) stable; urgency=medium

  * Fix bug where OIDC login information was missing when submitting jobs
  * Improved sandbox and ssh-agent clean up for batch grid universe jobs
  * Fix bug where daemons with a private network address couldn't communicate
  * Fix cgroup v2 memory enforcement for custom configurations
  * Add DISABLE_SWAP_FOR_JOB support on cgroup v2 systems
  * Fix log rotation for OAuth and Vault credmon daemons

 -- Tim Theisen <tim@cs.wisc.edu>  Mon, 20 Nov 2023 07:28:00 -0600

condor (9.0.20-1) stable; urgency=medium

  * Other authentication methods are tried if mapping fails using SSL

 -- Tim Theisen <tim@cs.wisc.edu>  Wed, 15 Nov 2023 17:23:00 -0600

condor (23.1.0-1) stable; urgency=medium

  * Enhanced filtering with 'condor_watch_q'
  * Can specify alternate ssh port with 'condor_remote_cluster'
  * Performance improvement for the 'condor_schedd' and other daemons
  * Jobs running on cgroup v2 systems can subdivide their cgroup
  * The curl plugin can now find CA certificates via an environment variable

 -- Tim Theisen <tim@cs.wisc.edu>  Tue, 31 Oct 2023 09:03:00 -0500

condor (23.0.1-1) stable; urgency=medium

  * Fix 10.6.0 bug that broke PID namespaces
  * Fix Debian and Ubuntu install bug when 'condor' user was in LDAP
  * Fix bug where execution times for ARC CE jobs were 60 times too large
  * Fix bug where a failed 'Service' node would crash DAGMan
  * Condor-C and Job Router jobs now get resources provisioned updates

 -- Tim Theisen <tim@cs.wisc.edu>  Mon, 30 Oct 2023 16:34:00 -0500

condor (23.0.0-1) stable; urgency=medium

  * Absent slot configuration, execution points will use a partitionable slot
  * Linux cgroups enforce maximum memory utilization by default
  * Can now define DAGMan save points to be able to rerun DAGs from there
  * Much better control over environment variables when using DAGMan
  * Administrators can enable and disable job submission for a specific user
  * Can set a minimum number of CPUs allocated to a user
  * condor_status -gpus shows nodes with GPUs and the GPU properties
  * condor_status -compact shows a row for each slot type
  * Container images may now be transferred via a file transfer plugin
  * Support for Enterprise Linux 9, Amazon Linux 2023, and Debian 12
  * Can write job information in AP history file for every execution attempt
  * Can run defrag daemons with different policies on distinct sets of nodes
  * Add condor_test_token tool to generate a short lived SciToken for testing
  * The job’s executable is no longer renamed to ‘condor_exec.exe’

 -- Tim Theisen <tim@cs.wisc.edu>  Fri, 29 Sep 2023 17:22:00 -0500

condor (10.9.0-1) stable; urgency=medium

  * The condor_upgrade_check script now provides guidance on updating to 23.0
  * The htchirp Python binding now properly locates the chirp configuration
  * Fix bug that prevented deletion of HTCondor passwords on Windows

 -- Tim Theisen <tim@cs.wisc.edu>  Thu, 28 Sep 2023 07:25:00 -0500

condor (10.0.9-1) stable; urgency=medium

  * The condor_upgrade_check script now provides guidance on updating to 23.0
  * The htchirp Python binding now properly locates the chirp configuration
  * Fix bug that prevented deletion of HTCondor passwords on Windows

 -- Tim Theisen <tim@cs.wisc.edu>  Thu, 28 Sep 2023 07:00:00 -0500

condor (10.8.0-1) stable; urgency=medium

  * Fold the classads, blahp, and procd RPMs into the main condor RPM
  * Align the Debian packages and package names with the RPM packaging
  * On Linux, the default configuration enforces memory limits with cgroups
  * condor_status -gpus shows nodes with GPUs and the GPU properties
  * condor_status -compact shows a row for each slot type
  * New ENV command controls which environment variables are present in DAGMan

 -- Tim Theisen <tim@cs.wisc.edu>  Thu, 14 Sep 2023 09:05:00 -0500

condor (10.0.8-1) stable; urgency=medium

  * Avoid kernel panic on some Enterprise Linux 8 systems
  * Fix bug where early termination of service nodes could crash DAGMan
  * Limit email about long file transfer queue to once daily
  * Various fixes to condor_adstash

 -- Tim Theisen <tim@cs.wisc.edu>  Thu, 14 Sep 2023 08:56:00 -0500

condor (10.7.1-1) stable; urgency=medium

  * Fix performance problem detecting futile nodes in a large and bushy DAG

 -- Tim Theisen <tim@cs.wisc.edu>  Wed, 09 Aug 2023 09:36:00 -0500

condor (10.7.0-1) stable; urgency=medium

  * Support for Debian 12 (Bookworm)
  * Can run defrag daemons with different policies on distinct sets of nodes
  * Added want_io_proxy submit command
  * Apptainer is now included in the HTCondor tarballs
  * Fix 10.5.0 bug where reported CPU time is very low when using cgroups v1
  * Fix 10.5.0 bug where .job.ad and .machine.ad were missing for local jobs

 -- Tim Theisen <tim@cs.wisc.edu>  Mon, 31 Jul 2023 14:53:00 -0500

condor (10.0.7-1) stable; urgency=medium

  * Fixed bug where held condor cron jobs would never run when released
  * Improved daemon IDTOKENS logging to make useful messages more prominent
  * Remove limit on certificate chain length in SSL authentication
  * condor_config_val -summary now works with a remote configuration query
  * Prints detailed message when condor_remote_cluster fails to fetch a URL
  * Improvements to condor_preen

 -- Tim Theisen <tim@cs.wisc.edu>  Tue, 25 Jul 2023 10:56:00 -0500

condor (9.0.19-1) stable; urgency=medium

  * Remove limit on certificate chain length in SSL authentication

 -- Tim Theisen <tim@cs.wisc.edu>  Fri, 30 Jun 2023 06:18:00 -0500

condor (10.6.0-1) stable; urgency=medium

  * Administrators can enable and disable job submission for a specific user
  * Work around memory leak in libcurl on EL7 when using the ARC-CE GAHP
  * Container images may now be transferred via a file transfer plugin
  * Add ClassAd stringlist subset match function
  * Add submit file macro '$(JobId)' which expands to full ID of the job
  * The job's executable is no longer renamed to 'condor_exec.exe'

 -- Tim Theisen <tim@cs.wisc.edu>  Thu, 29 Jun 2023 08:11:00 -0500

condor (10.0.6-1) stable; urgency=medium

  * In SSL Authentication, use the identity instead of the X.509 proxy subject
  * Can use environment variable to locate the client's SSL X.509 credential
  * ClassAd aggregate functions now tolerate undefined values
  * Fix Python binding bug where accounting ads were omitted from the result
  * The Python bindings now properly report the HTCondor version
  * remote_initial_dir works when submitting a grid batch job remotely via ssh
  * Add a ClassAd stringlist subset match function

 -- Tim Theisen <tim@cs.wisc.edu>  Thu, 22 Jun 2023 10:45:00 -0500

condor (9.0.18-1) stable; urgency=medium

  * Can configure clients to present an X.509 proxy during SSL authentication
  * Provides script to assist updating from HTCondor version 9 to version 10

 -- Tim Theisen <tim@cs.wisc.edu>  Thu, 22 Jun 2023 10:28:00 -0500

condor (10.0.5-1) stable; urgency=medium

  * Rename upgrade9to10checks.py script to condor_upgrade_check
  * Fix spurious warning from condor_upgrade_check about regexes with spaces

 -- Tim Theisen <tim@cs.wisc.edu>  Fri, 09 Jun 2023 08:17:00 -0500

condor (10.5.1-1) stable; urgency=medium

  * Fix issue with grid batch jobs interacting with older Slurm versions

 -- Tim Theisen <tim@cs.wisc.edu>  Tue, 06 Jun 2023 07:10:00 -0500

condor (10.5.0-1) stable; urgency=medium

  * Can now define DAGMan save points to be able to rerun DAGs from there
  * Expand default list of environment variables passed to the DAGMan manager
  * Administrators can prevent users using "getenv = true" in submit files
  * Improved throughput when submitting a large number of ARC-CE jobs
  * Execute events contain the slot name, sandbox path, resource quantities
  * Can add attributes of the execution point to be recorded in the user log
  * Enhanced condor_transform_ads tool to ease offline job transform testing
  * Fixed a bug where memory limits over 2 GiB might not be correctly enforced

 -- Tim Theisen <tim@cs.wisc.edu>  Mon, 05 Jun 2023 12:24:00 -0500

condor (10.0.4-1) stable; urgency=medium

  * Provides script to assist updating from HTCondor version 9 to version 10
  * Fixes a bug where rarely an output file would not be transferred back
  * Fixes counting of submitted jobs, so MAX_JOBS_SUBMITTED works correctly
  * Fixes SSL Authentication failure when PRIVATE_NETWORK_NAME was set
  * Fixes rare crash when SSL or SCITOKENS authentication was attempted
  * Can allow client to present an X.509 proxy during SSL authentication
  * Fixes issue where a users jobs were ignored by the HTCondor-CE on restart
  * Fixes issues where some events that HTCondor-CE depends on were missing

 -- Tim Theisen <tim@cs.wisc.edu>  Tue, 30 May 2023 09:33:00 -0500

condor (9.0.17-3) stable; urgency=medium

  * Improved upgrade9to10checks.py script

 -- Tim Theisen <tim@cs.wisc.edu>  Sat, 27 May 2023 06:40:00 -0500

condor (9.0.17-2) stable; urgency=medium

  * Add upgrade9to10checks.py script

 -- Tim Theisen <tim@cs.wisc.edu>  Tue, 09 May 2023 15:57:00 -0500

condor (10.4.3-1) stable; urgency=medium

  * Fix bug than could cause the collector audit plugin to crash

 -- Tim Theisen <tim@cs.wisc.edu>  Mon, 08 May 2023 21:53:00 -0500

condor (10.4.2-1) stable; urgency=medium

  * Fix bug where remote submission of batch grid universe jobs fail
  * Fix bug where HTCondor-CE fails to handle jobs after HTCondor restarts

 -- Tim Theisen <tim@cs.wisc.edu>  Tue, 02 May 2023 07:11:00 -0500

condor (10.4.1-1) stable; urgency=medium

  * Preliminary support for Ubuntu 20.04 (Focal Fossa) on PowerPC (ppc64el)

 -- Tim Theisen <tim@cs.wisc.edu>  Wed, 12 Apr 2023 13:47:00 -0500

condor (10.4.0-1) stable; urgency=medium

  * DAGMan no longer carries the entire environment into the DAGMan job
  * Allows EGI CheckIn tokens to be used the with SciTokens authentication

 -- Tim Theisen <tim@cs.wisc.edu>  Thu, 06 Apr 2023 10:36:00 -0500

condor (10.0.3-1) stable; urgency=medium

  * GPU metrics continues to be reported after the startd is reconfigured
  * Fixed issue where GPU metrics could be wildly over-reported
  * Fixed issue that kept jobs from running when installed on Debian or Ubuntu
  * Fixed DAGMan problem when retrying a proc failure in a multi-proc node

 -- Tim Theisen <tim@cs.wisc.edu>  Thu, 06 Apr 2023 10:36:00 -0500

condor (10.3.1-1) stable; urgency=medium

  * Execution points now advertise if an sshd is available for ssh to job

 -- Tim Theisen <tim@cs.wisc.edu>  Mon, 06 Mar 2023 14:36:00 -0600

condor (10.3.0-1) stable; urgency=medium

  * Now evicts OOM killed jobs when they are under their requested memory
  * HTCondor glideins can now use cgroups if one has been prepared
  * Can write job information in an AP history file for each execution attempt
  * Can now specify a lifetime for condor_gangliad metrics
  * The condor_schedd now advertises a count of unmaterialized jobs

 -- Tim Theisen <tim@cs.wisc.edu>  Mon, 06 Mar 2023 14:22:00 -0600

condor (10.0.2-1) stable; urgency=medium

  * HTCondor can optionally create intermediate directories for output files
  * Improved condor_schedd scalability when a user runs more than 1,000 jobs
  * Fix issue where condor_ssh_to_job fails if the user is not in /etc/passwd
  * The Python Schedd.query() now returns the ServerTime attribute for Fifemon
  * VM Universe jobs pass through the host CPU model to support newer kernels
  * HTCondor Python wheel is now available for Python 3.11
  * Fix issue that prevented HTCondor installation on Ubuntu 18.04

 -- John Knoeller <johnkn@cs.wisc.edu>  Thu, 02 Mar 2023 10:15:00 -0600

condor (10.2.5-1) stable; urgency=medium

  * Fix counting of unmaterialized jobs in the condor_schedd

 -- Tim Theisen <tim@cs.wisc.edu>  Mon, 27 Feb 2023 14:50:00 -0600

condor (10.2.4-1) stable; urgency=medium

  * Improve counting of unmaterialized jobs in the condor_schedd

 -- Tim Theisen <tim@cs.wisc.edu>  Thu, 23 Feb 2023 20:46:00 -0600

condor (10.2.3-1) stable; urgency=medium

  * Add a count of unmaterialized jobs to condor_schedd statistics

 -- Tim Theisen <tim@cs.wisc.edu>  Tue, 21 Feb 2023 07:10:00 -0600

condor (10.2.2-1) stable; urgency=medium

  * Fixed bugs with configuration knob SINGULARITY_USE_PID_NAMESPACES

 -- Tim Theisen <tim@cs.wisc.edu>  Mon, 06 Feb 2023 21:52:00 -0600

condor (10.2.1-1) stable; urgency=medium

  * Improved condor_schedd scalability when a user runs more than 1,000 jobs
  * Fix issue where condor_ssh_to_job fails if the user is not in /etc/passwd
  * The Python Schedd.query() now returns the ServerTime attribute
  * Fixed issue that prevented HTCondor installation on Ubuntu 18.04

 -- Tim Theisen <tim@cs.wisc.edu>  Tue, 24 Jan 2023 07:12:00 -0600

condor (10.2.0-1) stable; urgency=medium

  * Preliminary support for Enterprise Linux 9
  * Preliminary support for cgroups v2
  * Can now set minimum floor for number of CPUs that a submitter gets
  * Improved validity testing of Singularity/Apptainer runtinme
  * Improvements to jobs hooks, including new PREPARE_JOB_BEFORE_TRANSFER hook
  * OpenCL jobs now work inside Singularity, if OpenCL drivers are on the host

 -- Tim Theisen <tim@cs.wisc.edu>  Thu, 05 Jan 2023 09:36:00 -0600

condor (10.0.1-1) stable; urgency=medium

  * Add Ubuntu 22.04 (Jammy Jellyfish) support
  * Add file transfer plugin that supports stash:// and osdf:// URLs
  * Fix bug where cgroup memory limits were not enforced on Debian and Ubuntu
  * Fix bug where forcibly removing DAG jobs could crash the condor_schedd
  * Fix bug where Docker repository images cannot be run under Singularity
  * Fix issue where blahp scripts were missing on Debian and Ubuntu platforms
  * Fix bug where curl file transfer plugins would fail on Enterprise Linux 8

 -- Tim Theisen <tim@cs.wisc.edu>  Thu, 05 Jan 2023 06:36:00 -0600

condor (10.1.3-1) stable; urgency=medium

  * Improvements to jobs hooks, including new PREPARE_JOB_BEFORE_TRANSFER hook

 -- Tim Theisen <tim@cs.wisc.edu>  Mon, 21 Nov 2022 15:53:00 -0600

condor (10.1.2-1) stable; urgency=medium

  * OpenCL jobs now work inside Singularity, if OpenCL drivers are on the host

 -- Tim Theisen <tim@cs.wisc.edu>  Mon, 14 Nov 2022 15:53:00 -0600

condor (10.1.1-1) stable; urgency=medium

  * Improvements to job hooks and the ability to save stderr from a job hook
  * Fix bug where Apptainer only systems couldn't run with Docker style images

 -- Tim Theisen <tim@cs.wisc.edu>  Thu, 10 Nov 2022 15:53:00 -0600

condor (10.1.0-1) stable; urgency=medium

  * Release HTCondor 10.0.0 bug fixes into 10.1.0

 -- Tim Theisen <tim@cs.wisc.edu>  Thu, 10 Nov 2022 15:18:00 -0600

condor (10.0.0-1) stable; urgency=medium

  * Users can prevent runaway jobs by specifying an allowed duration
  * Able to extend submit commands and create job submit templates
  * Initial implementation of htcondor <noun> <verb> command line interface
  * Initial implementation of Job Sets in the htcondor CLI tool
  * Add Container Universe
  * Support for heterogeneous GPUs
  * Improved File transfer error reporting
  * GSI Authentication method has been removed
  * HTCondor now utilizes ARC-CE's REST interface
  * Support for ARM and PowerPC for Enterprise Linux 8
  * For IDTOKENS, signing key not required on every execution point
  * Trust on first use ability for SSL connections
  * Improvements against replay attacks

 -- Tim Theisen <tim@cs.wisc.edu>  Thu, 10 Nov 2022 08:55:00 -0600

condor (9.12.0-1) stable; urgency=medium

  * Provide a mechanism to bootstrap secure authentication within a pool
  * Add the ability to define submit templates
  * Administrators can now extend the help offered by condor_submit
  * Add DAGMan ClassAd attributes to record more information about jobs
  * On Linux, advertise the x86_64 micro-architecture in a slot attribute
  * Added -drain option to condor_off and condor_restart
  * Administrators can now set the shared memory size for Docker jobs
  * Multiple improvements to condor_adstash
  * HAD daemons now use SHA-256 checksums by default

 -- Tim Theisen <tim@cs.wisc.edu>  Wed, 05 Oct 2022 15:46:00 -0500

condor (9.0.17-1) stable; urgency=medium

  * Fix file descriptor leak when schedd fails to launch scheduler jobs
  * Fix failure to forward batch grid universe job's refreshed X.509 proxy
  * Fix DAGMan failure when the DONE keyword appeared in the JOB line
  * Fix HTCondor's handling of extremely large UIDs on Linux
  * Fix bug where OAUTH tokens lose their scope and audience upon refresh
  * Support for Apptainer in addition to Singularity

 -- Tim Theisen <tim@cs.wisc.edu>  Thu, 29 Sep 2022 16:31:00 -0500

condor (9.11.2-1) stable; urgency=medium

  * In 9.11.0, STARTD_NOCLAIM_SHUTDOWN restarted instead. Now, it shuts down.

 -- Tim Theisen <tim@cs.wisc.edu>  Mon, 12 Sep 2022 15:34:00 -0500

condor (9.11.1-1) stable; urgency=medium

  * File transfer errors are identified as occurring during input or output

 -- Tim Theisen <tim@cs.wisc.edu>  Tue, 06 Sep 2022 06:38:00 -0500

condor (9.11.0-1) stable; urgency=medium

  * Modified GPU attributes to support the new 'require_gpus' submit command
  * Add (PREEMPT|HOLD)_IF_DISK_EXCEEDED configuration templates
  * ADVERTISE authorization levels now also provide READ authorization
  * Periodic release expressions no longer apply to manually held jobs
  * If a #! interpreter doesn't exist, a proper hold and log message appears
  * Can now set the Singularity target directory with 'container_target_dir'
  * If SciToken and X.509 available, uses SciToken for arc job authentication

 -- Tim Theisen <tim@cs.wisc.edu>  Wed, 24 Aug 2022 14:31:00 -0500

condor (9.0.16-1) stable; urgency=medium

  * Singularity now mounts /tmp and /var/tmp under the scratch directory
  * Fix bug where Singularity jobs go on hold at the first checkpoint
  * Fix bug where gridmanager deletes the X.509 proxy file instead of the copy
  * Fix file descriptor leak when using SciTokens for authentication

 -- Tim Theisen <tim@cs.wisc.edu>  Tue, 16 Aug 2022 09:29:00 -0500

condor (9.0.15-1) stable; urgency=medium

  * Report resources provisioned by the Slurm batch scheduler when available

 -- Tim Theisen <tim@cs.wisc.edu>  Wed, 20 Jul 2022 15:18:00 -0500

condor (9.10.1-1) stable; urgency=medium

  * ActivationSetupDuration is now correct for jobs that checkpoint

 -- Tim Theisen <tim@cs.wisc.edu>  Tue, 18 Jul 2022 07:33:00 -0500

condor (9.10.0-1) stable; urgency=medium

  * With collector administrator access, can manage all HTCondor pool daemons
  * SciTokens can now be used for authentication with ARC CE servers
  * Preliminary support for ARM and POWER RC on AlmaLinux 8
  * Prevent negative values when using huge files with a file transfer plugin

 -- Tim Theisen <tim@cs.wisc.edu>  Thu, 14 Jul 2022 16:22:00 -0500

condor (9.0.14-1) stable; urgency=medium

  * SciToken mapping failures are now recorded in the daemon logs
  * Fix bug that stopped file transfers when output and error are the same
  * Ensure that the Python bindings version matches the installed HTCondor
  * $(OPSYSANDVER) now expand properly in job transforms
  * Fix bug where context managed Python htcondor.SecMan sessions would crash
  * Fix bug where remote CPU times would rarely be set to zero

 -- Tim Theisen <tim@cs.wisc.edu>  Tue, 12 Jul 2022 15:18:00 -0500

condor (9.9.1-1) stable; urgency=medium

  * Fix bug where jobs would not match when using a child collector

 -- Tim Theisen <tim@cs.wisc.edu>  Mon, 13 Jun 2022 21:32:00 -0500

condor (9.9.0-1) stable; urgency=medium

  * A new authentication method for remote HTCondor administration
  * Several changes to improve the security of connections
  * Fix issue where DAGMan direct submission failed when using Kerberos
  * The submission method is now recorded in the job ClassAd
  * Singularity jobs can now pull from Docker style repositories
  * The OWNER authorization level has been folded into the ADMINISTRATOR level

 -- Tim Theisen <tim@cs.wisc.edu>  Sat, 28 May 2022 13:28:00 -0500

condor (9.0.13-1) stable; urgency=medium

  * Schedd and startd cron jobs can now log output upon non-zero exit
  * condor_config_val now produces correct syntax for multi-line values
  * The condor_run tool now reports submit errors and warnings to the terminal
  * Fix issue where Kerberos authentication would fail within DAGMan
  * Fix HTCondor startup failure with certain complex network configurations

 -- Tim Theisen <tim@cs.wisc.edu>  Thu, 26 May 2022 14:28:00 -0500

condor (9.8.1-1) stable; urgency=medium

  * Fix HTCondor startup failure with certain complex network configurations

 -- Tim Theisen <tim@cs.wisc.edu>  Thu, 25 Apr 2022 19:39:00 -0500

condor (9.8.0-1) stable; urgency=medium

  * Support for Heterogeneous GPUs, some configuration required
  * Allow HTCondor to utilize grid sites requiring two-factor authentication
  * Technology preview: bring your own resources from (some) NSF HPC clusters

 -- Tim Theisen <tim@cs.wisc.edu>  Thu, 21 Apr 2022 14:16:00 -0500

condor (9.0.12-1) stable; urgency=medium

  * Fix bug in parallel universe that could cause the schedd to crash
  * Fix rare crash where a daemon tries to use a discarded security session

 -- Tim Theisen <tim@cs.wisc.edu>  Tue, 19 Apr 2022 14:26:00 -0500

condor (9.7.1-1) stable; urgency=medium

  * Fix recent bug where jobs may go on hold without a hold reason or code

 -- Tim Theisen <tim@cs.wisc.edu>  Fri, 01 Apr 2022 09:51:00 -0500

condor (9.7.0-1) stable; urgency=medium

  * Support environment variables, other application elements in ARC REST jobs
  * Container universe supports Singularity jobs with hard-coded command
  * DAGMan submits jobs directly (does not shell out to condor_submit)
  * Meaningful error message and sub-code for file transfer failures
  * Add file transfer statistics for file transfer plugins
  * Add named list policy knobs for SYSTEM_PERIODIC_ policies

 -- Tim Theisen <tim@cs.wisc.edu>  Sat, 12 Mar 2022 19:05:00 -0600

condor (9.0.11-1) stable; urgency=medium

  * The Job Router can now create an IDTOKEN for use by the job
  * Fix bug where a self-checkpointing job may erroneously be held
  * Fix bug where the Job Router could erroneously substitute a default value
  * Fix bug where a file transfer error may identify the wrong file
  * Fix bug where condor_ssh_to_job may fail to connect

 -- Tim Theisen <tim@cs.wisc.edu>  Sat, 12 Mar 2022 14:34:00 -0600

condor (8.8.17-1) stable; urgency=high

  * Fixed a memory leak in the Job Router

 -- Tim Theisen <tim@cs.wisc.edu>  Fri, 11 Mar 2022 13:38:00 -0600

condor (9.6.0-1) stable; urgency=high

  * Fixes for security issues
    https://htcondor.org/security/vulnerabilities/HTCONDOR-2022-0001.html
    https://htcondor.org/security/vulnerabilities/HTCONDOR-2022-0002.html
    https://htcondor.org/security/vulnerabilities/HTCONDOR-2022-0003.html

 -- Tim Theisen <tim@cs.wisc.edu>  Wed, 16 Feb 2022 12:14:00 -0600

condor (9.0.10-1) stable; urgency=high

  * Fixes for security issues
    https://htcondor.org/security/vulnerabilities/HTCONDOR-2022-0001.html
    https://htcondor.org/security/vulnerabilities/HTCONDOR-2022-0002.html
    https://htcondor.org/security/vulnerabilities/HTCONDOR-2022-0003.html

 -- Tim Theisen <tim@cs.wisc.edu>  Wed, 16 Feb 2022 11:11:00 -0600

condor (8.8.16-1) stable; urgency=high

  * Fix for security issue
    https://htcondor.org/security/vulnerabilities/HTCONDOR-2022-0003.html

 -- Tim Theisen <tim@cs.wisc.edu>  Fri, 11 Mar 2022 08:20:00 -0600

condor (9.5.4-1) stable; urgency=medium

  * The access point more robustly detects execution points that disappear
  * The condor_procd will now function if /proc is mounted with hidepid=2

 -- Tim Theisen <tim@cs.wisc.edu>  Mon, 07 Feb 2022 16:33:00 -0600

condor (9.5.3-1) stable; urgency=medium

  * Fix daemon crash where one of multiple collectors is not in DNS
  * Fix bug where initial schedd registration was rarely delayed by an hour
  * Can set CCB_TIMEOUT and choose to not start up if CCB address unavailable

 -- Tim Theisen <tim@cs.wisc.edu>  Tue, 01 Feb 2022 10:46:00 -0600

condor (9.5.2-1) stable; urgency=medium

  * Fix bug where job may not go on hold when exceeding allowed_job_duration
  * Fix bug where the condor_shadow could run indefinitely
  * Fix bug where condor_ssh_to_job may fail to connect
  * Fix bug where a file transfer error may identify the wrong file

 -- Tim Theisen <tim@cs.wisc.edu>  Tue, 25 Jan 2022 09:44:00 -0600

condor (9.5.1-1) stable; urgency=medium

  * Fix bug where a self-checkpointing job may erroneously be held

 -- Tim Theisen <tim@cs.wisc.edu>  Mon, 17 Jan 2022 10:15:00 -0600

condor (9.5.0-1) stable; urgency=medium

  * Initial implementation of Container Universe
  * HTCondor will automatically detect container type and where it can run
  * The blahp is no longer separate, it is now an integral part of HTCondor
  * Docker Universe jobs can now self-checkpoint
  * Added Debian 11 (bullseye) as a supported platform
  * Since CentOS 8 has reached end of life, we build and test on Rocky Linux 8

 -- Tim Theisen <tim@cs.wisc.edu>  Thu, 13 Jan 2022 14:17:00 -0600

condor (9.0.9-1) stable; urgency=medium

  * Added Debian 11 (bullseye) as a supported platform
  * Since CentOS 8 has reached end of life, we build and test on Rocky Linux 8
  * The OAUTH credmon is now packaged for Enterprise Linux 8

 -- Tim Theisen <tim@cs.wisc.edu>  Tue, 11 Jan 2022 12:48:00 -0600

condor (9.4.1-1) stable; urgency=medium

  * Add the ability to track slot activation metrics
  * Fix bug where a file transfer plugin failure code may not be reported

 -- Tim Theisen <tim@cs.wisc.edu>  Tue, 21 Dec 2021 15:04:00 -0600

condor (9.4.0-1) stable; urgency=medium

  * Initial implementation of Job Sets in the htcondor CLI tool
  * The access point administrator can add keywords to the submit language
  * Add submit commands that limit job run time
  * Fix bug where self check-pointing jobs may be erroneously held

 -- Tim Theisen <tim@cs.wisc.edu>  Thu, 02 Dec 2021 14:13:00 -0600

condor (9.0.8-1) stable; urgency=medium

  * Fix bug where huge values of ImageSize and others would end up negative
  * Fix bug in how MAX_JOBS_PER_OWNER applied to late materialization jobs
  * Fix bug where the schedd could choose a slot with insufficient disk space
  * Fix crash in ClassAd substr() function when the offset is out of range
  * Fix bug in Kerberos code that can crash on macOS and could leak memory
  * Fix bug where a job is ignored for 20 minutes if the startd claim fails

 -- Tim Theisen <tim@cs.wisc.edu>  Thu, 02 Dec 2021 08:56:00 -0600

condor (9.3.2-1) stable; urgency=medium

  * Add allowed_execute_duration condor_submit command to cap job run time
  * Fix bug where self check-pointing jobs may be erroneously held

 -- Tim Theisen <tim@cs.wisc.edu>  Tue, 30 Nov 2021 05:46:00 -0600

condor (9.3.1-1) stable; urgency=medium

  * Add allowed_job_duration condor_submit command to cap job run time

 -- Tim Theisen <tim@cs.wisc.edu>  Mon, 08 Nov 2021 23:08:00 -0600

condor (9.3.0-1) stable; urgency=medium

  * Discontinue support for Globus GSI
  * Discontinue support for grid type 'nordugrid', use 'arc' instead
  * MacOS version strings now include the major version number (10 or 11)
  * File transfer plugin sample code to aid in developing new plugins
  * Add generic knob to set the slot user for all slots

 -- Tim Theisen <tim@cs.wisc.edu>  Wed, 03 Nov 2021 13:33:00 -0500

condor (9.0.7-1) stable; urgency=medium

  * Fix bug where condor_gpu_discovery could crash with older CUDA libraries
  * Fix bug where condor_watch_q would fail on machines with older kernels
  * condor_watch_q no longer has a limit on the number of job event log files
  * Fix bug where a startd could crash claiming a slot with p-slot preemption
  * Fix bug where a job start would not be recorded when a shadow reconnects

 -- Tim Theisen <tim@cs.wisc.edu>  Tue, 02 Nov 2021 14:54:00 -0500

condor (9.2.0-1) stable; urgency=medium

  * Add SERVICE node that runs alongside the DAG for the duration of the DAG
  * Fix problem where proxy delegation to older HTCondor versions failed
  * Jobs are now re-run if the execute directory unexpectedly disappears
  * HTCondor counts the number of files transfered at the submit node
  * Fix a bug that caused jobs to fail when using newer Singularity versions

 -- Tim Theisen <tim@cs.wisc.edu>  Thu, 23 Sep 2021 16:19:34 -0500

condor (9.0.6-1) stable; urgency=medium

  * CUDA_VISIBLE_DEVICES can now contain GPU-<uuid> formatted values
  * Fixed a bug that caused jobs to fail when using newer Singularity versions
  * Fixed a bug in the Windows MSI installer for the latest Windows 10 version
  * Fixed bugs relating to the transfer of standard out and error logs
  * MacOS 11.x now reports as 10.16.x (which is better than reporting x.0)

 -- Tim Theisen <tim@cs.wisc.edu>  Thu, 23 Sep 2021 09:27:08 -0500

condor (9.1.3-1) stable; urgency=medium

  * Globus GSI is no longer needed for X.509 proxy delegation
  * Globus GSI authentication is disabled by default
  * The job ad now contains a history of job holds and hold reasons
  * If a user job policy expression evaluates to undefined, it is ignored

 -- Tim Theisen <tim@cs.wisc.edu>  Thu, 19 Aug 2021 13:52:24 -0500

condor (9.0.5-1) stable; urgency=medium

  * Other authentication methods are tried if mapping fails using SciTokens
  * Fix rare crashes from successful condor_submit, which caused DAGMan issues
  * Fix bug where ExitCode attribute would be suppressed when OnExitHold fired
  * condor_who now suppresses spurious warnings coming from netstat
  * The online manual now has detailed instructions for installing on MacOS
  * Fix bug where misconfigured MIG devices confused condor_gpu_discovery
  * The transfer_checkpoint_file list may now include input files

 -- Tim Theisen <tim@cs.wisc.edu>  Wed, 18 Aug 2021 10:07:10 -0500

condor (9.1.2-1) stable; urgency=high

  * Fixes for security issues
    https://htcondor.org/security/vulnerabilities/HTCONDOR-2021-0003.html
    https://htcondor.org/security/vulnerabilities/HTCONDOR-2021-0004.html

 -- Tim Theisen <tim@cs.wisc.edu>  Thu, 29 Jul 2021 10:35:12 -0500

condor (9.0.4-1) stable; urgency=high

  * Fixes for security issues
    https://htcondor.org/security/vulnerabilities/HTCONDOR-2021-0003.html
    https://htcondor.org/security/vulnerabilities/HTCONDOR-2021-0004.html

 -- Tim Theisen <tim@cs.wisc.edu>  Thu, 29 Jul 2021 10:35:12 -0500

condor (8.8.15-1) stable; urgency=high

  * Fix for security issue
    https://htcondor.org/security/vulnerabilities/HTCONDOR-2021-0003.html

 -- Tim Theisen <tim@cs.wisc.edu>  Thu, 29 Jul 2021 10:35:12 -0500

condor (9.1.1-1) stable; urgency=high

  * Fixes for security issues
    https://htcondor.org/security/vulnerabilities/HTCONDOR-2021-0003.html
    https://htcondor.org/security/vulnerabilities/HTCONDOR-2021-0004.html

 -- Tim Theisen <tim@cs.wisc.edu>  Tue, 13 Jul 2021 09:11:38 -0500

condor (9.0.3-1) stable; urgency=high

  * Fixes for security issues
    https://htcondor.org/security/vulnerabilities/HTCONDOR-2021-0003.html
    https://htcondor.org/security/vulnerabilities/HTCONDOR-2021-0004.html

 -- Tim Theisen <tim@cs.wisc.edu>  Tue, 13 Jul 2021 09:11:38 -0500

condor (8.8.14-1) stable; urgency=high

  * Fix for security issue
    https://htcondor.org/security/vulnerabilities/HTCONDOR-2021-0003.html

 -- Tim Theisen <tim@cs.wisc.edu>  Tue, 13 Jul 2021 09:11:38 -0500

condor (9.0.2-1) stable; urgency=medium

  * HTCondor can be set up to use only FIPS 140-2 approved security functions
  * If the Singularity test fails, the job goes idle rather than getting held
  * Can divide GPU memory, when making multiple GPU entries for a single GPU
  * Startd and Schedd cron job maximum line length increased to 64k bytes
  * Added first class submit keywords for SciTokens
  * Fixed MUNGE authentication
  * Fixed Windows installer to work when the install location isn't C:\Condor

 -- Tim Theisen <tim@cs.wisc.edu>  Thu, 08 Jul 2021 06:35:49 -0500

condor (9.1.0-1) stable; urgency=medium

  * Support for submitting to ARC-CE via the REST interface
  * DAGMan can put failed jobs on hold (user can correct problems and release)
  * Can run gdb and ptrace within Docker containers
  * A small Docker test job is run on the execute node to verify functionality
  * The number of instructions executed is reported in the job Ad on Linux

 -- Tim Theisen <tim@cs.wisc.edu>  Thu, 20 May 2021 09:35:16 -0500

condor (9.0.1-1) stable; urgency=medium

  * Fix problem where X.509 proxy refresh kills job when using AES encryption
  * Fix problem when jobs require a different machine after a failure
  * Fix problem where a job matched a machine it can't use, delaying job start
  * Fix exit code and retry checking when a job exits because of a signal
  * Fix a memory leak in the job router when a job is removed via job policy
  * Fixed the back-end support for the 'bosco_cluster --add' command
  * An updated Windows installer that supports IDTOKEN authentication

 -- Tim Theisen <tim@cs.wisc.edu>  Fri, 14 May 2021 17:46:39 -0500

condor (9.0.0-1) stable; urgency=medium

  * Absent any configuration, HTCondor denies authorization to all users
  * AES encryption is used for all communication and file transfers by default
  * New IDTOKEN authentication method enables fine-grained authorization
  * IDTOKEN authentication method is designed to replace GSI
  * Improved support for GPUs, including machines with multiple GPUs
  * New condor_watch_q tool that efficiently provides live job status updates
  * Many improvements to the Python bindings
  * New Python bindings for DAGMan and chirp
  * Improved file transfer plugins supporting uploads and authentication
  * File transfer times are now recorded in the job log
  * Added support for jobs that need to acquire and use OAUTH tokens
  * Many memory footprint and performance improvements in DAGMan
  * Submitter ceilings can limit the number of jobs per user in a pool

 -- Tim Theisen <tim@cs.wisc.edu>  Wed, 14 Apr 2021 13:25:15 -0500

condor (8.9.13-1) stable; urgency=medium

  * Host based security is no longer the default security model
  * Hardware accelerated integrity and AES encryption used by default
  * Normally, AES encryption is used for all communication and file transfers
  * Fallback to Triple-DES or Blowfish when interoperating with older versions
  * Simplified and automated new HTCondor installations
  * HTCondor now detects instances of multi-instance GPUs
  * Fixed memory leaks (collector updates in 8.9 could leak a few MB per day)
  * Many other enhancements and bug fixes, see version history for details

 -- Tim Theisen <tim@cs.wisc.edu>  Mon, 29 Mar 2021 22:50:51 -0500

condor (8.9.12-1) stable; urgency=medium

  * Withdrawn due to compatibility issues with prior releases

 -- Tim Theisen <tim@cs.wisc.edu>  Thu, 25 Mar 2021 14:15:17 -0500

condor (8.8.13-1) stable; urgency=medium

  * condor_ssh_to_job now maps CR and NL to work with editors like nano
  * Improved the performance of data transfer in condor_ssh_to_job
  * HA replication now accepts SHA-2 checksums to prepare for MD5 removal
  * Submission to NorduGrid ARC CE works with newer ARC CE versions
  * Fixed condor_annex crashes on platforms with newer compilers
  * Fixed "use feature: GPUsMonitor" to locate the monitor binary on Windows
  * Fixed a bug that prevented using the '@' character in an event log path

 -- Tim Theisen <tim@cs.wisc.edu>  Tue, 23 Mar 2021 08:07:35 -0500

condor (8.9.11-1) stable; urgency=high

  * This release of HTCondor fixes security-related bugs described at
  * https://htcondor.org/security/vulnerabilities/HTCONDOR-2021-0001.html
  * https://htcondor.org/security/vulnerabilities/HTCONDOR-2021-0002.html

 -- Tim Theisen <tim@cs.wisc.edu>  Mon, 28 Dec 2020 09:55:44 -0600

condor (8.9.10-1) stable; urgency=medium

  * Fix bug where negotiator stopped making matches when group quotas are used
  * Support OAuth, SciTokens, and Kerberos credentials in local universe jobs
  * The Python schedd.submit method now takes a Submit object
  * DAGMan can now optionally run a script when a job goes on hold
  * DAGMan now provides a method for inline jobs to share submit descriptions
  * Can now add arbitrary tags to condor annex instances
  * Runs the "singularity test" before running the a singularity job

 -- Tim Theisen <tim@cs.wisc.edu>  Tue, 24 Nov 2020 09:52:13 -0600

condor (8.8.12-1) stable; urgency=medium

  * Added a family of version comparison functions to ClassAds
  * Increased default Globus proxy key length to meet current NIST guidance

 -- Tim Theisen <tim@cs.wisc.edu>  Sat, 21 Nov 2020 16:40:52 -0600

condor (8.9.9-1) stable; urgency=medium

  * The RPM packages requires globus, munge, scitokens, and voms from EPEL
  * Improved cgroup memory policy settings that set both hard and soft limit
  * Cgroup memory usage reporting no longer includes the kernel buffer cache
  * Numerous Python binding improvements, see version history
  * Can create a manifest of files on the execute node at job start and finish
  * Added provisioner nodes to DAGMan, allowing users to provision resources
  * DAGMan can now produce .dot graphs without running the workflow

 -- Tim Theisen <tim@cs.wisc.edu>  Sun, 25 Oct 2020 12:32:40 -0500

condor (8.8.11-1) stable; urgency=medium

  * HTCondor now properly tracks usage over vanilla universe checkpoints
  * New ClassAd equality and inequality operators in the Python bindings
  * Fixed a bug where removing in-use routes could crash the job router
  * Fixed a bug where condor_chirp would abort after success on Windows
  * Fixed a bug where using MACHINE_RESOURCE_NAMES could crash the startd
  * Improved condor c-gahp to prioritize commands over file transfers
  * Fixed a rare crash in the schedd when running many local universe jobs
  * With GSI, avoid unnecessary reverse DNS lookup when HOST_ALIAS is set
  * Fix a bug that could cause grid universe jobs to fail upon proxy refresh

 -- Tim Theisen <tim@cs.wisc.edu>  Wed, 21 Oct 2020 06:38:00 -0500

condor (8.9.8-1) unstable; urgency=medium

  * Added htcondor.dags and htcondor.htchirp to the HTCondor Python bindings
  * New condor_watch_q tool that efficiently provides live job status updates
  * Added support for marking a GPU offline while other jobs continue
  * The condor_master command does not return until it is fully started
  * Deprecated several Python interfaces in the Python bindings

 -- Tim Theisen <tim@cs.wisc.edu>  Wed, 05 Aug 2020 13:47:06 -0500

condor (8.8.10-1) stable; urgency=medium

  * condor_qedit can no longer be used to disrupt the condor_schedd
  * Fixed a bug where the SHARED_PORT_PORT configuration setting was ignored
  * Ubuntu 20.04 and Amazon Linux 2 are now supported
  * In MacOSX, HTCondor now requires LibreSSL, available since MacOSX 10.13

 -- Tim Theisen <tim@cs.wisc.edu>  Tue, 04 Aug 2020 20:55:25 -0500

condor (8.9.7-1) unstable; urgency=medium

  * Multiple enhancements in the file transfer code
  * Support for more regions in s3:// URLs
  * Much more flexible job router language
  * Jobs may now specify cuda_version to match equally-capable GPUs
  * TOKENS are now called IDTOKENS to differentiate from SCITOKENS
  * Added the ability to blacklist TOKENS via an expression
  * Can simultaneously handle Kerberos and OAUTH credentials
  * The getenv submit command now supports a blacklist and whitelist
  * The startd supports a remote history query similar to the schedd
  * condor_q -submitters now works with accounting groups
  * Fixed a bug reading service account credentials for Google Compute Engine

 -- Tim Theisen <tim@cs.wisc.edu>  Tue, 19 May 2020 14:56:05 -0500

condor (8.8.9-1) stable; urgency=medium

  * Proper tracking of maximum memory used by Docker universe jobs
  * Fixed preempting a GPU slot for a GPU job when all GPUs are in use
  * Fixed a Python crash when queue_item_data iterator raises an exception
  * Fixed a bug where slot attribute overrides were ignored
  * Calculates accounting group quota correctly when more than 1 CPU requested
  * Updated HTCondor Annex to accommodate API change for AWS Spot Fleet
  * Fixed a problem where HTCondor would not start on AWS Fargate
  * Fixed where the collector could wait forever for a partial message
  * Fixed streaming output to large files (>2Gb) when using the 32-bit shadow

 -- Tim Theisen <tim@cs.wisc.edu>  Wed, 06 May 2020 07:36:28 -0500

condor (8.9.6-1) unstable; urgency=high

  * Fixes addressing CVE-2019-18823
    https://htcondor.org/security/vulnerabilities/HTCONDOR-2020-0001.html
    https://htcondor.org/security/vulnerabilities/HTCONDOR-2020-0002.html
    https://htcondor.org/security/vulnerabilities/HTCONDOR-2020-0003.html
    https://htcondor.org/security/vulnerabilities/HTCONDOR-2020-0004.html

 -- Tim Theisen <tim@cs.wisc.edu>  Wed, 18 Mar 2020 15:40:28 -0500

condor (8.8.8-1) stable; urgency=high

  * Fixes addressing CVE-2019-18823
    https://htcondor.org/security/vulnerabilities/HTCONDOR-2020-0001.html
    https://htcondor.org/security/vulnerabilities/HTCONDOR-2020-0002.html
    https://htcondor.org/security/vulnerabilities/HTCONDOR-2020-0003.html
    https://htcondor.org/security/vulnerabilities/HTCONDOR-2020-0004.html

 -- Tim Theisen <tim@cs.wisc.edu>  Tue, 17 Mar 2020 11:05:03 -0500

condor (8.9.5-2) unstable; urgency=medium

  * Fixed the installation of the HTCondor Python bindings on Debian/Ubuntu

 -- Tim Theisen <tim@cs.wisc.edu>  Wed, 19 Feb 2020 19:43:10 -0600

condor (8.9.5-1) unstable; urgency=medium

  * Added a new mode that skips jobs whose outputs are newer than their inputs
  * Added command line tool to help debug ClassAd expressions
  * Added port forwarding to Docker containers
  * You may now change some DAGMan throttles while the DAG is running
  * Added support for session tokens for pre-signed S3 URLs
  * Improved the speed of the negotiator when custom resources are defined
  * Fixed interactive submission of Docker jobs
  * Fixed a bug where jobs wouldn't be killed when getting an OOM notification

 -- Tim Theisen <tim@cs.wisc.edu>  Mon, 30 Dec 2019 16:27:36 -0600

condor (8.8.7-1) stable; urgency=medium

  * Updated condor_annex to work with upcoming AWS Lambda function changes
  * Added the ability to specify the order that job routes are applied
  * Fixed a bug that could cause remote condor submits to fail
  * Fixed condor_wait to work when the job event log is on AFS
  * Fixed RPM packaging to be able to install condor-all on CentOS 8
  * Period ('.') is allowed again in DAGMan node names

 -- Tim Theisen <tim@cs.wisc.edu>  Tue, 24 Dec 2019 08:03:51 -0600

condor (8.9.4-1) unstable; urgency=medium

  * Amazon S3 file transfers using pre-signed URLs
  * Further reductions in DAGMan memory usage
  * Added -idle option to condor_q to display information about idle jobs
  * Support for SciTokens authentication
  * A tool, condor_evicted_files, to examine the SPOOL of an idle job

 -- Tim Theisen <tim@cs.wisc.edu>  Mon, 18 Nov 2019 15:40:14 -0600

condor (8.8.6-1) stable; urgency=medium

  * Initial support for CentOS 8
  * Fixed a memory leak in SSL authentication
  * Fixed a bug where "condor_submit -spool" would only submit the first job
  * Reduced encrypted file transfer CPU usage by a factor of six
  * "condor_config_val -summary" displays changes from a default configuration
  * Improved the ClassAd documentation, added many functions that were omitted

 -- Tim Theisen <tim@cs.wisc.edu>  Wed, 13 Nov 2019 08:18:44 -0600

condor (8.9.3-1) unstable; urgency=medium

  * TOKEN and SSL authentication methods are now enabled by default
  * The job and global event logs use ISO 8601 formatted dates by default
  * Added Google Drive multifile transfer plugin
  * Added upload capability to Box multifile transfer plugin
  * Added Python bindings to submit a DAG
  * Python 'JobEventLog' can be pickled to facilitate intermittent readers
  * 2x matchmaking speed for partitionable slots with simple START expressions
  * Improved the performance of the condor_schedd under heavy load
  * Reduced the memory footprint of condor_dagman
  * Initial implementation to record the circumstances of a job's termination

 -- Tim Theisen <tim@cs.wisc.edu>  Tue, 17 Sep 2019 00:00:00 -0500

condor (8.8.5-1) stable; urgency=medium

  * Fixed two performance problems on Windows
  * Fixed Java universe on Debian and Ubuntu systems
  * Added two knobs to improve performance on large scale pools
  * Fixed a bug where requesting zero GPUs would require a machine with GPUs
  * HTCondor can now recognize nVidia Volta and Turing GPUs

 -- Tim Theisen <tim@cs.wisc.edu>  Wed, 04 Sep 2019 13:22:29 -0500

condor (8.8.4-1) stable; urgency=medium

  * Python 3 bindings - see version history for details (requires EPEL on EL7)
  * Can configure DAGMan to dramatically reduce memory usage on some DAGs
  * Improved scalability when using the python bindings to qedit jobs
  * Fixed infrequent schedd crashes when removing scheduler universe jobs
  * The condor_master creates run and lock directories when systemd doesn't
  * The condor daemon obituary email now contains the last 200 lines of log

 -- Tim Theisen <tim@cs.wisc.edu>  Tue, 09 Jul 2019 10:15:38 -0500

condor (8.9.2-1) unstable; urgency=medium

  * The HTTP/HTTPS file transfer plugin will timeout and retry transfers
  * A new multi-file box.com file transfer plugin to download files
  * The manual has been moved to Read the Docs
  * Configuration options for job-log time-stamps (UTC, ISO 8601, sub-second)
  * Several improvements to SSL authentication
  * New TOKEN authentication method enables fine-grained authorization control

 -- Tim Theisen <tim@cs.wisc.edu>  Tue, 05 Jun 2019 08:03:56 -0500

condor (8.8.3-1) stable; urgency=medium

  * Fixed a bug where jobs were killed instead of peacefully shutting down
  * Fixed a bug where a restarted schedd wouldn't connect to its running jobs
  * Improved file transfer performance when sending multiple files
  * Fix a bug that prevented interactive submit from working with Singularity
  * Orphaned Docker containers are now cleaned up on execute nodes
  * Restored a deprecated Python interface that is used to read the event log

 -- Tim Theisen <tim@cs.wisc.edu>  Wed, 22 May 2019 07:16:49 -0500

condor (8.9.1-1) unstable; urgency=medium

  * An efficient curl plugin that supports uploads and authentication tokens
  * HTCondor automatically supports GPU jobs in Docker and Singularity
  * File transfer times are now recorded in the user job log and the job ad

 -- Tim Theisen <tim@cs.wisc.edu>  Wed, 17 Apr 2019 06:50:37 -0600

condor (8.8.2-1) stable; urgency=medium

  * Fixed problems with condor_ssh_to_job and Singularity jobs
  * Fixed a problem that could cause condor_annex to crash
  * Fixed a problem where the job queue would very rarely be corrupted
  * condor_userprio can report concurrency limits again
  * Fixed the GPU discovery and monitoring code to map GPUs in the same way
  * Made the CHIRP_DELAYED_UPDATE_PREFIX configuration knob work again
  * Fixed restarting HTCondor from the Service Control Manager on Windows
  * Fixed a problem where local universe jobs could not use condor_submit
  * Restored a deprecated Python interface that is used to read the event log
  * Fixed a problem where condor_shadow reuse could confuse DAGMan

 -- Tim Theisen <tim@cs.wisc.edu>  Thu, 11 Apr 2019 07:48:19 -0500

condor (8.9.0-1) unstable; urgency=medium

  * Absent any configuration, HTCondor denies authorization to all users
  * All HTCondor daemons under a condor_master share a security session
  * Scheduler Universe jobs are prioritized by job priority

 -- Tim Theisen <tim@cs.wisc.edu>  Wed, 27 Feb 2019 17:05:36 -0600

condor (8.8.1-1) stable; urgency=medium

  * Fixed excessive CPU consumption with GPU monitoring
  * GPU monitoring is off by default; enable with "use feature: GPUsMonitor"
  * HTCondor now works with the new CUDA version 10 libraries
  * Fixed a bug where sometimes jobs would not start on a Windows execute node
  * Fixed a bug that could cause DAGman to go into an infinite loop on exit
  * The JobRouter doesn't forward the USER attribute between two UID Domains
  * Made Collector.locateAll() more efficient in the Python bindings
  * Improved efficiency of the negotiation code in the condor_schedd

 -- Tim Theisen <tim@cs.wisc.edu>  Mon, 18 Feb 2019 15:44:41 -0600

condor (8.8.0-1) stable; urgency=medium

  * Automatically add AWS resources to your pool using HTCondor Annex
  * The Python bindings now include submit functionality
  * Added the ability to run a job immediately by replacing a running job
  * A new minihtcondor package makes single node installations easy
  * HTCondor now tracks and reports GPU utilization
  * Several performance enhancements in the collector
  * The grid universe can create and manage VM instances in Microsoft Azure
  * The MUNGE security method is now supported on all Linux platforms

 -- Tim Theisen <tim@cs.wisc.edu>  Thu, 03 Jan 2019 12:03:47 -0600

condor (8.7.10-1) unstable; urgency=medium

  * Can now interactively submit Docker jobs
  * The administrator can now add arguments to the Singularity command line
  * The MUNGE security method is now supported on all Linux platforms
  * The grid universe can create and manage VM instances in Microsoft Azure
  * Added a single-node package to facilitate using a personal HTCondor

 -- Tim Theisen <tim@cs.wisc.edu>  Tue, 30 Oct 2018 16:07:41 -0500

condor (8.6.13-1) stable; urgency=medium

  * Made the Python 'in' operator case-insensitive for ClassAd attributes
  * Python bindings are now built for the Debian and Ubuntu platforms
  * Fixed a memory leak in the Python bindings
  * Fixed a bug where absolute paths failed for output/error files on Windows
  * Fixed a bug using Condor-C to run Condor-C jobs
  * Fixed a bug where Singularity could not be used if Docker was not present

 -- Tim Theisen <tim@cs.wisc.edu>  Tue, 30 Oct 2018 10:28:39 -0500

condor (8.7.9-1) unstable; urgency=medium

  * Support for Debian 9, Ubuntu 16, and Ubuntu 18
  * Improved Python bindings to support the full range of submit functionality
  * Allows VMs to shutdown when the job is being gracefully evicted
  * Can now specify a host name alias (CNAME) for NETWORK_HOSTNAME
  * Added the ability to run a job immediately by replacing a running job

 -- Tim Theisen <tim@cs.wisc.edu>  Wed, 01 Aug 2018 00:40:39 -0500

condor (8.6.12-1) stable; urgency=medium

  * Support for Debian 9, Ubuntu 16, and Ubuntu 18
  * Fixed a memory leak that occurred when SSL authentication fails
  * Fixed a bug where invalid transform REQUIREMENTS caused a Job to match
  * Fixed a bug to allow a queue super user to edit protected attributes
  * Fixed a problem setting the job environment in the Singularity container
  * Fixed several other minor problems

 -- Tim Theisen <tim@cs.wisc.edu>  Tue, 31 Jul 2018 22:58:32 -0500

condor (8.6.11) unstable; urgency=medium

  * Nightly build

 -- Tim Theisen <tim@exec-23.batlab.org>  Thu, 31 May 2018 15:01:37 -0500

condor (8.6.8~dfsg.1-2) unstable; urgency=medium

  * Disable GSOAP (Closes: #890007) (GSOAP will be dropped from HTCondor soon)
  * Package Apache NOTICE file (fix up lintian error)

 -- Tim Theisen <tim@exec-23.batlab.org>  Mon, 19 Mar 2018 18:28:58 -0500

condor (8.6.8~dfsg.1-1) unstable; urgency=medium

  [ Tim Theisen ]
  * New upstream stable release (update to latest 8.6 stable series).
    - Support for singularity containers.
    - Jobs can now be submitted to the Slurm batch scheduling system via the
      new slurm type in the grid universe.
    - Fixes an issue where a user can cause the condor_schedd to crash by
      submitting a job designed for that purpose (CVE-2017-16816).
  * Bump SO version of libclassad from 7 to 8.

  [ Michael Hanke ]
  * Drop transitional packages (Condor -> HTCondor). Thanks to Holger Levsen
    for pointing this out (Closes: #878376).
  * Package was falsely suggesting "docker" instead of "docker.io".
  * More robust default "Personal Condor" configuration (should not break in
    IPv6 scenarios).

 -- Tim Theisen <tim@cs.wisc.edu>  Thu, 16 Nov 2017 15:48:05 -0600

condor (8.4.11~dfsg.1-3) unstable; urgency=medium

  * Get rid of lintian errors (eliminate RPATH, dh_python build dependency)

 -- Tim Theisen <tim@cs.wisc.edu>  Wed, 04 Oct 2017 15:33:23 -0500

condor (8.4.11~dfsg.1-2) unstable; urgency=medium

  * List additional global symbols for new gsoap version(Closes: #868905).
    Thanks to Michael Hudson-Doyle <michael.hudson@canonical.com>
  * Add build conflict to prevent pulling in cream on raspian.
    Thanks to Peter Green <plugwash@p10link.net>

 -- Tim Theisen <tim@cs.wisc.edu>  Fri, 18 Aug 2017 22:39:59 -0500

condor (8.4.11~dfsg.1-1) unstable; urgency=medium

  * New upstream bugfix release.
    - Various bugfixes for a number of HTCondor subsystems
      http://research.cs.wisc.edu/htcondor/manual/v8.4.11/10_3Stable_Release.html
  * Add Tim Theisen as a maintainer.
  * Remove Brian Lin as a maintainer.

 -- Tim Theisen <tim@cs.wisc.edu>  Wed, 25 Jan 2017 09:45:20 -0600

condor (8.4.9~dfsg.1-2) unstable; urgency=medium

  * Add patch to fix FTBFS due to -fPIE being default now. Thanks
    to Adrian Bunk <bunk@stusta.de> for the patch (Closes: #837402).
  * Disable VOMS support for now to workaround VOMS not being ready for
    OpenSSL 1.1.0 (Closes: #828269). To be re-enabled once #844877
    was addressed.
  * Add upstream patch for OpenSSL 1.1 compatibility (to be released with
    8.4.10).

 -- Michael Hanke <mih@debian.org>  Sun, 27 Nov 2016 08:45:09 +0100

condor (8.4.9~dfsg.1-1) unstable; urgency=medium

  * New upstream bugfix release.
    - Updated systemd service configuration.
    - Various bugfixes for a number of HTCondor subsystems
      http://research.cs.wisc.edu/htcondor/manual/v8.4.9/10_3Stable_Release.html
  * Refreshed patches.
  * Adjusted install setup for tmpfile.d configuration after upstream source
    reorganization.

 -- Michael Hanke <mih@debian.org>  Fri, 14 Oct 2016 13:39:15 +0200

condor (8.4.8~dfsg.1-1) unstable; urgency=medium

  * New upstream release (skipped several, more help wanted!)
    - Clarified license of doc/makeman/hard-test.html -- same as
      main HTCondor license (Closes: #822404)
  * Bumped Standards version to 3.9.8, no changes necessary.
  * Add Debconf template translation:
    - Brazilian Portuguese -- courtesy of Adriano Rafael Gomes
      <adrianorg@arg.eti.br>.
      (Closes: #816945)
  * Prevent failure when creating arch-independent packages only.
    Patch is courtesy of Santiago Vila <sanvila@unex.es> (Closes: #809112)

 -- Michael Hanke <mih@debian.org>  Fri, 19 Aug 2016 10:14:12 +0200

condor (8.4.2~dfsg.1-1) unstable; urgency=medium

  * New upstream release.
    - Simplified configuration to hold or preempt jobs that exceed resource
      claims.
    - Fix FTBFS on non-amd64 64bit platforms (Closes: #804386).
    - Various other bug fixes.
  * Install tmpfiles configuration for systemd to prevent service start
    failure due to missing /var/run/condor.

 -- Michael Hanke <mih@debian.org>  Fri, 11 Dec 2015 20:30:35 +0100

condor (8.4.0~dfsg.1-1) unstable; urgency=medium

  * First upstream in new 8.4 stable series. Updates:
    - leaner resource footprint for up to 200k simultaneous jobs in a
      single pool
    - run Docker containers as jobs
    - configurable encryption of execution directories
    - support for simultaneous IPv4 and IPv6 connections
    - adminstrator can establish requirements that must be satisfied in order
      for a job to be queued
    - new default shared port (if used) is 9618, instead of the previous
      random default
    - automatic tuning of certain kernel parameters for improved scalability
      enabled by default (see LINUX_KERNEL_TUNING_SCRIPT).
  * Install systemd service file.
  * Install default submit configuration for interactive jobs in
    /etc/condor/interactive.sub and set default configuration for
    INTERACTIVE_SUBMIT_FILE accordingly.
  * Tighten versioned dependency on libclassad package -- observed missing
    symbols, despite unchanged SO version.
  * Install documentation under /usr/share/doc/htcondor (no longer just
    'condor').
  * Add docker as suggested package, due to the addition of the
    DockerUniverse.
  * Recommend package 'ecryptfs-utils': when installed HTCondor can be
    instructed to encrypt job EXECUTE directories on a system-wide, or
    per-job basis.
  * Install linux-kernel-tuning script as a config file into /etc/condor.
  * Update patch to avoid non-literal string processing without format
    strings [-Werror=format-security].
  * Build with Virtual Organization Membership Service support. Added
    voms-dev as a build-dependency.
  * Add a watch file.

 -- Michael Hanke <mih@debian.org>  Tue, 15 Sep 2015 07:32:31 +0200

condor (8.2.9~dfsg.1-1) unstable; urgency=medium

  * New upstream bugfix release closing >25 tickets.
    - "Smaller" partitionable slots are now merged to allow for a "bigger"
      job to match (needs ALLOW_PSLOT_PREEMPTION=True; default behavior
      unchanged).
    - Fix LaTeX documentation sources to work with the most recent TeTeX
      (Closes: #790865). Thanks to Martin Michlmayr for the report and a
      patch.
  * Remove package section disparity (devel -> libdevel).

 -- Michael Hanke <mih@debian.org>  Mon, 17 Aug 2015 08:35:31 +0200

condor (8.2.8~dfsg.1-1) unstable; urgency=medium

  * New upstream bugfix release.
    - Updated for latest gsoap release (Closes: #784778)
    - Numerous additional bug fixes.
  * Minimize patch for default configuration to match upstream
    adjustments.
  * Add patch to fix a few bashisms (Closes: #772232). Thanks to
    Raphael Geissert for the report.
  * Add a patch adding raspbian to OS detection code (Closes: #780517).
    Thanks to Peter Michael Green for the patch.
  * Bumped Standards-version to 3.9.6; no changes necessary.

 -- Michael Hanke <mih@debian.org>  Sat, 16 May 2015 10:32:41 +0200

condor (8.2.3~dfsg.1-6) unstable; urgency=medium

  [Alex Waite]
  * Upstream security fix: Authenticated users could execute arbitrary code as
    the condor user due to a bug in the way the condor daemon sent email
    notifications (CVE-2014-8126). (Closes: #775276)

 -- Michael Hanke <mih@debian.org>  Fri, 16 Jan 2015 18:59:12 +0100

condor (8.2.3~dfsg.1-5) unstable; urgency=medium

  * Fix wrong default SPOOL location introduced with 8.2.3~dfsg.1-4. Whenever
    not overwritten by an explicit SPOOL setting, this version relocated
    SPOOL to /var/lib/condor/lib. Consequently, existing job and usage logs
    where inaccessible by HTcondor. This update reverts this unintentional
    change and sets SPOOL explicitly to /var/spool/condor again.
    (Closes: #772170)

 -- Michael Hanke <mih@debian.org>  Fri, 05 Dec 2014 20:32:17 +0100

condor (8.2.3~dfsg.1-4) unstable; urgency=medium

  * Adjust mechanism to apply the default Debian configuration to cope with
    the removal of the monolithic configuration file in the 8.2.x series.
    The default configuration is now applied as a patch to the table of
    parameters in the HTCondor sources (Closes: #769100).
    The report of leaving behind an unowned directory is merely a symptom of
    this bug.
  * Adjust default configuration to make HTCondor work with Debian's
    ganglia (also see Ticket #4709). Thanks to Alex Waite for the fix.
  * Add Debconf template translation:
    - Dutch -- courtesy of Frans Spiesschaert <Frans.Spiesschaert@yucom.be>.
      (Closes: #766067)

 -- Michael Hanke <mih@debian.org>  Sat, 29 Nov 2014 09:57:27 +0100

condor (8.2.3~dfsg.1-3) unstable; urgency=medium

  * Modify the DMTCP shim script to work with the 2.x series of DMTCP.

 -- Michael Hanke <mih@debian.org>  Fri, 17 Oct 2014 20:43:10 +0200

condor (8.2.3~dfsg.1-2) unstable; urgency=medium

  * Add transitional dummy packages to enable seamless upgrades from the
    "condor*" packages in wheezy. Apparently, the provides/replaces/conflicts
    triplet doesn't work with apt or aptitude in jessie.

 -- Michael Hanke <mih@debian.org>  Tue, 07 Oct 2014 13:33:55 +0200

condor (8.2.3~dfsg.1-1) unstable; urgency=medium

  * Add patch to prevent FTBFS when built with --as-needed (Closes: #758923).
    Thanks to Artur Rona.
  * Add 'provides: condor*' statements to debian/control to ensure a smooth
    upgrade path.
  * Move upstream meta data: debian/upstream -> debian/upstream/metadata
  * Added patch to increase the robustness of the sentinel job submitted by
    condor_qsub (Closes: #692388). Thanks to Philip Chase for the patch.

 -- Michael Hanke <mih@debian.org>  Sat, 04 Oct 2014 14:59:29 +0200

condor (8.2.1~dfsg.1-1) unstable; urgency=medium

  * New upstream release in the 8.2 stable series.
    - Skipped 8.2.0 due to a security issue.
    - Includes various new features from the former 8.1 development series,
      such as improved support for partitionable slots, and interactive
      sessions.
  * Enabled CGROUPS support (new build-dependency libcgroups-dev).
  * Enabled condor_kbdd for machines where Condor harvests idle time
    (new build-dependency libx11-dev).
  * Bump SO version of libclassad from 5 to 7.
  * Bumped Standards-version to 3.9.5; no changes necessary.
  * Drop build-dependency on obsolete python-support.
  * Drop alternative build-dependency on obselete java-compiler.
  * Symlink condor_ssh_to_job_sshd_config_template to /usr/lib/condor
    where Condor expects it to make interactive sessions work out of the box.

 -- Michael Hanke <mih@debian.org>  Sun, 13 Jul 2014 12:03:32 +0200

condor (8.0.6~dfsg.1-1) unstable; urgency=medium

  * New upstream maintenance release for the 8.0 series. Changelog excerpt:
    - HTCondor now forces proxies that it delegates to be a minimum of
      1024 bits. (Ticket #4168).
    - Fixed a bug in the condor_schedd which would cause it to crash when
      running remotely submitted parallel universe jobs. (Ticket #4163).
    - Fixed a crash of the condor_shadow, triggered when a disconnect from
      the condor_starter occurs just as the job terminates. (Ticket #4127).
    - Fixed a bug that caused condor_submit_dag to crash on very large DAG
      input files, such as those larger than 2 Gbytes (Ticket #4171).
  * Drop patch for schedd crash-prevention (Ticket #38936) -- contained in new
    release.
  * Add missing libkrb5-dev packages to the build-depends. Thanks to Hideki
    Yamane for the fix (Closes: #747794).
  * Update patch for missing getpid and getppid syscalls on alpha. Thanks to
    Michael Cree (Closes: #736689).
  * Disable Python bindings again -- they do not build nicely for all
    supported Python versions right now.
  * Update java build-dependencies to use default-jdk as first option. Thanks
    lintian.

 -- Michael Hanke <mih@debian.org>  Sun, 25 May 2014 16:15:55 +0200

condor (8.0.5~dfsg.1-1) unstable; urgency=low

  [ Michael Hanke ]
  * Acknowledge NMU, thanks Mattias Ellert.
  * New upstream version (Closes: #714364). This is the first packaged
    version of an 8.x release with many improvements and fixes.
  * Rename all relevant binary packages to reflect the new upstream name
    HTCondor. The source package name is kept as 'condor'.
  * Bump debhelper compat level to 9 to enabled hardening and python helper
    support.
  * Enable Python bindings (only for the default Python version for now).
    New build-dependencies libboost-python-dev, python-support and python-dev
    added.
  * Enable automatic updating of autotools infrastructure via dh_autoreconf.
    New build-dependencies dh-autoreconf and autotools-dev added.
  * Fix for CVE-2013-4255 is contained since 8.0.3 (Closes: #721693).
  * Remove Debian-specific condor_qsub script which has been integrated
    upstream and is now shipped in an improved form.
  * Add patch to source LSB init function in Condor's init script.
  * Add patch to replace sprintf wrapper call without a format string argument
    with the corresponding non-formating function call.
  * Add upstream patch to prevent schedd crash (Ticket #38936).

  [ Brian Lin ]
  * Add Debconf template translations:
    - Japanese -- courtesy of victory <victory.deb@gmail.com>.
      (Closes: #718923)
  * Add patch campus_factory_syntax to fix a syntax error the campus_factory
    script.
  * Bumped Standards-version to 3.9.4; no changes necessary.
  * Add new dependency on libboost-test-dev.
  * Disable installation of obsolete Perl modules.
  * Fix DEP5 syntax error in debian/copyright.

 -- Michael Hanke <mih@debian.org>  Tue, 31 Dec 2013 10:22:08 +0100

condor (7.8.8~dfsg.1-2.1) unstable; urgency=medium

  * Non-maintainer upload.
  * Adapt to multiarch globus installation (Closes: #731246).

 -- Mattias Ellert <mattias.ellert@fysast.uu.se>  Mon, 16 Dec 2013 16:40:36 +0100

condor (7.8.8~dfsg.1-2) unstable; urgency=low

  * Fix corrupted Russian and French debconf template translations.
    Thanks to David Prévot for the fixes (Closes: #671510, #673138).

 -- Michael Hanke <mih@debian.org>  Sun, 21 Jul 2013 09:23:43 +0200

condor (7.8.8~dfsg.1-1) unstable; urgency=low

  [ Brian Lin ]
  * New upstream bug fix release.
    - Fixed a bug in condor_advertise that could cause failure to publish
    ClassAds to condor_collector daemons other than the first one in the list of
    condor_collector daemons (Ticket #3404).
    - Fixed a bug that could cause HTCondor daemons to abort on condor_reconfig
    when the value of configuration variable STATISTICS_WINDOW_SECONDS was
    reduced. (Ticket #3443).
    - If condor_shared_port was using a dynamic port and the condor_master was
    using the shared port, then if condor_shared_port died, all subsequent
    attempts to restart it on a different port failed. (Ticket #3478).
    - Reduced the likelihood of a problem that caused the condor_master to
    restart some of its children after a recent reconfiguration, because the
    condor_master incorrectly concluded that the children were hung. (Ticket
    #3510)
    - Now installs the condor_kbdd daemon.
    - Does no longer provide condor_glidein
    - Fix a number of bashisms (Closes: #690640)
  * Added patch to automatically retry glexec operations if they exit with an
    error code likely caused by a transient error (Ticket 2415).

  [ Michael Hanke ]
  * Add Brian Lin as a maintainer.
  * Adjust code to determine Condor's upstream version in debian/rules'
    get-orig-source target.
  * Add citation information in debian/upstream. Thanks to Andreas Tille.
  * Add explicit note to README.Debian that the standard universe is not
    supported at this point (Closes: #717357).

 -- Michael Hanke <mih@debian.org>  Sat, 20 Jul 2013 12:51:53 +0200

condor (7.8.7~dfsg.1-1) experimental; urgency=low

  * New upstream bug fix release.
    - Fixed a bug wherein running the condor_suspend command on a scheduler
      universe job would cause the schedd to crash (Ticket 3259).
    - Jobs that were submitted with condor_submit -spool and failed during
      submission were left indefinitely in the queue in the Hold state
      (Ticket 3200).
    - When using privilege separation, jobs would be put on hold after
      they finished running if the working directory contained links to
      files that were not globally readable (Ticket 2904).
    - condor_master would sometimes crash on reconfiguration when the
      High Availability configuration had changed (Ticket 3292).
  * Condor is now officially called HTCondor. The Debian package will keep the
    name 'condor' for now and change when switching to the 7.9 or 8.0 series.

 -- Michael Hanke <mih@debian.org>  Thu, 10 Jan 2013 16:47:47 +0100

condor (7.8.6~dfsg.1-1) experimental; urgency=low

  * New upstream bug fix release (skipped 7.8.5).
    - Avoid rare crashes of condor_schedd in association with jobs that have
      'noop_job = true' (Ticket 3156).
    - Fix condor_startd crash when failing to match a partitionable slot after
      the application of configuration variables of the MODIFY_REQUEST_EXPR_
      category (Ticket 3260).
    - Prevent removal of scheduler universe jobs from the job queue when they
      should have been requeued, according to policy. This caused condor_dagman
      jobs to fail to restart. This bug exists in all Condor versions 7.8.0
      through 7.8.4. Upon upgrading from these Condor versions, users will need
      to intervene in order to restart their dagman jobs (Ticket 3207).

 -- Michael Hanke <mih@debian.org>  Tue, 06 Nov 2012 08:22:29 +0100

condor (7.8.4~dfsg.1-1) experimental; urgency=low

  * New upstream bug fix release (missed 7.8.3). This release addresses four
    security-related issues, as well as numerous other bug fixes
    (Closes: #688210):
    - Security Item: Some code that was no longer used was removed. The presence
      of this code could expose information which would allow an attacker to
      control another user's job. (CVE-2012-3493)
    - Security Item: Some code that was no longer used was removed. The presence
      of this code could have lead to a Denial-of-Service attack which would
      allow an attacker to remove another user's idle job. (CVE-2012-3491)
    - Security Item: Filesystem (FS) authentication was improved to check the
      UNIX permissions of the directory used for authentication. Without this,
      an attacker may have been able to impersonate another submitter on the
      same submit machine. (CVE-2012-3492)
    - Security Item: Although not user-visible, there were multiple updates to
      remove places in the code where potential buffer overruns could occur,
      thus removing potential attacks. None were known to be exploitable.
    - Security Item: Although not user-visible, there were updates to the code
      to improve error checking of system calls, removing some potential
      security threats. None were known to be exploitable.
    - The full changelog listing numerous additional bugs is available at
      http://research.cs.wisc.edu/condor/manual/v7.8/9_3Stable_Release.html
  * Added patch to fix a FTBFS on alpha, due to missing getpid syscall.
    Courtesy of Michael Cree <mcree@orcon.net.nz> (Closes: #685892).

 -- Michael Hanke <mih@debian.org>  Fri, 21 Sep 2012 20:56:32 +0200

condor (7.8.2~dfsg.1-2) experimental; urgency=low

  * Make postinst script more robust against missing config variables (Closes:
    #684667). Patch is courtesy of Tim Cartwright.
  * Disable Condor's file transfer mechanism for jobs submitted via
    condor_qsub, because a shared filesystem is assumed for these jobs
    (Closes: #684879).
  * This time really remove dangling symlink /usr/sbin/condor -> ../bin/condor.
    This file no longer exists (Closes: #678425).
  * Support deployment scenario where the administrative 'condor' user is not
    a local system user, but is shared (e.g. through LDAP) by all machines in a
    Condor pool (see installation manual section 3.2). The condor package will
    accept to run under an existing non-system user account named 'condor',
    but only when that account is locked, i.e. not login is possible
    (Closes: #684463).

 -- Michael Hanke <mih@debian.org>  Sun, 12 Aug 2012 19:20:35 +0200

condor (7.8.2~dfsg.1-1) unstable; urgency=high

  * Upstream security release. Prevent an attacker who is manipulating
    reverse-DNS entries and is able to connect to a Condor daemon to gain
    access to a Condor pool that is using DNS/hostname host-based authentication
    (only). CVE-2012-3416

 -- Michael Hanke <mih@debian.org>  Thu, 16 Aug 2012 08:32:49 +0200

condor (7.8.1~dfsg.1-2) unstable; urgency=low

  * Remove dangling symlink /usr/sbin/condor -> ../bin/condor. This file no
    longer exists (Closes: #678425).
  * Add Debconf template translations:
    - Czech -- courtesy of Martin Å Ãn <martin.sin@zshk.cz>
      (Closes: #678952)
    - Spanish -- courtesy of Fernando C. Estrada <fcestrada@fcestrada.com>
      (Closes: #680201)
  * Only issue 'condor_restart' command in postinst, when condor_master is
    actually running. If that is not the case, for example when daemon
    startup is prevented by system policy, package installation would fail
    otherwise. Thanks to Andreas Beckmann for the report. (Closes: #681144)

 -- Michael Hanke <mih@debian.org>  Thu, 21 Jun 2012 18:40:11 +0200

condor (7.8.1~dfsg.1-1) unstable; urgency=low

  * New upstream bugfix release:
    - Fixed a bug in the condor init script that would cause
      the init script to hang if condor wasn't running (Ticket 2872)
    - Fixed a bug that caused Parallel Universe jobs using Parallel
      Scheduling Groups to occasionally stay idle even when there were
      available machines to run them (Ticket 3017)
    - Fixed a bug that caused the Condor GridManager to crash when
      attempting to submit jobs to a local PBS/LSF/SGI cluster
      (Ticket 3014)
    - Fixed a bug in the handling of local universe jobs which caused
      the Condor SCHEDD to log a spurious ERROR message every time a local
      universe job exited, and then further caused the statistics for local
      universe jobs to be incorrectly computed (Ticket 3008)
    - Fixed a bug when Condor runs under the PrivSep model, in which if a job
      created a hard link from one file to another, Condor was unable to
      transfer the files back to the submit side, and the job was put on hold.
      (Ticket 2987)
    - When configuration variables MaxJobRetirementTime or MachineMaxVacateTime
      were very large, estimates of machine draining badput and completion time
      were sometimes nonsensical because of integer overflow (Ticket 3001)
    - Fixed a bug where per-job sub-directories and their contents in the
      SPOOL directory would not be removed when the associated job left the
      queue (Ticket 2942). Closes: #663031
  * Updated Swedish Debconf translation (Closes: #676943).

 -- Michael Hanke <mih@debian.org>  Wed, 06 Jun 2012 10:39:35 +0200

condor (7.8.0~dfsg.1-2) unstable; urgency=low

  * Actually include the Russian, Italian, and Polish translations.
  * Add Debconf template translations:
    - Swedish -- courtesy of Martin Bagge <brother@bsnet.se>
      (Closes: #673877)
    - French -- courtesy of Steve Petruzzello <dlist@bluewin.ch>
      (Closes: #673138)
    - Portuguese -- courtesy of Pedro Ribeiro <p.m42.ribeiro@gmail.com>
      (Closes: #674943)
  * Add explicit dependency on Python (for condor_router_history).
  * Remove word duplication from package description.
  * Fix typos in debian/copyright.

 -- Michael Hanke <mih@debian.org>  Mon, 04 Jun 2012 08:49:07 +0200

condor (7.8.0~dfsg.1-1) unstable; urgency=low

  * New upstream release (Closes: #670304). This is the first release of the
    new 7.8 stable series. Patches introduced to prevent FTBFS on mips, ia64
    and s390x are merged/obsolete.
  * Add Debconf template translations (Closes: #670487):
    - German -- courtesy of Erik Pfannenstein <epfannenstein@gmx.de>
      (Closes: #671394)
    - Russian -- courtesy of Yuri Kozlov <yuray@komyakino.ru>
      (Closes: #671510)
    - Italian -- courtesy of Beatrice Torracca <beatricet@libero.it>
      (Closes: #671641)
    - Polish -- courtesy of Michał Kułach <michalkulach@gmail.com>
      (Closes: #671547)

 -- Michael Hanke <mih@debian.org>  Wed, 09 May 2012 11:35:19 +0200

condor (7.7.6~dfsg.1-3) experimental; urgency=low

  * Temporarily drop cgroups dependency and, consequently, support for cgroups
    in Condor. The cgroups package is not in the condition to migrate into
    wheezy, hence blocking Condor's migration as well. cgroups maintainer
    suggests to drop this dependency for now.
    http://lists.debian.org/debian-devel/2012/04/msg00617.html
  * Improved Debconf templates after review by debian-l10n-english. Thanks
    to Justin B. Rye and Christian Perrier.
  * Add Debconf template translations:
    - Danish -- courtesy of Joe Dalton (Closes: #671090).

 -- Michael Hanke <mih@debian.org>  Wed, 02 May 2012 08:13:55 +0200

condor (7.7.6~dfsg.1-2) unstable; urgency=low

  * Add upstream patch to address FTBFS on ia64 and s390x (Closes: #670393).

 -- Michael Hanke <mih@debian.org>  Wed, 25 Apr 2012 18:18:08 +0200

condor (7.7.6~dfsg.1-1) unstable; urgency=low

  * New upstream development release. Last one before the 7.8 stable series.
  * Majority of patches has been merged upstream or have been made obsolete.
  * Stop supporting alternative LOCAL_DIR settings via Debconf. In addition
    the pre/postrm scripts no longer support non-standard (aka /var) LOCAL_DIR
    settings. This was done to be able to keep runtime data (logs, etc.) when
    the package gets removed, but not purged (Closes: #668088). Previously the
    package relied on Condor's own configuration facilities to deduce LOCAL_DIR,
    which is impossible to perform in 'postrm'.
  * Do not remove the condor user during package purge (Closes: #667533).
    Along the lines of the discussion in #621833 the user is kept in a locked
    state (condor user has login disabled by default).
  * Simplify logic of adding the condor system user in maintainer scripts.
  * Change daemon restart behavior on package upgrade -- confirmed with
    upstream. Condor is now kept running during package upgrade (was
    unconditionally stopped in prerm before). Upon finishing installtion of
    the new version, Condor is just started (if not already running) and a
    'condor_restart' command is issued. Before a complete stop-start cycle was
    performed. The new behavior should allow for a more graceful upgrade of
    Condor pools, by safely shutting down all running jobs and jobs submitted
    from the localhost.
  * Add patch to allow building on MIPS. Rename variable name 'mips' to
    'mips_' to avoid name clash (Closes: #669689).
  * Fix a bug in the debconf script that caused the default start policy
    setting for a personal Condor installation to have no effect, i.e. it
    would not run jobs regardless of machine activity by default.

 -- Michael Hanke <mih@debian.org>  Tue, 24 Apr 2012 20:15:31 +0200

condor (7.7.5~dfsg.1-2) experimental; urgency=low

  * New primary Debian maintainer contact is Condor upstream. Previous
    maintainer remains uploader.
  * Guard against failure due to missing directories in pre-removal script
    (Closes: #662739). Thanks to Andreas Beckmann for detecting the bug.
  * Fix DMTCP integration for version 1.2.4 and later -- file location tests
    became invalid.
  * Set default DMTCP snapshotting interval to zero -- no regular snapshotting,
    but on-demand snapshots on vacate command. In addition the shim script now
    honors DMTCP_CHECKPOINT_INTERVAL.
  * Call dmtcp_command with option --quiet in shim_dmtcp to achieve more
    readable logs, by suppressing DMTCP's license and author boilerplate
    output.
  * Added patch to ignore PIDs from a stale PID file when trying to stop
    condor. This could otherwise prevent package removal/upgrade
    (Closes: #663033). The patch has been forwarded upstream.
  * Cherry-pick upstream patch that let's Condor build on all Debian-derived
    distributions identically. This patch allows the unmodified Debian package
    to build on Ubuntu.
  * Cherry-pick upstream patch to bump the libclassad SO version from 2 to 3
    -- fixed an overlooked and somewhat hidden change of API. Should now be
    stable for the 7.8 series. Also changed associated package name and
    dependencies accordingly.
  * Let DMTCP perform a blocking checkpointing operation, to avoid Condor
    killing DMTCP before a checkpoint file is written completely
    (Closes: #663078).
  * Make an attempt to let shim_dmtcp remove DMTCP checkpoint output files
    from a job's EXEC_DIR upon job termination. This is experimental.
  * Improve README.Debian regarding DMTCP checkpointing setup.
  * Bumped Standards-version to 3.9.3; no changes necessary.
  * Added homepage and VCS information to control file.

 -- Michael Hanke <mih@debian.org>  Fri, 09 Mar 2012 13:20:25 +0100

condor (7.7.5~dfsg.1-1) UNRELEASED; urgency=low

  * New upstream release. Feature freeze for upcoming 7.8 stable series.
    - better statistics for monitoring a Condor pool,
    - better support for absent ads in the collector
    - fast claiming of partitionable slots
    - support for some newer Linux kernel features to better support process
      isolation.
  * Remove 'disable_java_gt4X' patch -- corresponding upstream code has been
    removed.
  * Remove 'debian_dynamic_run' patch -- merged upstream.

 -- Michael Hanke <mih@debian.org>  Thu, 01 Mar 2012 08:47:40 +0100

condor (7.7.4+git3-gd7ce75b~dfsg.1-1) experimental; urgency=low

  * Initial upload to Debian experimental (Closes: #233482).
    After acceptance into Debian an upload to unstable is expected to happen
    once a build-time test suite is operational.
  * Drop NeuroDebian team as maintainer, upstream will eventually become the
    primary maintainer, with Michael Hanke being the uploader for the time
    being.
  * Merge commits from 7.7.4 maintenance branch.
  * Enable GSOAP support.

 -- Michael Hanke <mih@debian.org>  Fri, 24 Feb 2012 08:37:32 +0100

condor (7.7.4-2) UNRELEASED; urgency=low

  * Forcing runtime dependency on libcgroup1 (>= 0.37~), as otherwise Condor's
    procd refuses to start.
  * Fix problem in the Debconf setup that caused the initially provided
    settings to be overwritten during installation on a clean system (without
    and existing Condor installation).
  * Modify condor_qsub to always execute submitted scripts via the configured
    shell and not directly (expecting them to be executable). The seems to be
    the behavior of SGE's qsub.

 -- Michael Hanke <mih@debian.org>  Tue, 17 Jan 2012 14:01:27 +0100

condor (7.7.4-1) UNRELEASED; urgency=low

  * New upstream release. RPATH setup now officially supported.
  * Added emulator for SGE-style qsub calls (condor_qsub; incl. manpage).
  * Update DMCTP shim script to version 0.4.
  * Added dependency to libdate-manip-perl for condor_gather_info.
  * Remove patch to disable scimark in favor of proper configuration default.


 -- Michael Hanke <mih@debian.org>  Thu, 22 Dec 2011 16:19:00 +0100

condor (7.7.1+git837-g37b7fa3-1) UNRELEASED; urgency=low

  * New upstream code. Support for dynamic linking against system
    libraries. Condor's internal libs have been merged into a single
    library.
  * Fix build-deps on BOOST.
  * Bumped Standards-version to 3.9.2; no changes necessary.
  * Build using embedded classad library -- upstream will (or did) stop
    releasing it separately. libclassad binary packages are now built from
    the Condor source package.
  * Drop shared library, sysapi and postgres patches -- merged or obsolete.
  * Adjust rules for now included doc source code.
  * Add sanity checks into maintainer script to avoid creating bogus
    directories and installation errors. Thanks to Mats Rynge for reporting.
  * Add Python as runtime dependency.
  * Add patch to make condor_run work with Condor's new file transfer
    behavior. Courtesy of Jaime Frey.
  * Stop building a PDF version of the manual (takes long, and segfaults
    ghostscript at the moment). Keep HTML version.
  * Add patch to provide a sane default configuration for ssh_to_job and
    install condor_ssh_to_job_sshd_config_template as a conffile in
    /etc/condor/.
  * Added condor-dev package, containing headers files and static versions of
    Condor libraries.
  * Add build-dep on libldap-dev to ensure nordugrid_gahp being built.
  * Added DMTCP integration for snapshotting of vanilla universe jobs.

 -- Michael Hanke <mih@debian.org>  Tue, 11 Oct 2011 08:42:35 +0200

condor (7.6.1-1) UNRELEASED; urgency=low

  * New upstream release.
  * Adjust shared library patch.

 -- Michael Hanke <mih@debian.org>  Sat, 04 Jun 2011 20:36:29 -0400

condor (7.6.0-1) UNRELEASED; urgency=low

  * New upstream stable release.
  * Adjusted patches.
  * Added missing debhelper dependencies.
  * Added missing sysv-style init script symlinks.
  * Fixed various typos.
  * Prevent local classad header files from being used, in favor of
    system-wide libclassad installations.

 -- Michael Hanke <mih@debian.org>  Mon, 18 Apr 2011 22:07:08 -0400

condor (7.5.5+git995-ga9a0d2a-1) UNRELEASED; urgency=low

  * New upstream code from V7.6 branch. Updated various patches, removed some
    merged ones.
  * No longer compile the 'contrib' parts -- upstream recommended it due to
    lack of stability.
  * Added patch to create /var/run/condor upon daemon startup with proper
    permissions. That helps to conform to the FHS that declares /var/run as
    volatile and to be cleaned upon boot. Moreover, some systems have /var/run
    mounted as tmpfs.

 -- Michael Hanke <mih@debian.org>  Tue, 15 Mar 2011 16:37:56 -0400

condor (7.5.4+git567-gb10f6b4-2) UNRELEASED; urgency=low

  * Applied patch to allow adding submit specs in condor_run calls. Thanks to
    Matthew Farrellee <matt@redhat.com>.
  * Improved configuration for a "Personal Condor". Bind network traffic to
    the loopback interface. Better documentation in the generated
    configuration file.

 -- Michael Hanke <mih@debian.org>  Thu, 06 Jan 2011 17:28:59 -0500

condor (7.5.4+git567-gb10f6b4-1) UNRELEASED; urgency=low

  * Initial packaging.

 -- Michael Hanke <mih@debian.org>  Sun, 26 Dec 2010 10:10:19 -0500<|MERGE_RESOLUTION|>--- conflicted
+++ resolved
@@ -1,17 +1,15 @@
-<<<<<<< HEAD
+condor (23.0.20-1) stable; urgency=medium
+
+  * condor_upgrade_check tests for PASSWORD authentication identity change
+
+ -- Tim Theisen <tim@cs.wisc.edu>  Sun, 02 Feb 2025 07:45:00 -0600
+
 condor (23.10.19-1) stable; urgency=medium
 
   * Fix bug where jobs would match but not start when using KeyboardIdle
   * Fix bug when trying to avoid IPv6 link local addresses
 
  -- Tim Theisen <tim@cs.wisc.edu>  Fri, 03 Jan 2025 13:32:00 -0600
-=======
-condor (23.0.20-1) stable; urgency=medium
-
-  * condor_upgrade_check tests for PASSWORD authentication identity change
-
- -- Tim Theisen <tim@cs.wisc.edu>  Sun, 02 Feb 2025 07:45:00 -0600
->>>>>>> 36182f59
 
 condor (23.0.19-1) stable; urgency=medium
 
