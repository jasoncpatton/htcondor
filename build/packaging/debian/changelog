--- conflicted
+++ resolved
@@ -1,15 +1,3 @@
-<<<<<<< HEAD
-condor (24.0.2-1) stable; urgency=medium
-
-  * Add STARTER_ALWAYS_HOLD_ON_OOM to minimize confusion about memory usage
-  * Fix bug that caused condor_ssh_to_job sftp and scp modes to fail
-  * Fix KeyboardIdle attribute in dynamic slots that could prevent job start
-  * No longer signals the OAuth credmon when there is no work to do
-  * Fix rare condor_schedd crash when a $$() macro could not be expanded
-  * By default, put Docker jobs on hold when CPU architecture doesn't match
-
- -- Tim Theisen <tim@cs.wisc.edu>  Mon, 25 Nov 2024 11:10:00 -0600
-=======
 condor (23.10.19-1) stable; urgency=medium
 
   * Fix bug where jobs would match but not start when using KeyboardIdle
@@ -32,7 +20,17 @@
   * Fix rare condor_schedd crash when a $$() macro could not be expanded
 
  -- Tim Theisen <tim@cs.wisc.edu>  Fri, 03 Jan 2025 13:16:00 -0600
->>>>>>> d8155bb6
+
+condor (24.0.2-1) stable; urgency=medium
+
+  * Add STARTER_ALWAYS_HOLD_ON_OOM to minimize confusion about memory usage
+  * Fix bug that caused condor_ssh_to_job sftp and scp modes to fail
+  * Fix KeyboardIdle attribute in dynamic slots that could prevent job start
+  * No longer signals the OAuth credmon when there is no work to do
+  * Fix rare condor_schedd crash when a $$() macro could not be expanded
+  * By default, put Docker jobs on hold when CPU architecture doesn't match
+
+ -- Tim Theisen <tim@cs.wisc.edu>  Mon, 25 Nov 2024 11:10:00 -0600
 
 condor (23.10.18-1) stable; urgency=medium
 
