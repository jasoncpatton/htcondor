--- conflicted
+++ resolved
@@ -1,10 +1,3 @@
-<<<<<<< HEAD
-condor (24.0.7-1) stable; urgency=medium
-
-  * With delegated cgroups v2, job out-of-memory no longer affects the pilot
-
- -- Tim Theisen <tim@cs.wisc.edu>  Mon, 21 Apr 2025 17:09:00 -0500
-=======
 condor (23.10.25-1) stable; urgency=medium
 
   * Fix bug where DAGMAN_MAX_JOBS_IDLE was being ignored
@@ -19,7 +12,12 @@
   * condor_watch_q now properly displays job id ranges by using numeric sort
 
  -- Tim Theisen <tim@cs.wisc.edu>  Thu, 29 May 2025 10:04:00 -0500
->>>>>>> dcf0ef13
+
+condor (24.0.7-1) stable; urgency=medium
+
+  * With delegated cgroups v2, job out-of-memory no longer affects the pilot
+
+ -- Tim Theisen <tim@cs.wisc.edu>  Mon, 21 Apr 2025 17:09:00 -0500
 
 condor (23.10.24-1) stable; urgency=medium
 
