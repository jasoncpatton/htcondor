--- conflicted
+++ resolved
@@ -1,4 +1,3 @@
-<<<<<<< HEAD
 condor (23.0.2-1) stable; urgency=medium
 
   * Fix bug where OIDC login information was missing when submitting jobs
@@ -9,6 +8,12 @@
   * Fix log rotation for OAuth and Vault credmon daemons
 
  -- Tim Theisen <tim@cs.wisc.edu>  Mon, 20 Nov 2023 07:28:00 -0600
+
+condor (9.0.20-1) stable; urgency=medium
+
+  * Other authentication methods are tried if mapping fails using SSL
+
+ -- Tim Theisen <tim@cs.wisc.edu>  Wed, 15 Nov 2023 17:23:00 -0600
 
 condor (23.0.1-1) stable; urgency=medium
 
@@ -46,13 +51,6 @@
   * Fix bug that prevented deletion of HTCondor passwords on Windows
 
  -- Tim Theisen <tim@cs.wisc.edu>  Thu, 28 Sep 2023 07:25:00 -0500
-=======
-condor (9.0.20-1) stable; urgency=medium
-
-  * Other authentication methods are tried if mapping fails using SSL
-
- -- Tim Theisen <tim@cs.wisc.edu>  Wed, 15 Nov 2023 17:23:00 -0600
->>>>>>> b022753a
 
 condor (10.0.9-1) stable; urgency=medium
 
