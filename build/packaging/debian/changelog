--- conflicted
+++ resolved
@@ -1,29 +1,27 @@
-<<<<<<< HEAD
+condor (24.0.7-1) stable; urgency=medium
+
+  * With delegated cgroups v2, job out-of-memory no longer affects the pilot
+
+ -- Tim Theisen <tim@cs.wisc.edu>  Mon, 21 Apr 2025 17:09:00 -0500
+
+condor (23.10.24-1) stable; urgency=medium
+
+  * HTCondor tarballs now contain Pelican 7.15.1 and Apptainer 1.4.0
+
+ -- Tim Theisen <tim@cs.wisc.edu>  Mon, 21 Apr 2025 17:09:00 -0500
+
+condor (23.0.24-1) stable; urgency=medium
+
+  * Fix inflated cgroups v2 memory usage reporting for Docker jobs
+
+ -- Tim Theisen <tim@cs.wisc.edu>  Mon, 21 Apr 2025 16:35:00 -0500
+
 condor (24.6.1-1) stable; urgency=high
 
   * Fix for security issue
     https://htcondor.org/security/vulnerabilities/HTCONDOR-2025-0001.html
 
  -- Tim Theisen <tim@cs.wisc.edu>  Thu, 20 Mar 2025 15:44:00 -0500
-=======
-condor (24.0.7-1) stable; urgency=medium
-
-  * With delegated cgroups v2, job out-of-memory no longer affects the pilot
-
- -- Tim Theisen <tim@cs.wisc.edu>  Mon, 21 Apr 2025 17:09:00 -0500
-
-condor (23.10.24-1) stable; urgency=medium
-
-  * HTCondor tarballs now contain Pelican 7.15.1 and Apptainer 1.4.0
-
- -- Tim Theisen <tim@cs.wisc.edu>  Mon, 21 Apr 2025 17:09:00 -0500
-
-condor (23.0.24-1) stable; urgency=medium
-
-  * Fix inflated cgroups v2 memory usage reporting for Docker jobs
-
- -- Tim Theisen <tim@cs.wisc.edu>  Mon, 21 Apr 2025 16:35:00 -0500
->>>>>>> 0fc826d3
 
 condor (24.0.6-1) stable; urgency=high
 
