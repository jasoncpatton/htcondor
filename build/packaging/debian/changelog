--- conflicted
+++ resolved
@@ -1,4 +1,13 @@
-<<<<<<< HEAD
+condor (23.0.15-1) stable; urgency=medium
+
+  * Fix bug where Docker universe jobs reported zero memory usage on EL9
+  * Fix bug where Docker universe images would not be removed from EP cache
+  * Fix bug where condor_watch_q could crash
+  * Fix bug that could cause the file transfer hold reason to be truncated
+  * Fix bug where a Windows job with a bad executable would not go on hold
+
+ -- Tim Theisen <tim@cs.wisc.edu>  Mon, 30 Sep 2024 11:40:00 -0500
+
 condor (23.9.6-1) stable; urgency=medium
 
   * Add config knob to not have cgroups count kernel memory for jobs on EL9
@@ -11,17 +20,6 @@
   * New 'htcondor credential' command to aid in debugging
 
  -- Tim Theisen <tim@cs.wisc.edu>  Wed, 07 Aug 2024 12:00:00 -0500
-=======
-condor (23.0.15-1) stable; urgency=medium
-
-  * Fix bug where Docker universe jobs reported zero memory usage on EL9
-  * Fix bug where Docker universe images would not be removed from EP cache
-  * Fix bug where condor_watch_q could crash
-  * Fix bug that could cause the file transfer hold reason to be truncated
-  * Fix bug where a Windows job with a bad executable would not go on hold
-
- -- Tim Theisen <tim@cs.wisc.edu>  Mon, 30 Sep 2024 11:40:00 -0500
->>>>>>> 22fb5318
 
 condor (23.0.14-1) stable; urgency=medium
 
