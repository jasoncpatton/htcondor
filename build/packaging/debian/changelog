--- conflicted
+++ resolved
@@ -1,5 +1,3 @@
-<<<<<<< HEAD
-=======
 condor (23.5.2-1) stable; urgency=medium
 
   * Old ClassAd based syntax is disabled by default for the job router
@@ -23,7 +21,6 @@
 
  -- Tim Theisen <tim@cs.wisc.edu>  Wed, 13 Mar 2024 19:33:00 -0500
 
->>>>>>> af5f6620
 condor (23.4.0-1) stable; urgency=medium
 
   * condor_submit warns about unit-less request_disk and request_memory
