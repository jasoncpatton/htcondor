<<<<<<< HEAD
condor (23.2.0-1) stable; urgency=medium

  * Add 'periodic_vacate' submit command to restart jobs that are stuck
  * EPs now advertises whether the execute directory is on rotational storage
  * Add two log events for the time a job was running and occupied a slot
  * Files written by HTCondor are now written in binary mode on Windows
  * HTCondor now uses the Pelican Platform for OSDF file transfers

 -- Tim Theisen <tim@cs.wisc.edu>  Wed, 29 Nov 2023 07:25:00 -0600
=======
condor (23.0.3-1) stable; urgency=medium

  * Preliminary support for openSUSE LEAP 15
  * All non-zero exit values from file transfer plugins are now errors
  * Fix crash in Python bindings when job submission fails
  * Chirp uses a 5120 byte buffer and errors out for bigger messages
  * condor_adstash now recognizes GPU usage values as floating point numbers

 -- Tim Theisen <tim@cs.wisc.edu>  Thu, 04 Jan 2024 20:07:00 -0600
>>>>>>> eb68e441

condor (23.0.2-1) stable; urgency=medium

  * Fix bug where OIDC login information was missing when submitting jobs
  * Improved sandbox and ssh-agent clean up for batch grid universe jobs
  * Fix bug where daemons with a private network address couldn't communicate
  * Fix cgroup v2 memory enforcement for custom configurations
  * Add DISABLE_SWAP_FOR_JOB support on cgroup v2 systems
  * Fix log rotation for OAuth and Vault credmon daemons

 -- Tim Theisen <tim@cs.wisc.edu>  Mon, 20 Nov 2023 07:28:00 -0600

condor (9.0.20-1) stable; urgency=medium

  * Other authentication methods are tried if mapping fails using SSL

 -- Tim Theisen <tim@cs.wisc.edu>  Wed, 15 Nov 2023 17:23:00 -0600

condor (23.1.0-1) stable; urgency=medium

  * Enhanced filtering with 'condor_watch_q'
  * Can specify alternate ssh port with 'condor_remote_cluster'
  * Performance improvement for the 'condor_schedd' and other daemons
  * Jobs running on cgroup v2 systems can subdivide their cgroup
  * The curl plugin can now find CA certificates via an environment variable

 -- Tim Theisen <tim@cs.wisc.edu>  Tue, 31 Oct 2023 09:03:00 -0500

condor (23.0.1-1) stable; urgency=medium

  * Fix 10.6.0 bug that broke PID namespaces
  * Fix Debian and Ubuntu install bug when 'condor' user was in LDAP
  * Fix bug where execution times for ARC CE jobs were 60 times too large
  * Fix bug where a failed 'Service' node would crash DAGMan
  * Condor-C and Job Router jobs now get resources provisioned updates

 -- Tim Theisen <tim@cs.wisc.edu>  Mon, 30 Oct 2023 16:34:00 -0500

condor (23.0.0-1) stable; urgency=medium

  * Absent slot configuration, execution points will use a partitionable slot
  * Linux cgroups enforce maximum memory utilization by default
  * Can now define DAGMan save points to be able to rerun DAGs from there
  * Much better control over environment variables when using DAGMan
  * Administrators can enable and disable job submission for a specific user
  * Can set a minimum number of CPUs allocated to a user
  * condor_status -gpus shows nodes with GPUs and the GPU properties
  * condor_status -compact shows a row for each slot type
  * Container images may now be transferred via a file transfer plugin
  * Support for Enterprise Linux 9, Amazon Linux 2023, and Debian 12
  * Can write job information in AP history file for every execution attempt
  * Can run defrag daemons with different policies on distinct sets of nodes
  * Add condor_test_token tool to generate a short lived SciToken for testing
  * The job’s executable is no longer renamed to ‘condor_exec.exe’

 -- Tim Theisen <tim@cs.wisc.edu>  Fri, 29 Sep 2023 17:22:00 -0500

condor (10.9.0-1) stable; urgency=medium

  * The condor_upgrade_check script now provides guidance on updating to 23.0
  * The htchirp Python binding now properly locates the chirp configuration
  * Fix bug that prevented deletion of HTCondor passwords on Windows

 -- Tim Theisen <tim@cs.wisc.edu>  Thu, 28 Sep 2023 07:25:00 -0500

condor (10.0.9-1) stable; urgency=medium

  * The condor_upgrade_check script now provides guidance on updating to 23.0
  * The htchirp Python binding now properly locates the chirp configuration
  * Fix bug that prevented deletion of HTCondor passwords on Windows

 -- Tim Theisen <tim@cs.wisc.edu>  Thu, 28 Sep 2023 07:00:00 -0500

condor (10.8.0-1) stable; urgency=medium

  * Fold the classads, blahp, and procd RPMs into the main condor RPM
  * Align the Debian packages and package names with the RPM packaging
  * On Linux, the default configuration enforces memory limits with cgroups
  * condor_status -gpus shows nodes with GPUs and the GPU properties
  * condor_status -compact shows a row for each slot type
  * New ENV command controls which environment variables are present in DAGMan

 -- Tim Theisen <tim@cs.wisc.edu>  Thu, 14 Sep 2023 09:05:00 -0500

condor (10.0.8-1) stable; urgency=medium

  * Avoid kernel panic on some Enterprise Linux 8 systems
  * Fix bug where early termination of service nodes could crash DAGMan
  * Limit email about long file transfer queue to once daily
  * Various fixes to condor_adstash

 -- Tim Theisen <tim@cs.wisc.edu>  Thu, 14 Sep 2023 08:56:00 -0500

condor (10.7.1-1) stable; urgency=medium

  * Fix performance problem detecting futile nodes in a large and bushy DAG

 -- Tim Theisen <tim@cs.wisc.edu>  Wed, 09 Aug 2023 09:36:00 -0500

condor (10.7.0-1) stable; urgency=medium

  * Support for Debian 12 (Bookworm)
  * Can run defrag daemons with different policies on distinct sets of nodes
  * Added want_io_proxy submit command
  * Apptainer is now included in the HTCondor tarballs
  * Fix 10.5.0 bug where reported CPU time is very low when using cgroups v1
  * Fix 10.5.0 bug where .job.ad and .machine.ad were missing for local jobs

 -- Tim Theisen <tim@cs.wisc.edu>  Mon, 31 Jul 2023 14:53:00 -0500

condor (10.0.7-1) stable; urgency=medium

  * Fixed bug where held condor cron jobs would never run when released
  * Improved daemon IDTOKENS logging to make useful messages more prominent
  * Remove limit on certificate chain length in SSL authentication
  * condor_config_val -summary now works with a remote configuration query
  * Prints detailed message when condor_remote_cluster fails to fetch a URL
  * Improvements to condor_preen

 -- Tim Theisen <tim@cs.wisc.edu>  Tue, 25 Jul 2023 10:56:00 -0500

condor (9.0.19-1) stable; urgency=medium

  * Remove limit on certificate chain length in SSL authentication

 -- Tim Theisen <tim@cs.wisc.edu>  Fri, 30 Jun 2023 06:18:00 -0500

condor (10.6.0-1) stable; urgency=medium

  * Administrators can enable and disable job submission for a specific user
  * Work around memory leak in libcurl on EL7 when using the ARC-CE GAHP
  * Container images may now be transferred via a file transfer plugin
  * Add ClassAd stringlist subset match function
  * Add submit file macro '$(JobId)' which expands to full ID of the job
  * The job's executable is no longer renamed to 'condor_exec.exe'

 -- Tim Theisen <tim@cs.wisc.edu>  Thu, 29 Jun 2023 08:11:00 -0500

condor (10.0.6-1) stable; urgency=medium

  * In SSL Authentication, use the identity instead of the X.509 proxy subject
  * Can use environment variable to locate the client's SSL X.509 credential
  * ClassAd aggregate functions now tolerate undefined values
  * Fix Python binding bug where accounting ads were omitted from the result
  * The Python bindings now properly report the HTCondor version
  * remote_initial_dir works when submitting a grid batch job remotely via ssh
  * Add a ClassAd stringlist subset match function

 -- Tim Theisen <tim@cs.wisc.edu>  Thu, 22 Jun 2023 10:45:00 -0500

condor (9.0.18-1) stable; urgency=medium

  * Can configure clients to present an X.509 proxy during SSL authentication
  * Provides script to assist updating from HTCondor version 9 to version 10

 -- Tim Theisen <tim@cs.wisc.edu>  Thu, 22 Jun 2023 10:28:00 -0500

condor (10.0.5-1) stable; urgency=medium

  * Rename upgrade9to10checks.py script to condor_upgrade_check
  * Fix spurious warning from condor_upgrade_check about regexes with spaces

 -- Tim Theisen <tim@cs.wisc.edu>  Fri, 09 Jun 2023 08:17:00 -0500

condor (10.5.1-1) stable; urgency=medium

  * Fix issue with grid batch jobs interacting with older Slurm versions

 -- Tim Theisen <tim@cs.wisc.edu>  Tue, 06 Jun 2023 07:10:00 -0500

condor (10.5.0-1) stable; urgency=medium

  * Can now define DAGMan save points to be able to rerun DAGs from there
  * Expand default list of environment variables passed to the DAGMan manager
  * Administrators can prevent users using "getenv = true" in submit files
  * Improved throughput when submitting a large number of ARC-CE jobs
  * Execute events contain the slot name, sandbox path, resource quantities
  * Can add attributes of the execution point to be recorded in the user log
  * Enhanced condor_transform_ads tool to ease offline job transform testing
  * Fixed a bug where memory limits over 2 GiB might not be correctly enforced

 -- Tim Theisen <tim@cs.wisc.edu>  Mon, 05 Jun 2023 12:24:00 -0500

condor (10.0.4-1) stable; urgency=medium

  * Provides script to assist updating from HTCondor version 9 to version 10
  * Fixes a bug where rarely an output file would not be transferred back
  * Fixes counting of submitted jobs, so MAX_JOBS_SUBMITTED works correctly
  * Fixes SSL Authentication failure when PRIVATE_NETWORK_NAME was set
  * Fixes rare crash when SSL or SCITOKENS authentication was attempted
  * Can allow client to present an X.509 proxy during SSL authentication
  * Fixes issue where a users jobs were ignored by the HTCondor-CE on restart
  * Fixes issues where some events that HTCondor-CE depends on were missing

 -- Tim Theisen <tim@cs.wisc.edu>  Tue, 30 May 2023 09:33:00 -0500

condor (9.0.17-3) stable; urgency=medium

  * Improved upgrade9to10checks.py script

 -- Tim Theisen <tim@cs.wisc.edu>  Sat, 27 May 2023 06:40:00 -0500

condor (9.0.17-2) stable; urgency=medium

  * Add upgrade9to10checks.py script

 -- Tim Theisen <tim@cs.wisc.edu>  Tue, 09 May 2023 15:57:00 -0500

condor (10.4.3-1) stable; urgency=medium

  * Fix bug than could cause the collector audit plugin to crash

 -- Tim Theisen <tim@cs.wisc.edu>  Mon, 08 May 2023 21:53:00 -0500

condor (10.4.2-1) stable; urgency=medium

  * Fix bug where remote submission of batch grid universe jobs fail
  * Fix bug where HTCondor-CE fails to handle jobs after HTCondor restarts

 -- Tim Theisen <tim@cs.wisc.edu>  Tue, 02 May 2023 07:11:00 -0500

condor (10.4.1-1) stable; urgency=medium

  * Preliminary support for Ubuntu 20.04 (Focal Fossa) on PowerPC (ppc64el)

 -- Tim Theisen <tim@cs.wisc.edu>  Wed, 12 Apr 2023 13:47:00 -0500

condor (10.4.0-1) stable; urgency=medium

  * DAGMan no longer carries the entire environment into the DAGMan job
  * Allows EGI CheckIn tokens to be used the with SciTokens authentication

 -- Tim Theisen <tim@cs.wisc.edu>  Thu, 06 Apr 2023 10:36:00 -0500

condor (10.0.3-1) stable; urgency=medium

  * GPU metrics continues to be reported after the startd is reconfigured
  * Fixed issue where GPU metrics could be wildly over-reported
  * Fixed issue that kept jobs from running when installed on Debian or Ubuntu
  * Fixed DAGMan problem when retrying a proc failure in a multi-proc node

 -- Tim Theisen <tim@cs.wisc.edu>  Thu, 06 Apr 2023 10:36:00 -0500

condor (10.3.1-1) stable; urgency=medium

  * Execution points now advertise if an sshd is available for ssh to job

 -- Tim Theisen <tim@cs.wisc.edu>  Mon, 06 Mar 2023 14:36:00 -0600

condor (10.3.0-1) stable; urgency=medium

  * Now evicts OOM killed jobs when they are under their requested memory
  * HTCondor glideins can now use cgroups if one has been prepared
  * Can write job information in an AP history file for each execution attempt
  * Can now specify a lifetime for condor_gangliad metrics
  * The condor_schedd now advertises a count of unmaterialized jobs

 -- Tim Theisen <tim@cs.wisc.edu>  Mon, 06 Mar 2023 14:22:00 -0600

condor (10.0.2-1) stable; urgency=medium

  * HTCondor can optionally create intermediate directories for output files
  * Improved condor_schedd scalability when a user runs more than 1,000 jobs
  * Fix issue where condor_ssh_to_job fails if the user is not in /etc/passwd
  * The Python Schedd.query() now returns the ServerTime attribute for Fifemon
  * VM Universe jobs pass through the host CPU model to support newer kernels
  * HTCondor Python wheel is now available for Python 3.11
  * Fix issue that prevented HTCondor installation on Ubuntu 18.04

 -- John Knoeller <johnkn@cs.wisc.edu>  Thu, 02 Mar 2023 10:15:00 -0600

condor (10.2.5-1) stable; urgency=medium

  * Fix counting of unmaterialized jobs in the condor_schedd

 -- Tim Theisen <tim@cs.wisc.edu>  Mon, 27 Feb 2023 14:50:00 -0600

condor (10.2.4-1) stable; urgency=medium

  * Improve counting of unmaterialized jobs in the condor_schedd

 -- Tim Theisen <tim@cs.wisc.edu>  Thu, 23 Feb 2023 20:46:00 -0600

condor (10.2.3-1) stable; urgency=medium

  * Add a count of unmaterialized jobs to condor_schedd statistics

 -- Tim Theisen <tim@cs.wisc.edu>  Tue, 21 Feb 2023 07:10:00 -0600

condor (10.2.2-1) stable; urgency=medium

  * Fixed bugs with configuration knob SINGULARITY_USE_PID_NAMESPACES

 -- Tim Theisen <tim@cs.wisc.edu>  Mon, 06 Feb 2023 21:52:00 -0600

condor (10.2.1-1) stable; urgency=medium

  * Improved condor_schedd scalability when a user runs more than 1,000 jobs
  * Fix issue where condor_ssh_to_job fails if the user is not in /etc/passwd
  * The Python Schedd.query() now returns the ServerTime attribute
  * Fixed issue that prevented HTCondor installation on Ubuntu 18.04

 -- Tim Theisen <tim@cs.wisc.edu>  Tue, 24 Jan 2023 07:12:00 -0600

condor (10.2.0-1) stable; urgency=medium

  * Preliminary support for Enterprise Linux 9
  * Preliminary support for cgroups v2
  * Can now set minimum floor for number of CPUs that a submitter gets
  * Improved validity testing of Singularity/Apptainer runtinme
  * Improvements to jobs hooks, including new PREPARE_JOB_BEFORE_TRANSFER hook
  * OpenCL jobs now work inside Singularity, if OpenCL drivers are on the host

 -- Tim Theisen <tim@cs.wisc.edu>  Thu, 05 Jan 2023 09:36:00 -0600

condor (10.0.1-1) stable; urgency=medium

  * Add Ubuntu 22.04 (Jammy Jellyfish) support
  * Add file transfer plugin that supports stash:// and osdf:// URLs
  * Fix bug where cgroup memory limits were not enforced on Debian and Ubuntu
  * Fix bug where forcibly removing DAG jobs could crash the condor_schedd
  * Fix bug where Docker repository images cannot be run under Singularity
  * Fix issue where blahp scripts were missing on Debian and Ubuntu platforms
  * Fix bug where curl file transfer plugins would fail on Enterprise Linux 8

 -- Tim Theisen <tim@cs.wisc.edu>  Thu, 05 Jan 2023 06:36:00 -0600

condor (10.1.3-1) stable; urgency=medium

  * Improvements to jobs hooks, including new PREPARE_JOB_BEFORE_TRANSFER hook

 -- Tim Theisen <tim@cs.wisc.edu>  Mon, 21 Nov 2022 15:53:00 -0600

condor (10.1.2-1) stable; urgency=medium

  * OpenCL jobs now work inside Singularity, if OpenCL drivers are on the host

 -- Tim Theisen <tim@cs.wisc.edu>  Mon, 14 Nov 2022 15:53:00 -0600

condor (10.1.1-1) stable; urgency=medium

  * Improvements to job hooks and the ability to save stderr from a job hook
  * Fix bug where Apptainer only systems couldn't run with Docker style images

 -- Tim Theisen <tim@cs.wisc.edu>  Thu, 10 Nov 2022 15:53:00 -0600

condor (10.1.0-1) stable; urgency=medium

  * Release HTCondor 10.0.0 bug fixes into 10.1.0

 -- Tim Theisen <tim@cs.wisc.edu>  Thu, 10 Nov 2022 15:18:00 -0600

condor (10.0.0-1) stable; urgency=medium

  * Users can prevent runaway jobs by specifying an allowed duration
  * Able to extend submit commands and create job submit templates
  * Initial implementation of htcondor <noun> <verb> command line interface
  * Initial implementation of Job Sets in the htcondor CLI tool
  * Add Container Universe
  * Support for heterogeneous GPUs
  * Improved File transfer error reporting
  * GSI Authentication method has been removed
  * HTCondor now utilizes ARC-CE's REST interface
  * Support for ARM and PowerPC for Enterprise Linux 8
  * For IDTOKENS, signing key not required on every execution point
  * Trust on first use ability for SSL connections
  * Improvements against replay attacks

 -- Tim Theisen <tim@cs.wisc.edu>  Thu, 10 Nov 2022 08:55:00 -0600

condor (9.12.0-1) stable; urgency=medium

  * Provide a mechanism to bootstrap secure authentication within a pool
  * Add the ability to define submit templates
  * Administrators can now extend the help offered by condor_submit
  * Add DAGMan ClassAd attributes to record more information about jobs
  * On Linux, advertise the x86_64 micro-architecture in a slot attribute
  * Added -drain option to condor_off and condor_restart
  * Administrators can now set the shared memory size for Docker jobs
  * Multiple improvements to condor_adstash
  * HAD daemons now use SHA-256 checksums by default

 -- Tim Theisen <tim@cs.wisc.edu>  Wed, 05 Oct 2022 15:46:00 -0500

condor (9.0.17-1) stable; urgency=medium

  * Fix file descriptor leak when schedd fails to launch scheduler jobs
  * Fix failure to forward batch grid universe job's refreshed X.509 proxy
  * Fix DAGMan failure when the DONE keyword appeared in the JOB line
  * Fix HTCondor's handling of extremely large UIDs on Linux
  * Fix bug where OAUTH tokens lose their scope and audience upon refresh
  * Support for Apptainer in addition to Singularity

 -- Tim Theisen <tim@cs.wisc.edu>  Thu, 29 Sep 2022 16:31:00 -0500

condor (9.11.2-1) stable; urgency=medium

  * In 9.11.0, STARTD_NOCLAIM_SHUTDOWN restarted instead. Now, it shuts down.

 -- Tim Theisen <tim@cs.wisc.edu>  Mon, 12 Sep 2022 15:34:00 -0500

condor (9.11.1-1) stable; urgency=medium

  * File transfer errors are identified as occurring during input or output

 -- Tim Theisen <tim@cs.wisc.edu>  Tue, 06 Sep 2022 06:38:00 -0500

condor (9.11.0-1) stable; urgency=medium

  * Modified GPU attributes to support the new 'require_gpus' submit command
  * Add (PREEMPT|HOLD)_IF_DISK_EXCEEDED configuration templates
  * ADVERTISE authorization levels now also provide READ authorization
  * Periodic release expressions no longer apply to manually held jobs
  * If a #! interpreter doesn't exist, a proper hold and log message appears
  * Can now set the Singularity target directory with 'container_target_dir'
  * If SciToken and X.509 available, uses SciToken for arc job authentication

 -- Tim Theisen <tim@cs.wisc.edu>  Wed, 24 Aug 2022 14:31:00 -0500

condor (9.0.16-1) stable; urgency=medium

  * Singularity now mounts /tmp and /var/tmp under the scratch directory
  * Fix bug where Singularity jobs go on hold at the first checkpoint
  * Fix bug where gridmanager deletes the X.509 proxy file instead of the copy
  * Fix file descriptor leak when using SciTokens for authentication

 -- Tim Theisen <tim@cs.wisc.edu>  Tue, 16 Aug 2022 09:29:00 -0500

condor (9.0.15-1) stable; urgency=medium

  * Report resources provisioned by the Slurm batch scheduler when available

 -- Tim Theisen <tim@cs.wisc.edu>  Wed, 20 Jul 2022 15:18:00 -0500

condor (9.10.1-1) stable; urgency=medium

  * ActivationSetupDuration is now correct for jobs that checkpoint

 -- Tim Theisen <tim@cs.wisc.edu>  Tue, 18 Jul 2022 07:33:00 -0500

condor (9.10.0-1) stable; urgency=medium

  * With collector administrator access, can manage all HTCondor pool daemons
  * SciTokens can now be used for authentication with ARC CE servers
  * Preliminary support for ARM and POWER RC on AlmaLinux 8
  * Prevent negative values when using huge files with a file transfer plugin

 -- Tim Theisen <tim@cs.wisc.edu>  Thu, 14 Jul 2022 16:22:00 -0500

condor (9.0.14-1) stable; urgency=medium

  * SciToken mapping failures are now recorded in the daemon logs
  * Fix bug that stopped file transfers when output and error are the same
  * Ensure that the Python bindings version matches the installed HTCondor
  * $(OPSYSANDVER) now expand properly in job transforms
  * Fix bug where context managed Python htcondor.SecMan sessions would crash
  * Fix bug where remote CPU times would rarely be set to zero

 -- Tim Theisen <tim@cs.wisc.edu>  Tue, 12 Jul 2022 15:18:00 -0500

condor (9.9.1-1) stable; urgency=medium

  * Fix bug where jobs would not match when using a child collector

 -- Tim Theisen <tim@cs.wisc.edu>  Mon, 13 Jun 2022 21:32:00 -0500

condor (9.9.0-1) stable; urgency=medium

  * A new authentication method for remote HTCondor administration
  * Several changes to improve the security of connections
  * Fix issue where DAGMan direct submission failed when using Kerberos
  * The submission method is now recorded in the job ClassAd
  * Singularity jobs can now pull from Docker style repositories
  * The OWNER authorization level has been folded into the ADMINISTRATOR level

 -- Tim Theisen <tim@cs.wisc.edu>  Sat, 28 May 2022 13:28:00 -0500

condor (9.0.13-1) stable; urgency=medium

  * Schedd and startd cron jobs can now log output upon non-zero exit
  * condor_config_val now produces correct syntax for multi-line values
  * The condor_run tool now reports submit errors and warnings to the terminal
  * Fix issue where Kerberos authentication would fail within DAGMan
  * Fix HTCondor startup failure with certain complex network configurations

 -- Tim Theisen <tim@cs.wisc.edu>  Thu, 26 May 2022 14:28:00 -0500

condor (9.8.1-1) stable; urgency=medium

  * Fix HTCondor startup failure with certain complex network configurations

 -- Tim Theisen <tim@cs.wisc.edu>  Thu, 25 Apr 2022 19:39:00 -0500

condor (9.8.0-1) stable; urgency=medium

  * Support for Heterogeneous GPUs, some configuration required
  * Allow HTCondor to utilize grid sites requiring two-factor authentication
  * Technology preview: bring your own resources from (some) NSF HPC clusters

 -- Tim Theisen <tim@cs.wisc.edu>  Thu, 21 Apr 2022 14:16:00 -0500

condor (9.0.12-1) stable; urgency=medium

  * Fix bug in parallel universe that could cause the schedd to crash
  * Fix rare crash where a daemon tries to use a discarded security session

 -- Tim Theisen <tim@cs.wisc.edu>  Tue, 19 Apr 2022 14:26:00 -0500

condor (9.7.1-1) stable; urgency=medium

  * Fix recent bug where jobs may go on hold without a hold reason or code

 -- Tim Theisen <tim@cs.wisc.edu>  Fri, 01 Apr 2022 09:51:00 -0500

condor (9.7.0-1) stable; urgency=medium

  * Support environment variables, other application elements in ARC REST jobs
  * Container universe supports Singularity jobs with hard-coded command
  * DAGMan submits jobs directly (does not shell out to condor_submit)
  * Meaningful error message and sub-code for file transfer failures
  * Add file transfer statistics for file transfer plugins
  * Add named list policy knobs for SYSTEM_PERIODIC_ policies

 -- Tim Theisen <tim@cs.wisc.edu>  Sat, 12 Mar 2022 19:05:00 -0600

condor (9.0.11-1) stable; urgency=medium

  * The Job Router can now create an IDTOKEN for use by the job
  * Fix bug where a self-checkpointing job may erroneously be held
  * Fix bug where the Job Router could erroneously substitute a default value
  * Fix bug where a file transfer error may identify the wrong file
  * Fix bug where condor_ssh_to_job may fail to connect

 -- Tim Theisen <tim@cs.wisc.edu>  Sat, 12 Mar 2022 14:34:00 -0600

condor (8.8.17-1) stable; urgency=high

  * Fixed a memory leak in the Job Router

 -- Tim Theisen <tim@cs.wisc.edu>  Fri, 11 Mar 2022 13:38:00 -0600

condor (9.6.0-1) stable; urgency=high

  * Fixes for security issues
    https://htcondor.org/security/vulnerabilities/HTCONDOR-2022-0001.html
    https://htcondor.org/security/vulnerabilities/HTCONDOR-2022-0002.html
    https://htcondor.org/security/vulnerabilities/HTCONDOR-2022-0003.html

 -- Tim Theisen <tim@cs.wisc.edu>  Wed, 16 Feb 2022 12:14:00 -0600

condor (9.0.10-1) stable; urgency=high

  * Fixes for security issues
    https://htcondor.org/security/vulnerabilities/HTCONDOR-2022-0001.html
    https://htcondor.org/security/vulnerabilities/HTCONDOR-2022-0002.html
    https://htcondor.org/security/vulnerabilities/HTCONDOR-2022-0003.html

 -- Tim Theisen <tim@cs.wisc.edu>  Wed, 16 Feb 2022 11:11:00 -0600

condor (8.8.16-1) stable; urgency=high

  * Fix for security issue
    https://htcondor.org/security/vulnerabilities/HTCONDOR-2022-0003.html

 -- Tim Theisen <tim@cs.wisc.edu>  Fri, 11 Mar 2022 08:20:00 -0600

condor (9.5.4-1) stable; urgency=medium

  * The access point more robustly detects execution points that disappear
  * The condor_procd will now function if /proc is mounted with hidepid=2

 -- Tim Theisen <tim@cs.wisc.edu>  Mon, 07 Feb 2022 16:33:00 -0600

condor (9.5.3-1) stable; urgency=medium

  * Fix daemon crash where one of multiple collectors is not in DNS
  * Fix bug where initial schedd registration was rarely delayed by an hour
  * Can set CCB_TIMEOUT and choose to not start up if CCB address unavailable

 -- Tim Theisen <tim@cs.wisc.edu>  Tue, 01 Feb 2022 10:46:00 -0600

condor (9.5.2-1) stable; urgency=medium

  * Fix bug where job may not go on hold when exceeding allowed_job_duration
  * Fix bug where the condor_shadow could run indefinitely
  * Fix bug where condor_ssh_to_job may fail to connect
  * Fix bug where a file transfer error may identify the wrong file

 -- Tim Theisen <tim@cs.wisc.edu>  Tue, 25 Jan 2022 09:44:00 -0600

condor (9.5.1-1) stable; urgency=medium

  * Fix bug where a self-checkpointing job may erroneously be held

 -- Tim Theisen <tim@cs.wisc.edu>  Mon, 17 Jan 2022 10:15:00 -0600

condor (9.5.0-1) stable; urgency=medium

  * Initial implementation of Container Universe
  * HTCondor will automatically detect container type and where it can run
  * The blahp is no longer separate, it is now an integral part of HTCondor
  * Docker Universe jobs can now self-checkpoint
  * Added Debian 11 (bullseye) as a supported platform
  * Since CentOS 8 has reached end of life, we build and test on Rocky Linux 8

 -- Tim Theisen <tim@cs.wisc.edu>  Thu, 13 Jan 2022 14:17:00 -0600

condor (9.0.9-1) stable; urgency=medium

  * Added Debian 11 (bullseye) as a supported platform
  * Since CentOS 8 has reached end of life, we build and test on Rocky Linux 8
  * The OAUTH credmon is now packaged for Enterprise Linux 8

 -- Tim Theisen <tim@cs.wisc.edu>  Tue, 11 Jan 2022 12:48:00 -0600

condor (9.4.1-1) stable; urgency=medium

  * Add the ability to track slot activation metrics
  * Fix bug where a file transfer plugin failure code may not be reported

 -- Tim Theisen <tim@cs.wisc.edu>  Tue, 21 Dec 2021 15:04:00 -0600

condor (9.4.0-1) stable; urgency=medium

  * Initial implementation of Job Sets in the htcondor CLI tool
  * The access point administrator can add keywords to the submit language
  * Add submit commands that limit job run time
  * Fix bug where self check-pointing jobs may be erroneously held

 -- Tim Theisen <tim@cs.wisc.edu>  Thu, 02 Dec 2021 14:13:00 -0600

condor (9.0.8-1) stable; urgency=medium

  * Fix bug where huge values of ImageSize and others would end up negative
  * Fix bug in how MAX_JOBS_PER_OWNER applied to late materialization jobs
  * Fix bug where the schedd could choose a slot with insufficient disk space
  * Fix crash in ClassAd substr() function when the offset is out of range
  * Fix bug in Kerberos code that can crash on macOS and could leak memory
  * Fix bug where a job is ignored for 20 minutes if the startd claim fails

 -- Tim Theisen <tim@cs.wisc.edu>  Thu, 02 Dec 2021 08:56:00 -0600

condor (9.3.2-1) stable; urgency=medium

  * Add allowed_execute_duration condor_submit command to cap job run time
  * Fix bug where self check-pointing jobs may be erroneously held

 -- Tim Theisen <tim@cs.wisc.edu>  Tue, 30 Nov 2021 05:46:00 -0600

condor (9.3.1-1) stable; urgency=medium

  * Add allowed_job_duration condor_submit command to cap job run time

 -- Tim Theisen <tim@cs.wisc.edu>  Mon, 08 Nov 2021 23:08:00 -0600

condor (9.3.0-1) stable; urgency=medium

  * Discontinue support for Globus GSI
  * Discontinue support for grid type 'nordugrid', use 'arc' instead
  * MacOS version strings now include the major version number (10 or 11)
  * File transfer plugin sample code to aid in developing new plugins
  * Add generic knob to set the slot user for all slots

 -- Tim Theisen <tim@cs.wisc.edu>  Wed, 03 Nov 2021 13:33:00 -0500

condor (9.0.7-1) stable; urgency=medium

  * Fix bug where condor_gpu_discovery could crash with older CUDA libraries
  * Fix bug where condor_watch_q would fail on machines with older kernels
  * condor_watch_q no longer has a limit on the number of job event log files
  * Fix bug where a startd could crash claiming a slot with p-slot preemption
  * Fix bug where a job start would not be recorded when a shadow reconnects

 -- Tim Theisen <tim@cs.wisc.edu>  Tue, 02 Nov 2021 14:54:00 -0500

condor (9.2.0-1) stable; urgency=medium

  * Add SERVICE node that runs alongside the DAG for the duration of the DAG
  * Fix problem where proxy delegation to older HTCondor versions failed
  * Jobs are now re-run if the execute directory unexpectedly disappears
  * HTCondor counts the number of files transfered at the submit node
  * Fix a bug that caused jobs to fail when using newer Singularity versions

 -- Tim Theisen <tim@cs.wisc.edu>  Thu, 23 Sep 2021 16:19:34 -0500

condor (9.0.6-1) stable; urgency=medium

  * CUDA_VISIBLE_DEVICES can now contain GPU-<uuid> formatted values
  * Fixed a bug that caused jobs to fail when using newer Singularity versions
  * Fixed a bug in the Windows MSI installer for the latest Windows 10 version
  * Fixed bugs relating to the transfer of standard out and error logs
  * MacOS 11.x now reports as 10.16.x (which is better than reporting x.0)

 -- Tim Theisen <tim@cs.wisc.edu>  Thu, 23 Sep 2021 09:27:08 -0500

condor (9.1.3-1) stable; urgency=medium

  * Globus GSI is no longer needed for X.509 proxy delegation
  * Globus GSI authentication is disabled by default
  * The job ad now contains a history of job holds and hold reasons
  * If a user job policy expression evaluates to undefined, it is ignored

 -- Tim Theisen <tim@cs.wisc.edu>  Thu, 19 Aug 2021 13:52:24 -0500

condor (9.0.5-1) stable; urgency=medium

  * Other authentication methods are tried if mapping fails using SciTokens
  * Fix rare crashes from successful condor_submit, which caused DAGMan issues
  * Fix bug where ExitCode attribute would be suppressed when OnExitHold fired
  * condor_who now suppresses spurious warnings coming from netstat
  * The online manual now has detailed instructions for installing on MacOS
  * Fix bug where misconfigured MIG devices confused condor_gpu_discovery
  * The transfer_checkpoint_file list may now include input files

 -- Tim Theisen <tim@cs.wisc.edu>  Wed, 18 Aug 2021 10:07:10 -0500

condor (9.1.2-1) stable; urgency=high

  * Fixes for security issues
    https://htcondor.org/security/vulnerabilities/HTCONDOR-2021-0003.html
    https://htcondor.org/security/vulnerabilities/HTCONDOR-2021-0004.html

 -- Tim Theisen <tim@cs.wisc.edu>  Thu, 29 Jul 2021 10:35:12 -0500

condor (9.0.4-1) stable; urgency=high

  * Fixes for security issues
    https://htcondor.org/security/vulnerabilities/HTCONDOR-2021-0003.html
    https://htcondor.org/security/vulnerabilities/HTCONDOR-2021-0004.html

 -- Tim Theisen <tim@cs.wisc.edu>  Thu, 29 Jul 2021 10:35:12 -0500

condor (8.8.15-1) stable; urgency=high

  * Fix for security issue
    https://htcondor.org/security/vulnerabilities/HTCONDOR-2021-0003.html

 -- Tim Theisen <tim@cs.wisc.edu>  Thu, 29 Jul 2021 10:35:12 -0500

condor (9.1.1-1) stable; urgency=high

  * Fixes for security issues
    https://htcondor.org/security/vulnerabilities/HTCONDOR-2021-0003.html
    https://htcondor.org/security/vulnerabilities/HTCONDOR-2021-0004.html

 -- Tim Theisen <tim@cs.wisc.edu>  Tue, 13 Jul 2021 09:11:38 -0500

condor (9.0.3-1) stable; urgency=high

  * Fixes for security issues
    https://htcondor.org/security/vulnerabilities/HTCONDOR-2021-0003.html
    https://htcondor.org/security/vulnerabilities/HTCONDOR-2021-0004.html

 -- Tim Theisen <tim@cs.wisc.edu>  Tue, 13 Jul 2021 09:11:38 -0500

condor (8.8.14-1) stable; urgency=high

  * Fix for security issue
    https://htcondor.org/security/vulnerabilities/HTCONDOR-2021-0003.html

 -- Tim Theisen <tim@cs.wisc.edu>  Tue, 13 Jul 2021 09:11:38 -0500

condor (9.0.2-1) stable; urgency=medium

  * HTCondor can be set up to use only FIPS 140-2 approved security functions
  * If the Singularity test fails, the job goes idle rather than getting held
  * Can divide GPU memory, when making multiple GPU entries for a single GPU
  * Startd and Schedd cron job maximum line length increased to 64k bytes
  * Added first class submit keywords for SciTokens
  * Fixed MUNGE authentication
  * Fixed Windows installer to work when the install location isn't C:\Condor

 -- Tim Theisen <tim@cs.wisc.edu>  Thu, 08 Jul 2021 06:35:49 -0500

condor (9.1.0-1) stable; urgency=medium

  * Support for submitting to ARC-CE via the REST interface
  * DAGMan can put failed jobs on hold (user can correct problems and release)
  * Can run gdb and ptrace within Docker containers
  * A small Docker test job is run on the execute node to verify functionality
  * The number of instructions executed is reported in the job Ad on Linux

 -- Tim Theisen <tim@cs.wisc.edu>  Thu, 20 May 2021 09:35:16 -0500

condor (9.0.1-1) stable; urgency=medium

  * Fix problem where X.509 proxy refresh kills job when using AES encryption
  * Fix problem when jobs require a different machine after a failure
  * Fix problem where a job matched a machine it can't use, delaying job start
  * Fix exit code and retry checking when a job exits because of a signal
  * Fix a memory leak in the job router when a job is removed via job policy
  * Fixed the back-end support for the 'bosco_cluster --add' command
  * An updated Windows installer that supports IDTOKEN authentication

 -- Tim Theisen <tim@cs.wisc.edu>  Fri, 14 May 2021 17:46:39 -0500

condor (9.0.0-1) stable; urgency=medium

  * Absent any configuration, HTCondor denies authorization to all users
  * AES encryption is used for all communication and file transfers by default
  * New IDTOKEN authentication method enables fine-grained authorization
  * IDTOKEN authentication method is designed to replace GSI
  * Improved support for GPUs, including machines with multiple GPUs
  * New condor_watch_q tool that efficiently provides live job status updates
  * Many improvements to the Python bindings
  * New Python bindings for DAGMan and chirp
  * Improved file transfer plugins supporting uploads and authentication
  * File transfer times are now recorded in the job log
  * Added support for jobs that need to acquire and use OAUTH tokens
  * Many memory footprint and performance improvements in DAGMan
  * Submitter ceilings can limit the number of jobs per user in a pool

 -- Tim Theisen <tim@cs.wisc.edu>  Wed, 14 Apr 2021 13:25:15 -0500

condor (8.9.13-1) stable; urgency=medium

  * Host based security is no longer the default security model
  * Hardware accelerated integrity and AES encryption used by default
  * Normally, AES encryption is used for all communication and file transfers
  * Fallback to Triple-DES or Blowfish when interoperating with older versions
  * Simplified and automated new HTCondor installations
  * HTCondor now detects instances of multi-instance GPUs
  * Fixed memory leaks (collector updates in 8.9 could leak a few MB per day)
  * Many other enhancements and bug fixes, see version history for details

 -- Tim Theisen <tim@cs.wisc.edu>  Mon, 29 Mar 2021 22:50:51 -0500

condor (8.9.12-1) stable; urgency=medium

  * Withdrawn due to compatibility issues with prior releases

 -- Tim Theisen <tim@cs.wisc.edu>  Thu, 25 Mar 2021 14:15:17 -0500

condor (8.8.13-1) stable; urgency=medium

  * condor_ssh_to_job now maps CR and NL to work with editors like nano
  * Improved the performance of data transfer in condor_ssh_to_job
  * HA replication now accepts SHA-2 checksums to prepare for MD5 removal
  * Submission to NorduGrid ARC CE works with newer ARC CE versions
  * Fixed condor_annex crashes on platforms with newer compilers
  * Fixed "use feature: GPUsMonitor" to locate the monitor binary on Windows
  * Fixed a bug that prevented using the '@' character in an event log path

 -- Tim Theisen <tim@cs.wisc.edu>  Tue, 23 Mar 2021 08:07:35 -0500

condor (8.9.11-1) stable; urgency=high

  * This release of HTCondor fixes security-related bugs described at
  * https://htcondor.org/security/vulnerabilities/HTCONDOR-2021-0001.html
  * https://htcondor.org/security/vulnerabilities/HTCONDOR-2021-0002.html

 -- Tim Theisen <tim@cs.wisc.edu>  Mon, 28 Dec 2020 09:55:44 -0600

condor (8.9.10-1) stable; urgency=medium

  * Fix bug where negotiator stopped making matches when group quotas are used
  * Support OAuth, SciTokens, and Kerberos credentials in local universe jobs
  * The Python schedd.submit method now takes a Submit object
  * DAGMan can now optionally run a script when a job goes on hold
  * DAGMan now provides a method for inline jobs to share submit descriptions
  * Can now add arbitrary tags to condor annex instances
  * Runs the "singularity test" before running the a singularity job

 -- Tim Theisen <tim@cs.wisc.edu>  Tue, 24 Nov 2020 09:52:13 -0600

condor (8.8.12-1) stable; urgency=medium

  * Added a family of version comparison functions to ClassAds
  * Increased default Globus proxy key length to meet current NIST guidance

 -- Tim Theisen <tim@cs.wisc.edu>  Sat, 21 Nov 2020 16:40:52 -0600

condor (8.9.9-1) stable; urgency=medium

  * The RPM packages requires globus, munge, scitokens, and voms from EPEL
  * Improved cgroup memory policy settings that set both hard and soft limit
  * Cgroup memory usage reporting no longer includes the kernel buffer cache
  * Numerous Python binding improvements, see version history
  * Can create a manifest of files on the execute node at job start and finish
  * Added provisioner nodes to DAGMan, allowing users to provision resources
  * DAGMan can now produce .dot graphs without running the workflow

 -- Tim Theisen <tim@cs.wisc.edu>  Sun, 25 Oct 2020 12:32:40 -0500

condor (8.8.11-1) stable; urgency=medium

  * HTCondor now properly tracks usage over vanilla universe checkpoints
  * New ClassAd equality and inequality operators in the Python bindings
  * Fixed a bug where removing in-use routes could crash the job router
  * Fixed a bug where condor_chirp would abort after success on Windows
  * Fixed a bug where using MACHINE_RESOURCE_NAMES could crash the startd
  * Improved condor c-gahp to prioritize commands over file transfers
  * Fixed a rare crash in the schedd when running many local universe jobs
  * With GSI, avoid unnecessary reverse DNS lookup when HOST_ALIAS is set
  * Fix a bug that could cause grid universe jobs to fail upon proxy refresh

 -- Tim Theisen <tim@cs.wisc.edu>  Wed, 21 Oct 2020 06:38:00 -0500

condor (8.9.8-1) unstable; urgency=medium

  * Added htcondor.dags and htcondor.htchirp to the HTCondor Python bindings
  * New condor_watch_q tool that efficiently provides live job status updates
  * Added support for marking a GPU offline while other jobs continue
  * The condor_master command does not return until it is fully started
  * Deprecated several Python interfaces in the Python bindings

 -- Tim Theisen <tim@cs.wisc.edu>  Wed, 05 Aug 2020 13:47:06 -0500

condor (8.8.10-1) stable; urgency=medium

  * condor_qedit can no longer be used to disrupt the condor_schedd
  * Fixed a bug where the SHARED_PORT_PORT configuration setting was ignored
  * Ubuntu 20.04 and Amazon Linux 2 are now supported
  * In MacOSX, HTCondor now requires LibreSSL, available since MacOSX 10.13

 -- Tim Theisen <tim@cs.wisc.edu>  Tue, 04 Aug 2020 20:55:25 -0500

condor (8.9.7-1) unstable; urgency=medium

  * Multiple enhancements in the file transfer code
  * Support for more regions in s3:// URLs
  * Much more flexible job router language
  * Jobs may now specify cuda_version to match equally-capable GPUs
  * TOKENS are now called IDTOKENS to differentiate from SCITOKENS
  * Added the ability to blacklist TOKENS via an expression
  * Can simultaneously handle Kerberos and OAUTH credentials
  * The getenv submit command now supports a blacklist and whitelist
  * The startd supports a remote history query similar to the schedd
  * condor_q -submitters now works with accounting groups
  * Fixed a bug reading service account credentials for Google Compute Engine

 -- Tim Theisen <tim@cs.wisc.edu>  Tue, 19 May 2020 14:56:05 -0500

condor (8.8.9-1) stable; urgency=medium

  * Proper tracking of maximum memory used by Docker universe jobs
  * Fixed preempting a GPU slot for a GPU job when all GPUs are in use
  * Fixed a Python crash when queue_item_data iterator raises an exception
  * Fixed a bug where slot attribute overrides were ignored
  * Calculates accounting group quota correctly when more than 1 CPU requested
  * Updated HTCondor Annex to accommodate API change for AWS Spot Fleet
  * Fixed a problem where HTCondor would not start on AWS Fargate
  * Fixed where the collector could wait forever for a partial message
  * Fixed streaming output to large files (>2Gb) when using the 32-bit shadow

 -- Tim Theisen <tim@cs.wisc.edu>  Wed, 06 May 2020 07:36:28 -0500

condor (8.9.6-1) unstable; urgency=high

  * Fixes addressing CVE-2019-18823
    https://htcondor.org/security/vulnerabilities/HTCONDOR-2020-0001.html
    https://htcondor.org/security/vulnerabilities/HTCONDOR-2020-0002.html
    https://htcondor.org/security/vulnerabilities/HTCONDOR-2020-0003.html
    https://htcondor.org/security/vulnerabilities/HTCONDOR-2020-0004.html

 -- Tim Theisen <tim@cs.wisc.edu>  Wed, 18 Mar 2020 15:40:28 -0500

condor (8.8.8-1) stable; urgency=high

  * Fixes addressing CVE-2019-18823
    https://htcondor.org/security/vulnerabilities/HTCONDOR-2020-0001.html
    https://htcondor.org/security/vulnerabilities/HTCONDOR-2020-0002.html
    https://htcondor.org/security/vulnerabilities/HTCONDOR-2020-0003.html
    https://htcondor.org/security/vulnerabilities/HTCONDOR-2020-0004.html

 -- Tim Theisen <tim@cs.wisc.edu>  Tue, 17 Mar 2020 11:05:03 -0500

condor (8.9.5-2) unstable; urgency=medium

  * Fixed the installation of the HTCondor Python bindings on Debian/Ubuntu

 -- Tim Theisen <tim@cs.wisc.edu>  Wed, 19 Feb 2020 19:43:10 -0600

condor (8.9.5-1) unstable; urgency=medium

  * Added a new mode that skips jobs whose outputs are newer than their inputs
  * Added command line tool to help debug ClassAd expressions
  * Added port forwarding to Docker containers
  * You may now change some DAGMan throttles while the DAG is running
  * Added support for session tokens for pre-signed S3 URLs
  * Improved the speed of the negotiator when custom resources are defined
  * Fixed interactive submission of Docker jobs
  * Fixed a bug where jobs wouldn't be killed when getting an OOM notification

 -- Tim Theisen <tim@cs.wisc.edu>  Mon, 30 Dec 2019 16:27:36 -0600

condor (8.8.7-1) stable; urgency=medium

  * Updated condor_annex to work with upcoming AWS Lambda function changes
  * Added the ability to specify the order that job routes are applied
  * Fixed a bug that could cause remote condor submits to fail
  * Fixed condor_wait to work when the job event log is on AFS
  * Fixed RPM packaging to be able to install condor-all on CentOS 8
  * Period ('.') is allowed again in DAGMan node names

 -- Tim Theisen <tim@cs.wisc.edu>  Tue, 24 Dec 2019 08:03:51 -0600

condor (8.9.4-1) unstable; urgency=medium

  * Amazon S3 file transfers using pre-signed URLs
  * Further reductions in DAGMan memory usage
  * Added -idle option to condor_q to display information about idle jobs
  * Support for SciTokens authentication
  * A tool, condor_evicted_files, to examine the SPOOL of an idle job

 -- Tim Theisen <tim@cs.wisc.edu>  Mon, 18 Nov 2019 15:40:14 -0600

condor (8.8.6-1) stable; urgency=medium

  * Initial support for CentOS 8
  * Fixed a memory leak in SSL authentication
  * Fixed a bug where "condor_submit -spool" would only submit the first job
  * Reduced encrypted file transfer CPU usage by a factor of six
  * "condor_config_val -summary" displays changes from a default configuration
  * Improved the ClassAd documentation, added many functions that were omitted

 -- Tim Theisen <tim@cs.wisc.edu>  Wed, 13 Nov 2019 08:18:44 -0600

condor (8.9.3-1) unstable; urgency=medium

  * TOKEN and SSL authentication methods are now enabled by default
  * The job and global event logs use ISO 8601 formatted dates by default
  * Added Google Drive multifile transfer plugin
  * Added upload capability to Box multifile transfer plugin
  * Added Python bindings to submit a DAG
  * Python 'JobEventLog' can be pickled to facilitate intermittent readers
  * 2x matchmaking speed for partitionable slots with simple START expressions
  * Improved the performance of the condor_schedd under heavy load
  * Reduced the memory footprint of condor_dagman
  * Initial implementation to record the circumstances of a job's termination

 -- Tim Theisen <tim@cs.wisc.edu>  Tue, 17 Sep 2019 00:00:00 -0500

condor (8.8.5-1) stable; urgency=medium

  * Fixed two performance problems on Windows
  * Fixed Java universe on Debian and Ubuntu systems
  * Added two knobs to improve performance on large scale pools
  * Fixed a bug where requesting zero GPUs would require a machine with GPUs
  * HTCondor can now recognize nVidia Volta and Turing GPUs

 -- Tim Theisen <tim@cs.wisc.edu>  Wed, 04 Sep 2019 13:22:29 -0500

condor (8.8.4-1) stable; urgency=medium

  * Python 3 bindings - see version history for details (requires EPEL on EL7)
  * Can configure DAGMan to dramatically reduce memory usage on some DAGs
  * Improved scalability when using the python bindings to qedit jobs
  * Fixed infrequent schedd crashes when removing scheduler universe jobs
  * The condor_master creates run and lock directories when systemd doesn't
  * The condor daemon obituary email now contains the last 200 lines of log

 -- Tim Theisen <tim@cs.wisc.edu>  Tue, 09 Jul 2019 10:15:38 -0500

condor (8.9.2-1) unstable; urgency=medium

  * The HTTP/HTTPS file transfer plugin will timeout and retry transfers
  * A new multi-file box.com file transfer plugin to download files
  * The manual has been moved to Read the Docs
  * Configuration options for job-log time-stamps (UTC, ISO 8601, sub-second)
  * Several improvements to SSL authentication
  * New TOKEN authentication method enables fine-grained authorization control

 -- Tim Theisen <tim@cs.wisc.edu>  Tue, 05 Jun 2019 08:03:56 -0500

condor (8.8.3-1) stable; urgency=medium

  * Fixed a bug where jobs were killed instead of peacefully shutting down
  * Fixed a bug where a restarted schedd wouldn't connect to its running jobs
  * Improved file transfer performance when sending multiple files
  * Fix a bug that prevented interactive submit from working with Singularity
  * Orphaned Docker containers are now cleaned up on execute nodes
  * Restored a deprecated Python interface that is used to read the event log

 -- Tim Theisen <tim@cs.wisc.edu>  Wed, 22 May 2019 07:16:49 -0500

condor (8.9.1-1) unstable; urgency=medium

  * An efficient curl plugin that supports uploads and authentication tokens
  * HTCondor automatically supports GPU jobs in Docker and Singularity
  * File transfer times are now recorded in the user job log and the job ad

 -- Tim Theisen <tim@cs.wisc.edu>  Wed, 17 Apr 2019 06:50:37 -0600

condor (8.8.2-1) stable; urgency=medium

  * Fixed problems with condor_ssh_to_job and Singularity jobs
  * Fixed a problem that could cause condor_annex to crash
  * Fixed a problem where the job queue would very rarely be corrupted
  * condor_userprio can report concurrency limits again
  * Fixed the GPU discovery and monitoring code to map GPUs in the same way
  * Made the CHIRP_DELAYED_UPDATE_PREFIX configuration knob work again
  * Fixed restarting HTCondor from the Service Control Manager on Windows
  * Fixed a problem where local universe jobs could not use condor_submit
  * Restored a deprecated Python interface that is used to read the event log
  * Fixed a problem where condor_shadow reuse could confuse DAGMan

 -- Tim Theisen <tim@cs.wisc.edu>  Thu, 11 Apr 2019 07:48:19 -0500

condor (8.9.0-1) unstable; urgency=medium

  * Absent any configuration, HTCondor denies authorization to all users
  * All HTCondor daemons under a condor_master share a security session
  * Scheduler Universe jobs are prioritized by job priority

 -- Tim Theisen <tim@cs.wisc.edu>  Wed, 27 Feb 2019 17:05:36 -0600

condor (8.8.1-1) stable; urgency=medium

  * Fixed excessive CPU consumption with GPU monitoring
  * GPU monitoring is off by default; enable with "use feature: GPUsMonitor"
  * HTCondor now works with the new CUDA version 10 libraries
  * Fixed a bug where sometimes jobs would not start on a Windows execute node
  * Fixed a bug that could cause DAGman to go into an infinite loop on exit
  * The JobRouter doesn't forward the USER attribute between two UID Domains
  * Made Collector.locateAll() more efficient in the Python bindings
  * Improved efficiency of the negotiation code in the condor_schedd

 -- Tim Theisen <tim@cs.wisc.edu>  Mon, 18 Feb 2019 15:44:41 -0600

condor (8.8.0-1) stable; urgency=medium

  * Automatically add AWS resources to your pool using HTCondor Annex
  * The Python bindings now include submit functionality
  * Added the ability to run a job immediately by replacing a running job
  * A new minihtcondor package makes single node installations easy
  * HTCondor now tracks and reports GPU utilization
  * Several performance enhancements in the collector
  * The grid universe can create and manage VM instances in Microsoft Azure
  * The MUNGE security method is now supported on all Linux platforms

 -- Tim Theisen <tim@cs.wisc.edu>  Thu, 03 Jan 2019 12:03:47 -0600

condor (8.7.10-1) unstable; urgency=medium

  * Can now interactively submit Docker jobs
  * The administrator can now add arguments to the Singularity command line
  * The MUNGE security method is now supported on all Linux platforms
  * The grid universe can create and manage VM instances in Microsoft Azure
  * Added a single-node package to facilitate using a personal HTCondor

 -- Tim Theisen <tim@cs.wisc.edu>  Tue, 30 Oct 2018 16:07:41 -0500

condor (8.6.13-1) stable; urgency=medium

  * Made the Python 'in' operator case-insensitive for ClassAd attributes
  * Python bindings are now built for the Debian and Ubuntu platforms
  * Fixed a memory leak in the Python bindings
  * Fixed a bug where absolute paths failed for output/error files on Windows
  * Fixed a bug using Condor-C to run Condor-C jobs
  * Fixed a bug where Singularity could not be used if Docker was not present

 -- Tim Theisen <tim@cs.wisc.edu>  Tue, 30 Oct 2018 10:28:39 -0500

condor (8.7.9-1) unstable; urgency=medium

  * Support for Debian 9, Ubuntu 16, and Ubuntu 18
  * Improved Python bindings to support the full range of submit functionality
  * Allows VMs to shutdown when the job is being gracefully evicted
  * Can now specify a host name alias (CNAME) for NETWORK_HOSTNAME
  * Added the ability to run a job immediately by replacing a running job

 -- Tim Theisen <tim@cs.wisc.edu>  Wed, 01 Aug 2018 00:40:39 -0500

condor (8.6.12-1) stable; urgency=medium

  * Support for Debian 9, Ubuntu 16, and Ubuntu 18
  * Fixed a memory leak that occurred when SSL authentication fails
  * Fixed a bug where invalid transform REQUIREMENTS caused a Job to match
  * Fixed a bug to allow a queue super user to edit protected attributes
  * Fixed a problem setting the job environment in the Singularity container
  * Fixed several other minor problems

 -- Tim Theisen <tim@cs.wisc.edu>  Tue, 31 Jul 2018 22:58:32 -0500

condor (8.6.11) unstable; urgency=medium

  * Nightly build

 -- Tim Theisen <tim@exec-23.batlab.org>  Thu, 31 May 2018 15:01:37 -0500

condor (8.6.8~dfsg.1-2) unstable; urgency=medium

  * Disable GSOAP (Closes: #890007) (GSOAP will be dropped from HTCondor soon)
  * Package Apache NOTICE file (fix up lintian error)

 -- Tim Theisen <tim@exec-23.batlab.org>  Mon, 19 Mar 2018 18:28:58 -0500

condor (8.6.8~dfsg.1-1) unstable; urgency=medium

  [ Tim Theisen ]
  * New upstream stable release (update to latest 8.6 stable series).
    - Support for singularity containers.
    - Jobs can now be submitted to the Slurm batch scheduling system via the
      new slurm type in the grid universe.
    - Fixes an issue where a user can cause the condor_schedd to crash by
      submitting a job designed for that purpose (CVE-2017-16816).
  * Bump SO version of libclassad from 7 to 8.

  [ Michael Hanke ]
  * Drop transitional packages (Condor -> HTCondor). Thanks to Holger Levsen
    for pointing this out (Closes: #878376).
  * Package was falsely suggesting "docker" instead of "docker.io".
  * More robust default "Personal Condor" configuration (should not break in
    IPv6 scenarios).

 -- Tim Theisen <tim@cs.wisc.edu>  Thu, 16 Nov 2017 15:48:05 -0600

condor (8.4.11~dfsg.1-3) unstable; urgency=medium

  * Get rid of lintian errors (eliminate RPATH, dh_python build dependency)

 -- Tim Theisen <tim@cs.wisc.edu>  Wed, 04 Oct 2017 15:33:23 -0500

condor (8.4.11~dfsg.1-2) unstable; urgency=medium

  * List additional global symbols for new gsoap version(Closes: #868905).
    Thanks to Michael Hudson-Doyle <michael.hudson@canonical.com>
  * Add build conflict to prevent pulling in cream on raspian.
    Thanks to Peter Green <plugwash@p10link.net>

 -- Tim Theisen <tim@cs.wisc.edu>  Fri, 18 Aug 2017 22:39:59 -0500

condor (8.4.11~dfsg.1-1) unstable; urgency=medium

  * New upstream bugfix release.
    - Various bugfixes for a number of HTCondor subsystems
      http://research.cs.wisc.edu/htcondor/manual/v8.4.11/10_3Stable_Release.html
  * Add Tim Theisen as a maintainer.
  * Remove Brian Lin as a maintainer.

 -- Tim Theisen <tim@cs.wisc.edu>  Wed, 25 Jan 2017 09:45:20 -0600

condor (8.4.9~dfsg.1-2) unstable; urgency=medium

  * Add patch to fix FTBFS due to -fPIE being default now. Thanks
    to Adrian Bunk <bunk@stusta.de> for the patch (Closes: #837402).
  * Disable VOMS support for now to workaround VOMS not being ready for
    OpenSSL 1.1.0 (Closes: #828269). To be re-enabled once #844877
    was addressed.
  * Add upstream patch for OpenSSL 1.1 compatibility (to be released with
    8.4.10).

 -- Michael Hanke <mih@debian.org>  Sun, 27 Nov 2016 08:45:09 +0100

condor (8.4.9~dfsg.1-1) unstable; urgency=medium

  * New upstream bugfix release.
    - Updated systemd service configuration.
    - Various bugfixes for a number of HTCondor subsystems
      http://research.cs.wisc.edu/htcondor/manual/v8.4.9/10_3Stable_Release.html
  * Refreshed patches.
  * Adjusted install setup for tmpfile.d configuration after upstream source
    reorganization.

 -- Michael Hanke <mih@debian.org>  Fri, 14 Oct 2016 13:39:15 +0200

condor (8.4.8~dfsg.1-1) unstable; urgency=medium

  * New upstream release (skipped several, more help wanted!)
    - Clarified license of doc/makeman/hard-test.html -- same as
      main HTCondor license (Closes: #822404)
  * Bumped Standards version to 3.9.8, no changes necessary.
  * Add Debconf template translation:
    - Brazilian Portuguese -- courtesy of Adriano Rafael Gomes
      <adrianorg@arg.eti.br>.
      (Closes: #816945)
  * Prevent failure when creating arch-independent packages only.
    Patch is courtesy of Santiago Vila <sanvila@unex.es> (Closes: #809112)

 -- Michael Hanke <mih@debian.org>  Fri, 19 Aug 2016 10:14:12 +0200

condor (8.4.2~dfsg.1-1) unstable; urgency=medium

  * New upstream release.
    - Simplified configuration to hold or preempt jobs that exceed resource
      claims.
    - Fix FTBFS on non-amd64 64bit platforms (Closes: #804386).
    - Various other bug fixes.
  * Install tmpfiles configuration for systemd to prevent service start
    failure due to missing /var/run/condor.

 -- Michael Hanke <mih@debian.org>  Fri, 11 Dec 2015 20:30:35 +0100

condor (8.4.0~dfsg.1-1) unstable; urgency=medium

  * First upstream in new 8.4 stable series. Updates:
    - leaner resource footprint for up to 200k simultaneous jobs in a
      single pool
    - run Docker containers as jobs
    - configurable encryption of execution directories
    - support for simultaneous IPv4 and IPv6 connections
    - adminstrator can establish requirements that must be satisfied in order
      for a job to be queued
    - new default shared port (if used) is 9618, instead of the previous
      random default
    - automatic tuning of certain kernel parameters for improved scalability
      enabled by default (see LINUX_KERNEL_TUNING_SCRIPT).
  * Install systemd service file.
  * Install default submit configuration for interactive jobs in
    /etc/condor/interactive.sub and set default configuration for
    INTERACTIVE_SUBMIT_FILE accordingly.
  * Tighten versioned dependency on libclassad package -- observed missing
    symbols, despite unchanged SO version.
  * Install documentation under /usr/share/doc/htcondor (no longer just
    'condor').
  * Add docker as suggested package, due to the addition of the
    DockerUniverse.
  * Recommend package 'ecryptfs-utils': when installed HTCondor can be
    instructed to encrypt job EXECUTE directories on a system-wide, or
    per-job basis.
  * Install linux-kernel-tuning script as a config file into /etc/condor.
  * Update patch to avoid non-literal string processing without format
    strings [-Werror=format-security].
  * Build with Virtual Organization Membership Service support. Added
    voms-dev as a build-dependency.
  * Add a watch file.

 -- Michael Hanke <mih@debian.org>  Tue, 15 Sep 2015 07:32:31 +0200

condor (8.2.9~dfsg.1-1) unstable; urgency=medium

  * New upstream bugfix release closing >25 tickets.
    - "Smaller" partitionable slots are now merged to allow for a "bigger"
      job to match (needs ALLOW_PSLOT_PREEMPTION=True; default behavior
      unchanged).
    - Fix LaTeX documentation sources to work with the most recent TeTeX
      (Closes: #790865). Thanks to Martin Michlmayr for the report and a
      patch.
  * Remove package section disparity (devel -> libdevel).

 -- Michael Hanke <mih@debian.org>  Mon, 17 Aug 2015 08:35:31 +0200

condor (8.2.8~dfsg.1-1) unstable; urgency=medium

  * New upstream bugfix release.
    - Updated for latest gsoap release (Closes: #784778)
    - Numerous additional bug fixes.
  * Minimize patch for default configuration to match upstream
    adjustments.
  * Add patch to fix a few bashisms (Closes: #772232). Thanks to
    Raphael Geissert for the report.
  * Add a patch adding raspbian to OS detection code (Closes: #780517).
    Thanks to Peter Michael Green for the patch.
  * Bumped Standards-version to 3.9.6; no changes necessary.

 -- Michael Hanke <mih@debian.org>  Sat, 16 May 2015 10:32:41 +0200

condor (8.2.3~dfsg.1-6) unstable; urgency=medium

  [Alex Waite]
  * Upstream security fix: Authenticated users could execute arbitrary code as
    the condor user due to a bug in the way the condor daemon sent email
    notifications (CVE-2014-8126). (Closes: #775276)

 -- Michael Hanke <mih@debian.org>  Fri, 16 Jan 2015 18:59:12 +0100

condor (8.2.3~dfsg.1-5) unstable; urgency=medium

  * Fix wrong default SPOOL location introduced with 8.2.3~dfsg.1-4. Whenever
    not overwritten by an explicit SPOOL setting, this version relocated
    SPOOL to /var/lib/condor/lib. Consequently, existing job and usage logs
    where inaccessible by HTcondor. This update reverts this unintentional
    change and sets SPOOL explicitly to /var/spool/condor again.
    (Closes: #772170)

 -- Michael Hanke <mih@debian.org>  Fri, 05 Dec 2014 20:32:17 +0100

condor (8.2.3~dfsg.1-4) unstable; urgency=medium

  * Adjust mechanism to apply the default Debian configuration to cope with
    the removal of the monolithic configuration file in the 8.2.x series.
    The default configuration is now applied as a patch to the table of
    parameters in the HTCondor sources (Closes: #769100).
    The report of leaving behind an unowned directory is merely a symptom of
    this bug.
  * Adjust default configuration to make HTCondor work with Debian's
    ganglia (also see Ticket #4709). Thanks to Alex Waite for the fix.
  * Add Debconf template translation:
    - Dutch -- courtesy of Frans Spiesschaert <Frans.Spiesschaert@yucom.be>.
      (Closes: #766067)

 -- Michael Hanke <mih@debian.org>  Sat, 29 Nov 2014 09:57:27 +0100

condor (8.2.3~dfsg.1-3) unstable; urgency=medium

  * Modify the DMTCP shim script to work with the 2.x series of DMTCP.

 -- Michael Hanke <mih@debian.org>  Fri, 17 Oct 2014 20:43:10 +0200

condor (8.2.3~dfsg.1-2) unstable; urgency=medium

  * Add transitional dummy packages to enable seamless upgrades from the
    "condor*" packages in wheezy. Apparently, the provides/replaces/conflicts
    triplet doesn't work with apt or aptitude in jessie.

 -- Michael Hanke <mih@debian.org>  Tue, 07 Oct 2014 13:33:55 +0200

condor (8.2.3~dfsg.1-1) unstable; urgency=medium

  * Add patch to prevent FTBFS when built with --as-needed (Closes: #758923).
    Thanks to Artur Rona.
  * Add 'provides: condor*' statements to debian/control to ensure a smooth
    upgrade path.
  * Move upstream meta data: debian/upstream -> debian/upstream/metadata
  * Added patch to increase the robustness of the sentinel job submitted by
    condor_qsub (Closes: #692388). Thanks to Philip Chase for the patch.

 -- Michael Hanke <mih@debian.org>  Sat, 04 Oct 2014 14:59:29 +0200

condor (8.2.1~dfsg.1-1) unstable; urgency=medium

  * New upstream release in the 8.2 stable series.
    - Skipped 8.2.0 due to a security issue.
    - Includes various new features from the former 8.1 development series,
      such as improved support for partitionable slots, and interactive
      sessions.
  * Enabled CGROUPS support (new build-dependency libcgroups-dev).
  * Enabled condor_kbdd for machines where Condor harvests idle time
    (new build-dependency libx11-dev).
  * Bump SO version of libclassad from 5 to 7.
  * Bumped Standards-version to 3.9.5; no changes necessary.
  * Drop build-dependency on obsolete python-support.
  * Drop alternative build-dependency on obselete java-compiler.
  * Symlink condor_ssh_to_job_sshd_config_template to /usr/lib/condor
    where Condor expects it to make interactive sessions work out of the box.

 -- Michael Hanke <mih@debian.org>  Sun, 13 Jul 2014 12:03:32 +0200

condor (8.0.6~dfsg.1-1) unstable; urgency=medium

  * New upstream maintenance release for the 8.0 series. Changelog excerpt:
    - HTCondor now forces proxies that it delegates to be a minimum of
      1024 bits. (Ticket #4168).
    - Fixed a bug in the condor_schedd which would cause it to crash when
      running remotely submitted parallel universe jobs. (Ticket #4163).
    - Fixed a crash of the condor_shadow, triggered when a disconnect from
      the condor_starter occurs just as the job terminates. (Ticket #4127).
    - Fixed a bug that caused condor_submit_dag to crash on very large DAG
      input files, such as those larger than 2 Gbytes (Ticket #4171).
  * Drop patch for schedd crash-prevention (Ticket #38936) -- contained in new
    release.
  * Add missing libkrb5-dev packages to the build-depends. Thanks to Hideki
    Yamane for the fix (Closes: #747794).
  * Update patch for missing getpid and getppid syscalls on alpha. Thanks to
    Michael Cree (Closes: #736689).
  * Disable Python bindings again -- they do not build nicely for all
    supported Python versions right now.
  * Update java build-dependencies to use default-jdk as first option. Thanks
    lintian.

 -- Michael Hanke <mih@debian.org>  Sun, 25 May 2014 16:15:55 +0200

condor (8.0.5~dfsg.1-1) unstable; urgency=low

  [ Michael Hanke ]
  * Acknowledge NMU, thanks Mattias Ellert.
  * New upstream version (Closes: #714364). This is the first packaged
    version of an 8.x release with many improvements and fixes.
  * Rename all relevant binary packages to reflect the new upstream name
    HTCondor. The source package name is kept as 'condor'.
  * Bump debhelper compat level to 9 to enabled hardening and python helper
    support.
  * Enable Python bindings (only for the default Python version for now).
    New build-dependencies libboost-python-dev, python-support and python-dev
    added.
  * Enable automatic updating of autotools infrastructure via dh_autoreconf.
    New build-dependencies dh-autoreconf and autotools-dev added.
  * Fix for CVE-2013-4255 is contained since 8.0.3 (Closes: #721693).
  * Remove Debian-specific condor_qsub script which has been integrated
    upstream and is now shipped in an improved form.
  * Add patch to source LSB init function in Condor's init script.
  * Add patch to replace sprintf wrapper call without a format string argument
    with the corresponding non-formating function call.
  * Add upstream patch to prevent schedd crash (Ticket #38936).

  [ Brian Lin ]
  * Add Debconf template translations:
    - Japanese -- courtesy of victory <victory.deb@gmail.com>.
      (Closes: #718923)
  * Add patch campus_factory_syntax to fix a syntax error the campus_factory
    script.
  * Bumped Standards-version to 3.9.4; no changes necessary.
  * Add new dependency on libboost-test-dev.
  * Disable installation of obsolete Perl modules.
  * Fix DEP5 syntax error in debian/copyright.

 -- Michael Hanke <mih@debian.org>  Tue, 31 Dec 2013 10:22:08 +0100

condor (7.8.8~dfsg.1-2.1) unstable; urgency=medium

  * Non-maintainer upload.
  * Adapt to multiarch globus installation (Closes: #731246).

 -- Mattias Ellert <mattias.ellert@fysast.uu.se>  Mon, 16 Dec 2013 16:40:36 +0100

condor (7.8.8~dfsg.1-2) unstable; urgency=low

  * Fix corrupted Russian and French debconf template translations.
    Thanks to David Prévot for the fixes (Closes: #671510, #673138).

 -- Michael Hanke <mih@debian.org>  Sun, 21 Jul 2013 09:23:43 +0200

condor (7.8.8~dfsg.1-1) unstable; urgency=low

  [ Brian Lin ]
  * New upstream bug fix release.
    - Fixed a bug in condor_advertise that could cause failure to publish
    ClassAds to condor_collector daemons other than the first one in the list of
    condor_collector daemons (Ticket #3404).
    - Fixed a bug that could cause HTCondor daemons to abort on condor_reconfig
    when the value of configuration variable STATISTICS_WINDOW_SECONDS was
    reduced. (Ticket #3443).
    - If condor_shared_port was using a dynamic port and the condor_master was
    using the shared port, then if condor_shared_port died, all subsequent
    attempts to restart it on a different port failed. (Ticket #3478).
    - Reduced the likelihood of a problem that caused the condor_master to
    restart some of its children after a recent reconfiguration, because the
    condor_master incorrectly concluded that the children were hung. (Ticket
    #3510)
    - Now installs the condor_kbdd daemon.
    - Does no longer provide condor_glidein
    - Fix a number of bashisms (Closes: #690640)
  * Added patch to automatically retry glexec operations if they exit with an
    error code likely caused by a transient error (Ticket 2415).

  [ Michael Hanke ]
  * Add Brian Lin as a maintainer.
  * Adjust code to determine Condor's upstream version in debian/rules'
    get-orig-source target.
  * Add citation information in debian/upstream. Thanks to Andreas Tille.
  * Add explicit note to README.Debian that the standard universe is not
    supported at this point (Closes: #717357).

 -- Michael Hanke <mih@debian.org>  Sat, 20 Jul 2013 12:51:53 +0200

condor (7.8.7~dfsg.1-1) experimental; urgency=low

  * New upstream bug fix release.
    - Fixed a bug wherein running the condor_suspend command on a scheduler
      universe job would cause the schedd to crash (Ticket 3259).
    - Jobs that were submitted with condor_submit -spool and failed during
      submission were left indefinitely in the queue in the Hold state
      (Ticket 3200).
    - When using privilege separation, jobs would be put on hold after
      they finished running if the working directory contained links to
      files that were not globally readable (Ticket 2904).
    - condor_master would sometimes crash on reconfiguration when the
      High Availability configuration had changed (Ticket 3292).
  * Condor is now officially called HTCondor. The Debian package will keep the
    name 'condor' for now and change when switching to the 7.9 or 8.0 series.

 -- Michael Hanke <mih@debian.org>  Thu, 10 Jan 2013 16:47:47 +0100

condor (7.8.6~dfsg.1-1) experimental; urgency=low

  * New upstream bug fix release (skipped 7.8.5).
    - Avoid rare crashes of condor_schedd in association with jobs that have
      'noop_job = true' (Ticket 3156).
    - Fix condor_startd crash when failing to match a partitionable slot after
      the application of configuration variables of the MODIFY_REQUEST_EXPR_
      category (Ticket 3260).
    - Prevent removal of scheduler universe jobs from the job queue when they
      should have been requeued, according to policy. This caused condor_dagman
      jobs to fail to restart. This bug exists in all Condor versions 7.8.0
      through 7.8.4. Upon upgrading from these Condor versions, users will need
      to intervene in order to restart their dagman jobs (Ticket 3207).

 -- Michael Hanke <mih@debian.org>  Tue, 06 Nov 2012 08:22:29 +0100

condor (7.8.4~dfsg.1-1) experimental; urgency=low

  * New upstream bug fix release (missed 7.8.3). This release addresses four
    security-related issues, as well as numerous other bug fixes
    (Closes: #688210):
    - Security Item: Some code that was no longer used was removed. The presence
      of this code could expose information which would allow an attacker to
      control another user's job. (CVE-2012-3493)
    - Security Item: Some code that was no longer used was removed. The presence
      of this code could have lead to a Denial-of-Service attack which would
      allow an attacker to remove another user's idle job. (CVE-2012-3491)
    - Security Item: Filesystem (FS) authentication was improved to check the
      UNIX permissions of the directory used for authentication. Without this,
      an attacker may have been able to impersonate another submitter on the
      same submit machine. (CVE-2012-3492)
    - Security Item: Although not user-visible, there were multiple updates to
      remove places in the code where potential buffer overruns could occur,
      thus removing potential attacks. None were known to be exploitable.
    - Security Item: Although not user-visible, there were updates to the code
      to improve error checking of system calls, removing some potential
      security threats. None were known to be exploitable.
    - The full changelog listing numerous additional bugs is available at
      http://research.cs.wisc.edu/condor/manual/v7.8/9_3Stable_Release.html
  * Added patch to fix a FTBFS on alpha, due to missing getpid syscall.
    Courtesy of Michael Cree <mcree@orcon.net.nz> (Closes: #685892).

 -- Michael Hanke <mih@debian.org>  Fri, 21 Sep 2012 20:56:32 +0200

condor (7.8.2~dfsg.1-2) experimental; urgency=low

  * Make postinst script more robust against missing config variables (Closes:
    #684667). Patch is courtesy of Tim Cartwright.
  * Disable Condor's file transfer mechanism for jobs submitted via
    condor_qsub, because a shared filesystem is assumed for these jobs
    (Closes: #684879).
  * This time really remove dangling symlink /usr/sbin/condor -> ../bin/condor.
    This file no longer exists (Closes: #678425).
  * Support deployment scenario where the administrative 'condor' user is not
    a local system user, but is shared (e.g. through LDAP) by all machines in a
    Condor pool (see installation manual section 3.2). The condor package will
    accept to run under an existing non-system user account named 'condor',
    but only when that account is locked, i.e. not login is possible
    (Closes: #684463).

 -- Michael Hanke <mih@debian.org>  Sun, 12 Aug 2012 19:20:35 +0200

condor (7.8.2~dfsg.1-1) unstable; urgency=high

  * Upstream security release. Prevent an attacker who is manipulating
    reverse-DNS entries and is able to connect to a Condor daemon to gain
    access to a Condor pool that is using DNS/hostname host-based authentication
    (only). CVE-2012-3416

 -- Michael Hanke <mih@debian.org>  Thu, 16 Aug 2012 08:32:49 +0200

condor (7.8.1~dfsg.1-2) unstable; urgency=low

  * Remove dangling symlink /usr/sbin/condor -> ../bin/condor. This file no
    longer exists (Closes: #678425).
  * Add Debconf template translations:
    - Czech -- courtesy of Martin Å Ãn <martin.sin@zshk.cz>
      (Closes: #678952)
    - Spanish -- courtesy of Fernando C. Estrada <fcestrada@fcestrada.com>
      (Closes: #680201)
  * Only issue 'condor_restart' command in postinst, when condor_master is
    actually running. If that is not the case, for example when daemon
    startup is prevented by system policy, package installation would fail
    otherwise. Thanks to Andreas Beckmann for the report. (Closes: #681144)

 -- Michael Hanke <mih@debian.org>  Thu, 21 Jun 2012 18:40:11 +0200

condor (7.8.1~dfsg.1-1) unstable; urgency=low

  * New upstream bugfix release:
    - Fixed a bug in the condor init script that would cause
      the init script to hang if condor wasn't running (Ticket 2872)
    - Fixed a bug that caused Parallel Universe jobs using Parallel
      Scheduling Groups to occasionally stay idle even when there were
      available machines to run them (Ticket 3017)
    - Fixed a bug that caused the Condor GridManager to crash when
      attempting to submit jobs to a local PBS/LSF/SGI cluster
      (Ticket 3014)
    - Fixed a bug in the handling of local universe jobs which caused
      the Condor SCHEDD to log a spurious ERROR message every time a local
      universe job exited, and then further caused the statistics for local
      universe jobs to be incorrectly computed (Ticket 3008)
    - Fixed a bug when Condor runs under the PrivSep model, in which if a job
      created a hard link from one file to another, Condor was unable to
      transfer the files back to the submit side, and the job was put on hold.
      (Ticket 2987)
    - When configuration variables MaxJobRetirementTime or MachineMaxVacateTime
      were very large, estimates of machine draining badput and completion time
      were sometimes nonsensical because of integer overflow (Ticket 3001)
    - Fixed a bug where per-job sub-directories and their contents in the
      SPOOL directory would not be removed when the associated job left the
      queue (Ticket 2942). Closes: #663031
  * Updated Swedish Debconf translation (Closes: #676943).

 -- Michael Hanke <mih@debian.org>  Wed, 06 Jun 2012 10:39:35 +0200

condor (7.8.0~dfsg.1-2) unstable; urgency=low

  * Actually include the Russian, Italian, and Polish translations.
  * Add Debconf template translations:
    - Swedish -- courtesy of Martin Bagge <brother@bsnet.se>
      (Closes: #673877)
    - French -- courtesy of Steve Petruzzello <dlist@bluewin.ch>
      (Closes: #673138)
    - Portuguese -- courtesy of Pedro Ribeiro <p.m42.ribeiro@gmail.com>
      (Closes: #674943)
  * Add explicit dependency on Python (for condor_router_history).
  * Remove word duplication from package description.
  * Fix typos in debian/copyright.

 -- Michael Hanke <mih@debian.org>  Mon, 04 Jun 2012 08:49:07 +0200

condor (7.8.0~dfsg.1-1) unstable; urgency=low

  * New upstream release (Closes: #670304). This is the first release of the
    new 7.8 stable series. Patches introduced to prevent FTBFS on mips, ia64
    and s390x are merged/obsolete.
  * Add Debconf template translations (Closes: #670487):
    - German -- courtesy of Erik Pfannenstein <epfannenstein@gmx.de>
      (Closes: #671394)
    - Russian -- courtesy of Yuri Kozlov <yuray@komyakino.ru>
      (Closes: #671510)
    - Italian -- courtesy of Beatrice Torracca <beatricet@libero.it>
      (Closes: #671641)
    - Polish -- courtesy of Michał Kułach <michalkulach@gmail.com>
      (Closes: #671547)

 -- Michael Hanke <mih@debian.org>  Wed, 09 May 2012 11:35:19 +0200

condor (7.7.6~dfsg.1-3) experimental; urgency=low

  * Temporarily drop cgroups dependency and, consequently, support for cgroups
    in Condor. The cgroups package is not in the condition to migrate into
    wheezy, hence blocking Condor's migration as well. cgroups maintainer
    suggests to drop this dependency for now.
    http://lists.debian.org/debian-devel/2012/04/msg00617.html
  * Improved Debconf templates after review by debian-l10n-english. Thanks
    to Justin B. Rye and Christian Perrier.
  * Add Debconf template translations:
    - Danish -- courtesy of Joe Dalton (Closes: #671090).

 -- Michael Hanke <mih@debian.org>  Wed, 02 May 2012 08:13:55 +0200

condor (7.7.6~dfsg.1-2) unstable; urgency=low

  * Add upstream patch to address FTBFS on ia64 and s390x (Closes: #670393).

 -- Michael Hanke <mih@debian.org>  Wed, 25 Apr 2012 18:18:08 +0200

condor (7.7.6~dfsg.1-1) unstable; urgency=low

  * New upstream development release. Last one before the 7.8 stable series.
  * Majority of patches has been merged upstream or have been made obsolete.
  * Stop supporting alternative LOCAL_DIR settings via Debconf. In addition
    the pre/postrm scripts no longer support non-standard (aka /var) LOCAL_DIR
    settings. This was done to be able to keep runtime data (logs, etc.) when
    the package gets removed, but not purged (Closes: #668088). Previously the
    package relied on Condor's own configuration facilities to deduce LOCAL_DIR,
    which is impossible to perform in 'postrm'.
  * Do not remove the condor user during package purge (Closes: #667533).
    Along the lines of the discussion in #621833 the user is kept in a locked
    state (condor user has login disabled by default).
  * Simplify logic of adding the condor system user in maintainer scripts.
  * Change daemon restart behavior on package upgrade -- confirmed with
    upstream. Condor is now kept running during package upgrade (was
    unconditionally stopped in prerm before). Upon finishing installtion of
    the new version, Condor is just started (if not already running) and a
    'condor_restart' command is issued. Before a complete stop-start cycle was
    performed. The new behavior should allow for a more graceful upgrade of
    Condor pools, by safely shutting down all running jobs and jobs submitted
    from the localhost.
  * Add patch to allow building on MIPS. Rename variable name 'mips' to
    'mips_' to avoid name clash (Closes: #669689).
  * Fix a bug in the debconf script that caused the default start policy
    setting for a personal Condor installation to have no effect, i.e. it
    would not run jobs regardless of machine activity by default.

 -- Michael Hanke <mih@debian.org>  Tue, 24 Apr 2012 20:15:31 +0200

condor (7.7.5~dfsg.1-2) experimental; urgency=low

  * New primary Debian maintainer contact is Condor upstream. Previous
    maintainer remains uploader.
  * Guard against failure due to missing directories in pre-removal script
    (Closes: #662739). Thanks to Andreas Beckmann for detecting the bug.
  * Fix DMTCP integration for version 1.2.4 and later -- file location tests
    became invalid.
  * Set default DMTCP snapshotting interval to zero -- no regular snapshotting,
    but on-demand snapshots on vacate command. In addition the shim script now
    honors DMTCP_CHECKPOINT_INTERVAL.
  * Call dmtcp_command with option --quiet in shim_dmtcp to achieve more
    readable logs, by suppressing DMTCP's license and author boilerplate
    output.
  * Added patch to ignore PIDs from a stale PID file when trying to stop
    condor. This could otherwise prevent package removal/upgrade
    (Closes: #663033). The patch has been forwarded upstream.
  * Cherry-pick upstream patch that let's Condor build on all Debian-derived
    distributions identically. This patch allows the unmodified Debian package
    to build on Ubuntu.
  * Cherry-pick upstream patch to bump the libclassad SO version from 2 to 3
    -- fixed an overlooked and somewhat hidden change of API. Should now be
    stable for the 7.8 series. Also changed associated package name and
    dependencies accordingly.
  * Let DMTCP perform a blocking checkpointing operation, to avoid Condor
    killing DMTCP before a checkpoint file is written completely
    (Closes: #663078).
  * Make an attempt to let shim_dmtcp remove DMTCP checkpoint output files
    from a job's EXEC_DIR upon job termination. This is experimental.
  * Improve README.Debian regarding DMTCP checkpointing setup.
  * Bumped Standards-version to 3.9.3; no changes necessary.
  * Added homepage and VCS information to control file.

 -- Michael Hanke <mih@debian.org>  Fri, 09 Mar 2012 13:20:25 +0100

condor (7.7.5~dfsg.1-1) UNRELEASED; urgency=low

  * New upstream release. Feature freeze for upcoming 7.8 stable series.
    - better statistics for monitoring a Condor pool,
    - better support for absent ads in the collector
    - fast claiming of partitionable slots
    - support for some newer Linux kernel features to better support process
      isolation.
  * Remove 'disable_java_gt4X' patch -- corresponding upstream code has been
    removed.
  * Remove 'debian_dynamic_run' patch -- merged upstream.

 -- Michael Hanke <mih@debian.org>  Thu, 01 Mar 2012 08:47:40 +0100

condor (7.7.4+git3-gd7ce75b~dfsg.1-1) experimental; urgency=low

  * Initial upload to Debian experimental (Closes: #233482).
    After acceptance into Debian an upload to unstable is expected to happen
    once a build-time test suite is operational.
  * Drop NeuroDebian team as maintainer, upstream will eventually become the
    primary maintainer, with Michael Hanke being the uploader for the time
    being.
  * Merge commits from 7.7.4 maintenance branch.
  * Enable GSOAP support.

 -- Michael Hanke <mih@debian.org>  Fri, 24 Feb 2012 08:37:32 +0100

condor (7.7.4-2) UNRELEASED; urgency=low

  * Forcing runtime dependency on libcgroup1 (>= 0.37~), as otherwise Condor's
    procd refuses to start.
  * Fix problem in the Debconf setup that caused the initially provided
    settings to be overwritten during installation on a clean system (without
    and existing Condor installation).
  * Modify condor_qsub to always execute submitted scripts via the configured
    shell and not directly (expecting them to be executable). The seems to be
    the behavior of SGE's qsub.

 -- Michael Hanke <mih@debian.org>  Tue, 17 Jan 2012 14:01:27 +0100

condor (7.7.4-1) UNRELEASED; urgency=low

  * New upstream release. RPATH setup now officially supported.
  * Added emulator for SGE-style qsub calls (condor_qsub; incl. manpage).
  * Update DMCTP shim script to version 0.4.
  * Added dependency to libdate-manip-perl for condor_gather_info.
  * Remove patch to disable scimark in favor of proper configuration default.


 -- Michael Hanke <mih@debian.org>  Thu, 22 Dec 2011 16:19:00 +0100

condor (7.7.1+git837-g37b7fa3-1) UNRELEASED; urgency=low

  * New upstream code. Support for dynamic linking against system
    libraries. Condor's internal libs have been merged into a single
    library.
  * Fix build-deps on BOOST.
  * Bumped Standards-version to 3.9.2; no changes necessary.
  * Build using embedded classad library -- upstream will (or did) stop
    releasing it separately. libclassad binary packages are now built from
    the Condor source package.
  * Drop shared library, sysapi and postgres patches -- merged or obsolete.
  * Adjust rules for now included doc source code.
  * Add sanity checks into maintainer script to avoid creating bogus
    directories and installation errors. Thanks to Mats Rynge for reporting.
  * Add Python as runtime dependency.
  * Add patch to make condor_run work with Condor's new file transfer
    behavior. Courtesy of Jaime Frey.
  * Stop building a PDF version of the manual (takes long, and segfaults
    ghostscript at the moment). Keep HTML version.
  * Add patch to provide a sane default configuration for ssh_to_job and
    install condor_ssh_to_job_sshd_config_template as a conffile in
    /etc/condor/.
  * Added condor-dev package, containing headers files and static versions of
    Condor libraries.
  * Add build-dep on libldap-dev to ensure nordugrid_gahp being built.
  * Added DMTCP integration for snapshotting of vanilla universe jobs.

 -- Michael Hanke <mih@debian.org>  Tue, 11 Oct 2011 08:42:35 +0200

condor (7.6.1-1) UNRELEASED; urgency=low

  * New upstream release.
  * Adjust shared library patch.

 -- Michael Hanke <mih@debian.org>  Sat, 04 Jun 2011 20:36:29 -0400

condor (7.6.0-1) UNRELEASED; urgency=low

  * New upstream stable release.
  * Adjusted patches.
  * Added missing debhelper dependencies.
  * Added missing sysv-style init script symlinks.
  * Fixed various typos.
  * Prevent local classad header files from being used, in favor of
    system-wide libclassad installations.

 -- Michael Hanke <mih@debian.org>  Mon, 18 Apr 2011 22:07:08 -0400

condor (7.5.5+git995-ga9a0d2a-1) UNRELEASED; urgency=low

  * New upstream code from V7.6 branch. Updated various patches, removed some
    merged ones.
  * No longer compile the 'contrib' parts -- upstream recommended it due to
    lack of stability.
  * Added patch to create /var/run/condor upon daemon startup with proper
    permissions. That helps to conform to the FHS that declares /var/run as
    volatile and to be cleaned upon boot. Moreover, some systems have /var/run
    mounted as tmpfs.

 -- Michael Hanke <mih@debian.org>  Tue, 15 Mar 2011 16:37:56 -0400

condor (7.5.4+git567-gb10f6b4-2) UNRELEASED; urgency=low

  * Applied patch to allow adding submit specs in condor_run calls. Thanks to
    Matthew Farrellee <matt@redhat.com>.
  * Improved configuration for a "Personal Condor". Bind network traffic to
    the loopback interface. Better documentation in the generated
    configuration file.

 -- Michael Hanke <mih@debian.org>  Thu, 06 Jan 2011 17:28:59 -0500

condor (7.5.4+git567-gb10f6b4-1) UNRELEASED; urgency=low

  * Initial packaging.

 -- Michael Hanke <mih@debian.org>  Sun, 26 Dec 2010 10:10:19 -0500<|MERGE_RESOLUTION|>--- conflicted
+++ resolved
@@ -1,4 +1,13 @@
-<<<<<<< HEAD
+condor (23.0.3-1) stable; urgency=medium
+
+  * Preliminary support for openSUSE LEAP 15
+  * All non-zero exit values from file transfer plugins are now errors
+  * Fix crash in Python bindings when job submission fails
+  * Chirp uses a 5120 byte buffer and errors out for bigger messages
+  * condor_adstash now recognizes GPU usage values as floating point numbers
+
+ -- Tim Theisen <tim@cs.wisc.edu>  Thu, 04 Jan 2024 20:07:00 -0600
+
 condor (23.2.0-1) stable; urgency=medium
 
   * Add 'periodic_vacate' submit command to restart jobs that are stuck
@@ -8,17 +17,6 @@
   * HTCondor now uses the Pelican Platform for OSDF file transfers
 
  -- Tim Theisen <tim@cs.wisc.edu>  Wed, 29 Nov 2023 07:25:00 -0600
-=======
-condor (23.0.3-1) stable; urgency=medium
-
-  * Preliminary support for openSUSE LEAP 15
-  * All non-zero exit values from file transfer plugins are now errors
-  * Fix crash in Python bindings when job submission fails
-  * Chirp uses a 5120 byte buffer and errors out for bigger messages
-  * condor_adstash now recognizes GPU usage values as floating point numbers
-
- -- Tim Theisen <tim@cs.wisc.edu>  Thu, 04 Jan 2024 20:07:00 -0600
->>>>>>> eb68e441
 
 condor (23.0.2-1) stable; urgency=medium
 
