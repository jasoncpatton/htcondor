--- conflicted
+++ resolved
@@ -52,12 +52,8 @@
                voms-dev,
                zlib1g-dev
 Build-Conflicts: liblog4cpp5-dev
-<<<<<<< HEAD
-Standards-Version: 4.6.1
-#if defined(UW_BUILD)
-=======
 Standards-Version: 4.6.2
->>>>>>> b4790fcc
+#if defined(UW_BUILD)
 Vcs-Browser: https://github.com/htcondor/htcondor
 Vcs-Git: git://github.com/htcondor/htcondor.git
 #else
