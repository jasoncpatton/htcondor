Source: condor
Maintainer: HTCondor Developers <condor-debian@cs.wisc.edu>
Uploaders: Michael Hanke <mih@debian.org>,
           Tim Theisen <tim@cs.wisc.edu>
Section: science
Priority: extra
Build-Depends: autotools-dev,
               bison,
               chrpath,
               cmake,
               debhelper (>= 9~),
               default-jdk | gcj-jdk,
               dh-autoreconf,
               dh-python,
               flex,
               help2man,
               libboost-filesystem-dev,
               libboost-program-options-dev,
               libboost-python-dev,
               libboost-regex-dev,
               libboost-system-dev,
               libboost-test-dev,
               libboost-thread-dev,
               libcgroup-dev,
               libcurl4-openssl-dev | libcurl4-gnutls-dev,
               libexpat1-dev,
               libglobus-ftp-client-dev,
               libglobus-gass-server-ez-dev,
               libglobus-gram-client-dev,
               libglobus-gram-protocol-dev,
               libglobus-gss-assist-dev,
               libkrb5-dev,
               libldap2-dev | libldap-dev,
               libmunge-dev,
               libpam0g-dev,
               libpcre3-dev,
               libpq-dev,
               libsqlite3-dev,
               libvirt-dev,
               libx11-dev,
               libxml2-dev,
               libxss-dev,
               po-debconf,
               python3-all-dev,
               python3-setuptools,
               python3-sphinx,
               python3-sphinx-rtd-theme,
               uuid-dev,
               voms-dev,
               zlib1g-dev
Build-Conflicts: liblog4cpp5-dev
Standards-Version: 3.9.8
Vcs-Browser: https://anonscm.debian.org/cgit/pkg-exppsy/condor.git
Vcs-Git: git://anonscm.debian.org/pkg-exppsy/condor.git
Homepage: http://research.cs.wisc.edu/htcondor

Package: htcondor
Architecture: any
Depends: adduser,
         debconf | debconf-2.0,
         libdate-manip-perl,
         python3,
         lsb-base (>= 3.0-6),
<<<<<<< HEAD
         libclassad13 (= ${binary:Version}),
         libcom-err2,
         libglobus-callout0,
         libglobus-common0,
         libglobus-gsi-callback0,
         libglobus-gsi-cert-utils0,
         libglobus-gsi-credential1,
         libglobus-gsi-openssl-error0,
         libglobus-gsi-proxy-core0,
         libglobus-gsi-proxy-ssl1,
         libglobus-gsi-sysconfig1,
         libglobus-gss-assist3,
         libglobus-gssapi-gsi4,
         libglobus-openssl-module0,
         libglobus-xio-gsi-driver,
         libgssapi-krb5-2,
         libk5crypto3,
         libkrb5-3,
         libkrb5support0,
         libltdl7,
         libmunge2,
         libssl1.1,
         libvomsapi1v5,
=======
         libclassad14 (= ${binary:Version}),
>>>>>>> d19f73bb
         ${misc:Depends},
         ${perl:Depends},
         ${python3:Depends},
         ${shlibs:Depends}
Recommends: ecryptfs-utils,
            openssh-server
Suggests: docker.io,
          coop-computing-tools,
          singularity-container,
          slurm-client
Conflicts: condor (<< ${binary:Version})
Breaks: condor (<< ${binary:Version})
Replaces: condor (<< ${binary:Version})
Description: distributed workload management system
 Like other full-featured batch systems, HTCondor provides a job queueing
 mechanism, scheduling policy, priority scheme, resource monitoring, and
 resource management. Users submit their serial or parallel jobs to HTCondor;
 HTCondor places them into a queue. It chooses when and where to run the jobs
 based upon a policy, carefully monitors their progress, and ultimately
 informs the user upon completion.
 .
 Unlike more traditional batch queueing systems, HTCondor can also effectively
 harness wasted CPU power from otherwise idle desktop workstations. HTCondor
 does not require a shared file system across machines - if no shared file
 system is available, HTCondor can transfer the job's data files on behalf of
 the user.
 .
 This package can set up an appropriate initial configuration at install
 time for a machine intended either as a member of an existing HTCondor pool
 or as a "Personal" (single machine) HTCondor pool.

Package: htcondor-dev
Architecture: any
Section: libdevel
Depends: ${misc:Depends},
         ${shlibs:Depends}
Conflicts: condor-dev (<< ${binary:Version})
Breaks: condor-dev (<< ${binary:Version})
Replaces: condor-dev (<< ${binary:Version})
Description: distributed workload management system - development files
 Like other full-featured batch systems, HTCondor provides a job queueing
 mechanism, scheduling policy, priority scheme, resource monitoring, and
 resource management. Users submit their serial or parallel jobs to HTCondor;
 HTCondor places them into a queue. It chooses when and where to run the jobs
 based upon a policy, carefully monitors their progress, and ultimately
 informs the user upon completion.
 .
 Unlike more traditional batch queueing systems, HTCondor can also effectively
 harness wasted CPU power from otherwise idle desktop workstations. HTCondor
 does not require a shared file system across machines - if no shared file
 system is available, HTCondor can transfer the job's data files on behalf of
 the user.
 .
 This package provides headers and libraries for development of HTCondor
 add-ons.

Package: htcondor-doc
Architecture: all
Section: doc
Depends: ${misc:Depends}
Conflicts: condor-doc (<< ${binary:Version})
Breaks: condor-doc (<< ${binary:Version})
Replaces: condor-doc (<< ${binary:Version})
Description: distributed workload management system - documentation
 Like other full-featured batch systems, HTCondor provides a job queueing
 mechanism, scheduling policy, priority scheme, resource monitoring, and
 resource management. Users submit their serial or parallel jobs to HTCondor;
 HTCondor places them into a queue. It chooses when and where to run the jobs
 based upon a policy, carefully monitors their progress, and ultimately
 informs the user upon completion.
 .
 Unlike more traditional batch queueing systems, HTCondor can also effectively
 harness wasted CPU power from otherwise idle desktop workstations. HTCondor
 does not require a shared file system across machines - if no shared file
 system is available, HTCondor can transfer the job's data files on behalf of
 the user.
 .
 This package provides HTCondor's documentation in HTML and PDF format, as well
 as configuration and other examples.

Package: minihtcondor
Architecture: all
Section: science
Depends: htcondor (= ${binary:Version}),
         ${misc:Depends}
Description: distributed workload management system - single node configuration
 Like other full-featured batch systems, HTCondor provides a job queueing
 mechanism, scheduling policy, priority scheme, resource monitoring, and
 resource management. Users submit their serial or parallel jobs to HTCondor;
 HTCondor places them into a queue. It chooses when and where to run the jobs
 based upon a policy, carefully monitors their progress, and ultimately
 informs the user upon completion.
 .
 Unlike more traditional batch queueing systems, HTCondor can also effectively
 harness wasted CPU power from otherwise idle desktop workstations. HTCondor
 does not require a shared file system across machines - if no shared file
 system is available, HTCondor can transfer the job's data files on behalf of
 the user.
 .
 This package provides an example configuration is good for trying out HTCondor
 for the first time. It only configures the IPv4 loopback address, turns on
 basic security, and shortens many timers to be more responsive.

Package: htcondor-annex-ec2
Architecture: all
Section: science
Depends: htcondor (= ${binary:Version}),
         ${misc:Depends}
Description: distributed workload management system - single node configuration
 Like other full-featured batch systems, HTCondor provides a job queueing
 mechanism, scheduling policy, priority scheme, resource monitoring, and
 resource management. Users submit their serial or parallel jobs to HTCondor;
 HTCondor places them into a queue. It chooses when and where to run the jobs
 based upon a policy, carefully monitors their progress, and ultimately
 informs the user upon completion.
 .
 Unlike more traditional batch queueing systems, HTCondor can also effectively
 harness wasted CPU power from otherwise idle desktop workstations. HTCondor
 does not require a shared file system across machines - if no shared file
 system is available, HTCondor can transfer the job's data files on behalf of
 the user.
 .
 This package provides configuration and script to make an EC2 image
 annex-compatible.  Do NOT install on a non-EC2 image.

Package: htcondor-tarball
Architecture: any
Section: science
Depends: htcondor (= ${binary:Version}),
         ${misc:Depends}
Description: distributed workload management system - single node configuration
 Like other full-featured batch systems, HTCondor provides a job queueing
 mechanism, scheduling policy, priority scheme, resource monitoring, and
 resource management. Users submit their serial or parallel jobs to HTCondor;
 HTCondor places them into a queue. It chooses when and where to run the jobs
 based upon a policy, carefully monitors their progress, and ultimately
 informs the user upon completion.
 .
 Unlike more traditional batch queueing systems, HTCondor can also effectively
 harness wasted CPU power from otherwise idle desktop workstations. HTCondor
 does not require a shared file system across machines - if no shared file
 system is available, HTCondor can transfer the job's data files on behalf of
 the user.
 .
 This package provides files needed to create a stand-alone HTCondor tarball.

Package: htcondor-test
Architecture: all
Section: science
Depends: htcondor (= ${binary:Version}),
         ${misc:Depends}
Description: distributed workload management system - single node configuration
 Like other full-featured batch systems, HTCondor provides a job queueing
 mechanism, scheduling policy, priority scheme, resource monitoring, and
 resource management. Users submit their serial or parallel jobs to HTCondor;
 HTCondor places them into a queue. It chooses when and where to run the jobs
 based upon a policy, carefully monitors their progress, and ultimately
 informs the user upon completion.
 .
 Unlike more traditional batch queueing systems, HTCondor can also effectively
 harness wasted CPU power from otherwise idle desktop workstations. HTCondor
 does not require a shared file system across machines - if no shared file
 system is available, HTCondor can transfer the job's data files on behalf of
 the user.
 .
 This package provides files needed to run tests against the extracted tarball
 in the BaTLab.

Package: htcondor-dbg
Architecture: any
Section: debug
Depends: htcondor (= ${binary:Version}),
         ${misc:Depends}
Conflicts: condor-dbg (<< ${binary:Version})
Breaks: condor-dbg (<< ${binary:Version})
Replaces: condor-dbg (<< ${binary:Version})
Description: distributed workload management system - debugging symbols
 Like other full-featured batch systems, HTCondor provides a job queueing
 mechanism, scheduling policy, priority scheme, resource monitoring, and
 resource management. Users submit their serial or parallel jobs to HTCondor;
 HTCondor places them into a queue. It chooses when and where to run the jobs
 based upon a policy, carefully monitors their progress, and ultimately
 informs the user upon completion.
 .
 Unlike more traditional batch queueing systems, HTCondor can also effectively
 harness wasted CPU power from otherwise idle desktop workstations. HTCondor
 does not require a shared file system across machines - if no shared file
 system is available, HTCondor can transfer the job's data files on behalf of
 the user.
 .
 This package provides the debugging symbols for HTCondor.

Package: libclassad-dev
Architecture: any
Section: libdevel
<<<<<<< HEAD
Depends: libclassad13 (= ${binary:Version}),
=======
Depends: libclassad14 (= ${binary:Version}),
>>>>>>> d19f73bb
         ${misc:Depends}
Conflicts: libclassad0-dev
Replaces: libclassad0-dev
Description: HTCondor classads expression language - development library
 Classified Advertisements (classads) are the lingua franca of HTCondor, used
 for describing jobs, workstations, and other resources. There is a protocol
 for evaluating whether two classads match, which is used by the HTCondor
 central manager to determine the compatibility of jobs, and workstations where
 they may be run.
 .
 This package provides the static library and header files.

<<<<<<< HEAD
Package: libclassad13
=======
Package: libclassad14
>>>>>>> d19f73bb
Architecture: any
Section: libs
Depends: ${misc:Depends},
         ${shlibs:Depends}
Description: HTCondor classads expression language - runtime library
 Classified Advertisements (classads) are the lingua franca of HTCondor, used
 for describing jobs, workstations, and other resources. There is a protocol
 for evaluating whether two classads match, which is used by the HTCondor
 central manager to determine the compatibility of jobs, and workstations where
 they may be run.
 .
 This package provides the runtime library.

Package: condor
Architecture: all
Section: oldlibs
Depends: htcondor (= ${binary:Version}),
         ${misc:Depends}
Description: transitional dummy package
 This package aids upgrades of existing Condor installations to the new project
 and package name "HTCondor". The package is empty and it can safely be
 removed.

Package: condor-doc
Architecture: all
Section: oldlibs
Depends: htcondor-doc (= ${binary:Version}),
         ${misc:Depends}
Description: transitional dummy package
 This package aids upgrades of existing Condor installations to the new project
 and package name "HTCondor". The package is empty and it can safely be
 removed.

Package: condor-dev
Architecture: all
Section: oldlibs
Depends: htcondor-dev (= ${binary:Version}),
         ${misc:Depends}
Description: transitional dummy package
 This package aids upgrades of existing Condor installations to the new project
 and package name "HTCondor". The package is empty and it can safely be
 removed.

Package: condor-dbg
Architecture: all
Section: oldlibs
Depends: htcondor-dbg (= ${binary:Version}),
         ${misc:Depends}
Description: transitional dummy package
 This package aids upgrades of existing Condor installations to the new project
 and package name "HTCondor". The package is empty and it can safely be
 removed.<|MERGE_RESOLUTION|>--- conflicted
+++ resolved
@@ -61,8 +61,7 @@
          libdate-manip-perl,
          python3,
          lsb-base (>= 3.0-6),
-<<<<<<< HEAD
-         libclassad13 (= ${binary:Version}),
+         libclassad15 (= ${binary:Version}),
          libcom-err2,
          libglobus-callout0,
          libglobus-common0,
@@ -85,9 +84,6 @@
          libmunge2,
          libssl1.1,
          libvomsapi1v5,
-=======
-         libclassad14 (= ${binary:Version}),
->>>>>>> d19f73bb
          ${misc:Depends},
          ${perl:Depends},
          ${python3:Depends},
@@ -283,11 +279,7 @@
 Package: libclassad-dev
 Architecture: any
 Section: libdevel
-<<<<<<< HEAD
-Depends: libclassad13 (= ${binary:Version}),
-=======
-Depends: libclassad14 (= ${binary:Version}),
->>>>>>> d19f73bb
+Depends: libclassad15 (= ${binary:Version}),
          ${misc:Depends}
 Conflicts: libclassad0-dev
 Replaces: libclassad0-dev
@@ -300,11 +292,7 @@
  .
  This package provides the static library and header files.
 
-<<<<<<< HEAD
-Package: libclassad13
-=======
-Package: libclassad14
->>>>>>> d19f73bb
+Package: libclassad15
 Architecture: any
 Section: libs
 Depends: ${misc:Depends},
