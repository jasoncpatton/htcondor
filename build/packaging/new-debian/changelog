<<<<<<< HEAD
condor (8.7.9-1) unstable; urgency=medium

  * Support for Debian 9, Ubuntu 16, and Ubuntu 18
  * Improved Python bindings to support the full range of submit functionality
  * Allows VMs to shutdown when the job is being gracefully evicted
  * Can now specify a host name alias (CNAME) for NETWORK_HOSTNAME
  * Added the ability to run a job immediately by replacing a running job

 -- Tim Theisen <tim@cs.wisc.edu>  Wed, 01 Aug 2018 00:40:39 -0500
=======
condor (8.6.13-1) stable; urgency=medium

  * Made the Python 'in' operator case-insensitive for ClassAd attributes
  * Python bindings are now built for the Debian and Ubuntu platforms
  * Fixed a memory leak in the Python bindings
  * Fixed a bug where absolute paths failed for output/error files on Windows
  * Fixed a bug where a grid job fails if the sandbox is transferred twice
  * Fixed a bug where Singularity could not be used if Docker was not present

 -- Tim Theisen <tim@cs.wisc.edu>  Tue, 30 Oct 2018 10:28:39 -0500
>>>>>>> 5ae43340

condor (8.6.12-1) stable; urgency=medium

  * Support for Debian 9, Ubuntu 16, and Ubuntu 18
  * Fixed a memory leak that occurred when SSL authentication fails
  * Fixed a bug where invalid transform REQUIREMENTS caused a Job to match
  * Fixed a bug to allow a queue super user to edit protected attributes
  * Fixed a problem setting the job environment in the Singularity container
  * Fixed several other minor problems

 -- Tim Theisen <tim@cs.wisc.edu>  Tue, 31 Jul 2018 22:58:32 -0500

condor (8.6.11) unstable; urgency=medium

  * Nightly build

 -- Tim Theisen <tim@exec-23.batlab.org>  Thu, 31 May 2018 15:01:37 -0500

condor (8.6.8~dfsg.1-2) unstable; urgency=medium

  * Disable GSOAP (Closes: #890007) (GSOAP will be dropped from HTCondor soon)
  * Package Apache NOTICE file (fix up lintian error)

 -- Tim Theisen <tim@exec-23.batlab.org>  Mon, 19 Mar 2018 18:28:58 -0500

condor (8.6.8~dfsg.1-1) unstable; urgency=medium

  [ Tim Theisen ]
  * New upstream stable release (update to latest 8.6 stable series).
    - Support for singularity containers.
    - Jobs can now be submitted to the Slurm batch scheduling system via the
      new slurm type in the grid universe.
    - Fixes an issue where a user can cause the condor_schedd to crash by
      submitting a job designed for that purpose (CVE-2017-16816).
  * Bump SO version of libclassad from 7 to 8.

  [ Michael Hanke ]
  * Drop transitional packages (Condor -> HTCondor). Thanks to Holger Levsen
    for pointing this out (Closes: #878376).
  * Package was falsely suggesting "docker" instead of "docker.io".
  * More robust default "Personal Condor" configuration (should not break in
    IPv6 scenarios).

 -- Tim Theisen <tim@cs.wisc.edu>  Thu, 16 Nov 2017 15:48:05 -0600

condor (8.4.11~dfsg.1-3) unstable; urgency=medium

  * Get rid of lintian errors (eliminate RPATH, dh_python build dependency)

 -- Tim Theisen <tim@cs.wisc.edu>  Wed, 04 Oct 2017 15:33:23 -0500

condor (8.4.11~dfsg.1-2) unstable; urgency=medium

  * List additional global symbols for new gsoap version(Closes: #868905).
    Thanks to Michael Hudson-Doyle <michael.hudson@canonical.com>
  * Add build conflict to prevent pulling in cream on raspian.
    Thanks to Peter Green <plugwash@p10link.net>

 -- Tim Theisen <tim@cs.wisc.edu>  Fri, 18 Aug 2017 22:39:59 -0500

condor (8.4.11~dfsg.1-1) unstable; urgency=medium

  * New upstream bugfix release.
    - Various bugfixes for a number of HTCondor subsystems
      http://research.cs.wisc.edu/htcondor/manual/v8.4.11/10_3Stable_Release.html
  * Add Tim Theisen as a maintainer.
  * Remove Brian Lin as a maintainer.

 -- Tim Theisen <tim@cs.wisc.edu>  Wed, 25 Jan 2017 09:45:20 -0600

condor (8.4.9~dfsg.1-2) unstable; urgency=medium

  * Add patch to fix FTBFS due to -fPIE being default now. Thanks
    to Adrian Bunk <bunk@stusta.de> for the patch (Closes: #837402).
  * Disable VOMS support for now to workaround VOMS not being ready for
    OpenSSL 1.1.0 (Closes: #828269). To be re-enabled once #844877
    was addressed.
  * Add upstream patch for OpenSSL 1.1 compatibility (to be released with
    8.4.10).

 -- Michael Hanke <mih@debian.org>  Sun, 27 Nov 2016 08:45:09 +0100

condor (8.4.9~dfsg.1-1) unstable; urgency=medium

  * New upstream bugfix release.
    - Updated systemd service configuration.
    - Various bugfixes for a number of HTCondor subsystems
      http://research.cs.wisc.edu/htcondor/manual/v8.4.9/10_3Stable_Release.html
  * Refreshed patches.
  * Adjusted install setup for tmpfile.d configuration after upstream source
    reorganization.

 -- Michael Hanke <mih@debian.org>  Fri, 14 Oct 2016 13:39:15 +0200

condor (8.4.8~dfsg.1-1) unstable; urgency=medium

  * New upstream release (skipped several, more help wanted!)
    - Clarified license of doc/makeman/hard-test.html -- same as
      main HTCondor license (Closes: #822404)
  * Bumped Standards version to 3.9.8, no changes necessary.
  * Add Debconf template translation:
    - Brazilian Portuguese -- courtesy of Adriano Rafael Gomes
      <adrianorg@arg.eti.br>.
      (Closes: #816945)
  * Prevent failure when creating arch-independent packages only.
    Patch is courtesy of Santiago Vila <sanvila@unex.es> (Closes: #809112)

 -- Michael Hanke <mih@debian.org>  Fri, 19 Aug 2016 10:14:12 +0200

condor (8.4.2~dfsg.1-1) unstable; urgency=medium

  * New upstream release.
    - Simplified configuration to hold or preempt jobs that exceed resource
      claims.
    - Fix FTBFS on non-amd64 64bit platforms (Closes: #804386).
    - Various other bug fixes.
  * Install tmpfiles configuration for systemd to prevent service start
    failure due to missing /var/run/condor.

 -- Michael Hanke <mih@debian.org>  Fri, 11 Dec 2015 20:30:35 +0100

condor (8.4.0~dfsg.1-1) unstable; urgency=medium

  * First upstream in new 8.4 stable series. Updates:
    - leaner resource footprint for up to 200k simultaneous jobs in a
      single pool
    - run Docker containers as jobs
    - configurable encryption of execution directories
    - support for simultaneous IPv4 and IPv6 connections
    - adminstrator can establish requirements that must be satisfied in order
      for a job to be queued
    - new default shared port (if used) is 9618, instead of the previous
      random default
    - automatic tuning of certain kernel parameters for improved scalability
      enabled by default (see LINUX_KERNEL_TUNING_SCRIPT).
  * Install systemd service file.
  * Install default submit configuration for interactive jobs in
    /etc/condor/interactive.sub and set default configuration for
    INTERACTIVE_SUBMIT_FILE accordingly.
  * Tighten versioned dependency on libclassad package -- observed missing
    symbols, despite unchanged SO version.
  * Install documentation under /usr/share/doc/htcondor (no longer just
    'condor').
  * Add docker as suggested package, due to the addition of the
    DockerUniverse.
  * Recommend package 'ecryptfs-utils': when installed HTCondor can be
    instructed to encrypt job EXECUTE directories on a system-wide, or
    per-job basis.
  * Install linux-kernel-tuning script as a config file into /etc/condor.
  * Update patch to avoid non-literal string processing without format
    strings [-Werror=format-security].
  * Build with Virtual Organization Membership Service support. Added
    voms-dev as a build-dependency.
  * Add a watch file.

 -- Michael Hanke <mih@debian.org>  Tue, 15 Sep 2015 07:32:31 +0200

condor (8.2.9~dfsg.1-1) unstable; urgency=medium

  * New upstream bugfix release closing >25 tickets.
    - "Smaller" partitionable slots are now merged to allow for a "bigger"
      job to match (needs ALLOW_PSLOT_PREEMPTION=True; default behavior
      unchanged).
    - Fix LaTeX documentation sources to work with the most recent TeTeX
      (Closes: #790865). Thanks to Martin Michlmayr for the report and a
      patch.
  * Remove package section disparity (devel -> libdevel).

 -- Michael Hanke <mih@debian.org>  Mon, 17 Aug 2015 08:35:31 +0200

condor (8.2.8~dfsg.1-1) unstable; urgency=medium

  * New upstream bugfix release.
    - Updated for latest gsoap release (Closes: #784778)
    - Numerous additional bug fixes.
  * Minimize patch for default configuration to match upstream
    adjustments.
  * Add patch to fix a few bashisms (Closes: #772232). Thanks to
    Raphael Geissert for the report.
  * Add a patch adding raspbian to OS detection code (Closes: #780517).
    Thanks to Peter Michael Green for the patch.
  * Bumped Standards-version to 3.9.6; no changes necessary.

 -- Michael Hanke <mih@debian.org>  Sat, 16 May 2015 10:32:41 +0200

condor (8.2.3~dfsg.1-6) unstable; urgency=medium

  [Alex Waite]
  * Upstream security fix: Authenticated users could execute arbitrary code as
    the condor user due to a bug in the way the condor daemon sent email
    notifications (CVE-2014-8126). (Closes: #775276)

 -- Michael Hanke <mih@debian.org>  Fri, 16 Jan 2015 18:59:12 +0100

condor (8.2.3~dfsg.1-5) unstable; urgency=medium

  * Fix wrong default SPOOL location introduced with 8.2.3~dfsg.1-4. Whenever
    not overwritten by an explicit SPOOL setting, this version relocated
    SPOOL to /var/lib/condor/lib. Consequently, existing job and usage logs
    where inaccessible by HTcondor. This update reverts this unintentional
    change and sets SPOOL explicitly to /var/spool/condor again.
    (Closes: #772170)

 -- Michael Hanke <mih@debian.org>  Fri, 05 Dec 2014 20:32:17 +0100

condor (8.2.3~dfsg.1-4) unstable; urgency=medium

  * Adjust mechanism to apply the default Debian configuration to cope with
    the removal of the monolithic configuration file in the 8.2.x series.
    The default configuration is now applied as a patch to the table of
    parameters in the HTCondor sources (Closes: #769100).
    The report of leaving behind an unowned directory is merely a symptom of
    this bug.
  * Adjust default configuration to make HTCondor work with Debian's
    ganglia (also see Ticket #4709). Thanks to Alex Waite for the fix.
  * Add Debconf template translation:
    - Dutch -- courtesy of Frans Spiesschaert <Frans.Spiesschaert@yucom.be>.
      (Closes: #766067)

 -- Michael Hanke <mih@debian.org>  Sat, 29 Nov 2014 09:57:27 +0100

condor (8.2.3~dfsg.1-3) unstable; urgency=medium

  * Modify the DMTCP shim script to work with the 2.x series of DMTCP.

 -- Michael Hanke <mih@debian.org>  Fri, 17 Oct 2014 20:43:10 +0200

condor (8.2.3~dfsg.1-2) unstable; urgency=medium

  * Add transitional dummy packages to enable seamless upgrades from the
    "condor*" packages in wheezy. Apparently, the provides/replaces/conflicts
    triplet doesn't work with apt or aptitude in jessie.

 -- Michael Hanke <mih@debian.org>  Tue, 07 Oct 2014 13:33:55 +0200

condor (8.2.3~dfsg.1-1) unstable; urgency=medium

  * Add patch to prevent FTBFS when built with --as-needed (Closes: #758923).
    Thanks to Artur Rona.
  * Add 'provides: condor*' statements to debian/control to ensure a smooth
    upgrade path.
  * Move upstream meta data: debian/upstream -> debian/upstream/metadata
  * Added patch to increase the robustness of the sentinel job submitted by
    condor_qsub (Closes: #692388). Thanks to Philip Chase for the patch.

 -- Michael Hanke <mih@debian.org>  Sat, 04 Oct 2014 14:59:29 +0200

condor (8.2.1~dfsg.1-1) unstable; urgency=medium

  * New upstream release in the 8.2 stable series.
    - Skipped 8.2.0 due to a security issue.
    - Includes various new features from the former 8.1 development series,
      such as improved support for partitionable slots, and interactive
      sessions.
  * Enabled CGROUPS support (new build-dependency libcgroups-dev).
  * Enabled condor_kbdd for machines where Condor harvests idle time
    (new build-dependency libx11-dev).
  * Bump SO version of libclassad from 5 to 7.
  * Bumped Standards-version to 3.9.5; no changes necessary.
  * Drop build-dependency on obsolete python-support.
  * Drop alternative build-dependency on obselete java-compiler.
  * Symlink condor_ssh_to_job_sshd_config_template to /usr/lib/condor
    where Condor expects it to make interactive sessions work out of the box.

 -- Michael Hanke <mih@debian.org>  Sun, 13 Jul 2014 12:03:32 +0200

condor (8.0.6~dfsg.1-1) unstable; urgency=medium

  * New upstream maintenance release for the 8.0 series. Changelog excerpt:
    - HTCondor now forces proxies that it delegates to be a minimum of
      1024 bits. (Ticket #4168).
    - Fixed a bug in the condor_schedd which would cause it to crash when
      running remotely submitted parallel universe jobs. (Ticket #4163).
    - Fixed a crash of the condor_shadow, triggered when a disconnect from
      the condor_starter occurs just as the job terminates. (Ticket #4127).
    - Fixed a bug that caused condor_submit_dag to crash on very large DAG
      input files, such as those larger than 2 Gbytes (Ticket #4171).
  * Drop patch for schedd crash-prevention (Ticket #38936) -- contained in new
    release.
  * Add missing libkrb5-dev packages to the build-depends. Thanks to Hideki
    Yamane for the fix (Closes: #747794).
  * Update patch for missing getpid and getppid syscalls on alpha. Thanks to
    Michael Cree (Closes: #736689).
  * Disable Python bindings again -- they do not build nicely for all
    supported Python versions right now.
  * Update java build-dependencies to use default-jdk as first option. Thanks
    lintian.

 -- Michael Hanke <mih@debian.org>  Sun, 25 May 2014 16:15:55 +0200

condor (8.0.5~dfsg.1-1) unstable; urgency=low

  [ Michael Hanke ]
  * Acknowledge NMU, thanks Mattias Ellert.
  * New upstream version (Closes: #714364). This is the first packaged
    version of an 8.x release with many improvements and fixes.
  * Rename all relevant binary packages to reflect the new upstream name
    HTCondor. The source package name is kept as 'condor'.
  * Bump debhelper compat level to 9 to enabled hardening and python helper
    support.
  * Enable Python bindings (only for the default Python version for now).
    New build-dependencies libboost-python-dev, python-support and python-dev
    added.
  * Enable automatic updating of autotools infrastructure via dh_autoreconf.
    New build-dependencies dh-autoreconf and autotools-dev added.
  * Fix for CVE-2013-4255 is contained since 8.0.3 (Closes: #721693).
  * Remove Debian-specific condor_qsub script which has been integrated
    upstream and is now shipped in an improved form.
  * Add patch to source LSB init function in Condor's init script.
  * Add patch to replace sprintf wrapper call without a format string argument
    with the corresponding non-formating function call.
  * Add upstream patch to prevent schedd crash (Ticket #38936).

  [ Brian Lin ]
  * Add Debconf template translations:
    - Japanese -- courtesy of victory <victory.deb@gmail.com>.
      (Closes: #718923)
  * Add patch campus_factory_syntax to fix a syntax error the campus_factory
    script.
  * Bumped Standards-version to 3.9.4; no changes necessary.
  * Add new dependency on libboost-test-dev.
  * Disable installation of obsolete Perl modules.
  * Fix DEP5 syntax error in debian/copyright.

 -- Michael Hanke <mih@debian.org>  Tue, 31 Dec 2013 10:22:08 +0100

condor (7.8.8~dfsg.1-2.1) unstable; urgency=medium

  * Non-maintainer upload.
  * Adapt to multiarch globus installation (Closes: #731246).

 -- Mattias Ellert <mattias.ellert@fysast.uu.se>  Mon, 16 Dec 2013 16:40:36 +0100

condor (7.8.8~dfsg.1-2) unstable; urgency=low

  * Fix corrupted Russian and French debconf template translations.
    Thanks to David Prévot for the fixes (Closes: #671510, #673138).

 -- Michael Hanke <mih@debian.org>  Sun, 21 Jul 2013 09:23:43 +0200

condor (7.8.8~dfsg.1-1) unstable; urgency=low

  [ Brian Lin ]
  * New upstream bug fix release.
    - Fixed a bug in condor_advertise that could cause failure to publish
    ClassAds to condor_collector daemons other than the first one in the list of
    condor_collector daemons (Ticket #3404).
    - Fixed a bug that could cause HTCondor daemons to abort on condor_reconfig
    when the value of configuration variable STATISTICS_WINDOW_SECONDS was
    reduced. (Ticket #3443).
    - If condor_shared_port was using a dynamic port and the condor_master was
    using the shared port, then if condor_shared_port died, all subsequent
    attempts to restart it on a different port failed. (Ticket #3478).
    - Reduced the likelihood of a problem that caused the condor_master to
    restart some of its children after a recent reconfiguration, because the
    condor_master incorrectly concluded that the children were hung. (Ticket
    #3510)
    - Now installs the condor_kbdd daemon.
    - Does no longer provide condor_glidein
    - Fix a number of bashisms (Closes: #690640)
  * Added patch to automatically retry glexec operations if they exit with an
    error code likely caused by a transient error (Ticket 2415).

  [ Michael Hanke ]
  * Add Brian Lin as a maintainer.
  * Adjust code to determine Condor's upstream version in debian/rules'
    get-orig-source target.
  * Add citation information in debian/upstream. Thanks to Andreas Tille.
  * Add explicit note to README.Debian that the standard universe is not
    supported at this point (Closes: #717357).

 -- Michael Hanke <mih@debian.org>  Sat, 20 Jul 2013 12:51:53 +0200

condor (7.8.7~dfsg.1-1) experimental; urgency=low

  * New upstream bug fix release.
    - Fixed a bug wherein running the condor_suspend command on a scheduler
      universe job would cause the schedd to crash (Ticket 3259).
    - Jobs that were submitted with condor_submit -spool and failed during
      submission were left indefinitely in the queue in the Hold state
      (Ticket 3200).
    - When using privilege separation, jobs would be put on hold after
      they finished running if the working directory contained links to
      files that were not globally readable (Ticket 2904).
    - condor_master would sometimes crash on reconfiguration when the
      High Availability configuration had changed (Ticket 3292).
  * Condor is now officially called HTCondor. The Debian package will keep the
    name 'condor' for now and change when switching to the 7.9 or 8.0 series.

 -- Michael Hanke <mih@debian.org>  Thu, 10 Jan 2013 16:47:47 +0100

condor (7.8.6~dfsg.1-1) experimental; urgency=low

  * New upstream bug fix release (skipped 7.8.5).
    - Avoid rare crashes of condor_schedd in association with jobs that have
      'noop_job = true' (Ticket 3156).
    - Fix condor_startd crash when failing to match a partitionable slot after
      the application of configuration variables of the MODIFY_REQUEST_EXPR_
      category (Ticket 3260).
    - Prevent removal of scheduler universe jobs from the job queue when they
      should have been requeued, according to policy. This caused condor_dagman
      jobs to fail to restart. This bug exists in all Condor versions 7.8.0
      through 7.8.4. Upon upgrading from these Condor versions, users will need
      to intervene in order to restart their dagman jobs (Ticket 3207).

 -- Michael Hanke <mih@debian.org>  Tue, 06 Nov 2012 08:22:29 +0100

condor (7.8.4~dfsg.1-1) experimental; urgency=low

  * New upstream bug fix release (missed 7.8.3). This release addresses four
    security-related issues, as well as numerous other bug fixes
    (Closes: #688210):
    - Security Item: Some code that was no longer used was removed. The presence
      of this code could expose information which would allow an attacker to
      control another user's job. (CVE-2012-3493)
    - Security Item: Some code that was no longer used was removed. The presence
      of this code could have lead to a Denial-of-Service attack which would
      allow an attacker to remove another user's idle job. (CVE-2012-3491)
    - Security Item: Filesystem (FS) authentication was improved to check the
      UNIX permissions of the directory used for authentication. Without this,
      an attacker may have been able to impersonate another submitter on the
      same submit machine. (CVE-2012-3492)
    - Security Item: Although not user-visible, there were multiple updates to
      remove places in the code where potential buffer overruns could occur,
      thus removing potential attacks. None were known to be exploitable.
    - Security Item: Although not user-visible, there were updates to the code
      to improve error checking of system calls, removing some potential
      security threats. None were known to be exploitable.
    - The full changelog listing numerous additional bugs is available at
      http://research.cs.wisc.edu/condor/manual/v7.8/9_3Stable_Release.html
  * Added patch to fix a FTBFS on alpha, due to missing getpid syscall.
    Courtesy of Michael Cree <mcree@orcon.net.nz> (Closes: #685892).

 -- Michael Hanke <mih@debian.org>  Fri, 21 Sep 2012 20:56:32 +0200

condor (7.8.2~dfsg.1-2) experimental; urgency=low

  * Make postinst script more robust against missing config variables (Closes:
    #684667). Patch is courtesy of Tim Cartwright.
  * Disable Condor's file transfer mechanism for jobs submitted via
    condor_qsub, because a shared filesystem is assumed for these jobs
    (Closes: #684879).
  * This time really remove dangling symlink /usr/sbin/condor -> ../bin/condor.
    This file no longer exists (Closes: #678425).
  * Support deployment scenario where the administrative 'condor' user is not
    a local system user, but is shared (e.g. through LDAP) by all machines in a
    Condor pool (see installation manual section 3.2). The condor package will
    accept to run under an existing non-system user account named 'condor',
    but only when that account is locked, i.e. not login is possible
    (Closes: #684463).

 -- Michael Hanke <mih@debian.org>  Sun, 12 Aug 2012 19:20:35 +0200

condor (7.8.2~dfsg.1-1) unstable; urgency=high

  * Upstream security release. Prevent an attacker who is manipulating
    reverse-DNS entries and is able to connect to a Condor daemon to gain
    access to a Condor pool that is using DNS/hostname host-based authentication
    (only). CVE-2012-3416

 -- Michael Hanke <mih@debian.org>  Thu, 16 Aug 2012 08:32:49 +0200

condor (7.8.1~dfsg.1-2) unstable; urgency=low

  * Remove dangling symlink /usr/sbin/condor -> ../bin/condor. This file no
    longer exists (Closes: #678425).
  * Add Debconf template translations:
    - Czech -- courtesy of Martin Å Ãn <martin.sin@zshk.cz>
      (Closes: #678952)
    - Spanish -- courtesy of Fernando C. Estrada <fcestrada@fcestrada.com>
      (Closes: #680201)
  * Only issue 'condor_restart' command in postinst, when condor_master is
    actually running. If that is not the case, for example when daemon
    startup is prevented by system policy, package installation would fail
    otherwise. Thanks to Andreas Beckmann for the report. (Closes: #681144)

 -- Michael Hanke <mih@debian.org>  Thu, 21 Jun 2012 18:40:11 +0200

condor (7.8.1~dfsg.1-1) unstable; urgency=low

  * New upstream bugfix release:
    - Fixed a bug in the condor init script that would cause
      the init script to hang if condor wasn't running (Ticket 2872)
    - Fixed a bug that caused Parallel Universe jobs using Parallel
      Scheduling Groups to occasionally stay idle even when there were
      available machines to run them (Ticket 3017)
    - Fixed a bug that caused the Condor GridManager to crash when
      attempting to submit jobs to a local PBS/LSF/SGI cluster
      (Ticket 3014)
    - Fixed a bug in the handling of local universe jobs which caused
      the Condor SCHEDD to log a spurious ERROR message every time a local
      universe job exited, and then further caused the statistics for local
      universe jobs to be incorrectly computed (Ticket 3008)
    - Fixed a bug when Condor runs under the PrivSep model, in which if a job
      created a hard link from one file to another, Condor was unable to
      transfer the files back to the submit side, and the job was put on hold.
      (Ticket 2987)
    - When configuration variables MaxJobRetirementTime or MachineMaxVacateTime
      were very large, estimates of machine draining badput and completion time
      were sometimes nonsensical because of integer overflow (Ticket 3001)
    - Fixed a bug where per-job sub-directories and their contents in the
      SPOOL directory would not be removed when the associated job left the
      queue (Ticket 2942). Closes: #663031
  * Updated Swedish Debconf translation (Closes: #676943).

 -- Michael Hanke <mih@debian.org>  Wed, 06 Jun 2012 10:39:35 +0200

condor (7.8.0~dfsg.1-2) unstable; urgency=low

  * Actually include the Russian, Italian, and Polish translations.
  * Add Debconf template translations:
    - Swedish -- courtesy of Martin Bagge <brother@bsnet.se>
      (Closes: #673877)
    - French -- courtesy of Steve Petruzzello <dlist@bluewin.ch>
      (Closes: #673138)
    - Portuguese -- courtesy of Pedro Ribeiro <p.m42.ribeiro@gmail.com>
      (Closes: #674943)
  * Add explicit dependency on Python (for condor_router_history).
  * Remove word duplication from package description.
  * Fix typos in debian/copyright.

 -- Michael Hanke <mih@debian.org>  Mon, 04 Jun 2012 08:49:07 +0200

condor (7.8.0~dfsg.1-1) unstable; urgency=low

  * New upstream release (Closes: #670304). This is the first release of the
    new 7.8 stable series. Patches introduced to prevent FTBFS on mips, ia64
    and s390x are merged/obsolete.
  * Add Debconf template translations (Closes: #670487):
    - German -- courtesy of Erik Pfannenstein <epfannenstein@gmx.de>
      (Closes: #671394)
    - Russian -- courtesy of Yuri Kozlov <yuray@komyakino.ru>
      (Closes: #671510)
    - Italian -- courtesy of Beatrice Torracca <beatricet@libero.it>
      (Closes: #671641)
    - Polish -- courtesy of Michał Kułach <michalkulach@gmail.com>
      (Closes: #671547)

 -- Michael Hanke <mih@debian.org>  Wed, 09 May 2012 11:35:19 +0200

condor (7.7.6~dfsg.1-3) experimental; urgency=low

  * Temporarily drop cgroups dependency and, consequently, support for cgroups
    in Condor. The cgroups package is not in the condition to migrate into
    wheezy, hence blocking Condor's migration as well. cgroups maintainer
    suggests to drop this dependency for now.
    http://lists.debian.org/debian-devel/2012/04/msg00617.html
  * Improved Debconf templates after review by debian-l10n-english. Thanks
    to Justin B. Rye and Christian Perrier.
  * Add Debconf template translations:
    - Danish -- courtesy of Joe Dalton (Closes: #671090).

 -- Michael Hanke <mih@debian.org>  Wed, 02 May 2012 08:13:55 +0200

condor (7.7.6~dfsg.1-2) unstable; urgency=low

  * Add upstream patch to address FTBFS on ia64 and s390x (Closes: #670393).

 -- Michael Hanke <mih@debian.org>  Wed, 25 Apr 2012 18:18:08 +0200

condor (7.7.6~dfsg.1-1) unstable; urgency=low

  * New upstream development release. Last one before the 7.8 stable series.
  * Majority of patches has been merged upstream or have been made obsolete.
  * Stop supporting alternative LOCAL_DIR settings via Debconf. In addition
    the pre/postrm scripts no longer support non-standard (aka /var) LOCAL_DIR
    settings. This was done to be able to keep runtime data (logs, etc.) when
    the package gets removed, but not purged (Closes: #668088). Previously the
    package relied on Condor's own configuration facilities to deduce LOCAL_DIR,
    which is impossible to perform in 'postrm'.
  * Do not remove the condor user during package purge (Closes: #667533).
    Along the lines of the discussion in #621833 the user is kept in a locked
    state (condor user has login disabled by default).
  * Simplify logic of adding the condor system user in maintainer scripts.
  * Change daemon restart behavior on package upgrade -- confirmed with
    upstream. Condor is now kept running during package upgrade (was
    unconditionally stopped in prerm before). Upon finishing installtion of
    the new version, Condor is just started (if not already running) and a
    'condor_restart' command is issued. Before a complete stop-start cycle was
    performed. The new behavior should allow for a more graceful upgrade of
    Condor pools, by safely shutting down all running jobs and jobs submitted
    from the localhost.
  * Add patch to allow building on MIPS. Rename variable name 'mips' to
    'mips_' to avoid name clash (Closes: #669689).
  * Fix a bug in the debconf script that caused the default start policy
    setting for a personal Condor installation to have no effect, i.e. it
    would not run jobs regardless of machine activity by default.

 -- Michael Hanke <mih@debian.org>  Tue, 24 Apr 2012 20:15:31 +0200

condor (7.7.5~dfsg.1-2) experimental; urgency=low

  * New primary Debian maintainer contact is Condor upstream. Previous
    maintainer remains uploader.
  * Guard against failure due to missing directories in pre-removal script
    (Closes: #662739). Thanks to Andreas Beckmann for detecting the bug.
  * Fix DMTCP integration for version 1.2.4 and later -- file location tests
    became invalid.
  * Set default DMTCP snapshotting interval to zero -- no regular snapshotting,
    but on-demand snapshots on vacate command. In addition the shim script now
    honors DMTCP_CHECKPOINT_INTERVAL.
  * Call dmtcp_command with option --quiet in shim_dmtcp to achieve more
    readable logs, by suppressing DMTCP's license and author boilerplate
    output.
  * Added patch to ignore PIDs from a stale PID file when trying to stop
    condor. This could otherwise prevent package removal/upgrade
    (Closes: #663033). The patch has been forwarded upstream.
  * Cherry-pick upstream patch that let's Condor build on all Debian-derived
    distributions identically. This patch allows the unmodified Debian package
    to build on Ubuntu.
  * Cherry-pick upstream patch to bump the libclassad SO version from 2 to 3
    -- fixed an overlooked and somewhat hidden change of API. Should now be
    stable for the 7.8 series. Also changed associated package name and
    dependencies accordingly.
  * Let DMTCP perform a blocking checkpointing operation, to avoid Condor
    killing DMTCP before a checkpoint file is written completely
    (Closes: #663078).
  * Make an attempt to let shim_dmtcp remove DMTCP checkpoint output files
    from a job's EXEC_DIR upon job termination. This is experimental.
  * Improve README.Debian regarding DMTCP checkpointing setup.
  * Bumped Standards-version to 3.9.3; no changes necessary.
  * Added homepage and VCS information to control file.

 -- Michael Hanke <mih@debian.org>  Fri, 09 Mar 2012 13:20:25 +0100

condor (7.7.5~dfsg.1-1) UNRELEASED; urgency=low

  * New upstream release. Feature freeze for upcoming 7.8 stable series.
    - better statistics for monitoring a Condor pool,
    - better support for absent ads in the collector
    - fast claiming of partitionable slots
    - support for some newer Linux kernel features to better support process
      isolation.
  * Remove 'disable_java_gt4X' patch -- corresponding upstream code has been
    removed.
  * Remove 'debian_dynamic_run' patch -- merged upstream.

 -- Michael Hanke <mih@debian.org>  Thu, 01 Mar 2012 08:47:40 +0100

condor (7.7.4+git3-gd7ce75b~dfsg.1-1) experimental; urgency=low

  * Initial upload to Debian experimental (Closes: #233482).
    After acceptance into Debian an upload to unstable is expected to happen
    once a build-time test suite is operational.
  * Drop NeuroDebian team as maintainer, upstream will eventually become the
    primary maintainer, with Michael Hanke being the uploader for the time
    being.
  * Merge commits from 7.7.4 maintenance branch.
  * Enable GSOAP support.

 -- Michael Hanke <mih@debian.org>  Fri, 24 Feb 2012 08:37:32 +0100

condor (7.7.4-2) UNRELEASED; urgency=low

  * Forcing runtime dependency on libcgroup1 (>= 0.37~), as otherwise Condor's
    procd refuses to start.
  * Fix problem in the Debconf setup that caused the initially provided
    settings to be overwritten during installation on a clean system (without
    and existing Condor installation).
  * Modify condor_qsub to always execute submitted scripts via the configured
    shell and not directly (expecting them to be executable). The seems to be
    the behavior of SGE's qsub.

 -- Michael Hanke <mih@debian.org>  Tue, 17 Jan 2012 14:01:27 +0100

condor (7.7.4-1) UNRELEASED; urgency=low

  * New upstream release. RPATH setup now officially supported.
  * Added emulator for SGE-style qsub calls (condor_qsub; incl. manpage).
  * Update DMCTP shim script to version 0.4.
  * Added dependency to libdate-manip-perl for condor_gather_info.
  * Remove patch to disable scimark in favor of proper configuration default.


 -- Michael Hanke <mih@debian.org>  Thu, 22 Dec 2011 16:19:00 +0100

condor (7.7.1+git837-g37b7fa3-1) UNRELEASED; urgency=low

  * New upstream code. Support for dynamic linking against system
    libraries. Condor's internal libs have been merged into a single
    library.
  * Fix build-deps on BOOST.
  * Bumped Standards-version to 3.9.2; no changes necessary.
  * Build using embedded classad library -- upstream will (or did) stop
    releasing it separately. libclassad binary packages are now built from
    the Condor source package.
  * Drop shared library, sysapi and postgres patches -- merged or obsolete.
  * Adjust rules for now included doc source code.
  * Add sanity checks into maintainer script to avoid creating bogus
    directories and installation errors. Thanks to Mats Rynge for reporting.
  * Add Python as runtime dependency.
  * Add patch to make condor_run work with Condor's new file transfer
    behavior. Courtesy of Jaime Frey.
  * Stop building a PDF version of the manual (takes long, and segfaults
    ghostscript at the moment). Keep HTML version.
  * Add patch to provide a sane default configuration for ssh_to_job and
    install condor_ssh_to_job_sshd_config_template as a conffile in
    /etc/condor/.
  * Added condor-dev package, containing headers files and static versions of
    Condor libraries.
  * Add build-dep on libldap-dev to ensure nordugrid_gahp being built.
  * Added DMTCP integration for snapshotting of vanilla universe jobs.

 -- Michael Hanke <mih@debian.org>  Tue, 11 Oct 2011 08:42:35 +0200

condor (7.6.1-1) UNRELEASED; urgency=low

  * New upstream release.
  * Adjust shared library patch.

 -- Michael Hanke <mih@debian.org>  Sat, 04 Jun 2011 20:36:29 -0400

condor (7.6.0-1) UNRELEASED; urgency=low

  * New upstream stable release.
  * Adjusted patches.
  * Added missing debhelper dependencies.
  * Added missing sysv-style init script symlinks.
  * Fixed various typos.
  * Prevent local classad header files from being used, in favor of
    system-wide libclassad installations.

 -- Michael Hanke <mih@debian.org>  Mon, 18 Apr 2011 22:07:08 -0400

condor (7.5.5+git995-ga9a0d2a-1) UNRELEASED; urgency=low

  * New upstream code from V7.6 branch. Updated various patches, removed some
    merged ones.
  * No longer compile the 'contrib' parts -- upstream recommended it due to
    lack of stability.
  * Added patch to create /var/run/condor upon daemon startup with proper
    permissions. That helps to conform to the FHS that declares /var/run as
    volatile and to be cleaned upon boot. Moreover, some systems have /var/run
    mounted as tmpfs.

 -- Michael Hanke <mih@debian.org>  Tue, 15 Mar 2011 16:37:56 -0400

condor (7.5.4+git567-gb10f6b4-2) UNRELEASED; urgency=low

  * Applied patch to allow adding submit specs in condor_run calls. Thanks to
    Matthew Farrellee <matt@redhat.com>.
  * Improved configuration for a "Personal Condor". Bind network traffic to
    the loopback interface. Better documentation in the generated
    configuration file.

 -- Michael Hanke <mih@debian.org>  Thu, 06 Jan 2011 17:28:59 -0500

condor (7.5.4+git567-gb10f6b4-1) UNRELEASED; urgency=low

  * Initial packaging.

 -- Michael Hanke <mih@debian.org>  Sun, 26 Dec 2010 10:10:19 -0500<|MERGE_RESOLUTION|>--- conflicted
+++ resolved
@@ -1,14 +1,3 @@
-<<<<<<< HEAD
-condor (8.7.9-1) unstable; urgency=medium
-
-  * Support for Debian 9, Ubuntu 16, and Ubuntu 18
-  * Improved Python bindings to support the full range of submit functionality
-  * Allows VMs to shutdown when the job is being gracefully evicted
-  * Can now specify a host name alias (CNAME) for NETWORK_HOSTNAME
-  * Added the ability to run a job immediately by replacing a running job
-
- -- Tim Theisen <tim@cs.wisc.edu>  Wed, 01 Aug 2018 00:40:39 -0500
-=======
 condor (8.6.13-1) stable; urgency=medium
 
   * Made the Python 'in' operator case-insensitive for ClassAd attributes
@@ -19,7 +8,16 @@
   * Fixed a bug where Singularity could not be used if Docker was not present
 
  -- Tim Theisen <tim@cs.wisc.edu>  Tue, 30 Oct 2018 10:28:39 -0500
->>>>>>> 5ae43340
+
+condor (8.7.9-1) unstable; urgency=medium
+
+  * Support for Debian 9, Ubuntu 16, and Ubuntu 18
+  * Improved Python bindings to support the full range of submit functionality
+  * Allows VMs to shutdown when the job is being gracefully evicted
+  * Can now specify a host name alias (CNAME) for NETWORK_HOSTNAME
+  * Added the ability to run a job immediately by replacing a running job
+
+ -- Tim Theisen <tim@cs.wisc.edu>  Wed, 01 Aug 2018 00:40:39 -0500
 
 condor (8.6.12-1) stable; urgency=medium
 
