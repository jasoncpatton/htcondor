<<<<<<< HEAD
condor (8.9.4-1) unstable; urgency=medium

  * Amazon S3 file transfers using pre-signed URLs
  * Further reductions in DAGMan memory usage
  * Added -idle option to condor_q to display information about idle jobs
  * Support for SciTokens authentication
  * A tool, condor_evicted_files, to examine the SPOOL of an idle job

 -- Tim Theisen <tim@cs.wisc.edu>  Mon, 18 Nov 2019 15:40:14 -0600
=======
condor (8.8.7-1) stable; urgency=medium

  * Updated condor_annex to work with upcoming AWS Lambda function changes
  * Added the ability to specify the order that job routes are applied
  * Fixed a bug that could cause remote condor submits to fail
  * Fixed condor_wait to work when the job event log is on AFS
  * Fixed RPM packaging to be able to install condor-all on CentOS 8
  * Period ('.') is allowed again in DAGMan node names

 -- Tim Theisen <tim@cs.wisc.edu>  Tue, 24 Dec 2019 08:03:51 -0600
>>>>>>> d7012350

condor (8.8.6-1) stable; urgency=medium

  * Initial support for CentOS 8
  * Fixed a memory leak in SSL authentication
  * Fixed a bug where "condor_submit -spool" would only submit the first job
  * Reduced encrypted file transfer CPU usage by a factor of six
  * "condor_config_val -summary" displays changes from a default configuration
  * Improved the ClassAd documentation, added many functions that were omitted

 -- Tim Theisen <tim@cs.wisc.edu>  Wed, 13 Nov 2019 08:18:44 -0600

condor (8.9.3-1) unstable; urgency=medium

  * TOKEN and SSL authentication methods are now enabled by default
  * The job and global event logs use ISO 8601 formatted dates by default
  * Added Google Drive multifile transfer plugin
  * Added upload capability to Box multifile transfer plugin
  * Added Python bindings to submit a DAG
  * Python 'JobEventLog' can be pickled to facilitate intermittent readers
  * 2x matchmaking speed for partitionable slots with simple START expressions
  * Improved the performance of the condor_schedd under heavy load
  * Reduced the memory footprint of condor_dagman
  * Initial implementation to record the circumstances of a job's termination

 -- Tim Theisen <tim@cs.wisc.edu>  Tue, 17 Sep 2019 00:00:00 -0500

condor (8.8.5-1) stable; urgency=medium

  * Fixed two performance problems on Windows
  * Fixed Java universe on Debian and Ubuntu systems
  * Added two knobs to improve performance on large scale pools
  * Fixed a bug where requesting zero GPUs would require a machine with GPUs
  * HTCondor can now recognize nVidia Volta and Turing GPUs

 -- Tim Theisen <tim@cs.wisc.edu>  Wed, 04 Sep 2019 13:22:29 -0500

condor (8.8.4-1) stable; urgency=medium

  * Python 3 bindings - see version history for details (requires EPEL on EL7)
  * Can configure DAGMan to dramatically reduce memory usage on some DAGs
  * Improved scalability when using the python bindings to qedit jobs
  * Fixed infrequent schedd crashes when removing scheduler universe jobs
  * The condor_master creates run and lock directories when systemd doesn't
  * The condor daemon obituary email now contains the last 200 lines of log

 -- Tim Theisen <tim@cs.wisc.edu>  Tue, 09 Jul 2019 10:15:38 -0500

condor (8.9.2-1) unstable; urgency=medium

  * The HTTP/HTTPS file transfer plugin will timeout and retry transfers
  * A new multi-file box.com file transfer plugin to download files
  * The manual has been moved to Read the Docs
  * Configuration options for job-log time-stamps (UTC, ISO 8601, sub-second)
  * Several improvements to SSL authentication
  * New TOKEN authentication method enables fine-grained authorization control

 -- Tim Theisen <tim@cs.wisc.edu>  Tue, 05 Jun 2019 08:03:56 -0500

condor (8.8.3-1) stable; urgency=medium

  * Fixed a bug where jobs were killed instead of peacefully shutting down
  * Fixed a bug where a restarted schedd wouldn't connect to its running jobs
  * Improved file transfer performance when sending multiple files
  * Fix a bug that prevented interactive submit from working with Singularity
  * Orphaned Docker containers are now cleaned up on execute nodes
  * Restored a deprecated Python interface that is used to read the event log

 -- Tim Theisen <tim@cs.wisc.edu>  Wed, 22 May 2019 07:16:49 -0500

condor (8.9.1-1) unstable; urgency=medium

  * An efficient curl plugin that supports uploads and authentication tokens
  * HTCondor automatically supports GPU jobs in Docker and Singularity
  * File transfer times are now recorded in the user job log and the job ad

 -- Tim Theisen <tim@cs.wisc.edu>  Wed, 17 Apr 2019 06:50:37 -0600

condor (8.8.2-1) stable; urgency=medium

  * Fixed problems with condor_ssh_to_job and Singularity jobs
  * Fixed a problem that could cause condor_annex to crash
  * Fixed a problem where the job queue would very rarely be corrupted
  * condor_userprio can report concurrency limits again
  * Fixed the GPU discovery and monitoring code to map GPUs in the same way
  * Made the CHIRP_DELAYED_UPDATE_PREFIX configuration knob work again
  * Fixed restarting HTCondor from the Service Control Manager on Windows
  * Fixed a problem where local universe jobs could not use condor_submit
  * Restored a deprecated Python interface that is used to read the event log
  * Fixed a problem where condor_shadow reuse could confuse DAGMan

 -- Tim Theisen <tim@cs.wisc.edu>  Thu, 11 Apr 2019 07:48:19 -0500

condor (8.9.0-1) unstable; urgency=medium

  * Absent any configuration, HTCondor denies authorization to all users
  * All HTCondor daemons under a condor_master share a security session
  * Scheduler Universe jobs are prioritized by job priority

 -- Tim Theisen <tim@cs.wisc.edu>  Wed, 27 Feb 2019 17:05:36 -0600

condor (8.8.1-1) stable; urgency=medium

  * Fixed excessive CPU consumption with GPU monitoring
  * GPU monitoring is off by default; enable with "use feature: GPUsMonitor"
  * HTCondor now works with the new CUDA version 10 libraries
  * Fixed a bug where sometimes jobs would not start on a Windows execute node
  * Fixed a bug that could cause DAGman to go into an infinite loop on exit
  * The JobRouter doesn't forward the USER attribute between two UID Domains
  * Made Collector.locateAll() more efficient in the Python bindings
  * Improved efficiency of the negotiation code in the condor_schedd

 -- Tim Theisen <tim@cs.wisc.edu>  Mon, 18 Feb 2019 15:44:41 -0600

condor (8.8.0-1) stable; urgency=medium

  * Automatically add AWS resources to your pool using HTCondor Annex
  * The Python bindings now include submit functionality
  * Added the ability to run a job immediately by replacing a running job
  * A new minihtcondor package makes single node installations easy
  * HTCondor now tracks and reports GPU utilization
  * Several performance enhancements in the collector
  * The grid universe can create and manage VM instances in Microsoft Azure
  * The MUNGE security method is now supported on all Linux platforms

 -- Tim Theisen <tim@cs.wisc.edu>  Thu, 03 Jan 2019 12:03:47 -0600

condor (8.7.10-1) unstable; urgency=medium

  * Can now interactively submit Docker jobs
  * The administrator can now add arguments to the Singularity command line
  * The MUNGE security method is now supported on all Linux platforms
  * The grid universe can create and manage VM instances in Microsoft Azure
  * Added a single-node package to facilitate using a personal HTCondor

 -- Tim Theisen <tim@cs.wisc.edu>  Tue, 30 Oct 2018 16:07:41 -0500

condor (8.6.13-1) stable; urgency=medium

  * Made the Python 'in' operator case-insensitive for ClassAd attributes
  * Python bindings are now built for the Debian and Ubuntu platforms
  * Fixed a memory leak in the Python bindings
  * Fixed a bug where absolute paths failed for output/error files on Windows
  * Fixed a bug using Condor-C to run Condor-C jobs
  * Fixed a bug where Singularity could not be used if Docker was not present

 -- Tim Theisen <tim@cs.wisc.edu>  Tue, 30 Oct 2018 10:28:39 -0500

condor (8.7.9-1) unstable; urgency=medium

  * Support for Debian 9, Ubuntu 16, and Ubuntu 18
  * Improved Python bindings to support the full range of submit functionality
  * Allows VMs to shutdown when the job is being gracefully evicted
  * Can now specify a host name alias (CNAME) for NETWORK_HOSTNAME
  * Added the ability to run a job immediately by replacing a running job

 -- Tim Theisen <tim@cs.wisc.edu>  Wed, 01 Aug 2018 00:40:39 -0500

condor (8.6.12-1) stable; urgency=medium

  * Support for Debian 9, Ubuntu 16, and Ubuntu 18
  * Fixed a memory leak that occurred when SSL authentication fails
  * Fixed a bug where invalid transform REQUIREMENTS caused a Job to match
  * Fixed a bug to allow a queue super user to edit protected attributes
  * Fixed a problem setting the job environment in the Singularity container
  * Fixed several other minor problems

 -- Tim Theisen <tim@cs.wisc.edu>  Tue, 31 Jul 2018 22:58:32 -0500

condor (8.6.11) unstable; urgency=medium

  * Nightly build

 -- Tim Theisen <tim@exec-23.batlab.org>  Thu, 31 May 2018 15:01:37 -0500

condor (8.6.8~dfsg.1-2) unstable; urgency=medium

  * Disable GSOAP (Closes: #890007) (GSOAP will be dropped from HTCondor soon)
  * Package Apache NOTICE file (fix up lintian error)

 -- Tim Theisen <tim@exec-23.batlab.org>  Mon, 19 Mar 2018 18:28:58 -0500

condor (8.6.8~dfsg.1-1) unstable; urgency=medium

  [ Tim Theisen ]
  * New upstream stable release (update to latest 8.6 stable series).
    - Support for singularity containers.
    - Jobs can now be submitted to the Slurm batch scheduling system via the
      new slurm type in the grid universe.
    - Fixes an issue where a user can cause the condor_schedd to crash by
      submitting a job designed for that purpose (CVE-2017-16816).
  * Bump SO version of libclassad from 7 to 8.

  [ Michael Hanke ]
  * Drop transitional packages (Condor -> HTCondor). Thanks to Holger Levsen
    for pointing this out (Closes: #878376).
  * Package was falsely suggesting "docker" instead of "docker.io".
  * More robust default "Personal Condor" configuration (should not break in
    IPv6 scenarios).

 -- Tim Theisen <tim@cs.wisc.edu>  Thu, 16 Nov 2017 15:48:05 -0600

condor (8.4.11~dfsg.1-3) unstable; urgency=medium

  * Get rid of lintian errors (eliminate RPATH, dh_python build dependency)

 -- Tim Theisen <tim@cs.wisc.edu>  Wed, 04 Oct 2017 15:33:23 -0500

condor (8.4.11~dfsg.1-2) unstable; urgency=medium

  * List additional global symbols for new gsoap version(Closes: #868905).
    Thanks to Michael Hudson-Doyle <michael.hudson@canonical.com>
  * Add build conflict to prevent pulling in cream on raspian.
    Thanks to Peter Green <plugwash@p10link.net>

 -- Tim Theisen <tim@cs.wisc.edu>  Fri, 18 Aug 2017 22:39:59 -0500

condor (8.4.11~dfsg.1-1) unstable; urgency=medium

  * New upstream bugfix release.
    - Various bugfixes for a number of HTCondor subsystems
      http://research.cs.wisc.edu/htcondor/manual/v8.4.11/10_3Stable_Release.html
  * Add Tim Theisen as a maintainer.
  * Remove Brian Lin as a maintainer.

 -- Tim Theisen <tim@cs.wisc.edu>  Wed, 25 Jan 2017 09:45:20 -0600

condor (8.4.9~dfsg.1-2) unstable; urgency=medium

  * Add patch to fix FTBFS due to -fPIE being default now. Thanks
    to Adrian Bunk <bunk@stusta.de> for the patch (Closes: #837402).
  * Disable VOMS support for now to workaround VOMS not being ready for
    OpenSSL 1.1.0 (Closes: #828269). To be re-enabled once #844877
    was addressed.
  * Add upstream patch for OpenSSL 1.1 compatibility (to be released with
    8.4.10).

 -- Michael Hanke <mih@debian.org>  Sun, 27 Nov 2016 08:45:09 +0100

condor (8.4.9~dfsg.1-1) unstable; urgency=medium

  * New upstream bugfix release.
    - Updated systemd service configuration.
    - Various bugfixes for a number of HTCondor subsystems
      http://research.cs.wisc.edu/htcondor/manual/v8.4.9/10_3Stable_Release.html
  * Refreshed patches.
  * Adjusted install setup for tmpfile.d configuration after upstream source
    reorganization.

 -- Michael Hanke <mih@debian.org>  Fri, 14 Oct 2016 13:39:15 +0200

condor (8.4.8~dfsg.1-1) unstable; urgency=medium

  * New upstream release (skipped several, more help wanted!)
    - Clarified license of doc/makeman/hard-test.html -- same as
      main HTCondor license (Closes: #822404)
  * Bumped Standards version to 3.9.8, no changes necessary.
  * Add Debconf template translation:
    - Brazilian Portuguese -- courtesy of Adriano Rafael Gomes
      <adrianorg@arg.eti.br>.
      (Closes: #816945)
  * Prevent failure when creating arch-independent packages only.
    Patch is courtesy of Santiago Vila <sanvila@unex.es> (Closes: #809112)

 -- Michael Hanke <mih@debian.org>  Fri, 19 Aug 2016 10:14:12 +0200

condor (8.4.2~dfsg.1-1) unstable; urgency=medium

  * New upstream release.
    - Simplified configuration to hold or preempt jobs that exceed resource
      claims.
    - Fix FTBFS on non-amd64 64bit platforms (Closes: #804386).
    - Various other bug fixes.
  * Install tmpfiles configuration for systemd to prevent service start
    failure due to missing /var/run/condor.

 -- Michael Hanke <mih@debian.org>  Fri, 11 Dec 2015 20:30:35 +0100

condor (8.4.0~dfsg.1-1) unstable; urgency=medium

  * First upstream in new 8.4 stable series. Updates:
    - leaner resource footprint for up to 200k simultaneous jobs in a
      single pool
    - run Docker containers as jobs
    - configurable encryption of execution directories
    - support for simultaneous IPv4 and IPv6 connections
    - adminstrator can establish requirements that must be satisfied in order
      for a job to be queued
    - new default shared port (if used) is 9618, instead of the previous
      random default
    - automatic tuning of certain kernel parameters for improved scalability
      enabled by default (see LINUX_KERNEL_TUNING_SCRIPT).
  * Install systemd service file.
  * Install default submit configuration for interactive jobs in
    /etc/condor/interactive.sub and set default configuration for
    INTERACTIVE_SUBMIT_FILE accordingly.
  * Tighten versioned dependency on libclassad package -- observed missing
    symbols, despite unchanged SO version.
  * Install documentation under /usr/share/doc/htcondor (no longer just
    'condor').
  * Add docker as suggested package, due to the addition of the
    DockerUniverse.
  * Recommend package 'ecryptfs-utils': when installed HTCondor can be
    instructed to encrypt job EXECUTE directories on a system-wide, or
    per-job basis.
  * Install linux-kernel-tuning script as a config file into /etc/condor.
  * Update patch to avoid non-literal string processing without format
    strings [-Werror=format-security].
  * Build with Virtual Organization Membership Service support. Added
    voms-dev as a build-dependency.
  * Add a watch file.

 -- Michael Hanke <mih@debian.org>  Tue, 15 Sep 2015 07:32:31 +0200

condor (8.2.9~dfsg.1-1) unstable; urgency=medium

  * New upstream bugfix release closing >25 tickets.
    - "Smaller" partitionable slots are now merged to allow for a "bigger"
      job to match (needs ALLOW_PSLOT_PREEMPTION=True; default behavior
      unchanged).
    - Fix LaTeX documentation sources to work with the most recent TeTeX
      (Closes: #790865). Thanks to Martin Michlmayr for the report and a
      patch.
  * Remove package section disparity (devel -> libdevel).

 -- Michael Hanke <mih@debian.org>  Mon, 17 Aug 2015 08:35:31 +0200

condor (8.2.8~dfsg.1-1) unstable; urgency=medium

  * New upstream bugfix release.
    - Updated for latest gsoap release (Closes: #784778)
    - Numerous additional bug fixes.
  * Minimize patch for default configuration to match upstream
    adjustments.
  * Add patch to fix a few bashisms (Closes: #772232). Thanks to
    Raphael Geissert for the report.
  * Add a patch adding raspbian to OS detection code (Closes: #780517).
    Thanks to Peter Michael Green for the patch.
  * Bumped Standards-version to 3.9.6; no changes necessary.

 -- Michael Hanke <mih@debian.org>  Sat, 16 May 2015 10:32:41 +0200

condor (8.2.3~dfsg.1-6) unstable; urgency=medium

  [Alex Waite]
  * Upstream security fix: Authenticated users could execute arbitrary code as
    the condor user due to a bug in the way the condor daemon sent email
    notifications (CVE-2014-8126). (Closes: #775276)

 -- Michael Hanke <mih@debian.org>  Fri, 16 Jan 2015 18:59:12 +0100

condor (8.2.3~dfsg.1-5) unstable; urgency=medium

  * Fix wrong default SPOOL location introduced with 8.2.3~dfsg.1-4. Whenever
    not overwritten by an explicit SPOOL setting, this version relocated
    SPOOL to /var/lib/condor/lib. Consequently, existing job and usage logs
    where inaccessible by HTcondor. This update reverts this unintentional
    change and sets SPOOL explicitly to /var/spool/condor again.
    (Closes: #772170)

 -- Michael Hanke <mih@debian.org>  Fri, 05 Dec 2014 20:32:17 +0100

condor (8.2.3~dfsg.1-4) unstable; urgency=medium

  * Adjust mechanism to apply the default Debian configuration to cope with
    the removal of the monolithic configuration file in the 8.2.x series.
    The default configuration is now applied as a patch to the table of
    parameters in the HTCondor sources (Closes: #769100).
    The report of leaving behind an unowned directory is merely a symptom of
    this bug.
  * Adjust default configuration to make HTCondor work with Debian's
    ganglia (also see Ticket #4709). Thanks to Alex Waite for the fix.
  * Add Debconf template translation:
    - Dutch -- courtesy of Frans Spiesschaert <Frans.Spiesschaert@yucom.be>.
      (Closes: #766067)

 -- Michael Hanke <mih@debian.org>  Sat, 29 Nov 2014 09:57:27 +0100

condor (8.2.3~dfsg.1-3) unstable; urgency=medium

  * Modify the DMTCP shim script to work with the 2.x series of DMTCP.

 -- Michael Hanke <mih@debian.org>  Fri, 17 Oct 2014 20:43:10 +0200

condor (8.2.3~dfsg.1-2) unstable; urgency=medium

  * Add transitional dummy packages to enable seamless upgrades from the
    "condor*" packages in wheezy. Apparently, the provides/replaces/conflicts
    triplet doesn't work with apt or aptitude in jessie.

 -- Michael Hanke <mih@debian.org>  Tue, 07 Oct 2014 13:33:55 +0200

condor (8.2.3~dfsg.1-1) unstable; urgency=medium

  * Add patch to prevent FTBFS when built with --as-needed (Closes: #758923).
    Thanks to Artur Rona.
  * Add 'provides: condor*' statements to debian/control to ensure a smooth
    upgrade path.
  * Move upstream meta data: debian/upstream -> debian/upstream/metadata
  * Added patch to increase the robustness of the sentinel job submitted by
    condor_qsub (Closes: #692388). Thanks to Philip Chase for the patch.

 -- Michael Hanke <mih@debian.org>  Sat, 04 Oct 2014 14:59:29 +0200

condor (8.2.1~dfsg.1-1) unstable; urgency=medium

  * New upstream release in the 8.2 stable series.
    - Skipped 8.2.0 due to a security issue.
    - Includes various new features from the former 8.1 development series,
      such as improved support for partitionable slots, and interactive
      sessions.
  * Enabled CGROUPS support (new build-dependency libcgroups-dev).
  * Enabled condor_kbdd for machines where Condor harvests idle time
    (new build-dependency libx11-dev).
  * Bump SO version of libclassad from 5 to 7.
  * Bumped Standards-version to 3.9.5; no changes necessary.
  * Drop build-dependency on obsolete python-support.
  * Drop alternative build-dependency on obselete java-compiler.
  * Symlink condor_ssh_to_job_sshd_config_template to /usr/lib/condor
    where Condor expects it to make interactive sessions work out of the box.

 -- Michael Hanke <mih@debian.org>  Sun, 13 Jul 2014 12:03:32 +0200

condor (8.0.6~dfsg.1-1) unstable; urgency=medium

  * New upstream maintenance release for the 8.0 series. Changelog excerpt:
    - HTCondor now forces proxies that it delegates to be a minimum of
      1024 bits. (Ticket #4168).
    - Fixed a bug in the condor_schedd which would cause it to crash when
      running remotely submitted parallel universe jobs. (Ticket #4163).
    - Fixed a crash of the condor_shadow, triggered when a disconnect from
      the condor_starter occurs just as the job terminates. (Ticket #4127).
    - Fixed a bug that caused condor_submit_dag to crash on very large DAG
      input files, such as those larger than 2 Gbytes (Ticket #4171).
  * Drop patch for schedd crash-prevention (Ticket #38936) -- contained in new
    release.
  * Add missing libkrb5-dev packages to the build-depends. Thanks to Hideki
    Yamane for the fix (Closes: #747794).
  * Update patch for missing getpid and getppid syscalls on alpha. Thanks to
    Michael Cree (Closes: #736689).
  * Disable Python bindings again -- they do not build nicely for all
    supported Python versions right now.
  * Update java build-dependencies to use default-jdk as first option. Thanks
    lintian.

 -- Michael Hanke <mih@debian.org>  Sun, 25 May 2014 16:15:55 +0200

condor (8.0.5~dfsg.1-1) unstable; urgency=low

  [ Michael Hanke ]
  * Acknowledge NMU, thanks Mattias Ellert.
  * New upstream version (Closes: #714364). This is the first packaged
    version of an 8.x release with many improvements and fixes.
  * Rename all relevant binary packages to reflect the new upstream name
    HTCondor. The source package name is kept as 'condor'.
  * Bump debhelper compat level to 9 to enabled hardening and python helper
    support.
  * Enable Python bindings (only for the default Python version for now).
    New build-dependencies libboost-python-dev, python-support and python-dev
    added.
  * Enable automatic updating of autotools infrastructure via dh_autoreconf.
    New build-dependencies dh-autoreconf and autotools-dev added.
  * Fix for CVE-2013-4255 is contained since 8.0.3 (Closes: #721693).
  * Remove Debian-specific condor_qsub script which has been integrated
    upstream and is now shipped in an improved form.
  * Add patch to source LSB init function in Condor's init script.
  * Add patch to replace sprintf wrapper call without a format string argument
    with the corresponding non-formating function call.
  * Add upstream patch to prevent schedd crash (Ticket #38936).

  [ Brian Lin ]
  * Add Debconf template translations:
    - Japanese -- courtesy of victory <victory.deb@gmail.com>.
      (Closes: #718923)
  * Add patch campus_factory_syntax to fix a syntax error the campus_factory
    script.
  * Bumped Standards-version to 3.9.4; no changes necessary.
  * Add new dependency on libboost-test-dev.
  * Disable installation of obsolete Perl modules.
  * Fix DEP5 syntax error in debian/copyright.

 -- Michael Hanke <mih@debian.org>  Tue, 31 Dec 2013 10:22:08 +0100

condor (7.8.8~dfsg.1-2.1) unstable; urgency=medium

  * Non-maintainer upload.
  * Adapt to multiarch globus installation (Closes: #731246).

 -- Mattias Ellert <mattias.ellert@fysast.uu.se>  Mon, 16 Dec 2013 16:40:36 +0100

condor (7.8.8~dfsg.1-2) unstable; urgency=low

  * Fix corrupted Russian and French debconf template translations.
    Thanks to David Prévot for the fixes (Closes: #671510, #673138).

 -- Michael Hanke <mih@debian.org>  Sun, 21 Jul 2013 09:23:43 +0200

condor (7.8.8~dfsg.1-1) unstable; urgency=low

  [ Brian Lin ]
  * New upstream bug fix release.
    - Fixed a bug in condor_advertise that could cause failure to publish
    ClassAds to condor_collector daemons other than the first one in the list of
    condor_collector daemons (Ticket #3404).
    - Fixed a bug that could cause HTCondor daemons to abort on condor_reconfig
    when the value of configuration variable STATISTICS_WINDOW_SECONDS was
    reduced. (Ticket #3443).
    - If condor_shared_port was using a dynamic port and the condor_master was
    using the shared port, then if condor_shared_port died, all subsequent
    attempts to restart it on a different port failed. (Ticket #3478).
    - Reduced the likelihood of a problem that caused the condor_master to
    restart some of its children after a recent reconfiguration, because the
    condor_master incorrectly concluded that the children were hung. (Ticket
    #3510)
    - Now installs the condor_kbdd daemon.
    - Does no longer provide condor_glidein
    - Fix a number of bashisms (Closes: #690640)
  * Added patch to automatically retry glexec operations if they exit with an
    error code likely caused by a transient error (Ticket 2415).

  [ Michael Hanke ]
  * Add Brian Lin as a maintainer.
  * Adjust code to determine Condor's upstream version in debian/rules'
    get-orig-source target.
  * Add citation information in debian/upstream. Thanks to Andreas Tille.
  * Add explicit note to README.Debian that the standard universe is not
    supported at this point (Closes: #717357).

 -- Michael Hanke <mih@debian.org>  Sat, 20 Jul 2013 12:51:53 +0200

condor (7.8.7~dfsg.1-1) experimental; urgency=low

  * New upstream bug fix release.
    - Fixed a bug wherein running the condor_suspend command on a scheduler
      universe job would cause the schedd to crash (Ticket 3259).
    - Jobs that were submitted with condor_submit -spool and failed during
      submission were left indefinitely in the queue in the Hold state
      (Ticket 3200).
    - When using privilege separation, jobs would be put on hold after
      they finished running if the working directory contained links to
      files that were not globally readable (Ticket 2904).
    - condor_master would sometimes crash on reconfiguration when the
      High Availability configuration had changed (Ticket 3292).
  * Condor is now officially called HTCondor. The Debian package will keep the
    name 'condor' for now and change when switching to the 7.9 or 8.0 series.

 -- Michael Hanke <mih@debian.org>  Thu, 10 Jan 2013 16:47:47 +0100

condor (7.8.6~dfsg.1-1) experimental; urgency=low

  * New upstream bug fix release (skipped 7.8.5).
    - Avoid rare crashes of condor_schedd in association with jobs that have
      'noop_job = true' (Ticket 3156).
    - Fix condor_startd crash when failing to match a partitionable slot after
      the application of configuration variables of the MODIFY_REQUEST_EXPR_
      category (Ticket 3260).
    - Prevent removal of scheduler universe jobs from the job queue when they
      should have been requeued, according to policy. This caused condor_dagman
      jobs to fail to restart. This bug exists in all Condor versions 7.8.0
      through 7.8.4. Upon upgrading from these Condor versions, users will need
      to intervene in order to restart their dagman jobs (Ticket 3207).

 -- Michael Hanke <mih@debian.org>  Tue, 06 Nov 2012 08:22:29 +0100

condor (7.8.4~dfsg.1-1) experimental; urgency=low

  * New upstream bug fix release (missed 7.8.3). This release addresses four
    security-related issues, as well as numerous other bug fixes
    (Closes: #688210):
    - Security Item: Some code that was no longer used was removed. The presence
      of this code could expose information which would allow an attacker to
      control another user's job. (CVE-2012-3493)
    - Security Item: Some code that was no longer used was removed. The presence
      of this code could have lead to a Denial-of-Service attack which would
      allow an attacker to remove another user's idle job. (CVE-2012-3491)
    - Security Item: Filesystem (FS) authentication was improved to check the
      UNIX permissions of the directory used for authentication. Without this,
      an attacker may have been able to impersonate another submitter on the
      same submit machine. (CVE-2012-3492)
    - Security Item: Although not user-visible, there were multiple updates to
      remove places in the code where potential buffer overruns could occur,
      thus removing potential attacks. None were known to be exploitable.
    - Security Item: Although not user-visible, there were updates to the code
      to improve error checking of system calls, removing some potential
      security threats. None were known to be exploitable.
    - The full changelog listing numerous additional bugs is available at
      http://research.cs.wisc.edu/condor/manual/v7.8/9_3Stable_Release.html
  * Added patch to fix a FTBFS on alpha, due to missing getpid syscall.
    Courtesy of Michael Cree <mcree@orcon.net.nz> (Closes: #685892).

 -- Michael Hanke <mih@debian.org>  Fri, 21 Sep 2012 20:56:32 +0200

condor (7.8.2~dfsg.1-2) experimental; urgency=low

  * Make postinst script more robust against missing config variables (Closes:
    #684667). Patch is courtesy of Tim Cartwright.
  * Disable Condor's file transfer mechanism for jobs submitted via
    condor_qsub, because a shared filesystem is assumed for these jobs
    (Closes: #684879).
  * This time really remove dangling symlink /usr/sbin/condor -> ../bin/condor.
    This file no longer exists (Closes: #678425).
  * Support deployment scenario where the administrative 'condor' user is not
    a local system user, but is shared (e.g. through LDAP) by all machines in a
    Condor pool (see installation manual section 3.2). The condor package will
    accept to run under an existing non-system user account named 'condor',
    but only when that account is locked, i.e. not login is possible
    (Closes: #684463).

 -- Michael Hanke <mih@debian.org>  Sun, 12 Aug 2012 19:20:35 +0200

condor (7.8.2~dfsg.1-1) unstable; urgency=high

  * Upstream security release. Prevent an attacker who is manipulating
    reverse-DNS entries and is able to connect to a Condor daemon to gain
    access to a Condor pool that is using DNS/hostname host-based authentication
    (only). CVE-2012-3416

 -- Michael Hanke <mih@debian.org>  Thu, 16 Aug 2012 08:32:49 +0200

condor (7.8.1~dfsg.1-2) unstable; urgency=low

  * Remove dangling symlink /usr/sbin/condor -> ../bin/condor. This file no
    longer exists (Closes: #678425).
  * Add Debconf template translations:
    - Czech -- courtesy of Martin Å Ãn <martin.sin@zshk.cz>
      (Closes: #678952)
    - Spanish -- courtesy of Fernando C. Estrada <fcestrada@fcestrada.com>
      (Closes: #680201)
  * Only issue 'condor_restart' command in postinst, when condor_master is
    actually running. If that is not the case, for example when daemon
    startup is prevented by system policy, package installation would fail
    otherwise. Thanks to Andreas Beckmann for the report. (Closes: #681144)

 -- Michael Hanke <mih@debian.org>  Thu, 21 Jun 2012 18:40:11 +0200

condor (7.8.1~dfsg.1-1) unstable; urgency=low

  * New upstream bugfix release:
    - Fixed a bug in the condor init script that would cause
      the init script to hang if condor wasn't running (Ticket 2872)
    - Fixed a bug that caused Parallel Universe jobs using Parallel
      Scheduling Groups to occasionally stay idle even when there were
      available machines to run them (Ticket 3017)
    - Fixed a bug that caused the Condor GridManager to crash when
      attempting to submit jobs to a local PBS/LSF/SGI cluster
      (Ticket 3014)
    - Fixed a bug in the handling of local universe jobs which caused
      the Condor SCHEDD to log a spurious ERROR message every time a local
      universe job exited, and then further caused the statistics for local
      universe jobs to be incorrectly computed (Ticket 3008)
    - Fixed a bug when Condor runs under the PrivSep model, in which if a job
      created a hard link from one file to another, Condor was unable to
      transfer the files back to the submit side, and the job was put on hold.
      (Ticket 2987)
    - When configuration variables MaxJobRetirementTime or MachineMaxVacateTime
      were very large, estimates of machine draining badput and completion time
      were sometimes nonsensical because of integer overflow (Ticket 3001)
    - Fixed a bug where per-job sub-directories and their contents in the
      SPOOL directory would not be removed when the associated job left the
      queue (Ticket 2942). Closes: #663031
  * Updated Swedish Debconf translation (Closes: #676943).

 -- Michael Hanke <mih@debian.org>  Wed, 06 Jun 2012 10:39:35 +0200

condor (7.8.0~dfsg.1-2) unstable; urgency=low

  * Actually include the Russian, Italian, and Polish translations.
  * Add Debconf template translations:
    - Swedish -- courtesy of Martin Bagge <brother@bsnet.se>
      (Closes: #673877)
    - French -- courtesy of Steve Petruzzello <dlist@bluewin.ch>
      (Closes: #673138)
    - Portuguese -- courtesy of Pedro Ribeiro <p.m42.ribeiro@gmail.com>
      (Closes: #674943)
  * Add explicit dependency on Python (for condor_router_history).
  * Remove word duplication from package description.
  * Fix typos in debian/copyright.

 -- Michael Hanke <mih@debian.org>  Mon, 04 Jun 2012 08:49:07 +0200

condor (7.8.0~dfsg.1-1) unstable; urgency=low

  * New upstream release (Closes: #670304). This is the first release of the
    new 7.8 stable series. Patches introduced to prevent FTBFS on mips, ia64
    and s390x are merged/obsolete.
  * Add Debconf template translations (Closes: #670487):
    - German -- courtesy of Erik Pfannenstein <epfannenstein@gmx.de>
      (Closes: #671394)
    - Russian -- courtesy of Yuri Kozlov <yuray@komyakino.ru>
      (Closes: #671510)
    - Italian -- courtesy of Beatrice Torracca <beatricet@libero.it>
      (Closes: #671641)
    - Polish -- courtesy of Michał Kułach <michalkulach@gmail.com>
      (Closes: #671547)

 -- Michael Hanke <mih@debian.org>  Wed, 09 May 2012 11:35:19 +0200

condor (7.7.6~dfsg.1-3) experimental; urgency=low

  * Temporarily drop cgroups dependency and, consequently, support for cgroups
    in Condor. The cgroups package is not in the condition to migrate into
    wheezy, hence blocking Condor's migration as well. cgroups maintainer
    suggests to drop this dependency for now.
    http://lists.debian.org/debian-devel/2012/04/msg00617.html
  * Improved Debconf templates after review by debian-l10n-english. Thanks
    to Justin B. Rye and Christian Perrier.
  * Add Debconf template translations:
    - Danish -- courtesy of Joe Dalton (Closes: #671090).

 -- Michael Hanke <mih@debian.org>  Wed, 02 May 2012 08:13:55 +0200

condor (7.7.6~dfsg.1-2) unstable; urgency=low

  * Add upstream patch to address FTBFS on ia64 and s390x (Closes: #670393).

 -- Michael Hanke <mih@debian.org>  Wed, 25 Apr 2012 18:18:08 +0200

condor (7.7.6~dfsg.1-1) unstable; urgency=low

  * New upstream development release. Last one before the 7.8 stable series.
  * Majority of patches has been merged upstream or have been made obsolete.
  * Stop supporting alternative LOCAL_DIR settings via Debconf. In addition
    the pre/postrm scripts no longer support non-standard (aka /var) LOCAL_DIR
    settings. This was done to be able to keep runtime data (logs, etc.) when
    the package gets removed, but not purged (Closes: #668088). Previously the
    package relied on Condor's own configuration facilities to deduce LOCAL_DIR,
    which is impossible to perform in 'postrm'.
  * Do not remove the condor user during package purge (Closes: #667533).
    Along the lines of the discussion in #621833 the user is kept in a locked
    state (condor user has login disabled by default).
  * Simplify logic of adding the condor system user in maintainer scripts.
  * Change daemon restart behavior on package upgrade -- confirmed with
    upstream. Condor is now kept running during package upgrade (was
    unconditionally stopped in prerm before). Upon finishing installtion of
    the new version, Condor is just started (if not already running) and a
    'condor_restart' command is issued. Before a complete stop-start cycle was
    performed. The new behavior should allow for a more graceful upgrade of
    Condor pools, by safely shutting down all running jobs and jobs submitted
    from the localhost.
  * Add patch to allow building on MIPS. Rename variable name 'mips' to
    'mips_' to avoid name clash (Closes: #669689).
  * Fix a bug in the debconf script that caused the default start policy
    setting for a personal Condor installation to have no effect, i.e. it
    would not run jobs regardless of machine activity by default.

 -- Michael Hanke <mih@debian.org>  Tue, 24 Apr 2012 20:15:31 +0200

condor (7.7.5~dfsg.1-2) experimental; urgency=low

  * New primary Debian maintainer contact is Condor upstream. Previous
    maintainer remains uploader.
  * Guard against failure due to missing directories in pre-removal script
    (Closes: #662739). Thanks to Andreas Beckmann for detecting the bug.
  * Fix DMTCP integration for version 1.2.4 and later -- file location tests
    became invalid.
  * Set default DMTCP snapshotting interval to zero -- no regular snapshotting,
    but on-demand snapshots on vacate command. In addition the shim script now
    honors DMTCP_CHECKPOINT_INTERVAL.
  * Call dmtcp_command with option --quiet in shim_dmtcp to achieve more
    readable logs, by suppressing DMTCP's license and author boilerplate
    output.
  * Added patch to ignore PIDs from a stale PID file when trying to stop
    condor. This could otherwise prevent package removal/upgrade
    (Closes: #663033). The patch has been forwarded upstream.
  * Cherry-pick upstream patch that let's Condor build on all Debian-derived
    distributions identically. This patch allows the unmodified Debian package
    to build on Ubuntu.
  * Cherry-pick upstream patch to bump the libclassad SO version from 2 to 3
    -- fixed an overlooked and somewhat hidden change of API. Should now be
    stable for the 7.8 series. Also changed associated package name and
    dependencies accordingly.
  * Let DMTCP perform a blocking checkpointing operation, to avoid Condor
    killing DMTCP before a checkpoint file is written completely
    (Closes: #663078).
  * Make an attempt to let shim_dmtcp remove DMTCP checkpoint output files
    from a job's EXEC_DIR upon job termination. This is experimental.
  * Improve README.Debian regarding DMTCP checkpointing setup.
  * Bumped Standards-version to 3.9.3; no changes necessary.
  * Added homepage and VCS information to control file.

 -- Michael Hanke <mih@debian.org>  Fri, 09 Mar 2012 13:20:25 +0100

condor (7.7.5~dfsg.1-1) UNRELEASED; urgency=low

  * New upstream release. Feature freeze for upcoming 7.8 stable series.
    - better statistics for monitoring a Condor pool,
    - better support for absent ads in the collector
    - fast claiming of partitionable slots
    - support for some newer Linux kernel features to better support process
      isolation.
  * Remove 'disable_java_gt4X' patch -- corresponding upstream code has been
    removed.
  * Remove 'debian_dynamic_run' patch -- merged upstream.

 -- Michael Hanke <mih@debian.org>  Thu, 01 Mar 2012 08:47:40 +0100

condor (7.7.4+git3-gd7ce75b~dfsg.1-1) experimental; urgency=low

  * Initial upload to Debian experimental (Closes: #233482).
    After acceptance into Debian an upload to unstable is expected to happen
    once a build-time test suite is operational.
  * Drop NeuroDebian team as maintainer, upstream will eventually become the
    primary maintainer, with Michael Hanke being the uploader for the time
    being.
  * Merge commits from 7.7.4 maintenance branch.
  * Enable GSOAP support.

 -- Michael Hanke <mih@debian.org>  Fri, 24 Feb 2012 08:37:32 +0100

condor (7.7.4-2) UNRELEASED; urgency=low

  * Forcing runtime dependency on libcgroup1 (>= 0.37~), as otherwise Condor's
    procd refuses to start.
  * Fix problem in the Debconf setup that caused the initially provided
    settings to be overwritten during installation on a clean system (without
    and existing Condor installation).
  * Modify condor_qsub to always execute submitted scripts via the configured
    shell and not directly (expecting them to be executable). The seems to be
    the behavior of SGE's qsub.

 -- Michael Hanke <mih@debian.org>  Tue, 17 Jan 2012 14:01:27 +0100

condor (7.7.4-1) UNRELEASED; urgency=low

  * New upstream release. RPATH setup now officially supported.
  * Added emulator for SGE-style qsub calls (condor_qsub; incl. manpage).
  * Update DMCTP shim script to version 0.4.
  * Added dependency to libdate-manip-perl for condor_gather_info.
  * Remove patch to disable scimark in favor of proper configuration default.


 -- Michael Hanke <mih@debian.org>  Thu, 22 Dec 2011 16:19:00 +0100

condor (7.7.1+git837-g37b7fa3-1) UNRELEASED; urgency=low

  * New upstream code. Support for dynamic linking against system
    libraries. Condor's internal libs have been merged into a single
    library.
  * Fix build-deps on BOOST.
  * Bumped Standards-version to 3.9.2; no changes necessary.
  * Build using embedded classad library -- upstream will (or did) stop
    releasing it separately. libclassad binary packages are now built from
    the Condor source package.
  * Drop shared library, sysapi and postgres patches -- merged or obsolete.
  * Adjust rules for now included doc source code.
  * Add sanity checks into maintainer script to avoid creating bogus
    directories and installation errors. Thanks to Mats Rynge for reporting.
  * Add Python as runtime dependency.
  * Add patch to make condor_run work with Condor's new file transfer
    behavior. Courtesy of Jaime Frey.
  * Stop building a PDF version of the manual (takes long, and segfaults
    ghostscript at the moment). Keep HTML version.
  * Add patch to provide a sane default configuration for ssh_to_job and
    install condor_ssh_to_job_sshd_config_template as a conffile in
    /etc/condor/.
  * Added condor-dev package, containing headers files and static versions of
    Condor libraries.
  * Add build-dep on libldap-dev to ensure nordugrid_gahp being built.
  * Added DMTCP integration for snapshotting of vanilla universe jobs.

 -- Michael Hanke <mih@debian.org>  Tue, 11 Oct 2011 08:42:35 +0200

condor (7.6.1-1) UNRELEASED; urgency=low

  * New upstream release.
  * Adjust shared library patch.

 -- Michael Hanke <mih@debian.org>  Sat, 04 Jun 2011 20:36:29 -0400

condor (7.6.0-1) UNRELEASED; urgency=low

  * New upstream stable release.
  * Adjusted patches.
  * Added missing debhelper dependencies.
  * Added missing sysv-style init script symlinks.
  * Fixed various typos.
  * Prevent local classad header files from being used, in favor of
    system-wide libclassad installations.

 -- Michael Hanke <mih@debian.org>  Mon, 18 Apr 2011 22:07:08 -0400

condor (7.5.5+git995-ga9a0d2a-1) UNRELEASED; urgency=low

  * New upstream code from V7.6 branch. Updated various patches, removed some
    merged ones.
  * No longer compile the 'contrib' parts -- upstream recommended it due to
    lack of stability.
  * Added patch to create /var/run/condor upon daemon startup with proper
    permissions. That helps to conform to the FHS that declares /var/run as
    volatile and to be cleaned upon boot. Moreover, some systems have /var/run
    mounted as tmpfs.

 -- Michael Hanke <mih@debian.org>  Tue, 15 Mar 2011 16:37:56 -0400

condor (7.5.4+git567-gb10f6b4-2) UNRELEASED; urgency=low

  * Applied patch to allow adding submit specs in condor_run calls. Thanks to
    Matthew Farrellee <matt@redhat.com>.
  * Improved configuration for a "Personal Condor". Bind network traffic to
    the loopback interface. Better documentation in the generated
    configuration file.

 -- Michael Hanke <mih@debian.org>  Thu, 06 Jan 2011 17:28:59 -0500

condor (7.5.4+git567-gb10f6b4-1) UNRELEASED; urgency=low

  * Initial packaging.

 -- Michael Hanke <mih@debian.org>  Sun, 26 Dec 2010 10:10:19 -0500<|MERGE_RESOLUTION|>--- conflicted
+++ resolved
@@ -1,14 +1,3 @@
-<<<<<<< HEAD
-condor (8.9.4-1) unstable; urgency=medium
-
-  * Amazon S3 file transfers using pre-signed URLs
-  * Further reductions in DAGMan memory usage
-  * Added -idle option to condor_q to display information about idle jobs
-  * Support for SciTokens authentication
-  * A tool, condor_evicted_files, to examine the SPOOL of an idle job
-
- -- Tim Theisen <tim@cs.wisc.edu>  Mon, 18 Nov 2019 15:40:14 -0600
-=======
 condor (8.8.7-1) stable; urgency=medium
 
   * Updated condor_annex to work with upcoming AWS Lambda function changes
@@ -19,7 +8,16 @@
   * Period ('.') is allowed again in DAGMan node names
 
  -- Tim Theisen <tim@cs.wisc.edu>  Tue, 24 Dec 2019 08:03:51 -0600
->>>>>>> d7012350
+
+condor (8.9.4-1) unstable; urgency=medium
+
+  * Amazon S3 file transfers using pre-signed URLs
+  * Further reductions in DAGMan memory usage
+  * Added -idle option to condor_q to display information about idle jobs
+  * Support for SciTokens authentication
+  * A tool, condor_evicted_files, to examine the SPOOL of an idle job
+
+ -- Tim Theisen <tim@cs.wisc.edu>  Mon, 18 Nov 2019 15:40:14 -0600
 
 condor (8.8.6-1) stable; urgency=medium
 
