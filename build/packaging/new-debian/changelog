--- conflicted
+++ resolved
@@ -1,14 +1,3 @@
-<<<<<<< HEAD
-condor (8.9.6-1) unstable; urgency=high
-
-  * Fixes addressing CVE-2019-18823
-    https://research.cs.wisc.edu/htcondor/security/vulnerabilities/HTCONDOR-2020-0001.html
-    https://research.cs.wisc.edu/htcondor/security/vulnerabilities/HTCONDOR-2020-0002.html
-    https://research.cs.wisc.edu/htcondor/security/vulnerabilities/HTCONDOR-2020-0003.html
-    https://research.cs.wisc.edu/htcondor/security/vulnerabilities/HTCONDOR-2020-0004.html
-
- -- Tim Theisen <tim@cs.wisc.edu>  Wed, 18 Mar 2020 15:40:28 -0500
-=======
 condor (8.8.9-1) stable; urgency=medium
 
   * Proper tracking of maximum memory used by Docker universe jobs
@@ -22,7 +11,16 @@
   * Fixed streaming output to large files (>2Gb) when using the 32-bit shadow
 
  -- Tim Theisen <tim@cs.wisc.edu>  Wed, 06 May 2020 07:36:28 -0500
->>>>>>> 4316e744
+
+condor (8.9.6-1) unstable; urgency=high
+
+  * Fixes addressing CVE-2019-18823
+    https://research.cs.wisc.edu/htcondor/security/vulnerabilities/HTCONDOR-2020-0001.html
+    https://research.cs.wisc.edu/htcondor/security/vulnerabilities/HTCONDOR-2020-0002.html
+    https://research.cs.wisc.edu/htcondor/security/vulnerabilities/HTCONDOR-2020-0003.html
+    https://research.cs.wisc.edu/htcondor/security/vulnerabilities/HTCONDOR-2020-0004.html
+
+ -- Tim Theisen <tim@cs.wisc.edu>  Wed, 18 Mar 2020 15:40:28 -0500
 
 condor (8.8.8-1) stable; urgency=high
 
