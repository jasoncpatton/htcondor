--- conflicted
+++ resolved
@@ -1,4 +1,3 @@
-<<<<<<< HEAD
 condor (9.0.11-1) stable; urgency=medium
 
   * The Job Router can now create an IDTOKEN for use by the job
@@ -14,10 +13,8 @@
   * Fixed a memory leak in the Job Router
 
  -- Tim Theisen <tim@cs.wisc.edu>  Fri, 11 Mar 2022 13:38:00 -0600
-condor (9.6.0-0.1) stable; urgency=high
-=======
+
 condor (9.6.0-1) stable; urgency=high
->>>>>>> 4297e01d
 
   * Fixes for security issues
     https://research.cs.wisc.edu/htcondor/security/vulnerabilities/HTCONDOR-2022-0001
