--- conflicted
+++ resolved
@@ -1,13 +1,3 @@
-<<<<<<< HEAD
-condor (9.1.3-1) stable; urgency=medium
-
-  * Globus GSI is no longer needed for X.509 proxy delegation
-  * Globus GSI authentication is disabled by default
-  * The job ad now contains a history of job holds and hold reasons
-  * If a user job policy expression evaluates to undefined, it is ignored
-
- -- Tim Theisen <tim@cs.wisc.edu>  Thu, 19 Aug 2021 13:52:24 -0500
-=======
 condor (9.0.6-1) stable; urgency=medium
 
   * CUDA_VISIBLE_DEVICES can now contain GPU-<uuid> formatted values
@@ -17,7 +7,15 @@
   * MacOS 11.x now reports as 10.16.x (which is better than reporting x.0)
 
  -- Tim Theisen <tim@cs.wisc.edu>  Thu, 23 Sep 2021 09:27:08 -0500
->>>>>>> c3ac6cca
+
+condor (9.1.3-1) stable; urgency=medium
+
+  * Globus GSI is no longer needed for X.509 proxy delegation
+  * Globus GSI authentication is disabled by default
+  * The job ad now contains a history of job holds and hold reasons
+  * If a user job policy expression evaluates to undefined, it is ignored
+
+ -- Tim Theisen <tim@cs.wisc.edu>  Thu, 19 Aug 2021 13:52:24 -0500
 
 condor (9.0.5-1) stable; urgency=medium
 
