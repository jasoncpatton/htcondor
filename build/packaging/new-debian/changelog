<<<<<<< HEAD
condor (8.9.1-1) unstable; urgency=medium

  * An efficient curl plugin that supports uploads and authentication tokens
  * HTCondor automatically supports GPU jobs in Docker and Singularity
  * File transfer times are now recorded in the user job log and the job ad

 -- Tim Theisen <tim@cs.wisc.edu>  Wed, 17 Apr 2019 06:50:37 -0600
=======
condor (8.8.3-1) stable; urgency=medium

  * Fixed a bug where jobs were killed instead of peacefully shutting down
  * Fixed a bug where a restarted schedd wouldn't connect to its running jobs
  * Improved file transfer performance when sending multiple files
  * Fix a bug that prevented interactive submit from working with Singularity
  * Orphaned Docker containers are now cleaned up on execute nodes
  * Restored a deprecated Python interface that is used to read the event log

 -- Tim Theisen <tim@cs.wisc.edu>  Wed, 22 May 2019 07:16:49 -0500
>>>>>>> 0c9deeba

condor (8.8.2-1) stable; urgency=medium

  * Fixed problems with condor_ssh_to_job and Singularity jobs
  * Fixed a problem that could cause condor_annex to crash
  * Fixed a problem where the job queue would very rarely be corrupted
  * condor_userprio can report concurrency limits again
  * Fixed the GPU discovery and monitoring code to map GPUs in the same way
  * Made the CHIRP_DELAYED_UPDATE_PREFIX configuration knob work again
  * Fixed restarting HTCondor from the Service Control Manager on Windows
  * Fixed a problem where local universe jobs could not use condor_submit
  * Restored a deprecated Python interface that is used to read the event log
  * Fixed a problem where condor_shadow reuse could confuse DAGMan

 -- Tim Theisen <tim@cs.wisc.edu>  Thu, 11 Apr 2019 07:48:19 -0500

condor (8.9.0-1) unstable; urgency=medium

  * Absent any configuration, HTCondor denies authorization to all users
  * All HTCondor daemons under a condor_master share a security session
  * Scheduler Universe jobs are prioritized by job priority

 -- Tim Theisen <tim@cs.wisc.edu>  Wed, 27 Feb 2019 17:05:36 -0600

condor (8.8.1-1) stable; urgency=medium

  * Fixed excessive CPU consumption with GPU monitoring
  * GPU monitoring is off by default; enable with "use feature: GPUsMonitor"
  * HTCondor now works with the new CUDA version 10 libraries
  * Fixed a bug where sometimes jobs would not start on a Windows execute node
  * Fixed a bug that could cause DAGman to go into an infinite loop on exit
  * The JobRouter doesn't forward the USER attribute between two UID Domains
  * Made Collector.locateAll() more efficient in the Python bindings
  * Improved efficiency of the negotiation code in the condor_schedd

 -- Tim Theisen <tim@cs.wisc.edu>  Mon, 18 Feb 2019 15:44:41 -0600

condor (8.8.0-1) stable; urgency=medium

  * Automatically add AWS resources to your pool using HTCondor Annex
  * The Python bindings now include submit functionality
  * Added the ability to run a job immediately by replacing a running job
  * A new minihtcondor package makes single node installations easy
  * HTCondor now tracks and reports GPU utilization
  * Several performance enhancements in the collector
  * The grid universe can create and manage VM instances in Microsoft Azure
  * The MUNGE security method is now supported on all Linux platforms

 -- Tim Theisen <tim@cs.wisc.edu>  Thu, 03 Jan 2019 12:03:47 -0600

condor (8.7.10-1) unstable; urgency=medium

  * Can now interactively submit Docker jobs
  * The administrator can now add arguments to the Singularity command line
  * The MUNGE security method is now supported on all Linux platforms
  * The grid universe can create and manage VM instances in Microsoft Azure
  * Added a single-node package to facilitate using a personal HTCondor

 -- Tim Theisen <tim@cs.wisc.edu>  Tue, 30 Oct 2018 16:07:41 -0500

condor (8.6.13-1) stable; urgency=medium

  * Made the Python 'in' operator case-insensitive for ClassAd attributes
  * Python bindings are now built for the Debian and Ubuntu platforms
  * Fixed a memory leak in the Python bindings
  * Fixed a bug where absolute paths failed for output/error files on Windows
  * Fixed a bug using Condor-C to run Condor-C jobs
  * Fixed a bug where Singularity could not be used if Docker was not present

 -- Tim Theisen <tim@cs.wisc.edu>  Tue, 30 Oct 2018 10:28:39 -0500

condor (8.7.9-1) unstable; urgency=medium

  * Support for Debian 9, Ubuntu 16, and Ubuntu 18
  * Improved Python bindings to support the full range of submit functionality
  * Allows VMs to shutdown when the job is being gracefully evicted
  * Can now specify a host name alias (CNAME) for NETWORK_HOSTNAME
  * Added the ability to run a job immediately by replacing a running job

 -- Tim Theisen <tim@cs.wisc.edu>  Wed, 01 Aug 2018 00:40:39 -0500

condor (8.6.12-1) stable; urgency=medium

  * Support for Debian 9, Ubuntu 16, and Ubuntu 18
  * Fixed a memory leak that occurred when SSL authentication fails
  * Fixed a bug where invalid transform REQUIREMENTS caused a Job to match
  * Fixed a bug to allow a queue super user to edit protected attributes
  * Fixed a problem setting the job environment in the Singularity container
  * Fixed several other minor problems

 -- Tim Theisen <tim@cs.wisc.edu>  Tue, 31 Jul 2018 22:58:32 -0500

condor (8.6.11) unstable; urgency=medium

  * Nightly build

 -- Tim Theisen <tim@exec-23.batlab.org>  Thu, 31 May 2018 15:01:37 -0500

condor (8.6.8~dfsg.1-2) unstable; urgency=medium

  * Disable GSOAP (Closes: #890007) (GSOAP will be dropped from HTCondor soon)
  * Package Apache NOTICE file (fix up lintian error)

 -- Tim Theisen <tim@exec-23.batlab.org>  Mon, 19 Mar 2018 18:28:58 -0500

condor (8.6.8~dfsg.1-1) unstable; urgency=medium

  [ Tim Theisen ]
  * New upstream stable release (update to latest 8.6 stable series).
    - Support for singularity containers.
    - Jobs can now be submitted to the Slurm batch scheduling system via the
      new slurm type in the grid universe.
    - Fixes an issue where a user can cause the condor_schedd to crash by
      submitting a job designed for that purpose (CVE-2017-16816).
  * Bump SO version of libclassad from 7 to 8.

  [ Michael Hanke ]
  * Drop transitional packages (Condor -> HTCondor). Thanks to Holger Levsen
    for pointing this out (Closes: #878376).
  * Package was falsely suggesting "docker" instead of "docker.io".
  * More robust default "Personal Condor" configuration (should not break in
    IPv6 scenarios).

 -- Tim Theisen <tim@cs.wisc.edu>  Thu, 16 Nov 2017 15:48:05 -0600

condor (8.4.11~dfsg.1-3) unstable; urgency=medium

  * Get rid of lintian errors (eliminate RPATH, dh_python build dependency)

 -- Tim Theisen <tim@cs.wisc.edu>  Wed, 04 Oct 2017 15:33:23 -0500

condor (8.4.11~dfsg.1-2) unstable; urgency=medium

  * List additional global symbols for new gsoap version(Closes: #868905).
    Thanks to Michael Hudson-Doyle <michael.hudson@canonical.com>
  * Add build conflict to prevent pulling in cream on raspian.
    Thanks to Peter Green <plugwash@p10link.net>

 -- Tim Theisen <tim@cs.wisc.edu>  Fri, 18 Aug 2017 22:39:59 -0500

condor (8.4.11~dfsg.1-1) unstable; urgency=medium

  * New upstream bugfix release.
    - Various bugfixes for a number of HTCondor subsystems
      http://research.cs.wisc.edu/htcondor/manual/v8.4.11/10_3Stable_Release.html
  * Add Tim Theisen as a maintainer.
  * Remove Brian Lin as a maintainer.

 -- Tim Theisen <tim@cs.wisc.edu>  Wed, 25 Jan 2017 09:45:20 -0600

condor (8.4.9~dfsg.1-2) unstable; urgency=medium

  * Add patch to fix FTBFS due to -fPIE being default now. Thanks
    to Adrian Bunk <bunk@stusta.de> for the patch (Closes: #837402).
  * Disable VOMS support for now to workaround VOMS not being ready for
    OpenSSL 1.1.0 (Closes: #828269). To be re-enabled once #844877
    was addressed.
  * Add upstream patch for OpenSSL 1.1 compatibility (to be released with
    8.4.10).

 -- Michael Hanke <mih@debian.org>  Sun, 27 Nov 2016 08:45:09 +0100

condor (8.4.9~dfsg.1-1) unstable; urgency=medium

  * New upstream bugfix release.
    - Updated systemd service configuration.
    - Various bugfixes for a number of HTCondor subsystems
      http://research.cs.wisc.edu/htcondor/manual/v8.4.9/10_3Stable_Release.html
  * Refreshed patches.
  * Adjusted install setup for tmpfile.d configuration after upstream source
    reorganization.

 -- Michael Hanke <mih@debian.org>  Fri, 14 Oct 2016 13:39:15 +0200

condor (8.4.8~dfsg.1-1) unstable; urgency=medium

  * New upstream release (skipped several, more help wanted!)
    - Clarified license of doc/makeman/hard-test.html -- same as
      main HTCondor license (Closes: #822404)
  * Bumped Standards version to 3.9.8, no changes necessary.
  * Add Debconf template translation:
    - Brazilian Portuguese -- courtesy of Adriano Rafael Gomes
      <adrianorg@arg.eti.br>.
      (Closes: #816945)
  * Prevent failure when creating arch-independent packages only.
    Patch is courtesy of Santiago Vila <sanvila@unex.es> (Closes: #809112)

 -- Michael Hanke <mih@debian.org>  Fri, 19 Aug 2016 10:14:12 +0200

condor (8.4.2~dfsg.1-1) unstable; urgency=medium

  * New upstream release.
    - Simplified configuration to hold or preempt jobs that exceed resource
      claims.
    - Fix FTBFS on non-amd64 64bit platforms (Closes: #804386).
    - Various other bug fixes.
  * Install tmpfiles configuration for systemd to prevent service start
    failure due to missing /var/run/condor.

 -- Michael Hanke <mih@debian.org>  Fri, 11 Dec 2015 20:30:35 +0100

condor (8.4.0~dfsg.1-1) unstable; urgency=medium

  * First upstream in new 8.4 stable series. Updates:
    - leaner resource footprint for up to 200k simultaneous jobs in a
      single pool
    - run Docker containers as jobs
    - configurable encryption of execution directories
    - support for simultaneous IPv4 and IPv6 connections
    - adminstrator can establish requirements that must be satisfied in order
      for a job to be queued
    - new default shared port (if used) is 9618, instead of the previous
      random default
    - automatic tuning of certain kernel parameters for improved scalability
      enabled by default (see LINUX_KERNEL_TUNING_SCRIPT).
  * Install systemd service file.
  * Install default submit configuration for interactive jobs in
    /etc/condor/interactive.sub and set default configuration for
    INTERACTIVE_SUBMIT_FILE accordingly.
  * Tighten versioned dependency on libclassad package -- observed missing
    symbols, despite unchanged SO version.
  * Install documentation under /usr/share/doc/htcondor (no longer just
    'condor').
  * Add docker as suggested package, due to the addition of the
    DockerUniverse.
  * Recommend package 'ecryptfs-utils': when installed HTCondor can be
    instructed to encrypt job EXECUTE directories on a system-wide, or
    per-job basis.
  * Install linux-kernel-tuning script as a config file into /etc/condor.
  * Update patch to avoid non-literal string processing without format
    strings [-Werror=format-security].
  * Build with Virtual Organization Membership Service support. Added
    voms-dev as a build-dependency.
  * Add a watch file.

 -- Michael Hanke <mih@debian.org>  Tue, 15 Sep 2015 07:32:31 +0200

condor (8.2.9~dfsg.1-1) unstable; urgency=medium

  * New upstream bugfix release closing >25 tickets.
    - "Smaller" partitionable slots are now merged to allow for a "bigger"
      job to match (needs ALLOW_PSLOT_PREEMPTION=True; default behavior
      unchanged).
    - Fix LaTeX documentation sources to work with the most recent TeTeX
      (Closes: #790865). Thanks to Martin Michlmayr for the report and a
      patch.
  * Remove package section disparity (devel -> libdevel).

 -- Michael Hanke <mih@debian.org>  Mon, 17 Aug 2015 08:35:31 +0200

condor (8.2.8~dfsg.1-1) unstable; urgency=medium

  * New upstream bugfix release.
    - Updated for latest gsoap release (Closes: #784778)
    - Numerous additional bug fixes.
  * Minimize patch for default configuration to match upstream
    adjustments.
  * Add patch to fix a few bashisms (Closes: #772232). Thanks to
    Raphael Geissert for the report.
  * Add a patch adding raspbian to OS detection code (Closes: #780517).
    Thanks to Peter Michael Green for the patch.
  * Bumped Standards-version to 3.9.6; no changes necessary.

 -- Michael Hanke <mih@debian.org>  Sat, 16 May 2015 10:32:41 +0200

condor (8.2.3~dfsg.1-6) unstable; urgency=medium

  [Alex Waite]
  * Upstream security fix: Authenticated users could execute arbitrary code as
    the condor user due to a bug in the way the condor daemon sent email
    notifications (CVE-2014-8126). (Closes: #775276)

 -- Michael Hanke <mih@debian.org>  Fri, 16 Jan 2015 18:59:12 +0100

condor (8.2.3~dfsg.1-5) unstable; urgency=medium

  * Fix wrong default SPOOL location introduced with 8.2.3~dfsg.1-4. Whenever
    not overwritten by an explicit SPOOL setting, this version relocated
    SPOOL to /var/lib/condor/lib. Consequently, existing job and usage logs
    where inaccessible by HTcondor. This update reverts this unintentional
    change and sets SPOOL explicitly to /var/spool/condor again.
    (Closes: #772170)

 -- Michael Hanke <mih@debian.org>  Fri, 05 Dec 2014 20:32:17 +0100

condor (8.2.3~dfsg.1-4) unstable; urgency=medium

  * Adjust mechanism to apply the default Debian configuration to cope with
    the removal of the monolithic configuration file in the 8.2.x series.
    The default configuration is now applied as a patch to the table of
    parameters in the HTCondor sources (Closes: #769100).
    The report of leaving behind an unowned directory is merely a symptom of
    this bug.
  * Adjust default configuration to make HTCondor work with Debian's
    ganglia (also see Ticket #4709). Thanks to Alex Waite for the fix.
  * Add Debconf template translation:
    - Dutch -- courtesy of Frans Spiesschaert <Frans.Spiesschaert@yucom.be>.
      (Closes: #766067)

 -- Michael Hanke <mih@debian.org>  Sat, 29 Nov 2014 09:57:27 +0100

condor (8.2.3~dfsg.1-3) unstable; urgency=medium

  * Modify the DMTCP shim script to work with the 2.x series of DMTCP.

 -- Michael Hanke <mih@debian.org>  Fri, 17 Oct 2014 20:43:10 +0200

condor (8.2.3~dfsg.1-2) unstable; urgency=medium

  * Add transitional dummy packages to enable seamless upgrades from the
    "condor*" packages in wheezy. Apparently, the provides/replaces/conflicts
    triplet doesn't work with apt or aptitude in jessie.

 -- Michael Hanke <mih@debian.org>  Tue, 07 Oct 2014 13:33:55 +0200

condor (8.2.3~dfsg.1-1) unstable; urgency=medium

  * Add patch to prevent FTBFS when built with --as-needed (Closes: #758923).
    Thanks to Artur Rona.
  * Add 'provides: condor*' statements to debian/control to ensure a smooth
    upgrade path.
  * Move upstream meta data: debian/upstream -> debian/upstream/metadata
  * Added patch to increase the robustness of the sentinel job submitted by
    condor_qsub (Closes: #692388). Thanks to Philip Chase for the patch.

 -- Michael Hanke <mih@debian.org>  Sat, 04 Oct 2014 14:59:29 +0200

condor (8.2.1~dfsg.1-1) unstable; urgency=medium

  * New upstream release in the 8.2 stable series.
    - Skipped 8.2.0 due to a security issue.
    - Includes various new features from the former 8.1 development series,
      such as improved support for partitionable slots, and interactive
      sessions.
  * Enabled CGROUPS support (new build-dependency libcgroups-dev).
  * Enabled condor_kbdd for machines where Condor harvests idle time
    (new build-dependency libx11-dev).
  * Bump SO version of libclassad from 5 to 7.
  * Bumped Standards-version to 3.9.5; no changes necessary.
  * Drop build-dependency on obsolete python-support.
  * Drop alternative build-dependency on obselete java-compiler.
  * Symlink condor_ssh_to_job_sshd_config_template to /usr/lib/condor
    where Condor expects it to make interactive sessions work out of the box.

 -- Michael Hanke <mih@debian.org>  Sun, 13 Jul 2014 12:03:32 +0200

condor (8.0.6~dfsg.1-1) unstable; urgency=medium

  * New upstream maintenance release for the 8.0 series. Changelog excerpt:
    - HTCondor now forces proxies that it delegates to be a minimum of
      1024 bits. (Ticket #4168).
    - Fixed a bug in the condor_schedd which would cause it to crash when
      running remotely submitted parallel universe jobs. (Ticket #4163).
    - Fixed a crash of the condor_shadow, triggered when a disconnect from
      the condor_starter occurs just as the job terminates. (Ticket #4127).
    - Fixed a bug that caused condor_submit_dag to crash on very large DAG
      input files, such as those larger than 2 Gbytes (Ticket #4171).
  * Drop patch for schedd crash-prevention (Ticket #38936) -- contained in new
    release.
  * Add missing libkrb5-dev packages to the build-depends. Thanks to Hideki
    Yamane for the fix (Closes: #747794).
  * Update patch for missing getpid and getppid syscalls on alpha. Thanks to
    Michael Cree (Closes: #736689).
  * Disable Python bindings again -- they do not build nicely for all
    supported Python versions right now.
  * Update java build-dependencies to use default-jdk as first option. Thanks
    lintian.

 -- Michael Hanke <mih@debian.org>  Sun, 25 May 2014 16:15:55 +0200

condor (8.0.5~dfsg.1-1) unstable; urgency=low

  [ Michael Hanke ]
  * Acknowledge NMU, thanks Mattias Ellert.
  * New upstream version (Closes: #714364). This is the first packaged
    version of an 8.x release with many improvements and fixes.
  * Rename all relevant binary packages to reflect the new upstream name
    HTCondor. The source package name is kept as 'condor'.
  * Bump debhelper compat level to 9 to enabled hardening and python helper
    support.
  * Enable Python bindings (only for the default Python version for now).
    New build-dependencies libboost-python-dev, python-support and python-dev
    added.
  * Enable automatic updating of autotools infrastructure via dh_autoreconf.
    New build-dependencies dh-autoreconf and autotools-dev added.
  * Fix for CVE-2013-4255 is contained since 8.0.3 (Closes: #721693).
  * Remove Debian-specific condor_qsub script which has been integrated
    upstream and is now shipped in an improved form.
  * Add patch to source LSB init function in Condor's init script.
  * Add patch to replace sprintf wrapper call without a format string argument
    with the corresponding non-formating function call.
  * Add upstream patch to prevent schedd crash (Ticket #38936).

  [ Brian Lin ]
  * Add Debconf template translations:
    - Japanese -- courtesy of victory <victory.deb@gmail.com>.
      (Closes: #718923)
  * Add patch campus_factory_syntax to fix a syntax error the campus_factory
    script.
  * Bumped Standards-version to 3.9.4; no changes necessary.
  * Add new dependency on libboost-test-dev.
  * Disable installation of obsolete Perl modules.
  * Fix DEP5 syntax error in debian/copyright.

 -- Michael Hanke <mih@debian.org>  Tue, 31 Dec 2013 10:22:08 +0100

condor (7.8.8~dfsg.1-2.1) unstable; urgency=medium

  * Non-maintainer upload.
  * Adapt to multiarch globus installation (Closes: #731246).

 -- Mattias Ellert <mattias.ellert@fysast.uu.se>  Mon, 16 Dec 2013 16:40:36 +0100

condor (7.8.8~dfsg.1-2) unstable; urgency=low

  * Fix corrupted Russian and French debconf template translations.
    Thanks to David Prévot for the fixes (Closes: #671510, #673138).

 -- Michael Hanke <mih@debian.org>  Sun, 21 Jul 2013 09:23:43 +0200

condor (7.8.8~dfsg.1-1) unstable; urgency=low

  [ Brian Lin ]
  * New upstream bug fix release.
    - Fixed a bug in condor_advertise that could cause failure to publish
    ClassAds to condor_collector daemons other than the first one in the list of
    condor_collector daemons (Ticket #3404).
    - Fixed a bug that could cause HTCondor daemons to abort on condor_reconfig
    when the value of configuration variable STATISTICS_WINDOW_SECONDS was
    reduced. (Ticket #3443).
    - If condor_shared_port was using a dynamic port and the condor_master was
    using the shared port, then if condor_shared_port died, all subsequent
    attempts to restart it on a different port failed. (Ticket #3478).
    - Reduced the likelihood of a problem that caused the condor_master to
    restart some of its children after a recent reconfiguration, because the
    condor_master incorrectly concluded that the children were hung. (Ticket
    #3510)
    - Now installs the condor_kbdd daemon.
    - Does no longer provide condor_glidein
    - Fix a number of bashisms (Closes: #690640)
  * Added patch to automatically retry glexec operations if they exit with an
    error code likely caused by a transient error (Ticket 2415).

  [ Michael Hanke ]
  * Add Brian Lin as a maintainer.
  * Adjust code to determine Condor's upstream version in debian/rules'
    get-orig-source target.
  * Add citation information in debian/upstream. Thanks to Andreas Tille.
  * Add explicit note to README.Debian that the standard universe is not
    supported at this point (Closes: #717357).

 -- Michael Hanke <mih@debian.org>  Sat, 20 Jul 2013 12:51:53 +0200

condor (7.8.7~dfsg.1-1) experimental; urgency=low

  * New upstream bug fix release.
    - Fixed a bug wherein running the condor_suspend command on a scheduler
      universe job would cause the schedd to crash (Ticket 3259).
    - Jobs that were submitted with condor_submit -spool and failed during
      submission were left indefinitely in the queue in the Hold state
      (Ticket 3200).
    - When using privilege separation, jobs would be put on hold after
      they finished running if the working directory contained links to
      files that were not globally readable (Ticket 2904).
    - condor_master would sometimes crash on reconfiguration when the
      High Availability configuration had changed (Ticket 3292).
  * Condor is now officially called HTCondor. The Debian package will keep the
    name 'condor' for now and change when switching to the 7.9 or 8.0 series.

 -- Michael Hanke <mih@debian.org>  Thu, 10 Jan 2013 16:47:47 +0100

condor (7.8.6~dfsg.1-1) experimental; urgency=low

  * New upstream bug fix release (skipped 7.8.5).
    - Avoid rare crashes of condor_schedd in association with jobs that have
      'noop_job = true' (Ticket 3156).
    - Fix condor_startd crash when failing to match a partitionable slot after
      the application of configuration variables of the MODIFY_REQUEST_EXPR_
      category (Ticket 3260).
    - Prevent removal of scheduler universe jobs from the job queue when they
      should have been requeued, according to policy. This caused condor_dagman
      jobs to fail to restart. This bug exists in all Condor versions 7.8.0
      through 7.8.4. Upon upgrading from these Condor versions, users will need
      to intervene in order to restart their dagman jobs (Ticket 3207).

 -- Michael Hanke <mih@debian.org>  Tue, 06 Nov 2012 08:22:29 +0100

condor (7.8.4~dfsg.1-1) experimental; urgency=low

  * New upstream bug fix release (missed 7.8.3). This release addresses four
    security-related issues, as well as numerous other bug fixes
    (Closes: #688210):
    - Security Item: Some code that was no longer used was removed. The presence
      of this code could expose information which would allow an attacker to
      control another user's job. (CVE-2012-3493)
    - Security Item: Some code that was no longer used was removed. The presence
      of this code could have lead to a Denial-of-Service attack which would
      allow an attacker to remove another user's idle job. (CVE-2012-3491)
    - Security Item: Filesystem (FS) authentication was improved to check the
      UNIX permissions of the directory used for authentication. Without this,
      an attacker may have been able to impersonate another submitter on the
      same submit machine. (CVE-2012-3492)
    - Security Item: Although not user-visible, there were multiple updates to
      remove places in the code where potential buffer overruns could occur,
      thus removing potential attacks. None were known to be exploitable.
    - Security Item: Although not user-visible, there were updates to the code
      to improve error checking of system calls, removing some potential
      security threats. None were known to be exploitable.
    - The full changelog listing numerous additional bugs is available at
      http://research.cs.wisc.edu/condor/manual/v7.8/9_3Stable_Release.html
  * Added patch to fix a FTBFS on alpha, due to missing getpid syscall.
    Courtesy of Michael Cree <mcree@orcon.net.nz> (Closes: #685892).

 -- Michael Hanke <mih@debian.org>  Fri, 21 Sep 2012 20:56:32 +0200

condor (7.8.2~dfsg.1-2) experimental; urgency=low

  * Make postinst script more robust against missing config variables (Closes:
    #684667). Patch is courtesy of Tim Cartwright.
  * Disable Condor's file transfer mechanism for jobs submitted via
    condor_qsub, because a shared filesystem is assumed for these jobs
    (Closes: #684879).
  * This time really remove dangling symlink /usr/sbin/condor -> ../bin/condor.
    This file no longer exists (Closes: #678425).
  * Support deployment scenario where the administrative 'condor' user is not
    a local system user, but is shared (e.g. through LDAP) by all machines in a
    Condor pool (see installation manual section 3.2). The condor package will
    accept to run under an existing non-system user account named 'condor',
    but only when that account is locked, i.e. not login is possible
    (Closes: #684463).

 -- Michael Hanke <mih@debian.org>  Sun, 12 Aug 2012 19:20:35 +0200

condor (7.8.2~dfsg.1-1) unstable; urgency=high

  * Upstream security release. Prevent an attacker who is manipulating
    reverse-DNS entries and is able to connect to a Condor daemon to gain
    access to a Condor pool that is using DNS/hostname host-based authentication
    (only). CVE-2012-3416

 -- Michael Hanke <mih@debian.org>  Thu, 16 Aug 2012 08:32:49 +0200

condor (7.8.1~dfsg.1-2) unstable; urgency=low

  * Remove dangling symlink /usr/sbin/condor -> ../bin/condor. This file no
    longer exists (Closes: #678425).
  * Add Debconf template translations:
    - Czech -- courtesy of Martin Å Ãn <martin.sin@zshk.cz>
      (Closes: #678952)
    - Spanish -- courtesy of Fernando C. Estrada <fcestrada@fcestrada.com>
      (Closes: #680201)
  * Only issue 'condor_restart' command in postinst, when condor_master is
    actually running. If that is not the case, for example when daemon
    startup is prevented by system policy, package installation would fail
    otherwise. Thanks to Andreas Beckmann for the report. (Closes: #681144)

 -- Michael Hanke <mih@debian.org>  Thu, 21 Jun 2012 18:40:11 +0200

condor (7.8.1~dfsg.1-1) unstable; urgency=low

  * New upstream bugfix release:
    - Fixed a bug in the condor init script that would cause
      the init script to hang if condor wasn't running (Ticket 2872)
    - Fixed a bug that caused Parallel Universe jobs using Parallel
      Scheduling Groups to occasionally stay idle even when there were
      available machines to run them (Ticket 3017)
    - Fixed a bug that caused the Condor GridManager to crash when
      attempting to submit jobs to a local PBS/LSF/SGI cluster
      (Ticket 3014)
    - Fixed a bug in the handling of local universe jobs which caused
      the Condor SCHEDD to log a spurious ERROR message every time a local
      universe job exited, and then further caused the statistics for local
      universe jobs to be incorrectly computed (Ticket 3008)
    - Fixed a bug when Condor runs under the PrivSep model, in which if a job
      created a hard link from one file to another, Condor was unable to
      transfer the files back to the submit side, and the job was put on hold.
      (Ticket 2987)
    - When configuration variables MaxJobRetirementTime or MachineMaxVacateTime
      were very large, estimates of machine draining badput and completion time
      were sometimes nonsensical because of integer overflow (Ticket 3001)
    - Fixed a bug where per-job sub-directories and their contents in the
      SPOOL directory would not be removed when the associated job left the
      queue (Ticket 2942). Closes: #663031
  * Updated Swedish Debconf translation (Closes: #676943).

 -- Michael Hanke <mih@debian.org>  Wed, 06 Jun 2012 10:39:35 +0200

condor (7.8.0~dfsg.1-2) unstable; urgency=low

  * Actually include the Russian, Italian, and Polish translations.
  * Add Debconf template translations:
    - Swedish -- courtesy of Martin Bagge <brother@bsnet.se>
      (Closes: #673877)
    - French -- courtesy of Steve Petruzzello <dlist@bluewin.ch>
      (Closes: #673138)
    - Portuguese -- courtesy of Pedro Ribeiro <p.m42.ribeiro@gmail.com>
      (Closes: #674943)
  * Add explicit dependency on Python (for condor_router_history).
  * Remove word duplication from package description.
  * Fix typos in debian/copyright.

 -- Michael Hanke <mih@debian.org>  Mon, 04 Jun 2012 08:49:07 +0200

condor (7.8.0~dfsg.1-1) unstable; urgency=low

  * New upstream release (Closes: #670304). This is the first release of the
    new 7.8 stable series. Patches introduced to prevent FTBFS on mips, ia64
    and s390x are merged/obsolete.
  * Add Debconf template translations (Closes: #670487):
    - German -- courtesy of Erik Pfannenstein <epfannenstein@gmx.de>
      (Closes: #671394)
    - Russian -- courtesy of Yuri Kozlov <yuray@komyakino.ru>
      (Closes: #671510)
    - Italian -- courtesy of Beatrice Torracca <beatricet@libero.it>
      (Closes: #671641)
    - Polish -- courtesy of Michał Kułach <michalkulach@gmail.com>
      (Closes: #671547)

 -- Michael Hanke <mih@debian.org>  Wed, 09 May 2012 11:35:19 +0200

condor (7.7.6~dfsg.1-3) experimental; urgency=low

  * Temporarily drop cgroups dependency and, consequently, support for cgroups
    in Condor. The cgroups package is not in the condition to migrate into
    wheezy, hence blocking Condor's migration as well. cgroups maintainer
    suggests to drop this dependency for now.
    http://lists.debian.org/debian-devel/2012/04/msg00617.html
  * Improved Debconf templates after review by debian-l10n-english. Thanks
    to Justin B. Rye and Christian Perrier.
  * Add Debconf template translations:
    - Danish -- courtesy of Joe Dalton (Closes: #671090).

 -- Michael Hanke <mih@debian.org>  Wed, 02 May 2012 08:13:55 +0200

condor (7.7.6~dfsg.1-2) unstable; urgency=low

  * Add upstream patch to address FTBFS on ia64 and s390x (Closes: #670393).

 -- Michael Hanke <mih@debian.org>  Wed, 25 Apr 2012 18:18:08 +0200

condor (7.7.6~dfsg.1-1) unstable; urgency=low

  * New upstream development release. Last one before the 7.8 stable series.
  * Majority of patches has been merged upstream or have been made obsolete.
  * Stop supporting alternative LOCAL_DIR settings via Debconf. In addition
    the pre/postrm scripts no longer support non-standard (aka /var) LOCAL_DIR
    settings. This was done to be able to keep runtime data (logs, etc.) when
    the package gets removed, but not purged (Closes: #668088). Previously the
    package relied on Condor's own configuration facilities to deduce LOCAL_DIR,
    which is impossible to perform in 'postrm'.
  * Do not remove the condor user during package purge (Closes: #667533).
    Along the lines of the discussion in #621833 the user is kept in a locked
    state (condor user has login disabled by default).
  * Simplify logic of adding the condor system user in maintainer scripts.
  * Change daemon restart behavior on package upgrade -- confirmed with
    upstream. Condor is now kept running during package upgrade (was
    unconditionally stopped in prerm before). Upon finishing installtion of
    the new version, Condor is just started (if not already running) and a
    'condor_restart' command is issued. Before a complete stop-start cycle was
    performed. The new behavior should allow for a more graceful upgrade of
    Condor pools, by safely shutting down all running jobs and jobs submitted
    from the localhost.
  * Add patch to allow building on MIPS. Rename variable name 'mips' to
    'mips_' to avoid name clash (Closes: #669689).
  * Fix a bug in the debconf script that caused the default start policy
    setting for a personal Condor installation to have no effect, i.e. it
    would not run jobs regardless of machine activity by default.

 -- Michael Hanke <mih@debian.org>  Tue, 24 Apr 2012 20:15:31 +0200

condor (7.7.5~dfsg.1-2) experimental; urgency=low

  * New primary Debian maintainer contact is Condor upstream. Previous
    maintainer remains uploader.
  * Guard against failure due to missing directories in pre-removal script
    (Closes: #662739). Thanks to Andreas Beckmann for detecting the bug.
  * Fix DMTCP integration for version 1.2.4 and later -- file location tests
    became invalid.
  * Set default DMTCP snapshotting interval to zero -- no regular snapshotting,
    but on-demand snapshots on vacate command. In addition the shim script now
    honors DMTCP_CHECKPOINT_INTERVAL.
  * Call dmtcp_command with option --quiet in shim_dmtcp to achieve more
    readable logs, by suppressing DMTCP's license and author boilerplate
    output.
  * Added patch to ignore PIDs from a stale PID file when trying to stop
    condor. This could otherwise prevent package removal/upgrade
    (Closes: #663033). The patch has been forwarded upstream.
  * Cherry-pick upstream patch that let's Condor build on all Debian-derived
    distributions identically. This patch allows the unmodified Debian package
    to build on Ubuntu.
  * Cherry-pick upstream patch to bump the libclassad SO version from 2 to 3
    -- fixed an overlooked and somewhat hidden change of API. Should now be
    stable for the 7.8 series. Also changed associated package name and
    dependencies accordingly.
  * Let DMTCP perform a blocking checkpointing operation, to avoid Condor
    killing DMTCP before a checkpoint file is written completely
    (Closes: #663078).
  * Make an attempt to let shim_dmtcp remove DMTCP checkpoint output files
    from a job's EXEC_DIR upon job termination. This is experimental.
  * Improve README.Debian regarding DMTCP checkpointing setup.
  * Bumped Standards-version to 3.9.3; no changes necessary.
  * Added homepage and VCS information to control file.

 -- Michael Hanke <mih@debian.org>  Fri, 09 Mar 2012 13:20:25 +0100

condor (7.7.5~dfsg.1-1) UNRELEASED; urgency=low

  * New upstream release. Feature freeze for upcoming 7.8 stable series.
    - better statistics for monitoring a Condor pool,
    - better support for absent ads in the collector
    - fast claiming of partitionable slots
    - support for some newer Linux kernel features to better support process
      isolation.
  * Remove 'disable_java_gt4X' patch -- corresponding upstream code has been
    removed.
  * Remove 'debian_dynamic_run' patch -- merged upstream.

 -- Michael Hanke <mih@debian.org>  Thu, 01 Mar 2012 08:47:40 +0100

condor (7.7.4+git3-gd7ce75b~dfsg.1-1) experimental; urgency=low

  * Initial upload to Debian experimental (Closes: #233482).
    After acceptance into Debian an upload to unstable is expected to happen
    once a build-time test suite is operational.
  * Drop NeuroDebian team as maintainer, upstream will eventually become the
    primary maintainer, with Michael Hanke being the uploader for the time
    being.
  * Merge commits from 7.7.4 maintenance branch.
  * Enable GSOAP support.

 -- Michael Hanke <mih@debian.org>  Fri, 24 Feb 2012 08:37:32 +0100

condor (7.7.4-2) UNRELEASED; urgency=low

  * Forcing runtime dependency on libcgroup1 (>= 0.37~), as otherwise Condor's
    procd refuses to start.
  * Fix problem in the Debconf setup that caused the initially provided
    settings to be overwritten during installation on a clean system (without
    and existing Condor installation).
  * Modify condor_qsub to always execute submitted scripts via the configured
    shell and not directly (expecting them to be executable). The seems to be
    the behavior of SGE's qsub.

 -- Michael Hanke <mih@debian.org>  Tue, 17 Jan 2012 14:01:27 +0100

condor (7.7.4-1) UNRELEASED; urgency=low

  * New upstream release. RPATH setup now officially supported.
  * Added emulator for SGE-style qsub calls (condor_qsub; incl. manpage).
  * Update DMCTP shim script to version 0.4.
  * Added dependency to libdate-manip-perl for condor_gather_info.
  * Remove patch to disable scimark in favor of proper configuration default.


 -- Michael Hanke <mih@debian.org>  Thu, 22 Dec 2011 16:19:00 +0100

condor (7.7.1+git837-g37b7fa3-1) UNRELEASED; urgency=low

  * New upstream code. Support for dynamic linking against system
    libraries. Condor's internal libs have been merged into a single
    library.
  * Fix build-deps on BOOST.
  * Bumped Standards-version to 3.9.2; no changes necessary.
  * Build using embedded classad library -- upstream will (or did) stop
    releasing it separately. libclassad binary packages are now built from
    the Condor source package.
  * Drop shared library, sysapi and postgres patches -- merged or obsolete.
  * Adjust rules for now included doc source code.
  * Add sanity checks into maintainer script to avoid creating bogus
    directories and installation errors. Thanks to Mats Rynge for reporting.
  * Add Python as runtime dependency.
  * Add patch to make condor_run work with Condor's new file transfer
    behavior. Courtesy of Jaime Frey.
  * Stop building a PDF version of the manual (takes long, and segfaults
    ghostscript at the moment). Keep HTML version.
  * Add patch to provide a sane default configuration for ssh_to_job and
    install condor_ssh_to_job_sshd_config_template as a conffile in
    /etc/condor/.
  * Added condor-dev package, containing headers files and static versions of
    Condor libraries.
  * Add build-dep on libldap-dev to ensure nordugrid_gahp being built.
  * Added DMTCP integration for snapshotting of vanilla universe jobs.

 -- Michael Hanke <mih@debian.org>  Tue, 11 Oct 2011 08:42:35 +0200

condor (7.6.1-1) UNRELEASED; urgency=low

  * New upstream release.
  * Adjust shared library patch.

 -- Michael Hanke <mih@debian.org>  Sat, 04 Jun 2011 20:36:29 -0400

condor (7.6.0-1) UNRELEASED; urgency=low

  * New upstream stable release.
  * Adjusted patches.
  * Added missing debhelper dependencies.
  * Added missing sysv-style init script symlinks.
  * Fixed various typos.
  * Prevent local classad header files from being used, in favor of
    system-wide libclassad installations.

 -- Michael Hanke <mih@debian.org>  Mon, 18 Apr 2011 22:07:08 -0400

condor (7.5.5+git995-ga9a0d2a-1) UNRELEASED; urgency=low

  * New upstream code from V7.6 branch. Updated various patches, removed some
    merged ones.
  * No longer compile the 'contrib' parts -- upstream recommended it due to
    lack of stability.
  * Added patch to create /var/run/condor upon daemon startup with proper
    permissions. That helps to conform to the FHS that declares /var/run as
    volatile and to be cleaned upon boot. Moreover, some systems have /var/run
    mounted as tmpfs.

 -- Michael Hanke <mih@debian.org>  Tue, 15 Mar 2011 16:37:56 -0400

condor (7.5.4+git567-gb10f6b4-2) UNRELEASED; urgency=low

  * Applied patch to allow adding submit specs in condor_run calls. Thanks to
    Matthew Farrellee <matt@redhat.com>.
  * Improved configuration for a "Personal Condor". Bind network traffic to
    the loopback interface. Better documentation in the generated
    configuration file.

 -- Michael Hanke <mih@debian.org>  Thu, 06 Jan 2011 17:28:59 -0500

condor (7.5.4+git567-gb10f6b4-1) UNRELEASED; urgency=low

  * Initial packaging.

 -- Michael Hanke <mih@debian.org>  Sun, 26 Dec 2010 10:10:19 -0500<|MERGE_RESOLUTION|>--- conflicted
+++ resolved
@@ -1,12 +1,3 @@
-<<<<<<< HEAD
-condor (8.9.1-1) unstable; urgency=medium
-
-  * An efficient curl plugin that supports uploads and authentication tokens
-  * HTCondor automatically supports GPU jobs in Docker and Singularity
-  * File transfer times are now recorded in the user job log and the job ad
-
- -- Tim Theisen <tim@cs.wisc.edu>  Wed, 17 Apr 2019 06:50:37 -0600
-=======
 condor (8.8.3-1) stable; urgency=medium
 
   * Fixed a bug where jobs were killed instead of peacefully shutting down
@@ -17,7 +8,14 @@
   * Restored a deprecated Python interface that is used to read the event log
 
  -- Tim Theisen <tim@cs.wisc.edu>  Wed, 22 May 2019 07:16:49 -0500
->>>>>>> 0c9deeba
+
+condor (8.9.1-1) unstable; urgency=medium
+
+  * An efficient curl plugin that supports uploads and authentication tokens
+  * HTCondor automatically supports GPU jobs in Docker and Singularity
+  * File transfer times are now recorded in the user job log and the job ad
+
+ -- Tim Theisen <tim@cs.wisc.edu>  Wed, 17 Apr 2019 06:50:37 -0600
 
 condor (8.8.2-1) stable; urgency=medium
 
