<<<<<<< HEAD
condor (9.9.1-1) stable; urgency=medium

  * Fix bug where jobs would not match when using a child collector

 -- Tim Theisen <tim@cs.wisc.edu>  Mon, 13 Jun 2022 21:32:00 -0500

condor (9.9.0-1) stable; urgency=medium

  * A new authentication method for remote HTCondor administration
  * Several changes to improve the security of connections
  * Fix issue where DAGMan direct submission failed when using Kerberos
  * The submission method is now recorded in the job ClassAd
  * Singularity jobs can now pull from Docker style repositories
  * The OWNER authorization level has been folded into the ADMINISTRATOR level

 -- Tim Theisen <tim@cs.wisc.edu>  Sat, 28 May 2022 13:28:00 -0500
=======
condor (9.0.14-1) stable; urgency=medium

  * SciToken mapping failures are now recorded in the daemon logs
  * Fix bug that stopped file transfers when output and error are the same
  * Ensure that the Python bindings version matches the installed HTCondor
  * $(OPSYSANDVER) now expand properly in job transforms
  * Fix bug where context managed Python htcondor.SecMan sessions would crash
  * Fix bug where remote CPU times would rarely be set to zero

 -- Tim Theisen <tim@cs.wisc.edu>  Tue, 12 Jul 2022 15:18:00 -0600
>>>>>>> 42169488

condor (9.0.13-1) stable; urgency=medium

  * Schedd and startd cron jobs can now log output upon non-zero exit
  * condor_config_val now produces correct syntax for multi-line values
  * The condor_run tool now reports submit errors and warnings to the terminal
  * Fix issue where Kerberos authentication would fail within DAGMan
  * Fix HTCondor startup failure with certain complex network configurations

 -- Tim Theisen <tim@cs.wisc.edu>  Thu, 26 May 2022 14:28:00 -0500

condor (9.8.1-1) stable; urgency=medium

  * Fix HTCondor startup failure with certain complex network configurations

 -- Tim Theisen <tim@cs.wisc.edu>  Thu, 25 Apr 2022 19:39:00 -0500

condor (9.8.0-1) stable; urgency=medium

  * Support for Heterogeneous GPUs, some configuration required
  * Allow HTCondor to utilize grid sites requiring two-factor authentication
  * Technology preview: bring your own resources from (some) NSF HPC clusters

 -- Tim Theisen <tim@cs.wisc.edu>  Thu, 21 Apr 2022 14:16:00 -0500

condor (9.0.12-1) stable; urgency=medium

  * Fix bug in parallel universe that could cause the schedd to crash
  * Fix rare crash where a daemon tries to use a discarded security session

 -- Tim Theisen <tim@cs.wisc.edu>  Tue, 19 Apr 2022 14:26:00 -0500

condor (9.7.1-1) stable; urgency=medium

  * Fix recent bug where jobs may go on hold without a hold reason or code

 -- Tim Theisen <tim@cs.wisc.edu>  Fri, 01 Apr 2022 09:51:00 -0500

condor (9.7.0-1) stable; urgency=medium

  * Support environment variables, other application elements in ARC REST jobs
  * Container universe supports Singularity jobs with hard-coded command
  * DAGMan submits jobs directly (does not shell out to condor_submit)
  * Meaningful error message and sub-code for file transfer failures
  * Add file transfer statistics for file transfer plugins
  * Add named list policy knobs for SYSTEM_PERIODIC_ policies

 -- Tim Theisen <tim@cs.wisc.edu>  Sat, 12 Mar 2022 19:05:00 -0600

condor (9.0.11-1) stable; urgency=medium

  * The Job Router can now create an IDTOKEN for use by the job
  * Fix bug where a self-checkpointing job may erroneously be held
  * Fix bug where the Job Router could erroneously substitute a default value
  * Fix bug where a file transfer error may identify the wrong file
  * Fix bug where condor_ssh_to_job may fail to connect

 -- Tim Theisen <tim@cs.wisc.edu>  Sat, 12 Mar 2022 14:34:00 -0600

condor (8.8.17-1) stable; urgency=high

  * Fixed a memory leak in the Job Router

 -- Tim Theisen <tim@cs.wisc.edu>  Fri, 11 Mar 2022 13:38:00 -0600

condor (9.6.0-1) stable; urgency=high

  * Fixes for security issues
    https://research.cs.wisc.edu/htcondor/security/vulnerabilities/HTCONDOR-2022-0001
    https://research.cs.wisc.edu/htcondor/security/vulnerabilities/HTCONDOR-2022-0002
    https://research.cs.wisc.edu/htcondor/security/vulnerabilities/HTCONDOR-2022-0003

 -- Tim Theisen <tim@cs.wisc.edu>  Wed, 16 Feb 2022 12:14:00 -0600

condor (9.0.10-1) stable; urgency=high

  * Fixes for security issues
    https://research.cs.wisc.edu/htcondor/security/vulnerabilities/HTCONDOR-2022-0001
    https://research.cs.wisc.edu/htcondor/security/vulnerabilities/HTCONDOR-2022-0002
    https://research.cs.wisc.edu/htcondor/security/vulnerabilities/HTCONDOR-2022-0003

 -- Tim Theisen <tim@cs.wisc.edu>  Wed, 16 Feb 2022 11:11:00 -0600

condor (8.8.16-1) stable; urgency=high

  * Fix for security issue
    https://research.cs.wisc.edu/htcondor/security/vulnerabilities/HTCONDOR-2022-0003

 -- Tim Theisen <tim@cs.wisc.edu>  Fri, 11 Mar 2022 08:20:00 -0600

condor (9.5.4-1) stable; urgency=medium

  * The access point more robustly detects execution points that disappear
  * The condor_procd will now function if /proc is mounted with hidepid=2

 -- Tim Theisen <tim@cs.wisc.edu>  Mon, 07 Feb 2022 16:33:00 -0600

condor (9.5.3-1) stable; urgency=medium

  * Fix daemon crash where one of multiple collectors is not in DNS
  * Fix bug where initial schedd registration was rarely delayed by an hour
  * Can set CCB_TIMEOUT and choose to not start up if CCB address unavailable

 -- Tim Theisen <tim@cs.wisc.edu>  Tue, 01 Feb 2022 10:46:00 -0600

condor (9.5.2-1) stable; urgency=medium

  * Fix bug where job may not go on hold when exceeding allowed_job_duration
  * Fix bug where the condor_shadow could run indefinitely
  * Fix bug where condor_ssh_to_job may fail to connect
  * Fix bug where a file transfer error may identify the wrong file

 -- Tim Theisen <tim@cs.wisc.edu>  Tue, 25 Jan 2022 09:44:00 -0600

condor (9.5.1-1) stable; urgency=medium

  * Fix bug where a self-checkpointing job may erroneously be held

 -- Tim Theisen <tim@cs.wisc.edu>  Mon, 17 Jan 2022 10:15:00 -0600

condor (9.5.0-1) stable; urgency=medium

  * Initial implementation of Container Universe
  * HTCondor will automatically detect container type and where it can run
  * The blahp is no longer separate, it is now an integral part of HTCondor
  * Docker Universe jobs can now self-checkpoint
  * Added Debian 11 (bullseye) as a supported platform
  * Since CentOS 8 has reached end of life, we build and test on Rocky Linux 8

 -- Tim Theisen <tim@cs.wisc.edu>  Thu, 13 Jan 2022 14:17:00 -0600

condor (9.0.9-1) stable; urgency=medium

  * Added Debian 11 (bullseye) as a supported platform
  * Since CentOS 8 has reached end of life, we build and test on Rocky Linux 8
  * The OAUTH credmon is now packaged for Enterprise Linux 8

 -- Tim Theisen <tim@cs.wisc.edu>  Tue, 11 Jan 2022 12:48:00 -0600

condor (9.4.1-1) stable; urgency=medium

  * Add the ability to track slot activation metrics
  * Fix bug where a file transfer plugin failure code may not be reported

 -- Tim Theisen <tim@cs.wisc.edu>  Tue, 21 Dec 2021 15:04:00 -0600

condor (9.4.0-1) stable; urgency=medium

  * Initial implementation of Job Sets in the htcondor CLI tool
  * The access point administrator can add keywords to the submit language
  * Add submit commands that limit job run time
  * Fix bug where self check-pointing jobs may be erroneously held

 -- Tim Theisen <tim@cs.wisc.edu>  Thu, 02 Dec 2021 14:13:00 -0600

condor (9.0.8-1) stable; urgency=medium

  * Fix bug where huge values of ImageSize and others would end up negative
  * Fix bug in how MAX_JOBS_PER_OWNER applied to late materialization jobs
  * Fix bug where the schedd could choose a slot with insufficient disk space
  * Fix crash in ClassAd substr() function when the offset is out of range
  * Fix bug in Kerberos code that can crash on macOS and could leak memory
  * Fix bug where a job is ignored for 20 minutes if the startd claim fails

 -- Tim Theisen <tim@cs.wisc.edu>  Thu, 02 Dec 2021 08:56:00 -0600

condor (9.3.2-1) stable; urgency=medium

  * Add allowed_execute_duration condor_submit command to cap job run time
  * Fix bug where self check-pointing jobs may be erroneously held

 -- Tim Theisen <tim@cs.wisc.edu>  Tue, 30 Nov 2021 05:46:00 -0600

condor (9.3.1-1) stable; urgency=medium

  * Add allowed_job_duration condor_submit command to cap job run time

 -- Tim Theisen <tim@cs.wisc.edu>  Mon, 08 Nov 2021 23:08:00 -0600

condor (9.3.0-1) stable; urgency=medium

  * Discontinue support for Globus GSI
  * Discontinue support for grid type 'nordugrid', use 'arc' instead
  * MacOS version strings now include the major version number (10 or 11)
  * File transfer plugin sample code to aid in developing new plugins
  * Add generic knob to set the slot user for all slots

 -- Tim Theisen <tim@cs.wisc.edu>  Wed, 03 Nov 2021 13:33:00 -0500

condor (9.0.7-1) stable; urgency=medium

  * Fix bug where condor_gpu_discovery could crash with older CUDA libraries
  * Fix bug where condor_watch_q would fail on machines with older kernels
  * condor_watch_q no longer has a limit on the number of job event log files
  * Fix bug where a startd could crash claiming a slot with p-slot preemption
  * Fix bug where a job start would not be recorded when a shadow reconnects

 -- Tim Theisen <tim@cs.wisc.edu>  Tue, 02 Nov 2021 14:54:00 -0500

condor (9.2.0-1) stable; urgency=medium

  * Add SERVICE node that runs alongside the DAG for the duration of the DAG
  * Fix problem where proxy delegation to older HTCondor versions failed
  * Jobs are now re-run if the execute directory unexpectedly disappears
  * HTCondor counts the number of files transfered at the submit node
  * Fix a bug that caused jobs to fail when using newer Singularity versions

 -- Tim Theisen <tim@cs.wisc.edu>  Thu, 23 Sep 2021 16:19:34 -0500

condor (9.0.6-1) stable; urgency=medium

  * CUDA_VISIBLE_DEVICES can now contain GPU-<uuid> formatted values
  * Fixed a bug that caused jobs to fail when using newer Singularity versions
  * Fixed a bug in the Windows MSI installer for the latest Windows 10 version
  * Fixed bugs relating to the transfer of standard out and error logs
  * MacOS 11.x now reports as 10.16.x (which is better than reporting x.0)

 -- Tim Theisen <tim@cs.wisc.edu>  Thu, 23 Sep 2021 09:27:08 -0500

condor (9.1.3-1) stable; urgency=medium

  * Globus GSI is no longer needed for X.509 proxy delegation
  * Globus GSI authentication is disabled by default
  * The job ad now contains a history of job holds and hold reasons
  * If a user job policy expression evaluates to undefined, it is ignored

 -- Tim Theisen <tim@cs.wisc.edu>  Thu, 19 Aug 2021 13:52:24 -0500

condor (9.0.5-1) stable; urgency=medium

  * Other authentication methods are tried if mapping fails using SciTokens
  * Fix rare crashes from successful condor_submit, which caused DAGMan issues
  * Fix bug where ExitCode attribute would be suppressed when OnExitHold fired
  * condor_who now suppresses spurious warnings coming from netstat
  * The online manual now has detailed instructions for installing on MacOS
  * Fix bug where misconfigured MIG devices confused condor_gpu_discovery
  * The transfer_checkpoint_file list may now include input files

 -- Tim Theisen <tim@cs.wisc.edu>  Wed, 18 Aug 2021 10:07:10 -0500

condor (9.1.2-1) stable; urgency=high

  * Fixes for security issues
    https://research.cs.wisc.edu/htcondor/security/vulnerabilities/HTCONDOR-2021-0003.html
    https://research.cs.wisc.edu/htcondor/security/vulnerabilities/HTCONDOR-2021-0004.html

 -- Tim Theisen <tim@cs.wisc.edu>  Thu, 29 Jul 2021 10:35:12 -0500

condor (9.0.4-1) stable; urgency=high

  * Fixes for security issues
    https://research.cs.wisc.edu/htcondor/security/vulnerabilities/HTCONDOR-2021-0003
    https://research.cs.wisc.edu/htcondor/security/vulnerabilities/HTCONDOR-2021-0004

 -- Tim Theisen <tim@cs.wisc.edu>  Thu, 29 Jul 2021 10:35:12 -0500

condor (8.8.15-1) stable; urgency=high

  * Fix for security issue
    https://research.cs.wisc.edu/htcondor/security/vulnerabilities/HTCONDOR-2021-0003

 -- Tim Theisen <tim@cs.wisc.edu>  Thu, 29 Jul 2021 10:35:12 -0500

condor (9.1.1-1) stable; urgency=high

  * Fixes for security issues
    https://research.cs.wisc.edu/htcondor/security/vulnerabilities/HTCONDOR-2021-0003.html
    https://research.cs.wisc.edu/htcondor/security/vulnerabilities/HTCONDOR-2021-0004.html

 -- Tim Theisen <tim@cs.wisc.edu>  Tue, 13 Jul 2021 09:11:38 -0500

condor (9.0.3-1) stable; urgency=high

  * Fixes for security issues
    https://research.cs.wisc.edu/htcondor/security/vulnerabilities/HTCONDOR-2021-0003
    https://research.cs.wisc.edu/htcondor/security/vulnerabilities/HTCONDOR-2021-0004

 -- Tim Theisen <tim@cs.wisc.edu>  Tue, 13 Jul 2021 09:11:38 -0500

condor (8.8.14-1) stable; urgency=high

  * Fix for security issue
    https://research.cs.wisc.edu/htcondor/security/vulnerabilities/HTCONDOR-2021-0003

 -- Tim Theisen <tim@cs.wisc.edu>  Tue, 13 Jul 2021 09:11:38 -0500

condor (9.0.2-1) stable; urgency=medium

  * HTCondor can be set up to use only FIPS 140-2 approved security functions
  * If the Singularity test fails, the job goes idle rather than getting held
  * Can divide GPU memory, when making multiple GPU entries for a single GPU
  * Startd and Schedd cron job maximum line length increased to 64k bytes
  * Added first class submit keywords for SciTokens
  * Fixed MUNGE authentication
  * Fixed Windows installer to work when the install location isn't C:\Condor

 -- Tim Theisen <tim@cs.wisc.edu>  Thu, 08 Jul 2021 06:35:49 -0500

condor (9.1.0-1) stable; urgency=medium

  * Support for submitting to ARC-CE via the REST interface
  * DAGMan can put failed jobs on hold (user can correct problems and release)
  * Can run gdb and ptrace within Docker containers
  * A small Docker test job is run on the execute node to verify functionality
  * The number of instructions executed is reported in the job Ad on Linux

 -- Tim Theisen <tim@cs.wisc.edu>  Thu, 20 May 2021 09:35:16 -0500

condor (9.0.1-1) stable; urgency=medium

  * Fix problem where X.509 proxy refresh kills job when using AES encryption
  * Fix problem when jobs require a different machine after a failure
  * Fix problem where a job matched a machine it can't use, delaying job start
  * Fix exit code and retry checking when a job exits because of a signal
  * Fix a memory leak in the job router when a job is removed via job policy
  * Fixed the back-end support for the 'bosco_cluster --add' command
  * An updated Windows installer that supports IDTOKEN authentication

 -- Tim Theisen <tim@cs.wisc.edu>  Fri, 14 May 2021 17:46:39 -0500

condor (9.0.0-1) stable; urgency=medium

  * Absent any configuration, HTCondor denies authorization to all users
  * AES encryption is used for all communication and file transfers by default
  * New IDTOKEN authentication method enables fine-grained authorization
  * IDTOKEN authentication method is designed to replace GSI
  * Improved support for GPUs, including machines with multiple GPUs
  * New condor_watch_q tool that efficiently provides live job status updates
  * Many improvements to the Python bindings
  * New Python bindings for DAGMan and chirp
  * Improved file transfer plugins supporting uploads and authentication
  * File transfer times are now recorded in the job log
  * Added support for jobs that need to acquire and use OAUTH tokens
  * Many memory footprint and performance improvements in DAGMan
  * Submitter ceilings can limit the number of jobs per user in a pool

 -- Tim Theisen <tim@cs.wisc.edu>  Wed, 14 Apr 2021 13:25:15 -0500

condor (8.9.13-1) stable; urgency=medium

  * Host based security is no longer the default security model
  * Hardware accelerated integrity and AES encryption used by default
  * Normally, AES encryption is used for all communication and file transfers
  * Fallback to Triple-DES or Blowfish when interoperating with older versions
  * Simplified and automated new HTCondor installations
  * HTCondor now detects instances of multi-instance GPUs
  * Fixed memory leaks (collector updates in 8.9 could leak a few MB per day)
  * Many other enhancements and bug fixes, see version history for details

 -- Tim Theisen <tim@cs.wisc.edu>  Mon, 29 Mar 2021 22:50:51 -0500

condor (8.9.12-1) stable; urgency=medium

  * Withdrawn due to compatibility issues with prior releases

 -- Tim Theisen <tim@cs.wisc.edu>  Thu, 25 Mar 2021 14:15:17 -0500

condor (8.8.13-1) stable; urgency=medium

  * condor_ssh_to_job now maps CR and NL to work with editors like nano
  * Improved the performance of data transfer in condor_ssh_to_job
  * HA replication now accepts SHA-2 checksums to prepare for MD5 removal
  * Submission to NorduGrid ARC CE works with newer ARC CE versions
  * Fixed condor_annex crashes on platforms with newer compilers
  * Fixed "use feature: GPUsMonitor" to locate the monitor binary on Windows
  * Fixed a bug that prevented using the '@' character in an event log path

 -- Tim Theisen <tim@cs.wisc.edu>  Tue, 23 Mar 2021 08:07:35 -0500

condor (8.9.11-1) stable; urgency=high

  * This release of HTCondor fixes security-related bugs described at
  * https://research.cs.wisc.edu/htcondor/security/vulnerabilities/HTCONDOR-2021-0001
  * https://research.cs.wisc.edu/htcondor/security/vulnerabilities/HTCONDOR-2021-0002

 -- Tim Theisen <tim@cs.wisc.edu>  Mon, 28 Dec 2020 09:55:44 -0600

condor (8.9.10-1) stable; urgency=medium

  * Fix bug where negotiator stopped making matches when group quotas are used
  * Support OAuth, SciTokens, and Kerberos credentials in local universe jobs
  * The Python schedd.submit method now takes a Submit object
  * DAGMan can now optionally run a script when a job goes on hold
  * DAGMan now provides a method for inline jobs to share submit descriptions
  * Can now add arbitrary tags to condor annex instances
  * Runs the "singularity test" before running the a singularity job

 -- Tim Theisen <tim@cs.wisc.edu>  Tue, 24 Nov 2020 09:52:13 -0600

condor (8.8.12-1) stable; urgency=medium

  * Added a family of version comparison functions to ClassAds
  * Increased default Globus proxy key length to meet current NIST guidance

 -- Tim Theisen <tim@cs.wisc.edu>  Sat, 21 Nov 2020 16:40:52 -0600

condor (8.9.9-1) stable; urgency=medium

  * The RPM packages requires globus, munge, scitokens, and voms from EPEL
  * Improved cgroup memory policy settings that set both hard and soft limit
  * Cgroup memory usage reporting no longer includes the kernel buffer cache
  * Numerous Python binding improvements, see version history
  * Can create a manifest of files on the execute node at job start and finish
  * Added provisioner nodes to DAGMan, allowing users to provision resources
  * DAGMan can now produce .dot graphs without running the workflow

 -- Tim Theisen <tim@cs.wisc.edu>  Sun, 25 Oct 2020 12:32:40 -0500

condor (8.8.11-1) stable; urgency=medium

  * HTCondor now properly tracks usage over vanilla universe checkpoints
  * New ClassAd equality and inequality operators in the Python bindings
  * Fixed a bug where removing in-use routes could crash the job router
  * Fixed a bug where condor_chirp would abort after success on Windows
  * Fixed a bug where using MACHINE_RESOURCE_NAMES could crash the startd
  * Improved condor c-gahp to prioritize commands over file transfers
  * Fixed a rare crash in the schedd when running many local universe jobs
  * With GSI, avoid unnecessary reverse DNS lookup when HOST_ALIAS is set
  * Fix a bug that could cause grid universe jobs to fail upon proxy refresh

 -- Tim Theisen <tim@cs.wisc.edu>  Wed, 21 Oct 2020 06:38:00 -0500

condor (8.9.8-1) unstable; urgency=medium

  * Added htcondor.dags and htcondor.htchirp to the HTCondor Python bindings
  * New condor_watch_q tool that efficiently provides live job status updates
  * Added support for marking a GPU offline while other jobs continue
  * The condor_master command does not return until it is fully started
  * Deprecated several Python interfaces in the Python bindings

 -- Tim Theisen <tim@cs.wisc.edu>  Wed, 05 Aug 2020 13:47:06 -0500

condor (8.8.10-1) stable; urgency=medium

  * condor_qedit can no longer be used to disrupt the condor_schedd
  * Fixed a bug where the SHARED_PORT_PORT configuration setting was ignored
  * Ubuntu 20.04 and Amazon Linux 2 are now supported
  * In MacOSX, HTCondor now requires LibreSSL, available since MacOSX 10.13

 -- Tim Theisen <tim@cs.wisc.edu>  Tue, 04 Aug 2020 20:55:25 -0500

condor (8.9.7-1) unstable; urgency=medium

  * Multiple enhancements in the file transfer code
  * Support for more regions in s3:// URLs
  * Much more flexible job router language
  * Jobs may now specify cuda_version to match equally-capable GPUs
  * TOKENS are now called IDTOKENS to differentiate from SCITOKENS
  * Added the ability to blacklist TOKENS via an expression
  * Can simultaneously handle Kerberos and OAUTH credentials
  * The getenv submit command now supports a blacklist and whitelist
  * The startd supports a remote history query similar to the schedd
  * condor_q -submitters now works with accounting groups
  * Fixed a bug reading service account credentials for Google Compute Engine

 -- Tim Theisen <tim@cs.wisc.edu>  Tue, 19 May 2020 14:56:05 -0500

condor (8.8.9-1) stable; urgency=medium

  * Proper tracking of maximum memory used by Docker universe jobs
  * Fixed preempting a GPU slot for a GPU job when all GPUs are in use
  * Fixed a Python crash when queue_item_data iterator raises an exception
  * Fixed a bug where slot attribute overrides were ignored
  * Calculates accounting group quota correctly when more than 1 CPU requested
  * Updated HTCondor Annex to accommodate API change for AWS Spot Fleet
  * Fixed a problem where HTCondor would not start on AWS Fargate
  * Fixed where the collector could wait forever for a partial message
  * Fixed streaming output to large files (>2Gb) when using the 32-bit shadow

 -- Tim Theisen <tim@cs.wisc.edu>  Wed, 06 May 2020 07:36:28 -0500

condor (8.9.6-1) unstable; urgency=high

  * Fixes addressing CVE-2019-18823
    https://research.cs.wisc.edu/htcondor/security/vulnerabilities/HTCONDOR-2020-0001
    https://research.cs.wisc.edu/htcondor/security/vulnerabilities/HTCONDOR-2020-0002
    https://research.cs.wisc.edu/htcondor/security/vulnerabilities/HTCONDOR-2020-0003
    https://research.cs.wisc.edu/htcondor/security/vulnerabilities/HTCONDOR-2020-0004

 -- Tim Theisen <tim@cs.wisc.edu>  Wed, 18 Mar 2020 15:40:28 -0500

condor (8.8.8-1) stable; urgency=high

  * Fixes addressing CVE-2019-18823
    https://research.cs.wisc.edu/htcondor/security/vulnerabilities/HTCONDOR-2020-0001
    https://research.cs.wisc.edu/htcondor/security/vulnerabilities/HTCONDOR-2020-0002
    https://research.cs.wisc.edu/htcondor/security/vulnerabilities/HTCONDOR-2020-0003
    https://research.cs.wisc.edu/htcondor/security/vulnerabilities/HTCONDOR-2020-0004

 -- Tim Theisen <tim@cs.wisc.edu>  Tue, 17 Mar 2020 11:05:03 -0500

condor (8.9.5-2) unstable; urgency=medium

  * Fixed the installation of the HTCondor Python bindings on Debian/Ubuntu

 -- Tim Theisen <tim@cs.wisc.edu>  Wed, 19 Feb 2020 19:43:10 -0600

condor (8.9.5-1) unstable; urgency=medium

  * Added a new mode that skips jobs whose outputs are newer than their inputs
  * Added command line tool to help debug ClassAd expressions
  * Added port forwarding to Docker containers
  * You may now change some DAGMan throttles while the DAG is running
  * Added support for session tokens for pre-signed S3 URLs
  * Improved the speed of the negotiator when custom resources are defined
  * Fixed interactive submission of Docker jobs
  * Fixed a bug where jobs wouldn't be killed when getting an OOM notification

 -- Tim Theisen <tim@cs.wisc.edu>  Mon, 30 Dec 2019 16:27:36 -0600

condor (8.8.7-1) stable; urgency=medium

  * Updated condor_annex to work with upcoming AWS Lambda function changes
  * Added the ability to specify the order that job routes are applied
  * Fixed a bug that could cause remote condor submits to fail
  * Fixed condor_wait to work when the job event log is on AFS
  * Fixed RPM packaging to be able to install condor-all on CentOS 8
  * Period ('.') is allowed again in DAGMan node names

 -- Tim Theisen <tim@cs.wisc.edu>  Tue, 24 Dec 2019 08:03:51 -0600

condor (8.9.4-1) unstable; urgency=medium

  * Amazon S3 file transfers using pre-signed URLs
  * Further reductions in DAGMan memory usage
  * Added -idle option to condor_q to display information about idle jobs
  * Support for SciTokens authentication
  * A tool, condor_evicted_files, to examine the SPOOL of an idle job

 -- Tim Theisen <tim@cs.wisc.edu>  Mon, 18 Nov 2019 15:40:14 -0600

condor (8.8.6-1) stable; urgency=medium

  * Initial support for CentOS 8
  * Fixed a memory leak in SSL authentication
  * Fixed a bug where "condor_submit -spool" would only submit the first job
  * Reduced encrypted file transfer CPU usage by a factor of six
  * "condor_config_val -summary" displays changes from a default configuration
  * Improved the ClassAd documentation, added many functions that were omitted

 -- Tim Theisen <tim@cs.wisc.edu>  Wed, 13 Nov 2019 08:18:44 -0600

condor (8.9.3-1) unstable; urgency=medium

  * TOKEN and SSL authentication methods are now enabled by default
  * The job and global event logs use ISO 8601 formatted dates by default
  * Added Google Drive multifile transfer plugin
  * Added upload capability to Box multifile transfer plugin
  * Added Python bindings to submit a DAG
  * Python 'JobEventLog' can be pickled to facilitate intermittent readers
  * 2x matchmaking speed for partitionable slots with simple START expressions
  * Improved the performance of the condor_schedd under heavy load
  * Reduced the memory footprint of condor_dagman
  * Initial implementation to record the circumstances of a job's termination

 -- Tim Theisen <tim@cs.wisc.edu>  Tue, 17 Sep 2019 00:00:00 -0500

condor (8.8.5-1) stable; urgency=medium

  * Fixed two performance problems on Windows
  * Fixed Java universe on Debian and Ubuntu systems
  * Added two knobs to improve performance on large scale pools
  * Fixed a bug where requesting zero GPUs would require a machine with GPUs
  * HTCondor can now recognize nVidia Volta and Turing GPUs

 -- Tim Theisen <tim@cs.wisc.edu>  Wed, 04 Sep 2019 13:22:29 -0500

condor (8.8.4-1) stable; urgency=medium

  * Python 3 bindings - see version history for details (requires EPEL on EL7)
  * Can configure DAGMan to dramatically reduce memory usage on some DAGs
  * Improved scalability when using the python bindings to qedit jobs
  * Fixed infrequent schedd crashes when removing scheduler universe jobs
  * The condor_master creates run and lock directories when systemd doesn't
  * The condor daemon obituary email now contains the last 200 lines of log

 -- Tim Theisen <tim@cs.wisc.edu>  Tue, 09 Jul 2019 10:15:38 -0500

condor (8.9.2-1) unstable; urgency=medium

  * The HTTP/HTTPS file transfer plugin will timeout and retry transfers
  * A new multi-file box.com file transfer plugin to download files
  * The manual has been moved to Read the Docs
  * Configuration options for job-log time-stamps (UTC, ISO 8601, sub-second)
  * Several improvements to SSL authentication
  * New TOKEN authentication method enables fine-grained authorization control

 -- Tim Theisen <tim@cs.wisc.edu>  Tue, 05 Jun 2019 08:03:56 -0500

condor (8.8.3-1) stable; urgency=medium

  * Fixed a bug where jobs were killed instead of peacefully shutting down
  * Fixed a bug where a restarted schedd wouldn't connect to its running jobs
  * Improved file transfer performance when sending multiple files
  * Fix a bug that prevented interactive submit from working with Singularity
  * Orphaned Docker containers are now cleaned up on execute nodes
  * Restored a deprecated Python interface that is used to read the event log

 -- Tim Theisen <tim@cs.wisc.edu>  Wed, 22 May 2019 07:16:49 -0500

condor (8.9.1-1) unstable; urgency=medium

  * An efficient curl plugin that supports uploads and authentication tokens
  * HTCondor automatically supports GPU jobs in Docker and Singularity
  * File transfer times are now recorded in the user job log and the job ad

 -- Tim Theisen <tim@cs.wisc.edu>  Wed, 17 Apr 2019 06:50:37 -0600

condor (8.8.2-1) stable; urgency=medium

  * Fixed problems with condor_ssh_to_job and Singularity jobs
  * Fixed a problem that could cause condor_annex to crash
  * Fixed a problem where the job queue would very rarely be corrupted
  * condor_userprio can report concurrency limits again
  * Fixed the GPU discovery and monitoring code to map GPUs in the same way
  * Made the CHIRP_DELAYED_UPDATE_PREFIX configuration knob work again
  * Fixed restarting HTCondor from the Service Control Manager on Windows
  * Fixed a problem where local universe jobs could not use condor_submit
  * Restored a deprecated Python interface that is used to read the event log
  * Fixed a problem where condor_shadow reuse could confuse DAGMan

 -- Tim Theisen <tim@cs.wisc.edu>  Thu, 11 Apr 2019 07:48:19 -0500

condor (8.9.0-1) unstable; urgency=medium

  * Absent any configuration, HTCondor denies authorization to all users
  * All HTCondor daemons under a condor_master share a security session
  * Scheduler Universe jobs are prioritized by job priority

 -- Tim Theisen <tim@cs.wisc.edu>  Wed, 27 Feb 2019 17:05:36 -0600

condor (8.8.1-1) stable; urgency=medium

  * Fixed excessive CPU consumption with GPU monitoring
  * GPU monitoring is off by default; enable with "use feature: GPUsMonitor"
  * HTCondor now works with the new CUDA version 10 libraries
  * Fixed a bug where sometimes jobs would not start on a Windows execute node
  * Fixed a bug that could cause DAGman to go into an infinite loop on exit
  * The JobRouter doesn't forward the USER attribute between two UID Domains
  * Made Collector.locateAll() more efficient in the Python bindings
  * Improved efficiency of the negotiation code in the condor_schedd

 -- Tim Theisen <tim@cs.wisc.edu>  Mon, 18 Feb 2019 15:44:41 -0600

condor (8.8.0-1) stable; urgency=medium

  * Automatically add AWS resources to your pool using HTCondor Annex
  * The Python bindings now include submit functionality
  * Added the ability to run a job immediately by replacing a running job
  * A new minihtcondor package makes single node installations easy
  * HTCondor now tracks and reports GPU utilization
  * Several performance enhancements in the collector
  * The grid universe can create and manage VM instances in Microsoft Azure
  * The MUNGE security method is now supported on all Linux platforms

 -- Tim Theisen <tim@cs.wisc.edu>  Thu, 03 Jan 2019 12:03:47 -0600

condor (8.7.10-1) unstable; urgency=medium

  * Can now interactively submit Docker jobs
  * The administrator can now add arguments to the Singularity command line
  * The MUNGE security method is now supported on all Linux platforms
  * The grid universe can create and manage VM instances in Microsoft Azure
  * Added a single-node package to facilitate using a personal HTCondor

 -- Tim Theisen <tim@cs.wisc.edu>  Tue, 30 Oct 2018 16:07:41 -0500

condor (8.6.13-1) stable; urgency=medium

  * Made the Python 'in' operator case-insensitive for ClassAd attributes
  * Python bindings are now built for the Debian and Ubuntu platforms
  * Fixed a memory leak in the Python bindings
  * Fixed a bug where absolute paths failed for output/error files on Windows
  * Fixed a bug using Condor-C to run Condor-C jobs
  * Fixed a bug where Singularity could not be used if Docker was not present

 -- Tim Theisen <tim@cs.wisc.edu>  Tue, 30 Oct 2018 10:28:39 -0500

condor (8.7.9-1) unstable; urgency=medium

  * Support for Debian 9, Ubuntu 16, and Ubuntu 18
  * Improved Python bindings to support the full range of submit functionality
  * Allows VMs to shutdown when the job is being gracefully evicted
  * Can now specify a host name alias (CNAME) for NETWORK_HOSTNAME
  * Added the ability to run a job immediately by replacing a running job

 -- Tim Theisen <tim@cs.wisc.edu>  Wed, 01 Aug 2018 00:40:39 -0500

condor (8.6.12-1) stable; urgency=medium

  * Support for Debian 9, Ubuntu 16, and Ubuntu 18
  * Fixed a memory leak that occurred when SSL authentication fails
  * Fixed a bug where invalid transform REQUIREMENTS caused a Job to match
  * Fixed a bug to allow a queue super user to edit protected attributes
  * Fixed a problem setting the job environment in the Singularity container
  * Fixed several other minor problems

 -- Tim Theisen <tim@cs.wisc.edu>  Tue, 31 Jul 2018 22:58:32 -0500

condor (8.6.11) unstable; urgency=medium

  * Nightly build

 -- Tim Theisen <tim@exec-23.batlab.org>  Thu, 31 May 2018 15:01:37 -0500

condor (8.6.8~dfsg.1-2) unstable; urgency=medium

  * Disable GSOAP (Closes: #890007) (GSOAP will be dropped from HTCondor soon)
  * Package Apache NOTICE file (fix up lintian error)

 -- Tim Theisen <tim@exec-23.batlab.org>  Mon, 19 Mar 2018 18:28:58 -0500

condor (8.6.8~dfsg.1-1) unstable; urgency=medium

  [ Tim Theisen ]
  * New upstream stable release (update to latest 8.6 stable series).
    - Support for singularity containers.
    - Jobs can now be submitted to the Slurm batch scheduling system via the
      new slurm type in the grid universe.
    - Fixes an issue where a user can cause the condor_schedd to crash by
      submitting a job designed for that purpose (CVE-2017-16816).
  * Bump SO version of libclassad from 7 to 8.

  [ Michael Hanke ]
  * Drop transitional packages (Condor -> HTCondor). Thanks to Holger Levsen
    for pointing this out (Closes: #878376).
  * Package was falsely suggesting "docker" instead of "docker.io".
  * More robust default "Personal Condor" configuration (should not break in
    IPv6 scenarios).

 -- Tim Theisen <tim@cs.wisc.edu>  Thu, 16 Nov 2017 15:48:05 -0600

condor (8.4.11~dfsg.1-3) unstable; urgency=medium

  * Get rid of lintian errors (eliminate RPATH, dh_python build dependency)

 -- Tim Theisen <tim@cs.wisc.edu>  Wed, 04 Oct 2017 15:33:23 -0500

condor (8.4.11~dfsg.1-2) unstable; urgency=medium

  * List additional global symbols for new gsoap version(Closes: #868905).
    Thanks to Michael Hudson-Doyle <michael.hudson@canonical.com>
  * Add build conflict to prevent pulling in cream on raspian.
    Thanks to Peter Green <plugwash@p10link.net>

 -- Tim Theisen <tim@cs.wisc.edu>  Fri, 18 Aug 2017 22:39:59 -0500

condor (8.4.11~dfsg.1-1) unstable; urgency=medium

  * New upstream bugfix release.
    - Various bugfixes for a number of HTCondor subsystems
      http://research.cs.wisc.edu/htcondor/manual/v8.4.11/10_3Stable_Release.html
  * Add Tim Theisen as a maintainer.
  * Remove Brian Lin as a maintainer.

 -- Tim Theisen <tim@cs.wisc.edu>  Wed, 25 Jan 2017 09:45:20 -0600

condor (8.4.9~dfsg.1-2) unstable; urgency=medium

  * Add patch to fix FTBFS due to -fPIE being default now. Thanks
    to Adrian Bunk <bunk@stusta.de> for the patch (Closes: #837402).
  * Disable VOMS support for now to workaround VOMS not being ready for
    OpenSSL 1.1.0 (Closes: #828269). To be re-enabled once #844877
    was addressed.
  * Add upstream patch for OpenSSL 1.1 compatibility (to be released with
    8.4.10).

 -- Michael Hanke <mih@debian.org>  Sun, 27 Nov 2016 08:45:09 +0100

condor (8.4.9~dfsg.1-1) unstable; urgency=medium

  * New upstream bugfix release.
    - Updated systemd service configuration.
    - Various bugfixes for a number of HTCondor subsystems
      http://research.cs.wisc.edu/htcondor/manual/v8.4.9/10_3Stable_Release.html
  * Refreshed patches.
  * Adjusted install setup for tmpfile.d configuration after upstream source
    reorganization.

 -- Michael Hanke <mih@debian.org>  Fri, 14 Oct 2016 13:39:15 +0200

condor (8.4.8~dfsg.1-1) unstable; urgency=medium

  * New upstream release (skipped several, more help wanted!)
    - Clarified license of doc/makeman/hard-test.html -- same as
      main HTCondor license (Closes: #822404)
  * Bumped Standards version to 3.9.8, no changes necessary.
  * Add Debconf template translation:
    - Brazilian Portuguese -- courtesy of Adriano Rafael Gomes
      <adrianorg@arg.eti.br>.
      (Closes: #816945)
  * Prevent failure when creating arch-independent packages only.
    Patch is courtesy of Santiago Vila <sanvila@unex.es> (Closes: #809112)

 -- Michael Hanke <mih@debian.org>  Fri, 19 Aug 2016 10:14:12 +0200

condor (8.4.2~dfsg.1-1) unstable; urgency=medium

  * New upstream release.
    - Simplified configuration to hold or preempt jobs that exceed resource
      claims.
    - Fix FTBFS on non-amd64 64bit platforms (Closes: #804386).
    - Various other bug fixes.
  * Install tmpfiles configuration for systemd to prevent service start
    failure due to missing /var/run/condor.

 -- Michael Hanke <mih@debian.org>  Fri, 11 Dec 2015 20:30:35 +0100

condor (8.4.0~dfsg.1-1) unstable; urgency=medium

  * First upstream in new 8.4 stable series. Updates:
    - leaner resource footprint for up to 200k simultaneous jobs in a
      single pool
    - run Docker containers as jobs
    - configurable encryption of execution directories
    - support for simultaneous IPv4 and IPv6 connections
    - adminstrator can establish requirements that must be satisfied in order
      for a job to be queued
    - new default shared port (if used) is 9618, instead of the previous
      random default
    - automatic tuning of certain kernel parameters for improved scalability
      enabled by default (see LINUX_KERNEL_TUNING_SCRIPT).
  * Install systemd service file.
  * Install default submit configuration for interactive jobs in
    /etc/condor/interactive.sub and set default configuration for
    INTERACTIVE_SUBMIT_FILE accordingly.
  * Tighten versioned dependency on libclassad package -- observed missing
    symbols, despite unchanged SO version.
  * Install documentation under /usr/share/doc/htcondor (no longer just
    'condor').
  * Add docker as suggested package, due to the addition of the
    DockerUniverse.
  * Recommend package 'ecryptfs-utils': when installed HTCondor can be
    instructed to encrypt job EXECUTE directories on a system-wide, or
    per-job basis.
  * Install linux-kernel-tuning script as a config file into /etc/condor.
  * Update patch to avoid non-literal string processing without format
    strings [-Werror=format-security].
  * Build with Virtual Organization Membership Service support. Added
    voms-dev as a build-dependency.
  * Add a watch file.

 -- Michael Hanke <mih@debian.org>  Tue, 15 Sep 2015 07:32:31 +0200

condor (8.2.9~dfsg.1-1) unstable; urgency=medium

  * New upstream bugfix release closing >25 tickets.
    - "Smaller" partitionable slots are now merged to allow for a "bigger"
      job to match (needs ALLOW_PSLOT_PREEMPTION=True; default behavior
      unchanged).
    - Fix LaTeX documentation sources to work with the most recent TeTeX
      (Closes: #790865). Thanks to Martin Michlmayr for the report and a
      patch.
  * Remove package section disparity (devel -> libdevel).

 -- Michael Hanke <mih@debian.org>  Mon, 17 Aug 2015 08:35:31 +0200

condor (8.2.8~dfsg.1-1) unstable; urgency=medium

  * New upstream bugfix release.
    - Updated for latest gsoap release (Closes: #784778)
    - Numerous additional bug fixes.
  * Minimize patch for default configuration to match upstream
    adjustments.
  * Add patch to fix a few bashisms (Closes: #772232). Thanks to
    Raphael Geissert for the report.
  * Add a patch adding raspbian to OS detection code (Closes: #780517).
    Thanks to Peter Michael Green for the patch.
  * Bumped Standards-version to 3.9.6; no changes necessary.

 -- Michael Hanke <mih@debian.org>  Sat, 16 May 2015 10:32:41 +0200

condor (8.2.3~dfsg.1-6) unstable; urgency=medium

  [Alex Waite]
  * Upstream security fix: Authenticated users could execute arbitrary code as
    the condor user due to a bug in the way the condor daemon sent email
    notifications (CVE-2014-8126). (Closes: #775276)

 -- Michael Hanke <mih@debian.org>  Fri, 16 Jan 2015 18:59:12 +0100

condor (8.2.3~dfsg.1-5) unstable; urgency=medium

  * Fix wrong default SPOOL location introduced with 8.2.3~dfsg.1-4. Whenever
    not overwritten by an explicit SPOOL setting, this version relocated
    SPOOL to /var/lib/condor/lib. Consequently, existing job and usage logs
    where inaccessible by HTcondor. This update reverts this unintentional
    change and sets SPOOL explicitly to /var/spool/condor again.
    (Closes: #772170)

 -- Michael Hanke <mih@debian.org>  Fri, 05 Dec 2014 20:32:17 +0100

condor (8.2.3~dfsg.1-4) unstable; urgency=medium

  * Adjust mechanism to apply the default Debian configuration to cope with
    the removal of the monolithic configuration file in the 8.2.x series.
    The default configuration is now applied as a patch to the table of
    parameters in the HTCondor sources (Closes: #769100).
    The report of leaving behind an unowned directory is merely a symptom of
    this bug.
  * Adjust default configuration to make HTCondor work with Debian's
    ganglia (also see Ticket #4709). Thanks to Alex Waite for the fix.
  * Add Debconf template translation:
    - Dutch -- courtesy of Frans Spiesschaert <Frans.Spiesschaert@yucom.be>.
      (Closes: #766067)

 -- Michael Hanke <mih@debian.org>  Sat, 29 Nov 2014 09:57:27 +0100

condor (8.2.3~dfsg.1-3) unstable; urgency=medium

  * Modify the DMTCP shim script to work with the 2.x series of DMTCP.

 -- Michael Hanke <mih@debian.org>  Fri, 17 Oct 2014 20:43:10 +0200

condor (8.2.3~dfsg.1-2) unstable; urgency=medium

  * Add transitional dummy packages to enable seamless upgrades from the
    "condor*" packages in wheezy. Apparently, the provides/replaces/conflicts
    triplet doesn't work with apt or aptitude in jessie.

 -- Michael Hanke <mih@debian.org>  Tue, 07 Oct 2014 13:33:55 +0200

condor (8.2.3~dfsg.1-1) unstable; urgency=medium

  * Add patch to prevent FTBFS when built with --as-needed (Closes: #758923).
    Thanks to Artur Rona.
  * Add 'provides: condor*' statements to debian/control to ensure a smooth
    upgrade path.
  * Move upstream meta data: debian/upstream -> debian/upstream/metadata
  * Added patch to increase the robustness of the sentinel job submitted by
    condor_qsub (Closes: #692388). Thanks to Philip Chase for the patch.

 -- Michael Hanke <mih@debian.org>  Sat, 04 Oct 2014 14:59:29 +0200

condor (8.2.1~dfsg.1-1) unstable; urgency=medium

  * New upstream release in the 8.2 stable series.
    - Skipped 8.2.0 due to a security issue.
    - Includes various new features from the former 8.1 development series,
      such as improved support for partitionable slots, and interactive
      sessions.
  * Enabled CGROUPS support (new build-dependency libcgroups-dev).
  * Enabled condor_kbdd for machines where Condor harvests idle time
    (new build-dependency libx11-dev).
  * Bump SO version of libclassad from 5 to 7.
  * Bumped Standards-version to 3.9.5; no changes necessary.
  * Drop build-dependency on obsolete python-support.
  * Drop alternative build-dependency on obselete java-compiler.
  * Symlink condor_ssh_to_job_sshd_config_template to /usr/lib/condor
    where Condor expects it to make interactive sessions work out of the box.

 -- Michael Hanke <mih@debian.org>  Sun, 13 Jul 2014 12:03:32 +0200

condor (8.0.6~dfsg.1-1) unstable; urgency=medium

  * New upstream maintenance release for the 8.0 series. Changelog excerpt:
    - HTCondor now forces proxies that it delegates to be a minimum of
      1024 bits. (Ticket #4168).
    - Fixed a bug in the condor_schedd which would cause it to crash when
      running remotely submitted parallel universe jobs. (Ticket #4163).
    - Fixed a crash of the condor_shadow, triggered when a disconnect from
      the condor_starter occurs just as the job terminates. (Ticket #4127).
    - Fixed a bug that caused condor_submit_dag to crash on very large DAG
      input files, such as those larger than 2 Gbytes (Ticket #4171).
  * Drop patch for schedd crash-prevention (Ticket #38936) -- contained in new
    release.
  * Add missing libkrb5-dev packages to the build-depends. Thanks to Hideki
    Yamane for the fix (Closes: #747794).
  * Update patch for missing getpid and getppid syscalls on alpha. Thanks to
    Michael Cree (Closes: #736689).
  * Disable Python bindings again -- they do not build nicely for all
    supported Python versions right now.
  * Update java build-dependencies to use default-jdk as first option. Thanks
    lintian.

 -- Michael Hanke <mih@debian.org>  Sun, 25 May 2014 16:15:55 +0200

condor (8.0.5~dfsg.1-1) unstable; urgency=low

  [ Michael Hanke ]
  * Acknowledge NMU, thanks Mattias Ellert.
  * New upstream version (Closes: #714364). This is the first packaged
    version of an 8.x release with many improvements and fixes.
  * Rename all relevant binary packages to reflect the new upstream name
    HTCondor. The source package name is kept as 'condor'.
  * Bump debhelper compat level to 9 to enabled hardening and python helper
    support.
  * Enable Python bindings (only for the default Python version for now).
    New build-dependencies libboost-python-dev, python-support and python-dev
    added.
  * Enable automatic updating of autotools infrastructure via dh_autoreconf.
    New build-dependencies dh-autoreconf and autotools-dev added.
  * Fix for CVE-2013-4255 is contained since 8.0.3 (Closes: #721693).
  * Remove Debian-specific condor_qsub script which has been integrated
    upstream and is now shipped in an improved form.
  * Add patch to source LSB init function in Condor's init script.
  * Add patch to replace sprintf wrapper call without a format string argument
    with the corresponding non-formating function call.
  * Add upstream patch to prevent schedd crash (Ticket #38936).

  [ Brian Lin ]
  * Add Debconf template translations:
    - Japanese -- courtesy of victory <victory.deb@gmail.com>.
      (Closes: #718923)
  * Add patch campus_factory_syntax to fix a syntax error the campus_factory
    script.
  * Bumped Standards-version to 3.9.4; no changes necessary.
  * Add new dependency on libboost-test-dev.
  * Disable installation of obsolete Perl modules.
  * Fix DEP5 syntax error in debian/copyright.

 -- Michael Hanke <mih@debian.org>  Tue, 31 Dec 2013 10:22:08 +0100

condor (7.8.8~dfsg.1-2.1) unstable; urgency=medium

  * Non-maintainer upload.
  * Adapt to multiarch globus installation (Closes: #731246).

 -- Mattias Ellert <mattias.ellert@fysast.uu.se>  Mon, 16 Dec 2013 16:40:36 +0100

condor (7.8.8~dfsg.1-2) unstable; urgency=low

  * Fix corrupted Russian and French debconf template translations.
    Thanks to David Prévot for the fixes (Closes: #671510, #673138).

 -- Michael Hanke <mih@debian.org>  Sun, 21 Jul 2013 09:23:43 +0200

condor (7.8.8~dfsg.1-1) unstable; urgency=low

  [ Brian Lin ]
  * New upstream bug fix release.
    - Fixed a bug in condor_advertise that could cause failure to publish
    ClassAds to condor_collector daemons other than the first one in the list of
    condor_collector daemons (Ticket #3404).
    - Fixed a bug that could cause HTCondor daemons to abort on condor_reconfig
    when the value of configuration variable STATISTICS_WINDOW_SECONDS was
    reduced. (Ticket #3443).
    - If condor_shared_port was using a dynamic port and the condor_master was
    using the shared port, then if condor_shared_port died, all subsequent
    attempts to restart it on a different port failed. (Ticket #3478).
    - Reduced the likelihood of a problem that caused the condor_master to
    restart some of its children after a recent reconfiguration, because the
    condor_master incorrectly concluded that the children were hung. (Ticket
    #3510)
    - Now installs the condor_kbdd daemon.
    - Does no longer provide condor_glidein
    - Fix a number of bashisms (Closes: #690640)
  * Added patch to automatically retry glexec operations if they exit with an
    error code likely caused by a transient error (Ticket 2415).

  [ Michael Hanke ]
  * Add Brian Lin as a maintainer.
  * Adjust code to determine Condor's upstream version in debian/rules'
    get-orig-source target.
  * Add citation information in debian/upstream. Thanks to Andreas Tille.
  * Add explicit note to README.Debian that the standard universe is not
    supported at this point (Closes: #717357).

 -- Michael Hanke <mih@debian.org>  Sat, 20 Jul 2013 12:51:53 +0200

condor (7.8.7~dfsg.1-1) experimental; urgency=low

  * New upstream bug fix release.
    - Fixed a bug wherein running the condor_suspend command on a scheduler
      universe job would cause the schedd to crash (Ticket 3259).
    - Jobs that were submitted with condor_submit -spool and failed during
      submission were left indefinitely in the queue in the Hold state
      (Ticket 3200).
    - When using privilege separation, jobs would be put on hold after
      they finished running if the working directory contained links to
      files that were not globally readable (Ticket 2904).
    - condor_master would sometimes crash on reconfiguration when the
      High Availability configuration had changed (Ticket 3292).
  * Condor is now officially called HTCondor. The Debian package will keep the
    name 'condor' for now and change when switching to the 7.9 or 8.0 series.

 -- Michael Hanke <mih@debian.org>  Thu, 10 Jan 2013 16:47:47 +0100

condor (7.8.6~dfsg.1-1) experimental; urgency=low

  * New upstream bug fix release (skipped 7.8.5).
    - Avoid rare crashes of condor_schedd in association with jobs that have
      'noop_job = true' (Ticket 3156).
    - Fix condor_startd crash when failing to match a partitionable slot after
      the application of configuration variables of the MODIFY_REQUEST_EXPR_
      category (Ticket 3260).
    - Prevent removal of scheduler universe jobs from the job queue when they
      should have been requeued, according to policy. This caused condor_dagman
      jobs to fail to restart. This bug exists in all Condor versions 7.8.0
      through 7.8.4. Upon upgrading from these Condor versions, users will need
      to intervene in order to restart their dagman jobs (Ticket 3207).

 -- Michael Hanke <mih@debian.org>  Tue, 06 Nov 2012 08:22:29 +0100

condor (7.8.4~dfsg.1-1) experimental; urgency=low

  * New upstream bug fix release (missed 7.8.3). This release addresses four
    security-related issues, as well as numerous other bug fixes
    (Closes: #688210):
    - Security Item: Some code that was no longer used was removed. The presence
      of this code could expose information which would allow an attacker to
      control another user's job. (CVE-2012-3493)
    - Security Item: Some code that was no longer used was removed. The presence
      of this code could have lead to a Denial-of-Service attack which would
      allow an attacker to remove another user's idle job. (CVE-2012-3491)
    - Security Item: Filesystem (FS) authentication was improved to check the
      UNIX permissions of the directory used for authentication. Without this,
      an attacker may have been able to impersonate another submitter on the
      same submit machine. (CVE-2012-3492)
    - Security Item: Although not user-visible, there were multiple updates to
      remove places in the code where potential buffer overruns could occur,
      thus removing potential attacks. None were known to be exploitable.
    - Security Item: Although not user-visible, there were updates to the code
      to improve error checking of system calls, removing some potential
      security threats. None were known to be exploitable.
    - The full changelog listing numerous additional bugs is available at
      http://research.cs.wisc.edu/condor/manual/v7.8/9_3Stable_Release.html
  * Added patch to fix a FTBFS on alpha, due to missing getpid syscall.
    Courtesy of Michael Cree <mcree@orcon.net.nz> (Closes: #685892).

 -- Michael Hanke <mih@debian.org>  Fri, 21 Sep 2012 20:56:32 +0200

condor (7.8.2~dfsg.1-2) experimental; urgency=low

  * Make postinst script more robust against missing config variables (Closes:
    #684667). Patch is courtesy of Tim Cartwright.
  * Disable Condor's file transfer mechanism for jobs submitted via
    condor_qsub, because a shared filesystem is assumed for these jobs
    (Closes: #684879).
  * This time really remove dangling symlink /usr/sbin/condor -> ../bin/condor.
    This file no longer exists (Closes: #678425).
  * Support deployment scenario where the administrative 'condor' user is not
    a local system user, but is shared (e.g. through LDAP) by all machines in a
    Condor pool (see installation manual section 3.2). The condor package will
    accept to run under an existing non-system user account named 'condor',
    but only when that account is locked, i.e. not login is possible
    (Closes: #684463).

 -- Michael Hanke <mih@debian.org>  Sun, 12 Aug 2012 19:20:35 +0200

condor (7.8.2~dfsg.1-1) unstable; urgency=high

  * Upstream security release. Prevent an attacker who is manipulating
    reverse-DNS entries and is able to connect to a Condor daemon to gain
    access to a Condor pool that is using DNS/hostname host-based authentication
    (only). CVE-2012-3416

 -- Michael Hanke <mih@debian.org>  Thu, 16 Aug 2012 08:32:49 +0200

condor (7.8.1~dfsg.1-2) unstable; urgency=low

  * Remove dangling symlink /usr/sbin/condor -> ../bin/condor. This file no
    longer exists (Closes: #678425).
  * Add Debconf template translations:
    - Czech -- courtesy of Martin Å Ãn <martin.sin@zshk.cz>
      (Closes: #678952)
    - Spanish -- courtesy of Fernando C. Estrada <fcestrada@fcestrada.com>
      (Closes: #680201)
  * Only issue 'condor_restart' command in postinst, when condor_master is
    actually running. If that is not the case, for example when daemon
    startup is prevented by system policy, package installation would fail
    otherwise. Thanks to Andreas Beckmann for the report. (Closes: #681144)

 -- Michael Hanke <mih@debian.org>  Thu, 21 Jun 2012 18:40:11 +0200

condor (7.8.1~dfsg.1-1) unstable; urgency=low

  * New upstream bugfix release:
    - Fixed a bug in the condor init script that would cause
      the init script to hang if condor wasn't running (Ticket 2872)
    - Fixed a bug that caused Parallel Universe jobs using Parallel
      Scheduling Groups to occasionally stay idle even when there were
      available machines to run them (Ticket 3017)
    - Fixed a bug that caused the Condor GridManager to crash when
      attempting to submit jobs to a local PBS/LSF/SGI cluster
      (Ticket 3014)
    - Fixed a bug in the handling of local universe jobs which caused
      the Condor SCHEDD to log a spurious ERROR message every time a local
      universe job exited, and then further caused the statistics for local
      universe jobs to be incorrectly computed (Ticket 3008)
    - Fixed a bug when Condor runs under the PrivSep model, in which if a job
      created a hard link from one file to another, Condor was unable to
      transfer the files back to the submit side, and the job was put on hold.
      (Ticket 2987)
    - When configuration variables MaxJobRetirementTime or MachineMaxVacateTime
      were very large, estimates of machine draining badput and completion time
      were sometimes nonsensical because of integer overflow (Ticket 3001)
    - Fixed a bug where per-job sub-directories and their contents in the
      SPOOL directory would not be removed when the associated job left the
      queue (Ticket 2942). Closes: #663031
  * Updated Swedish Debconf translation (Closes: #676943).

 -- Michael Hanke <mih@debian.org>  Wed, 06 Jun 2012 10:39:35 +0200

condor (7.8.0~dfsg.1-2) unstable; urgency=low

  * Actually include the Russian, Italian, and Polish translations.
  * Add Debconf template translations:
    - Swedish -- courtesy of Martin Bagge <brother@bsnet.se>
      (Closes: #673877)
    - French -- courtesy of Steve Petruzzello <dlist@bluewin.ch>
      (Closes: #673138)
    - Portuguese -- courtesy of Pedro Ribeiro <p.m42.ribeiro@gmail.com>
      (Closes: #674943)
  * Add explicit dependency on Python (for condor_router_history).
  * Remove word duplication from package description.
  * Fix typos in debian/copyright.

 -- Michael Hanke <mih@debian.org>  Mon, 04 Jun 2012 08:49:07 +0200

condor (7.8.0~dfsg.1-1) unstable; urgency=low

  * New upstream release (Closes: #670304). This is the first release of the
    new 7.8 stable series. Patches introduced to prevent FTBFS on mips, ia64
    and s390x are merged/obsolete.
  * Add Debconf template translations (Closes: #670487):
    - German -- courtesy of Erik Pfannenstein <epfannenstein@gmx.de>
      (Closes: #671394)
    - Russian -- courtesy of Yuri Kozlov <yuray@komyakino.ru>
      (Closes: #671510)
    - Italian -- courtesy of Beatrice Torracca <beatricet@libero.it>
      (Closes: #671641)
    - Polish -- courtesy of Michał Kułach <michalkulach@gmail.com>
      (Closes: #671547)

 -- Michael Hanke <mih@debian.org>  Wed, 09 May 2012 11:35:19 +0200

condor (7.7.6~dfsg.1-3) experimental; urgency=low

  * Temporarily drop cgroups dependency and, consequently, support for cgroups
    in Condor. The cgroups package is not in the condition to migrate into
    wheezy, hence blocking Condor's migration as well. cgroups maintainer
    suggests to drop this dependency for now.
    http://lists.debian.org/debian-devel/2012/04/msg00617.html
  * Improved Debconf templates after review by debian-l10n-english. Thanks
    to Justin B. Rye and Christian Perrier.
  * Add Debconf template translations:
    - Danish -- courtesy of Joe Dalton (Closes: #671090).

 -- Michael Hanke <mih@debian.org>  Wed, 02 May 2012 08:13:55 +0200

condor (7.7.6~dfsg.1-2) unstable; urgency=low

  * Add upstream patch to address FTBFS on ia64 and s390x (Closes: #670393).

 -- Michael Hanke <mih@debian.org>  Wed, 25 Apr 2012 18:18:08 +0200

condor (7.7.6~dfsg.1-1) unstable; urgency=low

  * New upstream development release. Last one before the 7.8 stable series.
  * Majority of patches has been merged upstream or have been made obsolete.
  * Stop supporting alternative LOCAL_DIR settings via Debconf. In addition
    the pre/postrm scripts no longer support non-standard (aka /var) LOCAL_DIR
    settings. This was done to be able to keep runtime data (logs, etc.) when
    the package gets removed, but not purged (Closes: #668088). Previously the
    package relied on Condor's own configuration facilities to deduce LOCAL_DIR,
    which is impossible to perform in 'postrm'.
  * Do not remove the condor user during package purge (Closes: #667533).
    Along the lines of the discussion in #621833 the user is kept in a locked
    state (condor user has login disabled by default).
  * Simplify logic of adding the condor system user in maintainer scripts.
  * Change daemon restart behavior on package upgrade -- confirmed with
    upstream. Condor is now kept running during package upgrade (was
    unconditionally stopped in prerm before). Upon finishing installtion of
    the new version, Condor is just started (if not already running) and a
    'condor_restart' command is issued. Before a complete stop-start cycle was
    performed. The new behavior should allow for a more graceful upgrade of
    Condor pools, by safely shutting down all running jobs and jobs submitted
    from the localhost.
  * Add patch to allow building on MIPS. Rename variable name 'mips' to
    'mips_' to avoid name clash (Closes: #669689).
  * Fix a bug in the debconf script that caused the default start policy
    setting for a personal Condor installation to have no effect, i.e. it
    would not run jobs regardless of machine activity by default.

 -- Michael Hanke <mih@debian.org>  Tue, 24 Apr 2012 20:15:31 +0200

condor (7.7.5~dfsg.1-2) experimental; urgency=low

  * New primary Debian maintainer contact is Condor upstream. Previous
    maintainer remains uploader.
  * Guard against failure due to missing directories in pre-removal script
    (Closes: #662739). Thanks to Andreas Beckmann for detecting the bug.
  * Fix DMTCP integration for version 1.2.4 and later -- file location tests
    became invalid.
  * Set default DMTCP snapshotting interval to zero -- no regular snapshotting,
    but on-demand snapshots on vacate command. In addition the shim script now
    honors DMTCP_CHECKPOINT_INTERVAL.
  * Call dmtcp_command with option --quiet in shim_dmtcp to achieve more
    readable logs, by suppressing DMTCP's license and author boilerplate
    output.
  * Added patch to ignore PIDs from a stale PID file when trying to stop
    condor. This could otherwise prevent package removal/upgrade
    (Closes: #663033). The patch has been forwarded upstream.
  * Cherry-pick upstream patch that let's Condor build on all Debian-derived
    distributions identically. This patch allows the unmodified Debian package
    to build on Ubuntu.
  * Cherry-pick upstream patch to bump the libclassad SO version from 2 to 3
    -- fixed an overlooked and somewhat hidden change of API. Should now be
    stable for the 7.8 series. Also changed associated package name and
    dependencies accordingly.
  * Let DMTCP perform a blocking checkpointing operation, to avoid Condor
    killing DMTCP before a checkpoint file is written completely
    (Closes: #663078).
  * Make an attempt to let shim_dmtcp remove DMTCP checkpoint output files
    from a job's EXEC_DIR upon job termination. This is experimental.
  * Improve README.Debian regarding DMTCP checkpointing setup.
  * Bumped Standards-version to 3.9.3; no changes necessary.
  * Added homepage and VCS information to control file.

 -- Michael Hanke <mih@debian.org>  Fri, 09 Mar 2012 13:20:25 +0100

condor (7.7.5~dfsg.1-1) UNRELEASED; urgency=low

  * New upstream release. Feature freeze for upcoming 7.8 stable series.
    - better statistics for monitoring a Condor pool,
    - better support for absent ads in the collector
    - fast claiming of partitionable slots
    - support for some newer Linux kernel features to better support process
      isolation.
  * Remove 'disable_java_gt4X' patch -- corresponding upstream code has been
    removed.
  * Remove 'debian_dynamic_run' patch -- merged upstream.

 -- Michael Hanke <mih@debian.org>  Thu, 01 Mar 2012 08:47:40 +0100

condor (7.7.4+git3-gd7ce75b~dfsg.1-1) experimental; urgency=low

  * Initial upload to Debian experimental (Closes: #233482).
    After acceptance into Debian an upload to unstable is expected to happen
    once a build-time test suite is operational.
  * Drop NeuroDebian team as maintainer, upstream will eventually become the
    primary maintainer, with Michael Hanke being the uploader for the time
    being.
  * Merge commits from 7.7.4 maintenance branch.
  * Enable GSOAP support.

 -- Michael Hanke <mih@debian.org>  Fri, 24 Feb 2012 08:37:32 +0100

condor (7.7.4-2) UNRELEASED; urgency=low

  * Forcing runtime dependency on libcgroup1 (>= 0.37~), as otherwise Condor's
    procd refuses to start.
  * Fix problem in the Debconf setup that caused the initially provided
    settings to be overwritten during installation on a clean system (without
    and existing Condor installation).
  * Modify condor_qsub to always execute submitted scripts via the configured
    shell and not directly (expecting them to be executable). The seems to be
    the behavior of SGE's qsub.

 -- Michael Hanke <mih@debian.org>  Tue, 17 Jan 2012 14:01:27 +0100

condor (7.7.4-1) UNRELEASED; urgency=low

  * New upstream release. RPATH setup now officially supported.
  * Added emulator for SGE-style qsub calls (condor_qsub; incl. manpage).
  * Update DMCTP shim script to version 0.4.
  * Added dependency to libdate-manip-perl for condor_gather_info.
  * Remove patch to disable scimark in favor of proper configuration default.


 -- Michael Hanke <mih@debian.org>  Thu, 22 Dec 2011 16:19:00 +0100

condor (7.7.1+git837-g37b7fa3-1) UNRELEASED; urgency=low

  * New upstream code. Support for dynamic linking against system
    libraries. Condor's internal libs have been merged into a single
    library.
  * Fix build-deps on BOOST.
  * Bumped Standards-version to 3.9.2; no changes necessary.
  * Build using embedded classad library -- upstream will (or did) stop
    releasing it separately. libclassad binary packages are now built from
    the Condor source package.
  * Drop shared library, sysapi and postgres patches -- merged or obsolete.
  * Adjust rules for now included doc source code.
  * Add sanity checks into maintainer script to avoid creating bogus
    directories and installation errors. Thanks to Mats Rynge for reporting.
  * Add Python as runtime dependency.
  * Add patch to make condor_run work with Condor's new file transfer
    behavior. Courtesy of Jaime Frey.
  * Stop building a PDF version of the manual (takes long, and segfaults
    ghostscript at the moment). Keep HTML version.
  * Add patch to provide a sane default configuration for ssh_to_job and
    install condor_ssh_to_job_sshd_config_template as a conffile in
    /etc/condor/.
  * Added condor-dev package, containing headers files and static versions of
    Condor libraries.
  * Add build-dep on libldap-dev to ensure nordugrid_gahp being built.
  * Added DMTCP integration for snapshotting of vanilla universe jobs.

 -- Michael Hanke <mih@debian.org>  Tue, 11 Oct 2011 08:42:35 +0200

condor (7.6.1-1) UNRELEASED; urgency=low

  * New upstream release.
  * Adjust shared library patch.

 -- Michael Hanke <mih@debian.org>  Sat, 04 Jun 2011 20:36:29 -0400

condor (7.6.0-1) UNRELEASED; urgency=low

  * New upstream stable release.
  * Adjusted patches.
  * Added missing debhelper dependencies.
  * Added missing sysv-style init script symlinks.
  * Fixed various typos.
  * Prevent local classad header files from being used, in favor of
    system-wide libclassad installations.

 -- Michael Hanke <mih@debian.org>  Mon, 18 Apr 2011 22:07:08 -0400

condor (7.5.5+git995-ga9a0d2a-1) UNRELEASED; urgency=low

  * New upstream code from V7.6 branch. Updated various patches, removed some
    merged ones.
  * No longer compile the 'contrib' parts -- upstream recommended it due to
    lack of stability.
  * Added patch to create /var/run/condor upon daemon startup with proper
    permissions. That helps to conform to the FHS that declares /var/run as
    volatile and to be cleaned upon boot. Moreover, some systems have /var/run
    mounted as tmpfs.

 -- Michael Hanke <mih@debian.org>  Tue, 15 Mar 2011 16:37:56 -0400

condor (7.5.4+git567-gb10f6b4-2) UNRELEASED; urgency=low

  * Applied patch to allow adding submit specs in condor_run calls. Thanks to
    Matthew Farrellee <matt@redhat.com>.
  * Improved configuration for a "Personal Condor". Bind network traffic to
    the loopback interface. Better documentation in the generated
    configuration file.

 -- Michael Hanke <mih@debian.org>  Thu, 06 Jan 2011 17:28:59 -0500

condor (7.5.4+git567-gb10f6b4-1) UNRELEASED; urgency=low

  * Initial packaging.

 -- Michael Hanke <mih@debian.org>  Sun, 26 Dec 2010 10:10:19 -0500<|MERGE_RESOLUTION|>--- conflicted
+++ resolved
@@ -1,4 +1,14 @@
-<<<<<<< HEAD
+condor (9.0.14-1) stable; urgency=medium
+
+  * SciToken mapping failures are now recorded in the daemon logs
+  * Fix bug that stopped file transfers when output and error are the same
+  * Ensure that the Python bindings version matches the installed HTCondor
+  * $(OPSYSANDVER) now expand properly in job transforms
+  * Fix bug where context managed Python htcondor.SecMan sessions would crash
+  * Fix bug where remote CPU times would rarely be set to zero
+
+ -- Tim Theisen <tim@cs.wisc.edu>  Tue, 12 Jul 2022 15:18:00 -0600
+
 condor (9.9.1-1) stable; urgency=medium
 
   * Fix bug where jobs would not match when using a child collector
@@ -15,18 +25,6 @@
   * The OWNER authorization level has been folded into the ADMINISTRATOR level
 
  -- Tim Theisen <tim@cs.wisc.edu>  Sat, 28 May 2022 13:28:00 -0500
-=======
-condor (9.0.14-1) stable; urgency=medium
-
-  * SciToken mapping failures are now recorded in the daemon logs
-  * Fix bug that stopped file transfers when output and error are the same
-  * Ensure that the Python bindings version matches the installed HTCondor
-  * $(OPSYSANDVER) now expand properly in job transforms
-  * Fix bug where context managed Python htcondor.SecMan sessions would crash
-  * Fix bug where remote CPU times would rarely be set to zero
-
- -- Tim Theisen <tim@cs.wisc.edu>  Tue, 12 Jul 2022 15:18:00 -0600
->>>>>>> 42169488
 
 condor (9.0.13-1) stable; urgency=medium
 
