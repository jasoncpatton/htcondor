--- conflicted
+++ resolved
@@ -1,18 +1,3 @@
-<<<<<<< HEAD
-condor (9.8.1-1) stable; urgency=medium
-
-  * Fix HTCondor startup failure with certain complex network configurations
-
- -- Tim Theisen <tim@cs.wisc.edu>  Thu, 25 Apr 2022 19:39:00 -0500
-
-condor (9.8.0-1) stable; urgency=medium
-
-  * Support for Heterogeneous GPUs, some configuration required
-  * Allow HTCondor to utilize grid sites requiring two-factor authentication
-  * Technology preview: bring your own resources from (some) NSF HPC clusters
-
- -- Tim Theisen <tim@cs.wisc.edu>  Thu, 21 Apr 2022 14:16:00 -0500
-=======
 condor (9.0.13-1) stable; urgency=medium
 
   * Schedd and startd cron jobs can now log output upon non-zero exit
@@ -22,7 +7,20 @@
   * Fix HTCondor startup failure with certain complex network configurations
 
  -- Tim Theisen <tim@cs.wisc.edu>  Thu, 26 May 2022 14:28:00 -0600
->>>>>>> 281be86e
+
+condor (9.8.1-1) stable; urgency=medium
+
+  * Fix HTCondor startup failure with certain complex network configurations
+
+ -- Tim Theisen <tim@cs.wisc.edu>  Thu, 25 Apr 2022 19:39:00 -0500
+
+condor (9.8.0-1) stable; urgency=medium
+
+  * Support for Heterogeneous GPUs, some configuration required
+  * Allow HTCondor to utilize grid sites requiring two-factor authentication
+  * Technology preview: bring your own resources from (some) NSF HPC clusters
+
+ -- Tim Theisen <tim@cs.wisc.edu>  Thu, 21 Apr 2022 14:16:00 -0500
 
 condor (9.0.12-1) stable; urgency=medium
 
