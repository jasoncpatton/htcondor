--- conflicted
+++ resolved
@@ -1,4 +1,3 @@
-<<<<<<< HEAD
 condor (9.6.0-0.1) stable; urgency=high
 
   * Fixes for security issues
@@ -8,8 +7,6 @@
 
  -- Tim Theisen <tim@cs.wisc.edu>  Wed, 16 Feb 2022 12:14:00 -0600
 
-=======
->>>>>>> 3ad5369b
 condor (9.0.10-1) stable; urgency=high
 
   * Fixes for security issues
@@ -19,7 +16,13 @@
 
  -- Tim Theisen <tim@cs.wisc.edu>  Wed, 16 Feb 2022 11:11:00 -0600
 
-<<<<<<< HEAD
+condor (8.8.16-1) stable; urgency=high
+
+  * Fix for security issue
+    https://research.cs.wisc.edu/htcondor/security/vulnerabilities/HTCONDOR-2022-0003
+
+ -- Tim Theisen <tim@cs.wisc.edu>  Fri, 11 Mar 2022 08:20:00 -0600
+
 condor (9.5.4-1) stable; urgency=medium
 
   * The access point more robustly detects execution points that disappear
@@ -61,14 +64,6 @@
 
  -- Tim Theisen <tim@cs.wisc.edu>  Thu, 13 Jan 2022 14:17:00 -0600
 
-=======
-condor (8.8.16-1) stable; urgency=high
-
-  * Fix for security issue
-    https://research.cs.wisc.edu/htcondor/security/vulnerabilities/HTCONDOR-2022-0003
-
- -- Tim Theisen <tim@cs.wisc.edu>  Fri, 11 Mar 2022 08:20:00 -0600
->>>>>>> 3ad5369b
 condor (9.0.9-1) stable; urgency=medium
 
   * Added Debian 11 (bullseye) as a supported platform
