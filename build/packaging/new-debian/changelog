<<<<<<< HEAD
condor (8.9.9-1) stable; urgency=medium

  * The RPM packages requires globus, munge, scitokens, and voms from EPEL
  * Improved cgroup memory policy settings that set both hard and soft limit
  * Cgroup memory usage reporting no longer includes the kernel buffer cache
  * Numerous Python binding improvements, see version history
  * Can create a manifest of files on the execute node at job start and finish
  * Added provisioner nodes to DAGMan, allowing users to provision resources
  * DAGMan can now produce .dot graphs without running the workflow

 -- Tim Theisen <tim@cs.wisc.edu>  Sun, 25 Oct 2020 12:32:40 -0500
=======
condor (8.8.12-1) stable; urgency=medium

  * Added a family of version comparison functions to ClassAds
  * Increased default Globus proxy key length to meet current NIST guidance

 -- Tim Theisen <tim@cs.wisc.edu>  Sat, 21 Nov 2020 16:40:52 -0600
>>>>>>> b5aaebd5

condor (8.8.11-1) stable; urgency=medium

  * HTCondor now properly tracks usage over vanilla universe checkpoints
  * New ClassAd equality and inequality operators in the Python bindings
  * Fixed a bug where removing in-use routes could crash the job router
  * Fixed a bug where condor_chirp would abort after success on Windows
  * Fixed a bug where using MACHINE_RESOURCE_NAMES could crash the startd
  * Improved condor c-gahp to prioritize commands over file transfers
  * Fixed a rare crash in the schedd when running many local universe jobs
  * With GSI, avoid unnecessary reverse DNS lookup when HOST_ALIAS is set
  * Fix a bug that could cause grid universe jobs to fail upon proxy refresh

 -- Tim Theisen <tim@cs.wisc.edu>  Wed, 21 Oct 2020 06:38:00 -0500

condor (8.9.8-1) unstable; urgency=medium

  * Added htcondor.dags and htcondor.htchirp to the HTCondor Python bindings
  * New condor_watch_q tool that efficiently provides live job status updates
  * Added support for marking a GPU offline while other jobs continue
  * The condor_master command does not return until it is fully started
  * Deprecated several Python interfaces in the Python bindings

 -- Tim Theisen <tim@cs.wisc.edu>  Wed, 05 Aug 2020 13:47:06 -0500

condor (8.8.10-1) stable; urgency=medium

  * condor_qedit can no longer be used to disrupt the condor_schedd
  * Fixed a bug where the SHARED_PORT_PORT configuration setting was ignored
  * Ubuntu 20.04 and Amazon Linux 2 are now supported
  * In MacOSX, HTCondor now requires LibreSSL, available since MacOSX 10.13

 -- Tim Theisen <tim@cs.wisc.edu>  Tue, 04 Aug 2020 20:55:25 -0500

condor (8.9.7-1) unstable; urgency=medium

  * Multiple enhancements in the file transfer code
  * Support for more regions in s3:// URLs
  * Much more flexible job router language
  * Jobs may now specify cuda_version to match equally-capable GPUs
  * TOKENS are now called IDTOKENS to differentiate from SCITOKENS
  * Added the ability to blacklist TOKENS via an expression
  * Can simultaneously handle Kerberos and OAUTH credentials
  * The getenv submit command now supports a blacklist and whitelist
  * The startd supports a remote history query similar to the schedd
  * condor_q -submitters now works with accounting groups
  * Fixed a bug reading service account credentials for Google Compute Engine

 -- Tim Theisen <tim@cs.wisc.edu>  Tue, 19 May 2020 14:56:05 -0500

condor (8.8.9-1) stable; urgency=medium

  * Proper tracking of maximum memory used by Docker universe jobs
  * Fixed preempting a GPU slot for a GPU job when all GPUs are in use
  * Fixed a Python crash when queue_item_data iterator raises an exception
  * Fixed a bug where slot attribute overrides were ignored
  * Calculates accounting group quota correctly when more than 1 CPU requested
  * Updated HTCondor Annex to accommodate API change for AWS Spot Fleet
  * Fixed a problem where HTCondor would not start on AWS Fargate
  * Fixed where the collector could wait forever for a partial message
  * Fixed streaming output to large files (>2Gb) when using the 32-bit shadow

 -- Tim Theisen <tim@cs.wisc.edu>  Wed, 06 May 2020 07:36:28 -0500

condor (8.9.6-1) unstable; urgency=high

  * Fixes addressing CVE-2019-18823
    https://research.cs.wisc.edu/htcondor/security/vulnerabilities/HTCONDOR-2020-0001.html
    https://research.cs.wisc.edu/htcondor/security/vulnerabilities/HTCONDOR-2020-0002.html
    https://research.cs.wisc.edu/htcondor/security/vulnerabilities/HTCONDOR-2020-0003.html
    https://research.cs.wisc.edu/htcondor/security/vulnerabilities/HTCONDOR-2020-0004.html

 -- Tim Theisen <tim@cs.wisc.edu>  Wed, 18 Mar 2020 15:40:28 -0500

condor (8.8.8-1) stable; urgency=high

  * Fixes addressing CVE-2019-18823
    https://research.cs.wisc.edu/htcondor/security/vulnerabilities/HTCONDOR-2020-0001.html
    https://research.cs.wisc.edu/htcondor/security/vulnerabilities/HTCONDOR-2020-0002.html
    https://research.cs.wisc.edu/htcondor/security/vulnerabilities/HTCONDOR-2020-0003.html
    https://research.cs.wisc.edu/htcondor/security/vulnerabilities/HTCONDOR-2020-0004.html

 -- Tim Theisen <tim@cs.wisc.edu>  Tue, 17 Mar 2020 11:05:03 -0500

condor (8.9.5-2) unstable; urgency=medium

  * Fixed the installation of the HTCondor Python bindings on Debian/Ubuntu

 -- Tim Theisen <tim@cs.wisc.edu>  Wed, 19 Feb 2020 19:43:10 -0600

condor (8.9.5-1) unstable; urgency=medium

  * Added a new mode that skips jobs whose outputs are newer than their inputs
  * Added command line tool to help debug ClassAd expressions
  * Added port forwarding to Docker containers
  * You may now change some DAGMan throttles while the DAG is running
  * Added support for session tokens for pre-signed S3 URLs
  * Improved the speed of the negotiator when custom resources are defined
  * Fixed interactive submission of Docker jobs
  * Fixed a bug where jobs wouldn't be killed when getting an OOM notification

 -- Tim Theisen <tim@cs.wisc.edu>  Mon, 30 Dec 2019 16:27:36 -0600

condor (8.8.7-1) stable; urgency=medium

  * Updated condor_annex to work with upcoming AWS Lambda function changes
  * Added the ability to specify the order that job routes are applied
  * Fixed a bug that could cause remote condor submits to fail
  * Fixed condor_wait to work when the job event log is on AFS
  * Fixed RPM packaging to be able to install condor-all on CentOS 8
  * Period ('.') is allowed again in DAGMan node names

 -- Tim Theisen <tim@cs.wisc.edu>  Tue, 24 Dec 2019 08:03:51 -0600

condor (8.9.4-1) unstable; urgency=medium

  * Amazon S3 file transfers using pre-signed URLs
  * Further reductions in DAGMan memory usage
  * Added -idle option to condor_q to display information about idle jobs
  * Support for SciTokens authentication
  * A tool, condor_evicted_files, to examine the SPOOL of an idle job

 -- Tim Theisen <tim@cs.wisc.edu>  Mon, 18 Nov 2019 15:40:14 -0600

condor (8.8.6-1) stable; urgency=medium

  * Initial support for CentOS 8
  * Fixed a memory leak in SSL authentication
  * Fixed a bug where "condor_submit -spool" would only submit the first job
  * Reduced encrypted file transfer CPU usage by a factor of six
  * "condor_config_val -summary" displays changes from a default configuration
  * Improved the ClassAd documentation, added many functions that were omitted

 -- Tim Theisen <tim@cs.wisc.edu>  Wed, 13 Nov 2019 08:18:44 -0600

condor (8.9.3-1) unstable; urgency=medium

  * TOKEN and SSL authentication methods are now enabled by default
  * The job and global event logs use ISO 8601 formatted dates by default
  * Added Google Drive multifile transfer plugin
  * Added upload capability to Box multifile transfer plugin
  * Added Python bindings to submit a DAG
  * Python 'JobEventLog' can be pickled to facilitate intermittent readers
  * 2x matchmaking speed for partitionable slots with simple START expressions
  * Improved the performance of the condor_schedd under heavy load
  * Reduced the memory footprint of condor_dagman
  * Initial implementation to record the circumstances of a job's termination

 -- Tim Theisen <tim@cs.wisc.edu>  Tue, 17 Sep 2019 00:00:00 -0500

condor (8.8.5-1) stable; urgency=medium

  * Fixed two performance problems on Windows
  * Fixed Java universe on Debian and Ubuntu systems
  * Added two knobs to improve performance on large scale pools
  * Fixed a bug where requesting zero GPUs would require a machine with GPUs
  * HTCondor can now recognize nVidia Volta and Turing GPUs

 -- Tim Theisen <tim@cs.wisc.edu>  Wed, 04 Sep 2019 13:22:29 -0500

condor (8.8.4-1) stable; urgency=medium

  * Python 3 bindings - see version history for details (requires EPEL on EL7)
  * Can configure DAGMan to dramatically reduce memory usage on some DAGs
  * Improved scalability when using the python bindings to qedit jobs
  * Fixed infrequent schedd crashes when removing scheduler universe jobs
  * The condor_master creates run and lock directories when systemd doesn't
  * The condor daemon obituary email now contains the last 200 lines of log

 -- Tim Theisen <tim@cs.wisc.edu>  Tue, 09 Jul 2019 10:15:38 -0500

condor (8.9.2-1) unstable; urgency=medium

  * The HTTP/HTTPS file transfer plugin will timeout and retry transfers
  * A new multi-file box.com file transfer plugin to download files
  * The manual has been moved to Read the Docs
  * Configuration options for job-log time-stamps (UTC, ISO 8601, sub-second)
  * Several improvements to SSL authentication
  * New TOKEN authentication method enables fine-grained authorization control

 -- Tim Theisen <tim@cs.wisc.edu>  Tue, 05 Jun 2019 08:03:56 -0500

condor (8.8.3-1) stable; urgency=medium

  * Fixed a bug where jobs were killed instead of peacefully shutting down
  * Fixed a bug where a restarted schedd wouldn't connect to its running jobs
  * Improved file transfer performance when sending multiple files
  * Fix a bug that prevented interactive submit from working with Singularity
  * Orphaned Docker containers are now cleaned up on execute nodes
  * Restored a deprecated Python interface that is used to read the event log

 -- Tim Theisen <tim@cs.wisc.edu>  Wed, 22 May 2019 07:16:49 -0500

condor (8.9.1-1) unstable; urgency=medium

  * An efficient curl plugin that supports uploads and authentication tokens
  * HTCondor automatically supports GPU jobs in Docker and Singularity
  * File transfer times are now recorded in the user job log and the job ad

 -- Tim Theisen <tim@cs.wisc.edu>  Wed, 17 Apr 2019 06:50:37 -0600

condor (8.8.2-1) stable; urgency=medium

  * Fixed problems with condor_ssh_to_job and Singularity jobs
  * Fixed a problem that could cause condor_annex to crash
  * Fixed a problem where the job queue would very rarely be corrupted
  * condor_userprio can report concurrency limits again
  * Fixed the GPU discovery and monitoring code to map GPUs in the same way
  * Made the CHIRP_DELAYED_UPDATE_PREFIX configuration knob work again
  * Fixed restarting HTCondor from the Service Control Manager on Windows
  * Fixed a problem where local universe jobs could not use condor_submit
  * Restored a deprecated Python interface that is used to read the event log
  * Fixed a problem where condor_shadow reuse could confuse DAGMan

 -- Tim Theisen <tim@cs.wisc.edu>  Thu, 11 Apr 2019 07:48:19 -0500

condor (8.9.0-1) unstable; urgency=medium

  * Absent any configuration, HTCondor denies authorization to all users
  * All HTCondor daemons under a condor_master share a security session
  * Scheduler Universe jobs are prioritized by job priority

 -- Tim Theisen <tim@cs.wisc.edu>  Wed, 27 Feb 2019 17:05:36 -0600

condor (8.8.1-1) stable; urgency=medium

  * Fixed excessive CPU consumption with GPU monitoring
  * GPU monitoring is off by default; enable with "use feature: GPUsMonitor"
  * HTCondor now works with the new CUDA version 10 libraries
  * Fixed a bug where sometimes jobs would not start on a Windows execute node
  * Fixed a bug that could cause DAGman to go into an infinite loop on exit
  * The JobRouter doesn't forward the USER attribute between two UID Domains
  * Made Collector.locateAll() more efficient in the Python bindings
  * Improved efficiency of the negotiation code in the condor_schedd

 -- Tim Theisen <tim@cs.wisc.edu>  Mon, 18 Feb 2019 15:44:41 -0600

condor (8.8.0-1) stable; urgency=medium

  * Automatically add AWS resources to your pool using HTCondor Annex
  * The Python bindings now include submit functionality
  * Added the ability to run a job immediately by replacing a running job
  * A new minihtcondor package makes single node installations easy
  * HTCondor now tracks and reports GPU utilization
  * Several performance enhancements in the collector
  * The grid universe can create and manage VM instances in Microsoft Azure
  * The MUNGE security method is now supported on all Linux platforms

 -- Tim Theisen <tim@cs.wisc.edu>  Thu, 03 Jan 2019 12:03:47 -0600

condor (8.7.10-1) unstable; urgency=medium

  * Can now interactively submit Docker jobs
  * The administrator can now add arguments to the Singularity command line
  * The MUNGE security method is now supported on all Linux platforms
  * The grid universe can create and manage VM instances in Microsoft Azure
  * Added a single-node package to facilitate using a personal HTCondor

 -- Tim Theisen <tim@cs.wisc.edu>  Tue, 30 Oct 2018 16:07:41 -0500

condor (8.6.13-1) stable; urgency=medium

  * Made the Python 'in' operator case-insensitive for ClassAd attributes
  * Python bindings are now built for the Debian and Ubuntu platforms
  * Fixed a memory leak in the Python bindings
  * Fixed a bug where absolute paths failed for output/error files on Windows
  * Fixed a bug using Condor-C to run Condor-C jobs
  * Fixed a bug where Singularity could not be used if Docker was not present

 -- Tim Theisen <tim@cs.wisc.edu>  Tue, 30 Oct 2018 10:28:39 -0500

condor (8.7.9-1) unstable; urgency=medium

  * Support for Debian 9, Ubuntu 16, and Ubuntu 18
  * Improved Python bindings to support the full range of submit functionality
  * Allows VMs to shutdown when the job is being gracefully evicted
  * Can now specify a host name alias (CNAME) for NETWORK_HOSTNAME
  * Added the ability to run a job immediately by replacing a running job

 -- Tim Theisen <tim@cs.wisc.edu>  Wed, 01 Aug 2018 00:40:39 -0500

condor (8.6.12-1) stable; urgency=medium

  * Support for Debian 9, Ubuntu 16, and Ubuntu 18
  * Fixed a memory leak that occurred when SSL authentication fails
  * Fixed a bug where invalid transform REQUIREMENTS caused a Job to match
  * Fixed a bug to allow a queue super user to edit protected attributes
  * Fixed a problem setting the job environment in the Singularity container
  * Fixed several other minor problems

 -- Tim Theisen <tim@cs.wisc.edu>  Tue, 31 Jul 2018 22:58:32 -0500

condor (8.6.11) unstable; urgency=medium

  * Nightly build

 -- Tim Theisen <tim@exec-23.batlab.org>  Thu, 31 May 2018 15:01:37 -0500

condor (8.6.8~dfsg.1-2) unstable; urgency=medium

  * Disable GSOAP (Closes: #890007) (GSOAP will be dropped from HTCondor soon)
  * Package Apache NOTICE file (fix up lintian error)

 -- Tim Theisen <tim@exec-23.batlab.org>  Mon, 19 Mar 2018 18:28:58 -0500

condor (8.6.8~dfsg.1-1) unstable; urgency=medium

  [ Tim Theisen ]
  * New upstream stable release (update to latest 8.6 stable series).
    - Support for singularity containers.
    - Jobs can now be submitted to the Slurm batch scheduling system via the
      new slurm type in the grid universe.
    - Fixes an issue where a user can cause the condor_schedd to crash by
      submitting a job designed for that purpose (CVE-2017-16816).
  * Bump SO version of libclassad from 7 to 8.

  [ Michael Hanke ]
  * Drop transitional packages (Condor -> HTCondor). Thanks to Holger Levsen
    for pointing this out (Closes: #878376).
  * Package was falsely suggesting "docker" instead of "docker.io".
  * More robust default "Personal Condor" configuration (should not break in
    IPv6 scenarios).

 -- Tim Theisen <tim@cs.wisc.edu>  Thu, 16 Nov 2017 15:48:05 -0600

condor (8.4.11~dfsg.1-3) unstable; urgency=medium

  * Get rid of lintian errors (eliminate RPATH, dh_python build dependency)

 -- Tim Theisen <tim@cs.wisc.edu>  Wed, 04 Oct 2017 15:33:23 -0500

condor (8.4.11~dfsg.1-2) unstable; urgency=medium

  * List additional global symbols for new gsoap version(Closes: #868905).
    Thanks to Michael Hudson-Doyle <michael.hudson@canonical.com>
  * Add build conflict to prevent pulling in cream on raspian.
    Thanks to Peter Green <plugwash@p10link.net>

 -- Tim Theisen <tim@cs.wisc.edu>  Fri, 18 Aug 2017 22:39:59 -0500

condor (8.4.11~dfsg.1-1) unstable; urgency=medium

  * New upstream bugfix release.
    - Various bugfixes for a number of HTCondor subsystems
      http://research.cs.wisc.edu/htcondor/manual/v8.4.11/10_3Stable_Release.html
  * Add Tim Theisen as a maintainer.
  * Remove Brian Lin as a maintainer.

 -- Tim Theisen <tim@cs.wisc.edu>  Wed, 25 Jan 2017 09:45:20 -0600

condor (8.4.9~dfsg.1-2) unstable; urgency=medium

  * Add patch to fix FTBFS due to -fPIE being default now. Thanks
    to Adrian Bunk <bunk@stusta.de> for the patch (Closes: #837402).
  * Disable VOMS support for now to workaround VOMS not being ready for
    OpenSSL 1.1.0 (Closes: #828269). To be re-enabled once #844877
    was addressed.
  * Add upstream patch for OpenSSL 1.1 compatibility (to be released with
    8.4.10).

 -- Michael Hanke <mih@debian.org>  Sun, 27 Nov 2016 08:45:09 +0100

condor (8.4.9~dfsg.1-1) unstable; urgency=medium

  * New upstream bugfix release.
    - Updated systemd service configuration.
    - Various bugfixes for a number of HTCondor subsystems
      http://research.cs.wisc.edu/htcondor/manual/v8.4.9/10_3Stable_Release.html
  * Refreshed patches.
  * Adjusted install setup for tmpfile.d configuration after upstream source
    reorganization.

 -- Michael Hanke <mih@debian.org>  Fri, 14 Oct 2016 13:39:15 +0200

condor (8.4.8~dfsg.1-1) unstable; urgency=medium

  * New upstream release (skipped several, more help wanted!)
    - Clarified license of doc/makeman/hard-test.html -- same as
      main HTCondor license (Closes: #822404)
  * Bumped Standards version to 3.9.8, no changes necessary.
  * Add Debconf template translation:
    - Brazilian Portuguese -- courtesy of Adriano Rafael Gomes
      <adrianorg@arg.eti.br>.
      (Closes: #816945)
  * Prevent failure when creating arch-independent packages only.
    Patch is courtesy of Santiago Vila <sanvila@unex.es> (Closes: #809112)

 -- Michael Hanke <mih@debian.org>  Fri, 19 Aug 2016 10:14:12 +0200

condor (8.4.2~dfsg.1-1) unstable; urgency=medium

  * New upstream release.
    - Simplified configuration to hold or preempt jobs that exceed resource
      claims.
    - Fix FTBFS on non-amd64 64bit platforms (Closes: #804386).
    - Various other bug fixes.
  * Install tmpfiles configuration for systemd to prevent service start
    failure due to missing /var/run/condor.

 -- Michael Hanke <mih@debian.org>  Fri, 11 Dec 2015 20:30:35 +0100

condor (8.4.0~dfsg.1-1) unstable; urgency=medium

  * First upstream in new 8.4 stable series. Updates:
    - leaner resource footprint for up to 200k simultaneous jobs in a
      single pool
    - run Docker containers as jobs
    - configurable encryption of execution directories
    - support for simultaneous IPv4 and IPv6 connections
    - adminstrator can establish requirements that must be satisfied in order
      for a job to be queued
    - new default shared port (if used) is 9618, instead of the previous
      random default
    - automatic tuning of certain kernel parameters for improved scalability
      enabled by default (see LINUX_KERNEL_TUNING_SCRIPT).
  * Install systemd service file.
  * Install default submit configuration for interactive jobs in
    /etc/condor/interactive.sub and set default configuration for
    INTERACTIVE_SUBMIT_FILE accordingly.
  * Tighten versioned dependency on libclassad package -- observed missing
    symbols, despite unchanged SO version.
  * Install documentation under /usr/share/doc/htcondor (no longer just
    'condor').
  * Add docker as suggested package, due to the addition of the
    DockerUniverse.
  * Recommend package 'ecryptfs-utils': when installed HTCondor can be
    instructed to encrypt job EXECUTE directories on a system-wide, or
    per-job basis.
  * Install linux-kernel-tuning script as a config file into /etc/condor.
  * Update patch to avoid non-literal string processing without format
    strings [-Werror=format-security].
  * Build with Virtual Organization Membership Service support. Added
    voms-dev as a build-dependency.
  * Add a watch file.

 -- Michael Hanke <mih@debian.org>  Tue, 15 Sep 2015 07:32:31 +0200

condor (8.2.9~dfsg.1-1) unstable; urgency=medium

  * New upstream bugfix release closing >25 tickets.
    - "Smaller" partitionable slots are now merged to allow for a "bigger"
      job to match (needs ALLOW_PSLOT_PREEMPTION=True; default behavior
      unchanged).
    - Fix LaTeX documentation sources to work with the most recent TeTeX
      (Closes: #790865). Thanks to Martin Michlmayr for the report and a
      patch.
  * Remove package section disparity (devel -> libdevel).

 -- Michael Hanke <mih@debian.org>  Mon, 17 Aug 2015 08:35:31 +0200

condor (8.2.8~dfsg.1-1) unstable; urgency=medium

  * New upstream bugfix release.
    - Updated for latest gsoap release (Closes: #784778)
    - Numerous additional bug fixes.
  * Minimize patch for default configuration to match upstream
    adjustments.
  * Add patch to fix a few bashisms (Closes: #772232). Thanks to
    Raphael Geissert for the report.
  * Add a patch adding raspbian to OS detection code (Closes: #780517).
    Thanks to Peter Michael Green for the patch.
  * Bumped Standards-version to 3.9.6; no changes necessary.

 -- Michael Hanke <mih@debian.org>  Sat, 16 May 2015 10:32:41 +0200

condor (8.2.3~dfsg.1-6) unstable; urgency=medium

  [Alex Waite]
  * Upstream security fix: Authenticated users could execute arbitrary code as
    the condor user due to a bug in the way the condor daemon sent email
    notifications (CVE-2014-8126). (Closes: #775276)

 -- Michael Hanke <mih@debian.org>  Fri, 16 Jan 2015 18:59:12 +0100

condor (8.2.3~dfsg.1-5) unstable; urgency=medium

  * Fix wrong default SPOOL location introduced with 8.2.3~dfsg.1-4. Whenever
    not overwritten by an explicit SPOOL setting, this version relocated
    SPOOL to /var/lib/condor/lib. Consequently, existing job and usage logs
    where inaccessible by HTcondor. This update reverts this unintentional
    change and sets SPOOL explicitly to /var/spool/condor again.
    (Closes: #772170)

 -- Michael Hanke <mih@debian.org>  Fri, 05 Dec 2014 20:32:17 +0100

condor (8.2.3~dfsg.1-4) unstable; urgency=medium

  * Adjust mechanism to apply the default Debian configuration to cope with
    the removal of the monolithic configuration file in the 8.2.x series.
    The default configuration is now applied as a patch to the table of
    parameters in the HTCondor sources (Closes: #769100).
    The report of leaving behind an unowned directory is merely a symptom of
    this bug.
  * Adjust default configuration to make HTCondor work with Debian's
    ganglia (also see Ticket #4709). Thanks to Alex Waite for the fix.
  * Add Debconf template translation:
    - Dutch -- courtesy of Frans Spiesschaert <Frans.Spiesschaert@yucom.be>.
      (Closes: #766067)

 -- Michael Hanke <mih@debian.org>  Sat, 29 Nov 2014 09:57:27 +0100

condor (8.2.3~dfsg.1-3) unstable; urgency=medium

  * Modify the DMTCP shim script to work with the 2.x series of DMTCP.

 -- Michael Hanke <mih@debian.org>  Fri, 17 Oct 2014 20:43:10 +0200

condor (8.2.3~dfsg.1-2) unstable; urgency=medium

  * Add transitional dummy packages to enable seamless upgrades from the
    "condor*" packages in wheezy. Apparently, the provides/replaces/conflicts
    triplet doesn't work with apt or aptitude in jessie.

 -- Michael Hanke <mih@debian.org>  Tue, 07 Oct 2014 13:33:55 +0200

condor (8.2.3~dfsg.1-1) unstable; urgency=medium

  * Add patch to prevent FTBFS when built with --as-needed (Closes: #758923).
    Thanks to Artur Rona.
  * Add 'provides: condor*' statements to debian/control to ensure a smooth
    upgrade path.
  * Move upstream meta data: debian/upstream -> debian/upstream/metadata
  * Added patch to increase the robustness of the sentinel job submitted by
    condor_qsub (Closes: #692388). Thanks to Philip Chase for the patch.

 -- Michael Hanke <mih@debian.org>  Sat, 04 Oct 2014 14:59:29 +0200

condor (8.2.1~dfsg.1-1) unstable; urgency=medium

  * New upstream release in the 8.2 stable series.
    - Skipped 8.2.0 due to a security issue.
    - Includes various new features from the former 8.1 development series,
      such as improved support for partitionable slots, and interactive
      sessions.
  * Enabled CGROUPS support (new build-dependency libcgroups-dev).
  * Enabled condor_kbdd for machines where Condor harvests idle time
    (new build-dependency libx11-dev).
  * Bump SO version of libclassad from 5 to 7.
  * Bumped Standards-version to 3.9.5; no changes necessary.
  * Drop build-dependency on obsolete python-support.
  * Drop alternative build-dependency on obselete java-compiler.
  * Symlink condor_ssh_to_job_sshd_config_template to /usr/lib/condor
    where Condor expects it to make interactive sessions work out of the box.

 -- Michael Hanke <mih@debian.org>  Sun, 13 Jul 2014 12:03:32 +0200

condor (8.0.6~dfsg.1-1) unstable; urgency=medium

  * New upstream maintenance release for the 8.0 series. Changelog excerpt:
    - HTCondor now forces proxies that it delegates to be a minimum of
      1024 bits. (Ticket #4168).
    - Fixed a bug in the condor_schedd which would cause it to crash when
      running remotely submitted parallel universe jobs. (Ticket #4163).
    - Fixed a crash of the condor_shadow, triggered when a disconnect from
      the condor_starter occurs just as the job terminates. (Ticket #4127).
    - Fixed a bug that caused condor_submit_dag to crash on very large DAG
      input files, such as those larger than 2 Gbytes (Ticket #4171).
  * Drop patch for schedd crash-prevention (Ticket #38936) -- contained in new
    release.
  * Add missing libkrb5-dev packages to the build-depends. Thanks to Hideki
    Yamane for the fix (Closes: #747794).
  * Update patch for missing getpid and getppid syscalls on alpha. Thanks to
    Michael Cree (Closes: #736689).
  * Disable Python bindings again -- they do not build nicely for all
    supported Python versions right now.
  * Update java build-dependencies to use default-jdk as first option. Thanks
    lintian.

 -- Michael Hanke <mih@debian.org>  Sun, 25 May 2014 16:15:55 +0200

condor (8.0.5~dfsg.1-1) unstable; urgency=low

  [ Michael Hanke ]
  * Acknowledge NMU, thanks Mattias Ellert.
  * New upstream version (Closes: #714364). This is the first packaged
    version of an 8.x release with many improvements and fixes.
  * Rename all relevant binary packages to reflect the new upstream name
    HTCondor. The source package name is kept as 'condor'.
  * Bump debhelper compat level to 9 to enabled hardening and python helper
    support.
  * Enable Python bindings (only for the default Python version for now).
    New build-dependencies libboost-python-dev, python-support and python-dev
    added.
  * Enable automatic updating of autotools infrastructure via dh_autoreconf.
    New build-dependencies dh-autoreconf and autotools-dev added.
  * Fix for CVE-2013-4255 is contained since 8.0.3 (Closes: #721693).
  * Remove Debian-specific condor_qsub script which has been integrated
    upstream and is now shipped in an improved form.
  * Add patch to source LSB init function in Condor's init script.
  * Add patch to replace sprintf wrapper call without a format string argument
    with the corresponding non-formating function call.
  * Add upstream patch to prevent schedd crash (Ticket #38936).

  [ Brian Lin ]
  * Add Debconf template translations:
    - Japanese -- courtesy of victory <victory.deb@gmail.com>.
      (Closes: #718923)
  * Add patch campus_factory_syntax to fix a syntax error the campus_factory
    script.
  * Bumped Standards-version to 3.9.4; no changes necessary.
  * Add new dependency on libboost-test-dev.
  * Disable installation of obsolete Perl modules.
  * Fix DEP5 syntax error in debian/copyright.

 -- Michael Hanke <mih@debian.org>  Tue, 31 Dec 2013 10:22:08 +0100

condor (7.8.8~dfsg.1-2.1) unstable; urgency=medium

  * Non-maintainer upload.
  * Adapt to multiarch globus installation (Closes: #731246).

 -- Mattias Ellert <mattias.ellert@fysast.uu.se>  Mon, 16 Dec 2013 16:40:36 +0100

condor (7.8.8~dfsg.1-2) unstable; urgency=low

  * Fix corrupted Russian and French debconf template translations.
    Thanks to David Prévot for the fixes (Closes: #671510, #673138).

 -- Michael Hanke <mih@debian.org>  Sun, 21 Jul 2013 09:23:43 +0200

condor (7.8.8~dfsg.1-1) unstable; urgency=low

  [ Brian Lin ]
  * New upstream bug fix release.
    - Fixed a bug in condor_advertise that could cause failure to publish
    ClassAds to condor_collector daemons other than the first one in the list of
    condor_collector daemons (Ticket #3404).
    - Fixed a bug that could cause HTCondor daemons to abort on condor_reconfig
    when the value of configuration variable STATISTICS_WINDOW_SECONDS was
    reduced. (Ticket #3443).
    - If condor_shared_port was using a dynamic port and the condor_master was
    using the shared port, then if condor_shared_port died, all subsequent
    attempts to restart it on a different port failed. (Ticket #3478).
    - Reduced the likelihood of a problem that caused the condor_master to
    restart some of its children after a recent reconfiguration, because the
    condor_master incorrectly concluded that the children were hung. (Ticket
    #3510)
    - Now installs the condor_kbdd daemon.
    - Does no longer provide condor_glidein
    - Fix a number of bashisms (Closes: #690640)
  * Added patch to automatically retry glexec operations if they exit with an
    error code likely caused by a transient error (Ticket 2415).

  [ Michael Hanke ]
  * Add Brian Lin as a maintainer.
  * Adjust code to determine Condor's upstream version in debian/rules'
    get-orig-source target.
  * Add citation information in debian/upstream. Thanks to Andreas Tille.
  * Add explicit note to README.Debian that the standard universe is not
    supported at this point (Closes: #717357).

 -- Michael Hanke <mih@debian.org>  Sat, 20 Jul 2013 12:51:53 +0200

condor (7.8.7~dfsg.1-1) experimental; urgency=low

  * New upstream bug fix release.
    - Fixed a bug wherein running the condor_suspend command on a scheduler
      universe job would cause the schedd to crash (Ticket 3259).
    - Jobs that were submitted with condor_submit -spool and failed during
      submission were left indefinitely in the queue in the Hold state
      (Ticket 3200).
    - When using privilege separation, jobs would be put on hold after
      they finished running if the working directory contained links to
      files that were not globally readable (Ticket 2904).
    - condor_master would sometimes crash on reconfiguration when the
      High Availability configuration had changed (Ticket 3292).
  * Condor is now officially called HTCondor. The Debian package will keep the
    name 'condor' for now and change when switching to the 7.9 or 8.0 series.

 -- Michael Hanke <mih@debian.org>  Thu, 10 Jan 2013 16:47:47 +0100

condor (7.8.6~dfsg.1-1) experimental; urgency=low

  * New upstream bug fix release (skipped 7.8.5).
    - Avoid rare crashes of condor_schedd in association with jobs that have
      'noop_job = true' (Ticket 3156).
    - Fix condor_startd crash when failing to match a partitionable slot after
      the application of configuration variables of the MODIFY_REQUEST_EXPR_
      category (Ticket 3260).
    - Prevent removal of scheduler universe jobs from the job queue when they
      should have been requeued, according to policy. This caused condor_dagman
      jobs to fail to restart. This bug exists in all Condor versions 7.8.0
      through 7.8.4. Upon upgrading from these Condor versions, users will need
      to intervene in order to restart their dagman jobs (Ticket 3207).

 -- Michael Hanke <mih@debian.org>  Tue, 06 Nov 2012 08:22:29 +0100

condor (7.8.4~dfsg.1-1) experimental; urgency=low

  * New upstream bug fix release (missed 7.8.3). This release addresses four
    security-related issues, as well as numerous other bug fixes
    (Closes: #688210):
    - Security Item: Some code that was no longer used was removed. The presence
      of this code could expose information which would allow an attacker to
      control another user's job. (CVE-2012-3493)
    - Security Item: Some code that was no longer used was removed. The presence
      of this code could have lead to a Denial-of-Service attack which would
      allow an attacker to remove another user's idle job. (CVE-2012-3491)
    - Security Item: Filesystem (FS) authentication was improved to check the
      UNIX permissions of the directory used for authentication. Without this,
      an attacker may have been able to impersonate another submitter on the
      same submit machine. (CVE-2012-3492)
    - Security Item: Although not user-visible, there were multiple updates to
      remove places in the code where potential buffer overruns could occur,
      thus removing potential attacks. None were known to be exploitable.
    - Security Item: Although not user-visible, there were updates to the code
      to improve error checking of system calls, removing some potential
      security threats. None were known to be exploitable.
    - The full changelog listing numerous additional bugs is available at
      http://research.cs.wisc.edu/condor/manual/v7.8/9_3Stable_Release.html
  * Added patch to fix a FTBFS on alpha, due to missing getpid syscall.
    Courtesy of Michael Cree <mcree@orcon.net.nz> (Closes: #685892).

 -- Michael Hanke <mih@debian.org>  Fri, 21 Sep 2012 20:56:32 +0200

condor (7.8.2~dfsg.1-2) experimental; urgency=low

  * Make postinst script more robust against missing config variables (Closes:
    #684667). Patch is courtesy of Tim Cartwright.
  * Disable Condor's file transfer mechanism for jobs submitted via
    condor_qsub, because a shared filesystem is assumed for these jobs
    (Closes: #684879).
  * This time really remove dangling symlink /usr/sbin/condor -> ../bin/condor.
    This file no longer exists (Closes: #678425).
  * Support deployment scenario where the administrative 'condor' user is not
    a local system user, but is shared (e.g. through LDAP) by all machines in a
    Condor pool (see installation manual section 3.2). The condor package will
    accept to run under an existing non-system user account named 'condor',
    but only when that account is locked, i.e. not login is possible
    (Closes: #684463).

 -- Michael Hanke <mih@debian.org>  Sun, 12 Aug 2012 19:20:35 +0200

condor (7.8.2~dfsg.1-1) unstable; urgency=high

  * Upstream security release. Prevent an attacker who is manipulating
    reverse-DNS entries and is able to connect to a Condor daemon to gain
    access to a Condor pool that is using DNS/hostname host-based authentication
    (only). CVE-2012-3416

 -- Michael Hanke <mih@debian.org>  Thu, 16 Aug 2012 08:32:49 +0200

condor (7.8.1~dfsg.1-2) unstable; urgency=low

  * Remove dangling symlink /usr/sbin/condor -> ../bin/condor. This file no
    longer exists (Closes: #678425).
  * Add Debconf template translations:
    - Czech -- courtesy of Martin Å Ãn <martin.sin@zshk.cz>
      (Closes: #678952)
    - Spanish -- courtesy of Fernando C. Estrada <fcestrada@fcestrada.com>
      (Closes: #680201)
  * Only issue 'condor_restart' command in postinst, when condor_master is
    actually running. If that is not the case, for example when daemon
    startup is prevented by system policy, package installation would fail
    otherwise. Thanks to Andreas Beckmann for the report. (Closes: #681144)

 -- Michael Hanke <mih@debian.org>  Thu, 21 Jun 2012 18:40:11 +0200

condor (7.8.1~dfsg.1-1) unstable; urgency=low

  * New upstream bugfix release:
    - Fixed a bug in the condor init script that would cause
      the init script to hang if condor wasn't running (Ticket 2872)
    - Fixed a bug that caused Parallel Universe jobs using Parallel
      Scheduling Groups to occasionally stay idle even when there were
      available machines to run them (Ticket 3017)
    - Fixed a bug that caused the Condor GridManager to crash when
      attempting to submit jobs to a local PBS/LSF/SGI cluster
      (Ticket 3014)
    - Fixed a bug in the handling of local universe jobs which caused
      the Condor SCHEDD to log a spurious ERROR message every time a local
      universe job exited, and then further caused the statistics for local
      universe jobs to be incorrectly computed (Ticket 3008)
    - Fixed a bug when Condor runs under the PrivSep model, in which if a job
      created a hard link from one file to another, Condor was unable to
      transfer the files back to the submit side, and the job was put on hold.
      (Ticket 2987)
    - When configuration variables MaxJobRetirementTime or MachineMaxVacateTime
      were very large, estimates of machine draining badput and completion time
      were sometimes nonsensical because of integer overflow (Ticket 3001)
    - Fixed a bug where per-job sub-directories and their contents in the
      SPOOL directory would not be removed when the associated job left the
      queue (Ticket 2942). Closes: #663031
  * Updated Swedish Debconf translation (Closes: #676943).

 -- Michael Hanke <mih@debian.org>  Wed, 06 Jun 2012 10:39:35 +0200

condor (7.8.0~dfsg.1-2) unstable; urgency=low

  * Actually include the Russian, Italian, and Polish translations.
  * Add Debconf template translations:
    - Swedish -- courtesy of Martin Bagge <brother@bsnet.se>
      (Closes: #673877)
    - French -- courtesy of Steve Petruzzello <dlist@bluewin.ch>
      (Closes: #673138)
    - Portuguese -- courtesy of Pedro Ribeiro <p.m42.ribeiro@gmail.com>
      (Closes: #674943)
  * Add explicit dependency on Python (for condor_router_history).
  * Remove word duplication from package description.
  * Fix typos in debian/copyright.

 -- Michael Hanke <mih@debian.org>  Mon, 04 Jun 2012 08:49:07 +0200

condor (7.8.0~dfsg.1-1) unstable; urgency=low

  * New upstream release (Closes: #670304). This is the first release of the
    new 7.8 stable series. Patches introduced to prevent FTBFS on mips, ia64
    and s390x are merged/obsolete.
  * Add Debconf template translations (Closes: #670487):
    - German -- courtesy of Erik Pfannenstein <epfannenstein@gmx.de>
      (Closes: #671394)
    - Russian -- courtesy of Yuri Kozlov <yuray@komyakino.ru>
      (Closes: #671510)
    - Italian -- courtesy of Beatrice Torracca <beatricet@libero.it>
      (Closes: #671641)
    - Polish -- courtesy of Michał Kułach <michalkulach@gmail.com>
      (Closes: #671547)

 -- Michael Hanke <mih@debian.org>  Wed, 09 May 2012 11:35:19 +0200

condor (7.7.6~dfsg.1-3) experimental; urgency=low

  * Temporarily drop cgroups dependency and, consequently, support for cgroups
    in Condor. The cgroups package is not in the condition to migrate into
    wheezy, hence blocking Condor's migration as well. cgroups maintainer
    suggests to drop this dependency for now.
    http://lists.debian.org/debian-devel/2012/04/msg00617.html
  * Improved Debconf templates after review by debian-l10n-english. Thanks
    to Justin B. Rye and Christian Perrier.
  * Add Debconf template translations:
    - Danish -- courtesy of Joe Dalton (Closes: #671090).

 -- Michael Hanke <mih@debian.org>  Wed, 02 May 2012 08:13:55 +0200

condor (7.7.6~dfsg.1-2) unstable; urgency=low

  * Add upstream patch to address FTBFS on ia64 and s390x (Closes: #670393).

 -- Michael Hanke <mih@debian.org>  Wed, 25 Apr 2012 18:18:08 +0200

condor (7.7.6~dfsg.1-1) unstable; urgency=low

  * New upstream development release. Last one before the 7.8 stable series.
  * Majority of patches has been merged upstream or have been made obsolete.
  * Stop supporting alternative LOCAL_DIR settings via Debconf. In addition
    the pre/postrm scripts no longer support non-standard (aka /var) LOCAL_DIR
    settings. This was done to be able to keep runtime data (logs, etc.) when
    the package gets removed, but not purged (Closes: #668088). Previously the
    package relied on Condor's own configuration facilities to deduce LOCAL_DIR,
    which is impossible to perform in 'postrm'.
  * Do not remove the condor user during package purge (Closes: #667533).
    Along the lines of the discussion in #621833 the user is kept in a locked
    state (condor user has login disabled by default).
  * Simplify logic of adding the condor system user in maintainer scripts.
  * Change daemon restart behavior on package upgrade -- confirmed with
    upstream. Condor is now kept running during package upgrade (was
    unconditionally stopped in prerm before). Upon finishing installtion of
    the new version, Condor is just started (if not already running) and a
    'condor_restart' command is issued. Before a complete stop-start cycle was
    performed. The new behavior should allow for a more graceful upgrade of
    Condor pools, by safely shutting down all running jobs and jobs submitted
    from the localhost.
  * Add patch to allow building on MIPS. Rename variable name 'mips' to
    'mips_' to avoid name clash (Closes: #669689).
  * Fix a bug in the debconf script that caused the default start policy
    setting for a personal Condor installation to have no effect, i.e. it
    would not run jobs regardless of machine activity by default.

 -- Michael Hanke <mih@debian.org>  Tue, 24 Apr 2012 20:15:31 +0200

condor (7.7.5~dfsg.1-2) experimental; urgency=low

  * New primary Debian maintainer contact is Condor upstream. Previous
    maintainer remains uploader.
  * Guard against failure due to missing directories in pre-removal script
    (Closes: #662739). Thanks to Andreas Beckmann for detecting the bug.
  * Fix DMTCP integration for version 1.2.4 and later -- file location tests
    became invalid.
  * Set default DMTCP snapshotting interval to zero -- no regular snapshotting,
    but on-demand snapshots on vacate command. In addition the shim script now
    honors DMTCP_CHECKPOINT_INTERVAL.
  * Call dmtcp_command with option --quiet in shim_dmtcp to achieve more
    readable logs, by suppressing DMTCP's license and author boilerplate
    output.
  * Added patch to ignore PIDs from a stale PID file when trying to stop
    condor. This could otherwise prevent package removal/upgrade
    (Closes: #663033). The patch has been forwarded upstream.
  * Cherry-pick upstream patch that let's Condor build on all Debian-derived
    distributions identically. This patch allows the unmodified Debian package
    to build on Ubuntu.
  * Cherry-pick upstream patch to bump the libclassad SO version from 2 to 3
    -- fixed an overlooked and somewhat hidden change of API. Should now be
    stable for the 7.8 series. Also changed associated package name and
    dependencies accordingly.
  * Let DMTCP perform a blocking checkpointing operation, to avoid Condor
    killing DMTCP before a checkpoint file is written completely
    (Closes: #663078).
  * Make an attempt to let shim_dmtcp remove DMTCP checkpoint output files
    from a job's EXEC_DIR upon job termination. This is experimental.
  * Improve README.Debian regarding DMTCP checkpointing setup.
  * Bumped Standards-version to 3.9.3; no changes necessary.
  * Added homepage and VCS information to control file.

 -- Michael Hanke <mih@debian.org>  Fri, 09 Mar 2012 13:20:25 +0100

condor (7.7.5~dfsg.1-1) UNRELEASED; urgency=low

  * New upstream release. Feature freeze for upcoming 7.8 stable series.
    - better statistics for monitoring a Condor pool,
    - better support for absent ads in the collector
    - fast claiming of partitionable slots
    - support for some newer Linux kernel features to better support process
      isolation.
  * Remove 'disable_java_gt4X' patch -- corresponding upstream code has been
    removed.
  * Remove 'debian_dynamic_run' patch -- merged upstream.

 -- Michael Hanke <mih@debian.org>  Thu, 01 Mar 2012 08:47:40 +0100

condor (7.7.4+git3-gd7ce75b~dfsg.1-1) experimental; urgency=low

  * Initial upload to Debian experimental (Closes: #233482).
    After acceptance into Debian an upload to unstable is expected to happen
    once a build-time test suite is operational.
  * Drop NeuroDebian team as maintainer, upstream will eventually become the
    primary maintainer, with Michael Hanke being the uploader for the time
    being.
  * Merge commits from 7.7.4 maintenance branch.
  * Enable GSOAP support.

 -- Michael Hanke <mih@debian.org>  Fri, 24 Feb 2012 08:37:32 +0100

condor (7.7.4-2) UNRELEASED; urgency=low

  * Forcing runtime dependency on libcgroup1 (>= 0.37~), as otherwise Condor's
    procd refuses to start.
  * Fix problem in the Debconf setup that caused the initially provided
    settings to be overwritten during installation on a clean system (without
    and existing Condor installation).
  * Modify condor_qsub to always execute submitted scripts via the configured
    shell and not directly (expecting them to be executable). The seems to be
    the behavior of SGE's qsub.

 -- Michael Hanke <mih@debian.org>  Tue, 17 Jan 2012 14:01:27 +0100

condor (7.7.4-1) UNRELEASED; urgency=low

  * New upstream release. RPATH setup now officially supported.
  * Added emulator for SGE-style qsub calls (condor_qsub; incl. manpage).
  * Update DMCTP shim script to version 0.4.
  * Added dependency to libdate-manip-perl for condor_gather_info.
  * Remove patch to disable scimark in favor of proper configuration default.


 -- Michael Hanke <mih@debian.org>  Thu, 22 Dec 2011 16:19:00 +0100

condor (7.7.1+git837-g37b7fa3-1) UNRELEASED; urgency=low

  * New upstream code. Support for dynamic linking against system
    libraries. Condor's internal libs have been merged into a single
    library.
  * Fix build-deps on BOOST.
  * Bumped Standards-version to 3.9.2; no changes necessary.
  * Build using embedded classad library -- upstream will (or did) stop
    releasing it separately. libclassad binary packages are now built from
    the Condor source package.
  * Drop shared library, sysapi and postgres patches -- merged or obsolete.
  * Adjust rules for now included doc source code.
  * Add sanity checks into maintainer script to avoid creating bogus
    directories and installation errors. Thanks to Mats Rynge for reporting.
  * Add Python as runtime dependency.
  * Add patch to make condor_run work with Condor's new file transfer
    behavior. Courtesy of Jaime Frey.
  * Stop building a PDF version of the manual (takes long, and segfaults
    ghostscript at the moment). Keep HTML version.
  * Add patch to provide a sane default configuration for ssh_to_job and
    install condor_ssh_to_job_sshd_config_template as a conffile in
    /etc/condor/.
  * Added condor-dev package, containing headers files and static versions of
    Condor libraries.
  * Add build-dep on libldap-dev to ensure nordugrid_gahp being built.
  * Added DMTCP integration for snapshotting of vanilla universe jobs.

 -- Michael Hanke <mih@debian.org>  Tue, 11 Oct 2011 08:42:35 +0200

condor (7.6.1-1) UNRELEASED; urgency=low

  * New upstream release.
  * Adjust shared library patch.

 -- Michael Hanke <mih@debian.org>  Sat, 04 Jun 2011 20:36:29 -0400

condor (7.6.0-1) UNRELEASED; urgency=low

  * New upstream stable release.
  * Adjusted patches.
  * Added missing debhelper dependencies.
  * Added missing sysv-style init script symlinks.
  * Fixed various typos.
  * Prevent local classad header files from being used, in favor of
    system-wide libclassad installations.

 -- Michael Hanke <mih@debian.org>  Mon, 18 Apr 2011 22:07:08 -0400

condor (7.5.5+git995-ga9a0d2a-1) UNRELEASED; urgency=low

  * New upstream code from V7.6 branch. Updated various patches, removed some
    merged ones.
  * No longer compile the 'contrib' parts -- upstream recommended it due to
    lack of stability.
  * Added patch to create /var/run/condor upon daemon startup with proper
    permissions. That helps to conform to the FHS that declares /var/run as
    volatile and to be cleaned upon boot. Moreover, some systems have /var/run
    mounted as tmpfs.

 -- Michael Hanke <mih@debian.org>  Tue, 15 Mar 2011 16:37:56 -0400

condor (7.5.4+git567-gb10f6b4-2) UNRELEASED; urgency=low

  * Applied patch to allow adding submit specs in condor_run calls. Thanks to
    Matthew Farrellee <matt@redhat.com>.
  * Improved configuration for a "Personal Condor". Bind network traffic to
    the loopback interface. Better documentation in the generated
    configuration file.

 -- Michael Hanke <mih@debian.org>  Thu, 06 Jan 2011 17:28:59 -0500

condor (7.5.4+git567-gb10f6b4-1) UNRELEASED; urgency=low

  * Initial packaging.

 -- Michael Hanke <mih@debian.org>  Sun, 26 Dec 2010 10:10:19 -0500<|MERGE_RESOLUTION|>--- conflicted
+++ resolved
@@ -1,4 +1,10 @@
-<<<<<<< HEAD
+condor (8.8.12-1) stable; urgency=medium
+
+  * Added a family of version comparison functions to ClassAds
+  * Increased default Globus proxy key length to meet current NIST guidance
+
+ -- Tim Theisen <tim@cs.wisc.edu>  Sat, 21 Nov 2020 16:40:52 -0600
+
 condor (8.9.9-1) stable; urgency=medium
 
   * The RPM packages requires globus, munge, scitokens, and voms from EPEL
@@ -10,14 +16,6 @@
   * DAGMan can now produce .dot graphs without running the workflow
 
  -- Tim Theisen <tim@cs.wisc.edu>  Sun, 25 Oct 2020 12:32:40 -0500
-=======
-condor (8.8.12-1) stable; urgency=medium
-
-  * Added a family of version comparison functions to ClassAds
-  * Increased default Globus proxy key length to meet current NIST guidance
-
- -- Tim Theisen <tim@cs.wisc.edu>  Sat, 21 Nov 2020 16:40:52 -0600
->>>>>>> b5aaebd5
 
 condor (8.8.11-1) stable; urgency=medium
 
