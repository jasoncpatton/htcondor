--- conflicted
+++ resolved
@@ -1,4 +1,10 @@
-<<<<<<< HEAD
+condor (9.0.12-1) stable; urgency=medium
+
+  * Fix bug in parallel universe that could cause the schedd to crash
+  * Fix rare crash where a daemon tries to use a discarded security session
+
+ -- Tim Theisen <tim@cs.wisc.edu>  Tue, 19 Apr 2022 14:26:00 -0600
+
 condor (9.7.1-1) stable; urgency=medium
 
   * Fix recent bug where jobs may go on hold without a hold reason or code
@@ -15,14 +21,6 @@
   * Add named list policy knobs for SYSTEM_PERIODIC_ policies
 
  -- Tim Theisen <tim@cs.wisc.edu>  Sat, 12 Mar 2022 19:05:00 -0600
-=======
-condor (9.0.12-1) stable; urgency=medium
-
-  * Fix bug in parallel universe that could cause the schedd to crash
-  * Fix rare crash where a daemon tries to use a discarded security session
-
- -- Tim Theisen <tim@cs.wisc.edu>  Tue, 19 Apr 2022 14:26:00 -0600
->>>>>>> 8741243c
 
 condor (9.0.11-1) stable; urgency=medium
 
