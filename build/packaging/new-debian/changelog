--- conflicted
+++ resolved
@@ -1,14 +1,3 @@
-<<<<<<< HEAD
-condor (9.1.0-1) stable; urgency=medium
-
-  * Support for submitting to ARC-CE via the REST interface
-  * DAGMan can put failed jobs on hold (user can correct problems and release)
-  * Can run gdb and ptrace within Docker containers
-  * A small Docker test job is run on the execute node to verify functionality
-  * The number of instructions executed is reported in the job Ad on Linux
-
- -- Tim Theisen <tim@cs.wisc.edu>  Thu, 20 May 2021 09:35:16 -0500
-=======
 condor (9.0.2-1) stable; urgency=medium
 
   * HTCondor can be set up to use only FIPS 140-2 approved security functions
@@ -20,7 +9,16 @@
   * Fixed Windows installer to work when the install location isn't C:\Condor
 
  -- Tim Theisen <tim@cs.wisc.edu>  Thu, 08 Jul 2021 06:35:49 -0500
->>>>>>> f4a0614b
+
+condor (9.1.0-1) stable; urgency=medium
+
+  * Support for submitting to ARC-CE via the REST interface
+  * DAGMan can put failed jobs on hold (user can correct problems and release)
+  * Can run gdb and ptrace within Docker containers
+  * A small Docker test job is run on the execute node to verify functionality
+  * The number of instructions executed is reported in the job Ad on Linux
+
+ -- Tim Theisen <tim@cs.wisc.edu>  Thu, 20 May 2021 09:35:16 -0500
 
 condor (9.0.1-1) stable; urgency=medium
 
