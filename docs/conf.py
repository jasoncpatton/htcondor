# -*- coding: utf-8 -*-
#
# Read the Docs Template documentation build configuration file, created by
# sphinx-quickstart on Tue Aug 26 14:19:49 2014.
#
# This file is execfile()d with the current directory set to its
# containing dir.
#
# Note that not all possible configuration values are present in this
# autogenerated file.
#
# All configuration values have a default; values that are commented out
# serve to show the default.

import sys
import os

# If extensions (or modules to document with autodoc) are in another directory,
# add these directories to sys.path here. If the directory is relative to the
# documentation root, use os.path.abspath to make it absolute, like shown here.
#
# If this is not inserted at the beginning of the list, our 'jira' ticket
# extension is hidden by the system 'jira' API, if it exists.
sys.path.insert(0, os.path.abspath('extensions'))
sys.path.append(os.path.join(os.path.dirname(os.path.dirname(os.path.abspath(__file__))), 'src', 'condor_tests'))

# -- General configuration ------------------------------------------------

# If your documentation needs a minimal Sphinx version, state it here.
# needs_sphinx = '1.0'

# Add any Sphinx extension module names here, as strings. They can be
# extensions coming with Sphinx (named 'sphinx.ext.*') or your custom
# ones.
extensions = [
    'ticket',
    'macro',
    'macro-def',
    'subcom',
    'subcom-def',
    'index',
    'jira',
    'tool',
    'ad-attr',
    'hidden',
]

# Add any paths that contain templates here, relative to this directory.
templates_path = ['_templates']

# The suffix of source filenames.
source_suffix = '.rst'

# The encoding of source files.
# source_encoding = 'utf-8-sig'

# The master toctree document.
master_doc = 'index'

# General information about the project.
project = u'HTCondor Manual'
copyright = u'1990-2024, Center for High Throughput Computing, Computer \
Sciences Department, University of Wisconsin-Madison, Madison, WI, US. \
Licensed under the Apache License, Version 2.0.'

# The version info for the project you're documenting, acts as replacement for
# |version| and |release|, also used in various other places throughout the
# built documents.
#
# The full version, including alpha/beta/rc tags.
<<<<<<< HEAD
release = '24.4.0'
=======
release = '24.3.0'
>>>>>>> aecbf109

rst_epilog = """
.. |release_date| replace:: Month Day, 2025
"""

# The language for content autogenerated by Sphinx. Refer to documentation
# for a list of supported languages.
# language = None

# There are two options for replacing |today|: either, you set today to some
# non-false value, then it is used:
# today = ''
# Else, today_fmt is used as the format for a strftime call.
# today_fmt = '%B %d, %Y'

# List of patterns, relative to source directory, that match files and
# directories to ignore when looking for source files.
exclude_patterns = ['_build', 'extensions', 'utils']

# The reST default role (used for this markup: `text`) to use for all
# documents.
# default_role = None

# If true, '()' will be appended to :func: etc. cross-reference text.
# add_function_parentheses = True

# If true, the current module name will be prepended to all description
# unit titles (such as .. function::).
# add_module_names = True

# If true, sectionauthor and moduleauthor directives will be shown in the
# output. They are ignored by default.
# show_authors = False

# The name of the Pygments (syntax highlighting) style to use.
pygments_style = 'colorful'

# A list of ignored prefixes for module index sorting.
# modindex_common_prefix = []

# If true, keep warnings as "system message" paragraphs in the built documents.
# keep_warnings = False

# -- Options for manual page output ---------------------------------------

# One entry per manual page. List of tuples
# (source start file, name, description, authors, manual section).
man_pages = [
    ('man-pages/classad_eval', 'classad_eval', u'HTCondor Manual', [u'HTCondor Team'], 1),
    ('man-pages/classads', 'classads', u'HTCondor Manual', [u'HTCondor Team'], 1),
    ('man-pages/condor_adstash', 'condor_adstash', u'HTCondor Manual', [u'HTCondor Team'], 1),
    ('man-pages/condor_advertise', 'condor_advertise', u'HTCondor Manual', [u'HTCondor Team'], 1),
    ('man-pages/condor_annex', 'condor_annex', u'HTCondor Manual', [u'HTCondor Team'], 1),
    ('man-pages/condor_check_password', 'condor_check_password', u'HTCondor Manual', [u'HTCondor Team'], 1),
    ('man-pages/condor_check_userlogs', 'condor_check_userlogs', u'HTCondor Manual', [u'HTCondor Team'], 1),
    ('man-pages/condor_chirp', 'condor_chirp', u'HTCondor Manual', [u'HTCondor Team'], 1),
    ('man-pages/condor_configure', 'condor_configure', u'HTCondor Manual', [u'HTCondor Team'], 1),
    ('man-pages/condor_config_val', 'condor_config_val', u'HTCondor Manual', [u'HTCondor Team'], 1),
    ('man-pages/condor_continue', 'condor_continue', u'HTCondor Manual', [u'HTCondor Team'], 1),
    ('man-pages/condor_dagman', 'condor_dagman', u'HTCondor Manual', [u'HTCondor Team'], 1),
    ('man-pages/condor_drain', 'condor_drain', u'HTCondor Manual', [u'HTCondor Team'], 1),
    ('man-pages/condor_evicted_files', 'condor_evicted_files', u'HTCondor Manual', [u'HTCondor Team'], 1),
    ('man-pages/condor_fetchlog', 'condor_fetchlog', u'HTCondor Manual', [u'HTCondor Team'], 1),
    ('man-pages/condor_findhost', 'condor_findhost', u'HTCondor Manual', [u'HTCondor Team'], 1),
    ('man-pages/condor_gather_info', 'condor_gather_info', u'HTCondor Manual', [u'HTCondor Team'], 1),
    ('man-pages/condor_gpu_discovery', 'condor_gpu_discovery', u'HTCondor Manual', [u'HTCondor Team'], 1),
    ('man-pages/condor_history', 'condor_history', u'HTCondor Manual', [u'HTCondor Team'], 1),
    ('man-pages/condor_hold', 'condor_hold', u'HTCondor Manual', [u'HTCondor Team'], 1),
    ('man-pages/condor_install', 'condor_install', u'HTCondor Manual', [u'HTCondor Team'], 1),
    ('man-pages/condor_job_router_info', 'condor_job_router_info', u'HTCondor Manual', [u'HTCondor Team'], 1),
    ('man-pages/condor_master', 'condor_master', u'HTCondor Manual', [u'HTCondor Team'], 1),
    ('man-pages/condor_now', 'condor_now', u'HTCondor Manual', [u'HTCondor Team'], 1),
    ('man-pages/condor_off', 'condor_off', u'HTCondor Manual', [u'HTCondor Team'], 1),
    ('man-pages/condor_on', 'condor_on', u'HTCondor Manual', [u'HTCondor Team'], 1),
    ('man-pages/condor_ping', 'condor_ping', u'HTCondor Manual', [u'HTCondor Team'], 1),
    ('man-pages/condor_pool_job_report', 'condor_pool_job_report', u'HTCondor Manual', [u'HTCondor Team'], 1),
    ('man-pages/condor_power', 'condor_power', u'HTCondor Manual', [u'HTCondor Team'], 1),
    ('man-pages/condor_preen', 'condor_preen', u'HTCondor Manual', [u'HTCondor Team'], 1),
    ('man-pages/condor_prio', 'condor_prio', u'HTCondor Manual', [u'HTCondor Team'], 1),
    ('man-pages/condor_procd', 'condor_procd', u'HTCondor Manual', [u'HTCondor Team'], 1),
    ('man-pages/condor_q', 'condor_q', u'HTCondor Manual', [u'HTCondor Team'], 1),
    ('man-pages/condor_qusers', 'condor_qusers', u'HTCondor Manual', [u'HTCondor Team'], 1),
    ('man-pages/condor_qedit', 'condor_qedit', u'HTCondor Manual', [u'HTCondor Team'], 1),
    ('man-pages/condor_qsub', 'condor_qsub', u'HTCondor Manual', [u'HTCondor Team'], 1),
    ('man-pages/condor_reconfig', 'condor_reconfig', u'HTCondor Manual', [u'HTCondor Team'], 1),
    ('man-pages/condor_release', 'condor_release', u'HTCondor Manual', [u'HTCondor Team'], 1),
    ('man-pages/condor_remote_cluster', 'condor_remote_cluster', u'HTCondor Manual', [u'HTCondor Team'], 1),
    ('man-pages/condor_reschedule', 'condor_reschedule', u'HTCondor Manual', [u'HTCondor Team'], 1),
    ('man-pages/condor_restart', 'condor_restart', u'HTCondor Manual', [u'HTCondor Team'], 1),
    ('man-pages/condor_rm', 'condor_rm', u'HTCondor Manual', [u'HTCondor Team'], 1),
    ('man-pages/condor_rmdir', 'condor_rmdir', u'HTCondor Manual', [u'HTCondor Team'], 1),
    ('man-pages/condor_router_history', 'condor_router_history', u'HTCondor Manual', [u'HTCondor Team'], 1),
    ('man-pages/condor_router_q', 'condor_router_q', u'HTCondor Manual', [u'HTCondor Team'], 1),
    ('man-pages/condor_router_rm', 'condor_router_rm', u'HTCondor Manual', [u'HTCondor Team'], 1),
    ('man-pages/condor_run', 'condor_run', u'HTCondor Manual', [u'HTCondor Team'], 1),
    ('man-pages/condor_set_shutdown', 'condor_set_shutdown', u'HTCondor Manual', [u'HTCondor Team'], 1),
    ('man-pages/condor_sos', 'condor_sos', u'HTCondor Manual', [u'HTCondor Team'], 1),
    ('man-pages/condor_ssh_start', 'condor_ssh_start', u'HTCondor Manual', [u'HTCondor Team'], 1),
    ('man-pages/condor_ssh_to_job', 'condor_ssh_to_job', u'HTCondor Manual', [u'HTCondor Team'], 1),
    ('man-pages/condor_ssl_fingerprint', 'condor_ssl_fingerprint', u'HTCondor Manual', [u'HTCondor Team'], 1),
#   ('man-pages/condor_stats', 'condor_stats', u'HTCondor Manual', [u'HTCondor Team'], 1),
    ('man-pages/condor_status', 'condor_status', u'HTCondor Manual', [u'HTCondor Team'], 1),
    ('man-pages/condor_store_cred', 'condor_store_cred', u'HTCondor Manual', [u'HTCondor Team'], 1),
    ('man-pages/condor_submit', 'condor_submit', u'HTCondor Manual', [u'HTCondor Team'], 1),
    ('man-pages/condor_submit_dag', 'condor_submit_dag', u'HTCondor Manual', [u'HTCondor Team'], 1),
    ('man-pages/condor_suspend', 'condor_suspend', u'HTCondor Manual', [u'HTCondor Team'], 1),
    ('man-pages/condor_tail', 'condor_tail', u'HTCondor Manual', [u'HTCondor Team'], 1),
    ('man-pages/condor_test_token', 'condor_test_token', u'HTCondor Manual', [u'HTCondor Team'], 1),
    ('man-pages/condor_token_create', 'condor_token_create', u'HTCondor Manual', [u'HTCondor Team'], 1),
    ('man-pages/condor_token_fetch', 'condor_token_fetch', u'HTCondor Manual', [u'HTCondor Team'], 1),
    ('man-pages/condor_token_list', 'condor_token_list', u'HTCondor Manual', [u'HTCondor Team'], 1),
    ('man-pages/condor_token_request', 'condor_token_request', u'HTCondor Manual', [u'HTCondor Team'], 1),
    ('man-pages/condor_token_request_approve', 'condor_token_request_approve', u'HTCondor Manual', [u'HTCondor Team'], 1),
    ('man-pages/condor_token_request_auto_approve', 'condor_token_request_auto_approve', u'HTCondor Manual', [u'HTCondor Team'], 1),
    ('man-pages/condor_token_request_list', 'condor_token_request_list', u'HTCondor Manual', [u'HTCondor Team'], 1),
    ('man-pages/condor_top', 'condor_top', u'HTCondor Manual', [u'HTCondor Team'], 1),
    ('man-pages/condor_transfer_data', 'condor_transfer_data', u'HTCondor Manual', [u'HTCondor Team'], 1),
    ('man-pages/condor_transform_ads', 'condor_transform_ads', u'HTCondor Manual', [u'HTCondor Team'], 1),
    ('man-pages/condor_update_machine_ad', 'condor_update_machine_ad', u'HTCondor Manual', [u'HTCondor Team'], 1),
    ('man-pages/condor_updates_stats', 'condor_updates_stats', u'HTCondor Manual', [u'HTCondor Team'], 1),
    ('man-pages/condor_upgrade_check', 'condor_upgrade_check', u'HTCondor Manual', [u'HTCondor Team'], 1),
    ('man-pages/condor_urlfetch', 'condor_urlfetch', u'HTCondor Manual', [u'HTCondor Team'], 1),
    ('man-pages/condor_userlog', 'condor_userlog', u'HTCondor Manual', [u'HTCondor Team'], 1),
    ('man-pages/condor_userprio', 'condor_userprio', u'HTCondor Manual', [u'HTCondor Team'], 1),
    ('man-pages/condor_vacate', 'condor_vacate', u'HTCondor Manual', [u'HTCondor Team'], 1),
    ('man-pages/condor_vacate_job', 'condor_vacate_job', u'HTCondor Manual', [u'HTCondor Team'], 1),
    ('man-pages/condor_version', 'condor_version', u'HTCondor Manual', [u'HTCondor Team'], 1),
    ('man-pages/condor_wait', 'condor_wait', u'HTCondor Manual', [u'HTCondor Team'], 1),
    ('man-pages/condor_watch_q', 'condor_watch_q', u'HTCondor Manual', [u'HTCondor Team'], 1),
    ('man-pages/condor_who', 'condor_who', u'HTCondor Manual', [u'HTCondor Team'], 1),
    ('man-pages/get_htcondor', 'get_htcondor', u'HTCondor Manual', [u'HTCondor Team'], 1),
    ('man-pages/gidd_alloc', 'gidd_alloc', u'HTCondor Manual', [u'HTCondor Team'], 1),
    ('man-pages/htcondor', 'htcondor', u'HTCondor Manual', [u'HTCondor Team'], 1),
    ('man-pages/procd_ctl', 'procd_ctl', u'HTCondor Manual', [u'HTCondor Team'], 1)
]

# If true, show URL addresses after external links.
# man_show_urls = False

# -- conf.py contains common configuration and man pages configuration
# -- full_conf.py contains configuration for the whole manual
sys.path.append(os.path.dirname(__file__))
MANPAGES = os.environ.get('MANPAGES') == 'True'
if not MANPAGES:
    from full_conf import *<|MERGE_RESOLUTION|>--- conflicted
+++ resolved
@@ -68,11 +68,7 @@
 # built documents.
 #
 # The full version, including alpha/beta/rc tags.
-<<<<<<< HEAD
 release = '24.4.0'
-=======
-release = '24.3.0'
->>>>>>> aecbf109
 
 rst_epilog = """
 .. |release_date| replace:: Month Day, 2025
