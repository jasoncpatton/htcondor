--- conflicted
+++ resolved
@@ -67,11 +67,7 @@
 # built documents.
 #
 # The full version, including alpha/beta/rc tags.
-<<<<<<< HEAD
-release = '23.10.27'
-=======
-release = '23.0.28'
->>>>>>> 5b99ae83
+release = '23.10.28'
 
 rst_epilog = """
 .. |release_date| replace:: Month Day, 2025
