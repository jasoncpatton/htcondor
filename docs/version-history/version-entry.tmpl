--- conflicted
+++ resolved
@@ -9,11 +9,6 @@
 
 - HTCondor version 24.0.X planned release date is Month Date, 2025.
 
-<<<<<<< HEAD
-- This version includes all the updates from :ref:`lts-version-history-240X`.
-
-=======
->>>>>>> 40a5d7f5
 New Features:
 
 - None.
