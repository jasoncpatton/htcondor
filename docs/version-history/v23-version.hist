--- conflicted
+++ resolved
@@ -1,4 +1,3 @@
-<<<<<<< HEAD
 *** 23.10.22 bugs
 
 - Fixed a bug that could cause the *condor_starter* to crash
@@ -27,11 +26,10 @@
 - Fixed a bug with :subcom:`transfer_output_remaps` when given an erroneous 
   trailing semicolon.
   :jira:`2910`
-=======
+
 *** 23.10.21 features
 
 - HTCondor tarballs now contain `Pelican 7.13.0 <https://github.com/PelicanPlatform/pelican/releases/tag/v7.13.0>`_
->>>>>>> ee0e81f8
 
 *** 23.10.21 bugs
 
