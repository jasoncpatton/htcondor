--- conflicted
+++ resolved
@@ -1,7 +1,4 @@
-<<<<<<< HEAD
 *** 23.10.28 bugs
-
-*** 23.0.28 bugs
 
 - Fixed a bug with docker universe jobs that have a PostCmd.
   This PostCmd script was not passed the environment variables
@@ -16,6 +13,12 @@
   :ad-attr:`ResidentSetSize`.
   :jira:`3179`
 
+*** 23.0.28 bugs
+
+- ``condor_token_request`` no longer fails with an error if the token is
+  automatically approved by the daemon.
+  :jira:`239`
+
 *** 23.10.27 features
 
 - HTCondor tarballs now contain `Pelican 7.17.2 <https://pelicanplatform.org/releases>`_
@@ -34,13 +37,6 @@
   run forever, consuming a cpu core and resulting in the 
   :ad-attr:`Mips` attribute to be undefined.
   :jira:`3134`
-=======
-*** 23.0.28 bugs
-
-- ``condor_token_request`` no longer fails with an error if the token is
-  automatically approved by the daemon.
-  :jira:`239`
->>>>>>> 4165f292
 
 *** 23.0.27 bugs
 
