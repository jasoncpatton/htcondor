*** 23.10.28 bugs

<<<<<<< HEAD
- Fixed a bug where an old client (version 9.0 or earlier) with lax
  security settings (authentication, encryption, and integrity all
  disabled or optional) would fail to communicate with a daemon with
  stronger security settings.
  :jira:`3189`

*** 23.0.28 bugs

=======
>>>>>>> bf071e87
- Fixed a bug with docker universe jobs that have a PostCmd.
  This PostCmd script was not passed the environment variables
  _CONDOR_MAINJOB_EXIT_CODE or _CONDOR_MAINJOB_EXIT_SIGNAL
  :jira:`3185`

- Fixed a bug where the :ad-attr:`ImageSize` attribute in a slot on a
  Windows EP was a large random value while the slot was running a job.
  The bug was due to a change in the Win32 API where the total virtual
  memory of a process is no longer reported.  From now on
  :ad-attr:`ImageSize` on a Windows EP will have the same value as
  :ad-attr:`ResidentSetSize`.
  :jira:`3179`

*** 23.0.28 bugs

- ``condor_token_request`` no longer fails with an error if the token is
  automatically approved by the daemon.
  :jira:`239`

*** 23.10.27 features

- HTCondor tarballs now contain `Pelican 7.17.2 <https://pelicanplatform.org/releases>`_

- The condor package now requires pelican-7.17.2.

*** 23.10.27 bugs

- Fixed a bug where the specific vacate reason wasn't reported in the job
  event log or the job ad when a job was evicted from the EP.
  The message ``Unspecified job interruption`` and code 1005 were used
  instead.
  :jira:`3117`

- Fixed a bug that could cause the startd's mips benchmark to
  run forever, consuming a cpu core and resulting in the 
  :ad-attr:`Mips` attribute to be undefined.
  :jira:`3134`

*** 23.0.27 bugs

- condor_ssh_to_job now works correctly when TMP is set to longer
  paths, such as when running under glidein.
  :jira:`3163`

- Fixed a bug in ``htcondor job status`` and ``htcondor dag status``
  that caused some time information to be displayed incorrectly.
  :jira:`3112`

- Fixed a bug where the Machine and Job ClassAds would fail to be
  written into job scratch directories on Execution Points using
  :macro:`STARTD_ENFORCE_DISK_LIMITS`.
  :jira:`3156`

*** 23.10.26 features

- HTCondor tarballs now contain `Pelican 7.17.0 <https://pelicanplatform.org/releases>`_

- The condor package now requires pelican-7.17.0.

*** 23.10.26 bugs

- Fixed a memory leak in the *condor_schedd* when late materialization
  is used.
  :jira:`3096`

- Fixed a bug where the *condor_master* would not start up on systems
  where ulimit -n was close to 2 ^ 31 file descriptors.
  :jira:`3079`

*** 23.0.26 bugs

- Fixed a bug in *condor_adstash* that would prevent ads from
  being ingested to Elasticsearch or OpenSearch when a lookup
  of indexes did not start with a writable index.
  :jira:`3109`

- Fixed a bug when DAGMan's log file was on a full filesystem, DAGMan
  would not exit with the correct log file full exit code.
  :jira:`3066`

- The submit commands ``kill_sig``, ``remove_kill_sig``, and
  ``hold_kill_sig`` are now ignored for Windows jobs.
  These control Unix process signals, which are not relevant on
  Windows.
  :jira:`3078`

- Fixed a bug introduced in HTCondor 23.0.21, 23.10.21, and 24.0.5 that
  caused the *condor_gridmanager* to fail at startup if
  macro:`GRIDMANAGER_LOG_APPEND_SELECTION_EXPR` was set to ``True``.
  :jira:`3099`

- The plug-in used to handle ``http`` and ``https`` URLs now sets the
  ``user-agent`` header by default (``condor_curl_plugin/0.2``).  Web servers which return a 403/Forbidden
  error when the ``user-agent`` is empty will now function as expected.
  :jira:`3121`

*** 23.10.25 features

- HTCondor tarballs now contain `Pelican 7.16.5 <https://pelicanplatform.org/releases>`_

- The condor package now requires pelican-7.16.5.

- HTCondor tarballs now contain `Apptainer 1.4.1 <https://github.com/apptainer/apptainer/releases/tag/v1.4.1>`_

*** 23.10.25 bugs

- Fixed bug where :macro:`DAGMAN_MAX_JOBS_IDLE` value was not being respected by DAGMan
  even if no limit was specified via :tool:`condor_submit_dag`\s ``-maxidle`` option.
  :jira:`3011`

*** 23.0.25 bugs

- Fixed some bugs with parallel universe jobs that can cause the
  ``condor_schedd`` to crash.
  :jira:`3049`

- Fixed a bug that caused the *condor_starter* to crash if a job was
  vacated during input file transfer.
  :jira:`3016`

- ``condor_watch_q`` will now correctly display the full range of job
  ids for each batch grouping.
  :jira:`2992`

- Fixed bug in one of ``condor_upgrade_check``\'s tests that would cause
  the test to check for incorrect hostname when running inside of a container.
  :jira:`3014`

*** 23.10.24 features

- HTCondor tarballs now contain `Pelican 7.15.1 <https://pelicanplatform.org/releases>`_

- The condor package now requires pelican-7.15.1. The weak dependency is no longer used, because dnf would
  not update to the requested pelican version.

- HTCondor tarballs now contain `Apptainer 1.4.0 <https://github.com/apptainer/apptainer/releases/tag/v1.4.0>`_

- The condor RPM package now requires at least apptainer version 1.3.6.

*** 23.10.24 bugs

- Fixed a bug that could cause the *condor_starter* to crash
  when running docker universe jobs with custom volume mounts.
  :jira:`2890`

- Fixed a bug preventing spooled or remote jobs using
  :subcom:`preserve_relative_paths` from working.
  :jira:`2877`

- The *condor_kbdd* now also looks in the XDG_RUNTIME_DIRECTORY
  when trying to find a XAuthority file to use to connect to a local
  X server.
  :jira:`2921`

- Fixed a bug that prevented daemons from updating their ads in the
  *condor_collector* when authentication is disabled but encryption or
  integrity is enabled.
  :jira:`2888`

- Fixed a bug in :tool:`condor_adstash` that caused it to fail to discover
  *condor_startd* daemons using :macro:`ENABLE_STARTD_DAEMON_AD`
  (enabled by default since HTCondor 23.9).
  :jira:`2908`

- Fixed a bug with :subcom:`transfer_output_remaps` when given an erroneous 
  trailing semicolon.
  :jira:`2910`

- Fixed some bugs with parallel universe jobs that can cause the
  ``condor_schedd`` to crash.
  :jira:`3049`


*** 23.0.24 bugs

- Fixed inflated memory usage reporting for docker universe jobs on hosts using
  cgroups V2. The reported memory no longer includes the cached memory.
  :jira:`2961`

- Fixed a bug where specifying ``transfer_output_remaps`` from a path
  which didn't exist to a file:// URL would cause HTCondor to report a
  useless (albeit correct) error.
  :jira:`2790`

- Fixed a bug that could cause the *condor_shadow* daemon to crash when
  the job transfer input file list was very long (thousands of characters).
  :jira:`2859`

- Fixed a bug where two different *condor_gridmanager* processes could
  attempt to manage the same jobs when :macro:`GRIDMANAGER_SELECTION_EXPR`
  evaluated to *Undefined* or an empty string for any job.
  :jira:`2895`

- Fixed a rare bug in the *condor_schedd*, when
  :macro:`PER_JOB_HISTORY_DIR` is set that could cause
  a repeated restart loop.
  :jira:`2902`

- X.509 proxy delegation no longer fails when using OpenSSL 3.4.0 or later.
  :jira:`2904`

- Fixed a bug that could cause the *condor_gridmanager* to crash when
  there were ARC CE jobs with no X509userproxy.
  :jira:`2907`

- Fixed a bug that usually prevented :subcom:`manifest` from populating the
  ``in`` and ``out`` files.
  :jira:`2916`

- Fixed a bug that could cause a job submission to fail if a previous
  job submission to the same *condor_schedd* failed.
  :jira:`2917`

- Fixed a bug where daemons wouldn't immediately apply new security policy
  to incoming commands after a reconfigure.
  :jira:`2929`

- Fixed a bug where *condor_history* would crash when reading a history file
  larger than ``2GB`` in the default mode (**backwards**).
  :jira:`2933`

- Fixed a bug that caused the ce-audit plugin to fail.
  :jira:`2963`

- Removed a scary-looking message in the log of the *condor_collector* about
  denying NEGOTIATOR-level authorization when the client wasn't requesting
  that authorization level.
  :jira:`2964`

- Fixed a bug that caused most updates of collector ads via UDP to be
  rejected.
  :jira:`2975`

- Fixed a bug where the *condor_shadow* would wait for the job lease to
  expire (usually 40 minutes) before returning a job to idle status when
  the *condor_starter* failed to initialize.
  :jira:`2997`

- The *condor_startd* now checks to see if the START expression of a static slot still
   evaluates to true before it allows a slot to be claimed. This helps to give an accurate reply
   to the *condor_schedd* when it tries to claim a slot with a START expression that
   changes frequently.
  :jira:`3013`

*** 23.10.21 features

- HTCondor tarballs now contain `Pelican 7.13.0 <https://github.com/PelicanPlatform/pelican/releases/tag/v7.13.0>`_

*** 23.10.21 bugs

- Fixed a bug where chirp would not work in container universe jobs
  using the docker runtime.
  :jira:`2866`

- Fixed a bug where referencing :attr:`htcondor2.JobEvent.cluster`
  could crash if processed log event was not associated with job(s)
  (i.e. had a negative value).
  :jira:`2881`

*** 23.0.21 bugs

- Fixed a bug that caused the *condor_gridmanager* to abort if a job that
  it was managing disappeared from the job queue (i.e. due to someone
  running *condor_rm -force*).
  :jira:`2845`

- Fixed a bug that caused grid ads from different Access Points to
  overwrite each other in the collector.
  :jira:`2876`

- Fixed a memory leak that can occur in any HTCondor daemon when an
  invalid ClassAd expression is encountered.
  :jira:`2847`

- Fixed a bug that caused daemons to go into infinite recursion,
  eventually crashing when they ran out of stack memory.
  :jira:`2873`

*** 23.10.20 bugs

- Fixed issue where EPs using :macro:`STARTD_ENFORCE_DISK_LIMITS` would
  fill up the EPs filesystem due to excessive saving of metadata to
  ``/etc/lvm/archive``.
  :jira:`2791`

- Fixed bug where :subcom:`container_service_names` did not work.
  :jira:`2829`

- Fixed very rare bug that could cause the *condor_startd* to crash
  when the *condor_collector* times out queries and DNS is running
  very slowly.
  :jira:`2831`

*** 23.0.20 bugs

- Updated condor_upgrade_check to test for use for PASSWORD
  authentication and warn about the authenticated identity changing.
  :jira:`2823`<|MERGE_RESOLUTION|>--- conflicted
+++ resolved
@@ -1,16 +1,11 @@
 *** 23.10.28 bugs
 
-<<<<<<< HEAD
 - Fixed a bug where an old client (version 9.0 or earlier) with lax
   security settings (authentication, encryption, and integrity all
   disabled or optional) would fail to communicate with a daemon with
   stronger security settings.
   :jira:`3189`
 
-*** 23.0.28 bugs
-
-=======
->>>>>>> bf071e87
 - Fixed a bug with docker universe jobs that have a PostCmd.
   This PostCmd script was not passed the environment variables
   _CONDOR_MAINJOB_EXIT_CODE or _CONDOR_MAINJOB_EXIT_SIGNAL
