--- conflicted
+++ resolved
@@ -1,9 +1,5 @@
 *** 23.10.28 bugs
 
-<<<<<<< HEAD
-*** 23.0.28 bugs
-
-=======
 - Fixed a bug with docker universe jobs that have a PostCmd.
   This PostCmd script was not passed the environment variables
   _CONDOR_MAINJOB_EXIT_CODE or _CONDOR_MAINJOB_EXIT_SIGNAL
@@ -23,7 +19,6 @@
   automatically approved by the daemon.
   :jira:`239`
 
->>>>>>> 29bd90fa
 *** 23.10.27 features
 
 - HTCondor tarballs now contain `Pelican 7.17.2 <https://pelicanplatform.org/releases>`_
