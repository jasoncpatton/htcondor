*** 23.0.22 bugs

- Fixed a bug where specifying ``transfer_output_remaps`` from a path
  which didn't exist to a file:// URL would cause HTCondor to report a
  useless (albeit correct) error.
  :jira:`2790`

- Fixed a bug that could cause the *condor_shadow* daemon to crash when
  the job transfer input file list was very long (thousands of characters).
  :jira:`2859`

- Fixed a bug where two different *condor_gridmanager* processes could
  attempt to manage the same jobs when :macro:`GRIDMANAGER_SELECTION_EXPR`
  evaluated to *Undefined* or an empty string for any job.
  :jira:`2895`

- Fixed a rare bug in the *condor_schedd*, when
  :macro:`PER_JOB_HISTORY_DIR` is set that could cause
  a repeated restart loop.
  :jira:`2902`

- X.509 proxy delegation no longer fails when using OpenSSL 3.4.0 or later.
  :jira:`2904`

- Fixed a bug that could cause the *condor_gridmanager* to crash when
  there were ARC CE jobs with no X509userproxy.
  :jira:`2907`

- Fixed a bug that usually prevented :subcom:`manifest` from populating the
  ``in`` and ``out`` files.
  :jira:`2916`

- Fixed a bug that could cause a job submission to fail if a previous
  job submission to the same *condor_schedd* failed.
  :jira:`2917`

- Fixed a bug where daemons wouldn't immediately apply new security policy
  to incoming commands after a rconfig.
  :jira:`2929`

- Fixed a bug where *condor_history* would crash when reading a history file
  larger than ``2GB`` in the default mode (**backwards**).
  :jira:`2933`

<<<<<<< HEAD
- Fixed a bug that caused the ce-audit plugin to fail.
  :jira:`2963`
=======
- Removed a scary-looking message in the log of the *condor_collector* about
  denying NEGOTIATOR-level authorization when the client wasn't requesting
  that authorizaiton level.
  :jira:`2964`
>>>>>>> 23c2b3cd

*** 23.0.21 bugs

- Fixed a bug that caused the *condor_gridmanager* to abort if a job that
  it was managing disappeared from the job queue (i.e. due to someone
  running *condor_rm -force*).
  :jira:`2845`

- Fixed a bug that caused grid ads from different Access Points to
  overwrite each other in the collector.
  :jira:`2876`

- Fixed a memory leak that can occur in any HTCondor daemon when an
  invalid ClassAd expression is encountered.
  :jira:`2847`

- Fixed a bug that caused daemons to go into infinite recursion,
  eventually crashing when they ran out of stack memory.
  :jira:`2873`

*** 23.0.20 bugs

- Updated condor_upgrade_check to test for use for PASSWORD
  authentication and warn about the authenticated identity changing.
  :jira:`2823`<|MERGE_RESOLUTION|>--- conflicted
+++ resolved
@@ -42,15 +42,13 @@
   larger than ``2GB`` in the default mode (**backwards**).
   :jira:`2933`
 
-<<<<<<< HEAD
 - Fixed a bug that caused the ce-audit plugin to fail.
   :jira:`2963`
-=======
+
 - Removed a scary-looking message in the log of the *condor_collector* about
   denying NEGOTIATOR-level authorization when the client wasn't requesting
   that authorizaiton level.
   :jira:`2964`
->>>>>>> 23c2b3cd
 
 *** 23.0.21 bugs
 
