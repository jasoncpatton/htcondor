--- conflicted
+++ resolved
@@ -1,4 +1,3 @@
-<<<<<<< HEAD
 *** 23.10.22 bugs
 
 - Fixed a bug that could cause the *condor_starter* to crash
@@ -18,11 +17,10 @@
 
 - X.509 proxy delegation no longer fails when using OpenSSL 3.4.0 or later.
   :jira:`2904``
-=======
+
 *** 23.10.21 features
 
 - HTCondor tarballs now contain `Pelican 7.13.0 <https://github.com/PelicanPlatform/pelican/releases/tag/v7.13.0>`_
->>>>>>> 346767a4
 
 *** 23.10.21 bugs
 
