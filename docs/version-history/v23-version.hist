*** 23.10.24 bugs

*** 23.0.24 bugs

<<<<<<< HEAD
=======
- ``condor_watch_q`` will now correctly display the full range of job
  ids for each batch grouping.
  :jira:`2992`

>>>>>>> 21c342c2
*** 23.10.23 features

# I am pointing at 7.14.0 release tag because it lists the new features and bug fixes in 7.14
# The 7.14.1 tag only has a irrelevant bug fixes
- HTCondor tarballs now contain `Pelican 7.14.1 <https://github.com/PelicanPlatform/pelican/releases/tag/v7.14.0>`_

- The condor package now requires pelican-7.14.1. The weak dependency is no longer used, because dnf would
  not update to the requested pelican version.

*** 23.10.23 bugs

- Fixed a bug that could cause the *condor_starter* to crash
  when running docker universe jobs with custom volume mounts.
  :jira:`2890`

- Fixed a bug preventing spooled or remote jobs using
  :subcom:`preserve_relative_paths` from working.
  :jira:`2877`

- The *condor_kbdd* now also looks in the XDG_RUNTIME_DIRECTORY
  when trying to find a XAuthority file to use to connect to a local
  X server.
  :jira:`2921`

- Fixed a bug that prevented daemons from updating their ads in the
  *condor_collector* when authentication is disabled but encryption or
  integrity is enabled.
  :jira:`2888`

- Fixed a bug in :tool:`condor_adstash` that caused it to fail to discover
  *condor_startd* daemons using :macro:`ENABLE_STARTD_DAEMON_AD`
  (enabled by default since HTCondor 23.9).
  :jira:`2908`

- Fixed a bug with :subcom:`transfer_output_remaps` when given an erroneous 
  trailing semicolon.
  :jira:`2910`

*** 23.0.23 bugs

- Fixed a bug where specifying ``transfer_output_remaps`` from a path
  which didn't exist to a file:// URL would cause HTCondor to report a
  useless (albeit correct) error.
  :jira:`2790`

- Fixed a bug that could cause the *condor_shadow* daemon to crash when
  the job transfer input file list was very long (thousands of characters).
  :jira:`2859`

- Fixed a bug where two different *condor_gridmanager* processes could
  attempt to manage the same jobs when :macro:`GRIDMANAGER_SELECTION_EXPR`
  evaluated to *Undefined* or an empty string for any job.
  :jira:`2895`

- Fixed a rare bug in the *condor_schedd*, when
  :macro:`PER_JOB_HISTORY_DIR` is set that could cause
  a repeated restart loop.
  :jira:`2902`

- X.509 proxy delegation no longer fails when using OpenSSL 3.4.0 or later.
  :jira:`2904`

- Fixed a bug that could cause the *condor_gridmanager* to crash when
  there were ARC CE jobs with no X509userproxy.
  :jira:`2907`

- Fixed a bug that usually prevented :subcom:`manifest` from populating the
  ``in`` and ``out`` files.
  :jira:`2916`

- Fixed a bug that could cause a job submission to fail if a previous
  job submission to the same *condor_schedd* failed.
  :jira:`2917`

- Fixed a bug where daemons wouldn't immediately apply new security policy
  to incoming commands after a reconfig.
  :jira:`2929`

- Fixed a bug where *condor_history* would crash when reading a history file
  larger than ``2GB`` in the default mode (**backwards**).
  :jira:`2933`

- Fixed inflated memory usage reporting for docker universe jobs on hosts using
  cgroups V2. The reported memory no longer includes the cached memory.
  :jira:`2961`

*** 23.10.21 features

- HTCondor tarballs now contain `Pelican 7.13.0 <https://github.com/PelicanPlatform/pelican/releases/tag/v7.13.0>`_

*** 23.10.21 bugs

- Fixed a bug where chirp would not work in container universe jobs
  using the docker runtime.
  :jira:`2866`

- Fixed a bug where referencing :attr:`htcondor2.JobEvent.cluster`
  could crash if processed log event was not associated with job(s)
  (i.e. had a negative value).
  :jira:`2881`

- Fixed a bug that caused the ce-audit plugin to fail.
  :jira:`2963`

- Removed a scary-looking message in the log of the *condor_collector* about
  denying NEGOTIATOR-level authorization when the client wasn't requesting
  that authorizaiton level.
  :jira:`2964`

- Fixed a bug that caused most updates of collector ads via UDP to be
  rejected.
  :jira:`2975`

*** 23.0.21 bugs

- Fixed a bug that caused the *condor_gridmanager* to abort if a job that
  it was managing disappeared from the job queue (i.e. due to someone
  running *condor_rm -force*).
  :jira:`2845`

- Fixed a bug that caused grid ads from different Access Points to
  overwrite each other in the collector.
  :jira:`2876`

- Fixed a memory leak that can occur in any HTCondor daemon when an
  invalid ClassAd expression is encountered.
  :jira:`2847`

- Fixed a bug that caused daemons to go into infinite recursion,
  eventually crashing when they ran out of stack memory.
  :jira:`2873`

*** 23.10.20 bugs

- Fixed issue where EPs using :macro:`STARTD_ENFORCE_DISK_LIMITS` would
  fill up the EPs filesystem due to excessive saving of metadata to
  ``/etc/lvm/archive``.
  :jira:`2791`

- Fixed bug where :subcom:`container_service_names` did not work.
  :jira:`2829`

- Fixed very rare bug that could cause the *condor_startd* to crash
  when the *condor_collector* times out queries and DNS is running
  very slowly.
  :jira:`2831`

*** 23.0.20 bugs

- Updated :tool:`condor_upgrade_check` to test for use for PASSWORD
  authentication and warn about the authenticated identity changing.
  :jira:`2823`<|MERGE_RESOLUTION|>--- conflicted
+++ resolved
@@ -2,13 +2,10 @@
 
 *** 23.0.24 bugs
 
-<<<<<<< HEAD
-=======
 - ``condor_watch_q`` will now correctly display the full range of job
   ids for each batch grouping.
   :jira:`2992`
 
->>>>>>> 21c342c2
 *** 23.10.23 features
 
 # I am pointing at 7.14.0 release tag because it lists the new features and bug fixes in 7.14
