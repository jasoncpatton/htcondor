*** 23.10.27 bugs

<<<<<<< HEAD
*** 23.0.27 bugs

=======
- Fixed a bug where the specific vacate reason wasn't reported in the job
  event log or the job ad when a job was evicted from the EP.
  The message ``Unspecified job interruption`` and code 1005 were used
  instead.
  :jira:`3117`

*** 23.0.27 bugs

- Fixed a bug in ``htcondor job status`` and ``htcondor dag status``
  that caused some time information to be displayed incorrectly.
  :jira:`3112`

*** 23.10.26 features

- HTCondor tarballs now contain `Pelican 7.17.0 <https://pelicanplatform.org/releases>`_

- The condor package now requires pelican-7.17.0.

>>>>>>> cc531c19
*** 23.10.26 bugs

- Fixed a memory leak in the *condor_schedd* when late materialization
  is used.
  :jira:`3096`

- Fixed a bug where the *condor_master* would not start up on systems
  where ``ulimit -n`` was close to 2 ^ 31 file descriptors.
  :jira:`3079`

*** 23.0.26 bugs

- Fixed a bug in *condor_adstash* that would prevent ads from
  being ingested to Elasticsearch or OpenSearch when a lookup
  of indexes did not start with a writable index.
  :jira:`3109`

- Fixed a bug when DAGMan's log file was on a full filesystem, DAGMan
  would not exit with the correct log file full exit code.
  :jira:`3066`

- The submit commands ``kill_sig``, ``remove_kill_sig``, and
  ``hold_kill_sig`` are now ignored for Windows jobs.
  These control Unix process signals, which are not relevant on
  Windows.
  :jira:`3078`

- Fixed a bug introduced in HTCondor 23.0.21, 23.10.21, and 24.0.5 that
  caused the *condor_gridmanager* to fail at startup if
  macro:`GRIDMANAGER_LOG_APPEND_SELECTION_EXPR` was set to ``True``.
  :jira:`3099`

- The plug-in used to handle ``http`` and ``https`` URLs now sets the
  ``user-agent`` header by default (``condor_curl_plugin/0.2``).  Web servers which return a 403/Forbidden
  error when the ``user-agent`` is empty will now function as expected.
  :jira:`3121`

*** 23.10.25 features

- HTCondor tarballs now contain `Pelican 7.16.5 <https://pelicanplatform.org/releases>`_

- The condor package now requires pelican-7.16.5.

- Pelican 7.16.5 now includes end-to-end integrity checks for clients

- HTCondor tarballs now contain `Apptainer 1.4.1 <https://github.com/apptainer/apptainer/releases/tag/v1.4.1>`_

*** 23.10.25 bugs

- Fixed bug where :macro:`DAGMAN_MAX_JOBS_IDLE` value was not being respected by DAGMan
  even if no limit was specified via :tool:`condor_submit_dag`\s ``-maxidle`` option.
  :jira:`3011`

*** 23.0.25 bugs

- Fixed some bugs with parallel universe jobs that can cause the
  *condor_schedd* to crash.
  :jira:`3049`

- Fixed a bug that caused the *condor_starter* to crash if a job was
  vacated during input file transfer.
  :jira:`3016`

- :tool:`condor_watch_q` will now correctly display the full range of job
  ids for each batch grouping.
  :jira:`2992`

- Fixed bug in one of :tool:`condor_upgrade_check`\'s tests that would cause
  the test to check for incorrect hostname when running inside of a container.
  :jira:`3014`

*** 23.10.24 features

- HTCondor tarballs now contain `Pelican 7.15.1 <https://pelicanplatform.org/releases>`_

- The condor package now requires pelican-7.15.1. The weak dependency is no longer used, because dnf would
  not update to the requested pelican version.

- HTCondor tarballs now contain `Apptainer 1.4.0 <https://github.com/apptainer/apptainer/releases/tag/v1.4.0>`_

- The condor RPM package now requires at least apptainer version 1.3.6.

*** 23.10.24 bugs

- Fixed a bug that could cause the *condor_starter* to crash
  when running docker universe jobs with custom volume mounts.
  :jira:`2890`

- Fixed a bug preventing spooled or remote jobs using
  :subcom:`preserve_relative_paths` from working.
  :jira:`2877`

- The *condor_kbdd* now also looks in the ``XDG_RUNTIME_DIRECTORY``
  when trying to find a XAuthority file to use to connect to a local
  X server.
  :jira:`2921`

- Fixed a bug that prevented daemons from updating their ads in the
  *condor_collector* when authentication is disabled but encryption or
  integrity is enabled.
  :jira:`2888`

- Fixed a bug in :tool:`condor_adstash` that caused it to fail to discover
  *condor_startd* daemons using :macro:`ENABLE_STARTD_DAEMON_AD`
  (enabled by default since HTCondor 23.9).
  :jira:`2908`

- Fixed a bug with :subcom:`transfer_output_remaps` when given an erroneous 
  trailing semicolon.
  :jira:`2910`

- Fixed some bugs with parallel universe jobs that can cause the
  ``condor_schedd`` to crash.
  :jira:`3049`


*** 23.0.24 bugs

- Fixed inflated memory usage reporting for docker universe jobs on hosts using
  cgroups V2. The reported memory no longer includes the cached memory.
  :jira:`2961`

- Fixed a bug where specifying :subcom:`transfer_output_remaps` from a path
  which didn't exist to a ``file://`` URL would cause HTCondor to report a
  useless (albeit correct) error.
  :jira:`2790`

- Fixed a bug that could cause the *condor_shadow* daemon to crash when
  the :subcom:`transfer_input_files` list was very long (thousands of characters).
  :jira:`2859`

- Fixed a bug where two different *condor_gridmanager* processes could
  attempt to manage the same jobs when :macro:`GRIDMANAGER_SELECTION_EXPR`
  evaluated to ``UNDEFINED`` or an empty string for any job.
  :jira:`2895`

- Fixed a rare bug in the *condor_schedd*, when
  :macro:`PER_JOB_HISTORY_DIR` is set that could cause
  a repeated restart loop.
  :jira:`2902`

- X.509 proxy delegation no longer fails when using OpenSSL 3.4.0 or later.
  :jira:`2904`

- Fixed a bug that could cause the *condor_gridmanager* to crash when
  there were ARC CE jobs with no :ad-attr:`X509UserProxy`.
  :jira:`2907`

- Fixed a bug that usually prevented :subcom:`manifest` from populating the
  ``in`` and ``out`` files.
  :jira:`2916`

- Fixed a bug that could cause a job submission to fail if a previous
  job submission to the same *condor_schedd* failed.
  :jira:`2917`

- Fixed a bug where daemons wouldn't immediately apply new security policy
  to incoming commands after a reconfigure.
  :jira:`2929`

- Fixed a bug where :tool:`condor_history` would crash when reading a history file
  larger than ``2GB`` in the default mode (**backwards**).
  :jira:`2933`

- Fixed a bug that caused the ce-audit plugin to fail.
  :jira:`2963`

- Removed a scary-looking message in the log of the *condor_collector* about
  denying NEGOTIATOR-level authorization when the client wasn't requesting
  that authorization level.
  :jira:`2964`

- Fixed a bug that caused most updates of collector ads via UDP to be
  rejected.
  :jira:`2975`

- Fixed a bug where the *condor_shadow* would wait for the job lease to
  expire (usually 40 minutes) before returning a job to idle status when
  the *condor_starter* failed to initialize.
  :jira:`2997`

- The *condor_startd* now checks to see if the :macro:`START` expression of a static slot still
  evaluates to true before it allows a slot to be claimed. This helps to give an accurate reply
  to the *condor_schedd* when it tries to claim a slot with a START expression that
  changes frequently.
  :jira:`3013`

*** 23.10.21 features

- HTCondor tarballs now contain `Pelican 7.13.0 <https://github.com/PelicanPlatform/pelican/releases/tag/v7.13.0>`_

*** 23.10.21 bugs

- Fixed a bug where chirp would not work in container universe jobs
  using the docker runtime.
  :jira:`2866`

- Fixed a bug where referencing :attr:`htcondor2.JobEvent.cluster`
  could crash if processed log event was not associated with job(s)
  (i.e. had a negative value).
  :jira:`2881`

*** 23.0.21 bugs

- Fixed a bug that caused the *condor_gridmanager* to abort if a job that
  it was managing disappeared from the job queue (i.e. due to someone
  running *condor_rm -force*).
  :jira:`2845`

- Fixed a bug that caused grid ads from different Access Points to
  overwrite each other in the collector.
  :jira:`2876`

- Fixed a memory leak that can occur in any HTCondor daemon when an
  invalid ClassAd expression is encountered.
  :jira:`2847`

- Fixed a bug that caused daemons to go into infinite recursion,
  eventually crashing when they ran out of stack memory.
  :jira:`2873`

*** 23.10.20 bugs

- Fixed issue where EPs using :macro:`STARTD_ENFORCE_DISK_LIMITS` would
  fill up the EPs filesystem due to excessive saving of metadata to
  ``/etc/lvm/archive``.
  :jira:`2791`

- Fixed bug where :subcom:`container_service_names` did not work.
  :jira:`2829`

- Fixed very rare bug that could cause the *condor_startd* to crash
  when the *condor_collector* times out queries and DNS is running
  very slowly.
  :jira:`2831`

*** 23.0.20 bugs

- Updated :tool:`condor_upgrade_check` to test for use for PASSWORD
  authentication and warn about the authenticated identity changing.
  :jira:`2823`<|MERGE_RESOLUTION|>--- conflicted
+++ resolved
@@ -1,9 +1,5 @@
 *** 23.10.27 bugs
 
-<<<<<<< HEAD
-*** 23.0.27 bugs
-
-=======
 - Fixed a bug where the specific vacate reason wasn't reported in the job
   event log or the job ad when a job was evicted from the EP.
   The message ``Unspecified job interruption`` and code 1005 were used
@@ -22,7 +18,6 @@
 
 - The condor package now requires pelican-7.17.0.
 
->>>>>>> cc531c19
 *** 23.10.26 bugs
 
 - Fixed a memory leak in the *condor_schedd* when late materialization
