*** 23.10.25 bugs

- Fixed bug where :macro:`DAGMAN_MAX_JOBS_IDLE` value was not being respected by DAGMan
  even if no limit was specified via :tool:`condor_submit_dag`\s ``-maxidle`` option.
  :jira:`3011`

*** 23.0.25 bugs

- Fixed some bugs with parallel universe jobs that can cause the
  ``condor_schedd`` to crash.
  :jira:`3049`

- Fixed a bug that caused the *condor_starter* to crash if a job was
  vacated during input file transfer.
  :jira:`3016`

- ``condor_watch_q`` will now correctly display the full range of job
  ids for each batch grouping.
  :jira:`2992`

- Fixed bug in one of ``condor_upgrade_check``\'s tests that would cause
  the test to check for incorrect hostname when running inside of a container.
  :jira:`3014`

<<<<<<< HEAD
*** 23.10.24 features

- HTCondor tarballs now contain `Pelican 7.15.1 <https://pelicanplatform.org/releases>`_

- The condor package now requires pelican-7.15.1. The weak dependency is no longer used, because dnf would
  not update to the requested pelican version.

- HTCondor tarballs now contain `Apptainer 1.4.0 <https://github.com/apptainer/apptainer/releases/tag/v1.4.0>`_

- The condor RPM package now requires at least apptainer version 1.3.6.

*** 23.10.24 bugs

- Fixed a bug that could cause the *condor_starter* to crash
  when running docker universe jobs with custom volume mounts.
  :jira:`2890`

- Fixed a bug preventing spooled or remote jobs using
  :subcom:`preserve_relative_paths` from working.
  :jira:`2877`

- The *condor_kbdd* now also looks in the XDG_RUNTIME_DIRECTORY
  when trying to find a XAuthority file to use to connect to a local
  X server.
  :jira:`2921`

- Fixed a bug that prevented daemons from updating their ads in the
  *condor_collector* when authentication is disabled but encryption or
  integrity is enabled.
  :jira:`2888`

- Fixed a bug in :tool:`condor_adstash` that caused it to fail to discover
  *condor_startd* daemons using :macro:`ENABLE_STARTD_DAEMON_AD`
  (enabled by default since HTCondor 23.9).
  :jira:`2908`

- Fixed a bug with :subcom:`transfer_output_remaps` when given an erroneous 
  trailing semicolon.
  :jira:`2910`

- Fixed some bugs with parallel universe jobs that can cause the
  ``condor_schedd`` to crash.
  :jira:`3049`


=======
>>>>>>> 1420085d
*** 23.0.24 bugs

- Fixed inflated memory usage reporting for docker universe jobs on hosts using
  cgroups V2. The reported memory no longer includes the cached memory.
  :jira:`2961`

- Fixed a bug where specifying ``transfer_output_remaps`` from a path
  which didn't exist to a file:// URL would cause HTCondor to report a
  useless (albeit correct) error.
  :jira:`2790`

- Fixed a bug that could cause the *condor_shadow* daemon to crash when
  the job transfer input file list was very long (thousands of characters).
  :jira:`2859`

- Fixed a bug where two different *condor_gridmanager* processes could
  attempt to manage the same jobs when :macro:`GRIDMANAGER_SELECTION_EXPR`
  evaluated to *Undefined* or an empty string for any job.
  :jira:`2895`

- Fixed a rare bug in the *condor_schedd*, when
  :macro:`PER_JOB_HISTORY_DIR` is set that could cause
  a repeated restart loop.
  :jira:`2902`

- X.509 proxy delegation no longer fails when using OpenSSL 3.4.0 or later.
  :jira:`2904`

- Fixed a bug that could cause the *condor_gridmanager* to crash when
  there were ARC CE jobs with no X509userproxy.
  :jira:`2907`

- Fixed a bug that usually prevented :subcom:`manifest` from populating the
  ``in`` and ``out`` files.
  :jira:`2916`

- Fixed a bug that could cause a job submission to fail if a previous
  job submission to the same *condor_schedd* failed.
  :jira:`2917`

- Fixed a bug where daemons wouldn't immediately apply new security policy
  to incoming commands after a reconfigure.
  :jira:`2929`

- Fixed a bug where *condor_history* would crash when reading a history file
  larger than ``2GB`` in the default mode (**backwards**).
  :jira:`2933`

- Fixed a bug that caused the ce-audit plugin to fail.
  :jira:`2963`

- Removed a scary-looking message in the log of the *condor_collector* about
  denying NEGOTIATOR-level authorization when the client wasn't requesting
  that authorization level.
  :jira:`2964`

- Fixed a bug that caused most updates of collector ads via UDP to be
  rejected.
  :jira:`2975`

- Fixed a bug where the *condor_shadow* would wait for the job lease to
  expire (usually 40 minutes) before returning a job to idle status when
  the *condor_starter* failed to initialize.
  :jira:`2997`

- The *condor_startd* now checks to see if the START expression of a static slot still
   evaluates to true before it allows a slot to be claimed. This helps to give an accurate reply
   to the *condor_schedd* when it tries to claim a slot with a START expression that
   changes frequently.
  :jira:`3013`

*** 23.10.21 features

- HTCondor tarballs now contain `Pelican 7.13.0 <https://github.com/PelicanPlatform/pelican/releases/tag/v7.13.0>`_

*** 23.10.21 bugs

- Fixed a bug where chirp would not work in container universe jobs
  using the docker runtime.
  :jira:`2866`

- Fixed a bug where referencing :attr:`htcondor2.JobEvent.cluster`
  could crash if processed log event was not associated with job(s)
  (i.e. had a negative value).
  :jira:`2881`

*** 23.0.21 bugs

- Fixed a bug that caused the *condor_gridmanager* to abort if a job that
  it was managing disappeared from the job queue (i.e. due to someone
  running *condor_rm -force*).
  :jira:`2845`

- Fixed a bug that caused grid ads from different Access Points to
  overwrite each other in the collector.
  :jira:`2876`

- Fixed a memory leak that can occur in any HTCondor daemon when an
  invalid ClassAd expression is encountered.
  :jira:`2847`

- Fixed a bug that caused daemons to go into infinite recursion,
  eventually crashing when they ran out of stack memory.
  :jira:`2873`

*** 23.10.20 bugs

- Fixed issue where EPs using :macro:`STARTD_ENFORCE_DISK_LIMITS` would
  fill up the EPs filesystem due to excessive saving of metadata to
  ``/etc/lvm/archive``.
  :jira:`2791`

- Fixed bug where :subcom:`container_service_names` did not work.
  :jira:`2829`

- Fixed very rare bug that could cause the *condor_startd* to crash
  when the *condor_collector* times out queries and DNS is running
  very slowly.
  :jira:`2831`

*** 23.0.20 bugs

- Updated condor_upgrade_check to test for use for PASSWORD
  authentication and warn about the authenticated identity changing.
  :jira:`2823`<|MERGE_RESOLUTION|>--- conflicted
+++ resolved
@@ -22,7 +22,6 @@
   the test to check for incorrect hostname when running inside of a container.
   :jira:`3014`
 
-<<<<<<< HEAD
 *** 23.10.24 features
 
 - HTCondor tarballs now contain `Pelican 7.15.1 <https://pelicanplatform.org/releases>`_
@@ -68,8 +67,6 @@
   :jira:`3049`
 
 
-=======
->>>>>>> 1420085d
 *** 23.0.24 bugs
 
 - Fixed inflated memory usage reporting for docker universe jobs on hosts using
