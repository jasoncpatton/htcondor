<<<<<<< HEAD
*** 23.10.26 bugs

*** 23.10.25 bugs

- Fixed bug where :macro:`DAGMAN_MAX_JOBS_IDLE` value was not being respected by DAGMan
  even if no limit was specified via :tool:`condor_submit_dag`\s ``-maxidle`` option.
  :jira:`3011`
=======
*** 23.0.26 bugs
>>>>>>> 3a318da3

*** 23.0.25 bugs

- Fixed some bugs with parallel universe jobs that can cause the
  ``condor_schedd`` to crash.
  :jira:`3049`

- Fixed a bug that caused the *condor_starter* to crash if a job was
  vacated during input file transfer.
  :jira:`3016`

- ``condor_watch_q`` will now correctly display the full range of job
  ids for each batch grouping.
  :jira:`2992`

- Fixed bug in one of ``condor_upgrade_check``\'s tests that would cause
  the test to check for incorrect hostname when running inside of a container.
  :jira:`3014`

*** 23.10.24 features

- HTCondor tarballs now contain `Pelican 7.15.1 <https://pelicanplatform.org/releases>`_

- The condor package now requires pelican-7.15.1. The weak dependency is no longer used, because dnf would
  not update to the requested pelican version.

- HTCondor tarballs now contain `Apptainer 1.4.0 <https://github.com/apptainer/apptainer/releases/tag/v1.4.0>`_

- The condor RPM package now requires at least apptainer version 1.3.6.

*** 23.10.24 bugs

- Fixed a bug that could cause the *condor_starter* to crash
  when running docker universe jobs with custom volume mounts.
  :jira:`2890`

- Fixed a bug preventing spooled or remote jobs using
  :subcom:`preserve_relative_paths` from working.
  :jira:`2877`

- The *condor_kbdd* now also looks in the XDG_RUNTIME_DIRECTORY
  when trying to find a XAuthority file to use to connect to a local
  X server.
  :jira:`2921`

- Fixed a bug that prevented daemons from updating their ads in the
  *condor_collector* when authentication is disabled but encryption or
  integrity is enabled.
  :jira:`2888`

- Fixed a bug in :tool:`condor_adstash` that caused it to fail to discover
  *condor_startd* daemons using :macro:`ENABLE_STARTD_DAEMON_AD`
  (enabled by default since HTCondor 23.9).
  :jira:`2908`

- Fixed a bug with :subcom:`transfer_output_remaps` when given an erroneous 
  trailing semicolon.
  :jira:`2910`

- Fixed some bugs with parallel universe jobs that can cause the
  ``condor_schedd`` to crash.
  :jira:`3049`


*** 23.0.24 bugs

- Fixed inflated memory usage reporting for docker universe jobs on hosts using
  cgroups V2. The reported memory no longer includes the cached memory.
  :jira:`2961`

- Fixed a bug where specifying ``transfer_output_remaps`` from a path
  which didn't exist to a file:// URL would cause HTCondor to report a
  useless (albeit correct) error.
  :jira:`2790`

- Fixed a bug that could cause the *condor_shadow* daemon to crash when
  the job transfer input file list was very long (thousands of characters).
  :jira:`2859`

- Fixed a bug where two different *condor_gridmanager* processes could
  attempt to manage the same jobs when :macro:`GRIDMANAGER_SELECTION_EXPR`
  evaluated to *Undefined* or an empty string for any job.
  :jira:`2895`

- Fixed a rare bug in the *condor_schedd*, when
  :macro:`PER_JOB_HISTORY_DIR` is set that could cause
  a repeated restart loop.
  :jira:`2902`

- X.509 proxy delegation no longer fails when using OpenSSL 3.4.0 or later.
  :jira:`2904`

- Fixed a bug that could cause the *condor_gridmanager* to crash when
  there were ARC CE jobs with no X509userproxy.
  :jira:`2907`

- Fixed a bug that usually prevented :subcom:`manifest` from populating the
  ``in`` and ``out`` files.
  :jira:`2916`

- Fixed a bug that could cause a job submission to fail if a previous
  job submission to the same *condor_schedd* failed.
  :jira:`2917`

- Fixed a bug where daemons wouldn't immediately apply new security policy
  to incoming commands after a reconfigure.
  :jira:`2929`

- Fixed a bug where *condor_history* would crash when reading a history file
  larger than ``2GB`` in the default mode (**backwards**).
  :jira:`2933`

- Fixed a bug that caused the ce-audit plugin to fail.
  :jira:`2963`

- Removed a scary-looking message in the log of the *condor_collector* about
  denying NEGOTIATOR-level authorization when the client wasn't requesting
  that authorization level.
  :jira:`2964`

- Fixed a bug that caused most updates of collector ads via UDP to be
  rejected.
  :jira:`2975`

- Fixed a bug where the *condor_shadow* would wait for the job lease to
  expire (usually 40 minutes) before returning a job to idle status when
  the *condor_starter* failed to initialize.
  :jira:`2997`

- The *condor_startd* now checks to see if the START expression of a static slot still
   evaluates to true before it allows a slot to be claimed. This helps to give an accurate reply
   to the *condor_schedd* when it tries to claim a slot with a START expression that
   changes frequently.
  :jira:`3013`

*** 23.10.21 features

- HTCondor tarballs now contain `Pelican 7.13.0 <https://github.com/PelicanPlatform/pelican/releases/tag/v7.13.0>`_

*** 23.10.21 bugs

- Fixed a bug where chirp would not work in container universe jobs
  using the docker runtime.
  :jira:`2866`

- Fixed a bug where referencing :attr:`htcondor2.JobEvent.cluster`
  could crash if processed log event was not associated with job(s)
  (i.e. had a negative value).
  :jira:`2881`

*** 23.0.21 bugs

- Fixed a bug that caused the *condor_gridmanager* to abort if a job that
  it was managing disappeared from the job queue (i.e. due to someone
  running *condor_rm -force*).
  :jira:`2845`

- Fixed a bug that caused grid ads from different Access Points to
  overwrite each other in the collector.
  :jira:`2876`

- Fixed a memory leak that can occur in any HTCondor daemon when an
  invalid ClassAd expression is encountered.
  :jira:`2847`

- Fixed a bug that caused daemons to go into infinite recursion,
  eventually crashing when they ran out of stack memory.
  :jira:`2873`

*** 23.10.20 bugs

- Fixed issue where EPs using :macro:`STARTD_ENFORCE_DISK_LIMITS` would
  fill up the EPs filesystem due to excessive saving of metadata to
  ``/etc/lvm/archive``.
  :jira:`2791`

- Fixed bug where :subcom:`container_service_names` did not work.
  :jira:`2829`

- Fixed very rare bug that could cause the *condor_startd* to crash
  when the *condor_collector* times out queries and DNS is running
  very slowly.
  :jira:`2831`

*** 23.0.20 bugs

- Updated condor_upgrade_check to test for use for PASSWORD
  authentication and warn about the authenticated identity changing.
  :jira:`2823`<|MERGE_RESOLUTION|>--- conflicted
+++ resolved
@@ -1,14 +1,12 @@
-<<<<<<< HEAD
 *** 23.10.26 bugs
+
+*** 23.0.26 bugs
 
 *** 23.10.25 bugs
 
 - Fixed bug where :macro:`DAGMAN_MAX_JOBS_IDLE` value was not being respected by DAGMan
   even if no limit was specified via :tool:`condor_submit_dag`\s ``-maxidle`` option.
   :jira:`3011`
-=======
-*** 23.0.26 bugs
->>>>>>> 3a318da3
 
 *** 23.0.25 bugs
 
