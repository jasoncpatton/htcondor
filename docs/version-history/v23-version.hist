--- conflicted
+++ resolved
@@ -36,7 +36,10 @@
   there were ARC CE jobs with no X509userproxy.
   :jira:`2907`
 
-<<<<<<< HEAD
+- Fixed a bug that could cause a job submission to fail if a previous
+  job submission to the same *condor_schedd* failed.
+  :jira:`2917`
+
 *** 23.10.21 features
 
 - HTCondor tarballs now contain `Pelican 7.13.0 <https://github.com/PelicanPlatform/pelican/releases/tag/v7.13.0>`_
@@ -51,11 +54,6 @@
   could crash if processed log event was not associated with job(s)
   (i.e. had a negative value).
   :jira:`2881`
-=======
-- Fixed a bug that could cause a job submission to fail if a previous
-  job submission to the same *condor_schedd* failed.
-  :jira:`2917`
->>>>>>> 78557e5e
 
 *** 23.0.21 bugs
 
