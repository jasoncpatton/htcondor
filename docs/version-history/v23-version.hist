--- conflicted
+++ resolved
@@ -1,12 +1,9 @@
-<<<<<<< HEAD
 *** 23.10.25 bugs
 
 - Fixed bug where :macro:`DAGMAN_MAX_JOBS_IDLE` value was not being respected by DAGMan
   even if no limit was specified via :tool:`condor_submit_dag`\s ``-maxidle`` option.
   :jira:`3011`
 
-=======
->>>>>>> 4615fcd5
 *** 23.0.25 bugs
 
 - ``condor_watch_q`` will now correctly display the full range of job
@@ -17,7 +14,6 @@
   the test to check for incorrect hostname when running inside of a container.
   :jira:`3014`
 
-<<<<<<< HEAD
 *** 23.10.23 features
 
 - HTCondor tarballs now contain `Pelican 7.15.1 <https://pelicanplatform.org/releases>`_
@@ -58,14 +54,11 @@
   trailing semicolon.
   :jira:`2910`
 
-*** 23.0.23 bugs
-=======
 *** 23.0.24 bugs
 
 - Fixed inflated memory usage reporting for docker universe jobs on hosts using
   cgroups V2. The reported memory no longer includes the cached memory.
   :jira:`2961`
->>>>>>> 4615fcd5
 
 - Fixed a bug where specifying ``transfer_output_remaps`` from a path
   which didn't exist to a file:// URL would cause HTCondor to report a
@@ -102,39 +95,13 @@
   :jira:`2917`
 
 - Fixed a bug where daemons wouldn't immediately apply new security policy
-<<<<<<< HEAD
-  to incoming commands after a reconfig.
-=======
   to incoming commands after a reconfigure.
->>>>>>> 4615fcd5
   :jira:`2929`
 
 - Fixed a bug where *condor_history* would crash when reading a history file
   larger than ``2GB`` in the default mode (**backwards**).
   :jira:`2933`
 
-<<<<<<< HEAD
-- Fixed inflated memory usage reporting for docker universe jobs on hosts using
-  cgroups V2. The reported memory no longer includes the cached memory.
-  :jira:`2961`
-
-*** 23.10.21 features
-
-- HTCondor tarballs now contain `Pelican 7.13.0 <https://github.com/PelicanPlatform/pelican/releases/tag/v7.13.0>`_
-
-*** 23.10.21 bugs
-
-- Fixed a bug where chirp would not work in container universe jobs
-  using the docker runtime.
-  :jira:`2866`
-
-- Fixed a bug where referencing :attr:`htcondor2.JobEvent.cluster`
-  could crash if processed log event was not associated with job(s)
-  (i.e. had a negative value).
-  :jira:`2881`
-
-=======
->>>>>>> 4615fcd5
 - Fixed a bug that caused the ce-audit plugin to fail.
   :jira:`2963`
 
@@ -157,6 +124,21 @@
    to the *condor_schedd* when it tries to claim a slot with a START expression that
    changes frequently.
   :jira:`3013`
+
+*** 23.10.21 features
+
+- HTCondor tarballs now contain `Pelican 7.13.0 <https://github.com/PelicanPlatform/pelican/releases/tag/v7.13.0>`_
+
+*** 23.10.21 bugs
+
+- Fixed a bug where chirp would not work in container universe jobs
+  using the docker runtime.
+  :jira:`2866`
+
+- Fixed a bug where referencing :attr:`htcondor2.JobEvent.cluster`
+  could crash if processed log event was not associated with job(s)
+  (i.e. had a negative value).
+  :jira:`2881`
 
 *** 23.0.21 bugs
 
