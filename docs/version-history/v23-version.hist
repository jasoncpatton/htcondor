*** 23.10.22 features
..
    I am pointing at 7.14.0 release tag because it lists the new features and bug fixes in 7.14
    The 7.14.1 tag only has a irrelevant bug fixes

- HTCondor tarballs now contain `Pelican 7.14.1 <https://github.com/PelicanPlatform/pelican/releases/tag/v7.14.0>`_

- The condor package now requires pelican-7.14.1. The weak dependency is no longer used, because dnf would
  not update to the requested pelican version.

*** 23.10.22 bugs

- Fixed a bug that could cause the *condor_starter* to crash
  when running docker universe jobs with custom volume mounts.
  :jira:`2890`

- Fixed a bug preventing spooled or remote jobs using
  :subcom:`preserve_relative_paths` from working.
  :jira:`2877`

- The *condor_kbdd* now also looks in the XDG_RUNTIME_DIRECTORY
  when trying to find a XAuthority file to use to connect to a local
  X server.
  :jira:`2921`

- Fixed a bug that prevented daemons from updating their ads in the
  *condor_collector* when authentication is disabled but encryption or
  integrity is enabled.
  :jira:`2888`

- Fixed a bug in :tool:`condor_adstash` that caused it to fail to discover
  *condor_startd* daemons using :macro:`ENABLE_STARTD_DAEMON_AD`
  (enabled by default since HTCondor 23.9).
  :jira:`2908`

*** 23.0.22 bugs

- Fixed a bug where specifying ``transfer_output_remaps`` from a path
  which didn't exist to a file:// URL would cause HTCondor to report a
  useless (albeit correct) error.
  :jira:`2790`

- Fixed a bug that could cause the *condor_shadow* daemon to crash when
  the job transfer input file list was very long (thousands of characters).
  :jira:`2859`

- Fixed a bug where two different *condor_gridmanager* processes could
  attempt to manage the same jobs when :macro:`GRIDMANAGER_SELECTION_EXPR`
  evaluated to *Undefined* or an empty string for any job.
  :jira:`2895`

- Fixed a rare bug in the *condor_schedd*, when
  :macro:`PER_JOB_HISTORY_DIR` is set that could cause
  a repeated restart loop.
  :jira:`2902`

- X.509 proxy delegation no longer fails when using OpenSSL 3.4.0 or later.
  :jira:`2904`

- Fixed a bug with :subcom:`transfer_output_remaps` when given an erroneous 
  trailing semicolon.
  :jira:`2910`

- Fixed a bug that could cause the *condor_gridmanager* to crash when
  there were ARC CE jobs with no X509userproxy.
  :jira:`2907`

- Fixed a bug that usually prevented :subcom:`manifest` from populating the
  ``in`` and ``out`` files.
  :jira:`2916`

- Fixed a bug that could cause a job submission to fail if a previous
  job submission to the same *condor_schedd* failed.
  :jira:`2917`

- Fixed a bug where daemons wouldn't immediately apply new security policy
  to incoming commands after a reconfig.
  :jira:`2929`

- Fixed a bug where *condor_history* would crash when reading a history file
  larger than ``2GB`` in the default mode (**backwards**).
  :jira:`2933`

<<<<<<< HEAD
*** 23.10.21 features

- HTCondor tarballs now contain `Pelican 7.13.0 <https://github.com/PelicanPlatform/pelican/releases/tag/v7.13.0>`_

*** 23.10.21 bugs

- Fixed a bug where chirp would not work in container universe jobs
  using the docker runtime.
  :jira:`2866`

- Fixed a bug where referencing :attr:`htcondor2.JobEvent.cluster`
  could crash if processed log event was not associated with job(s)
  (i.e. had a negative value).
  :jira:`2881`
=======
- Fixed a bug that caused the ce-audit plugin to fail.
  :jira:`2963`

- Removed a scary-looking message in the log of the *condor_collector* about
  denying NEGOTIATOR-level authorization when the client wasn't requesting
  that authorizaiton level.
  :jira:`2964`
>>>>>>> d2742990

*** 23.0.21 bugs

- Fixed a bug that caused the *condor_gridmanager* to abort if a job that
  it was managing disappeared from the job queue (i.e. due to someone
  running *condor_rm -force*).
  :jira:`2845`

- Fixed a bug that caused grid ads from different Access Points to
  overwrite each other in the collector.
  :jira:`2876`

- Fixed a memory leak that can occur in any HTCondor daemon when an
  invalid ClassAd expression is encountered.
  :jira:`2847`

- Fixed a bug that caused daemons to go into infinite recursion,
  eventually crashing when they ran out of stack memory.
  :jira:`2873`

*** 23.10.20 bugs

- Fixed issue where EPs using :macro:`STARTD_ENFORCE_DISK_LIMITS` would
  fill up the EPs filesystem due to excessive saving of metadata to
  ``/etc/lvm/archive``.
  :jira:`2791`

- Fixed bug where :subcom:`container_service_names` did not work.
  :jira:`2829`

- Fixed very rare bug that could cause the *condor_startd* to crash
  when the *condor_collector* times out queries and DNS is running
  very slowly.
  :jira:`2831`

*** 23.0.20 bugs

- Updated condor_upgrade_check to test for use for PASSWORD
  authentication and warn about the authenticated identity changing.
  :jira:`2823`<|MERGE_RESOLUTION|>--- conflicted
+++ resolved
@@ -81,7 +81,6 @@
   larger than ``2GB`` in the default mode (**backwards**).
   :jira:`2933`
 
-<<<<<<< HEAD
 *** 23.10.21 features
 
 - HTCondor tarballs now contain `Pelican 7.13.0 <https://github.com/PelicanPlatform/pelican/releases/tag/v7.13.0>`_
@@ -96,7 +95,7 @@
   could crash if processed log event was not associated with job(s)
   (i.e. had a negative value).
   :jira:`2881`
-=======
+
 - Fixed a bug that caused the ce-audit plugin to fail.
   :jira:`2963`
 
@@ -104,7 +103,6 @@
   denying NEGOTIATOR-level authorization when the client wasn't requesting
   that authorizaiton level.
   :jira:`2964`
->>>>>>> d2742990
 
 *** 23.0.21 bugs
 
