*** 23.10.27 bugs

*** 23.0.27 bugs

*** 23.10.26 bugs

- Fixed a memory leak in the *condor_schedd* when late materialization
  is used.
  :jira:`3096`

- Fixed a bug where the *condor_master* would not start up on systems
  where ulimit -n was close to 2 ^ 31 file descriptors.
  :jira:`3079`

*** 23.0.26 bugs

- Fixed a bug when dagman's log file was on a full filesystem, dagman
  would not exit with the correct log file full exit code.
  :jira:`3066`

- The submit commands ``kill_sig``, ``remove_kill_sig``, and
  ``hold_kill_sig`` are now ignored for Windows jobs.
  These control unix process signals, which are not relevant on
  Windows.
  :jira:`3078`

- Fixed a bug introduced in HTCondor 23.0.21, 23.10.21, and 24.0.5 that
  caused the *condor_gridmanager* to fail at startup if
  macro:`GRIDMANAGER_LOG_APPEND_SELECTION_EXPR` was set to ``True``.
  :jira:`3099`

- Fixed a bug in *condor_adstash* that would prevent ads from
  being ingested to Elasticsearch or OpenSearch when a lookup
  of indexes did not start with a writable index.
  :jira:3109

<<<<<<< HEAD
*** 23.10.25 features

- HTCondor tarballs now contain `Pelican 7.16.5 <https://pelicanplatform.org/releases>`_

- The condor package now requires pelican-7.16.5.

- HTCondor tarballs now contain `Apptainer 1.4.1 <https://github.com/apptainer/apptainer/releases/tag/v1.4.1>`_

*** 23.10.25 bugs

- Fixed bug where :macro:`DAGMAN_MAX_JOBS_IDLE` value was not being respected by DAGMan
  even if no limit was specified via :tool:`condor_submit_dag`\s ``-maxidle`` option.
  :jira:`3011`
=======
- The plug-in used to handle ``http`` and ``https`` URLs now sets the
  ``user-agent`` header by default (``condor_curl_plugin/0.2``).  URLs which return a 403/Forbidden
  error when the ``user-agent`` is empty will now function as expected.
  jira:`3121`
>>>>>>> 06d87696

*** 23.0.25 bugs

- Fixed some bugs with parallel universe jobs that can cause the
  ``condor_schedd`` to crash.
  :jira:`3049`

- Fixed a bug that caused the *condor_starter* to crash if a job was
  vacated during input file transfer.
  :jira:`3016`

- ``condor_watch_q`` will now correctly display the full range of job
  ids for each batch grouping.
  :jira:`2992`

- Fixed bug in one of ``condor_upgrade_check``\'s tests that would cause
  the test to check for incorrect hostname when running inside of a container.
  :jira:`3014`

*** 23.10.24 features

- HTCondor tarballs now contain `Pelican 7.15.1 <https://pelicanplatform.org/releases>`_

- The condor package now requires pelican-7.15.1. The weak dependency is no longer used, because dnf would
  not update to the requested pelican version.

- HTCondor tarballs now contain `Apptainer 1.4.0 <https://github.com/apptainer/apptainer/releases/tag/v1.4.0>`_

- The condor RPM package now requires at least apptainer version 1.3.6.

*** 23.10.24 bugs

- Fixed a bug that could cause the *condor_starter* to crash
  when running docker universe jobs with custom volume mounts.
  :jira:`2890`

- Fixed a bug preventing spooled or remote jobs using
  :subcom:`preserve_relative_paths` from working.
  :jira:`2877`

- The *condor_kbdd* now also looks in the XDG_RUNTIME_DIRECTORY
  when trying to find a XAuthority file to use to connect to a local
  X server.
  :jira:`2921`

- Fixed a bug that prevented daemons from updating their ads in the
  *condor_collector* when authentication is disabled but encryption or
  integrity is enabled.
  :jira:`2888`

- Fixed a bug in :tool:`condor_adstash` that caused it to fail to discover
  *condor_startd* daemons using :macro:`ENABLE_STARTD_DAEMON_AD`
  (enabled by default since HTCondor 23.9).
  :jira:`2908`

- Fixed a bug with :subcom:`transfer_output_remaps` when given an erroneous 
  trailing semicolon.
  :jira:`2910`

- Fixed some bugs with parallel universe jobs that can cause the
  ``condor_schedd`` to crash.
  :jira:`3049`


*** 23.0.24 bugs

- Fixed inflated memory usage reporting for docker universe jobs on hosts using
  cgroups V2. The reported memory no longer includes the cached memory.
  :jira:`2961`

- Fixed a bug where specifying ``transfer_output_remaps`` from a path
  which didn't exist to a file:// URL would cause HTCondor to report a
  useless (albeit correct) error.
  :jira:`2790`

- Fixed a bug that could cause the *condor_shadow* daemon to crash when
  the job transfer input file list was very long (thousands of characters).
  :jira:`2859`

- Fixed a bug where two different *condor_gridmanager* processes could
  attempt to manage the same jobs when :macro:`GRIDMANAGER_SELECTION_EXPR`
  evaluated to *Undefined* or an empty string for any job.
  :jira:`2895`

- Fixed a rare bug in the *condor_schedd*, when
  :macro:`PER_JOB_HISTORY_DIR` is set that could cause
  a repeated restart loop.
  :jira:`2902`

- X.509 proxy delegation no longer fails when using OpenSSL 3.4.0 or later.
  :jira:`2904`

- Fixed a bug that could cause the *condor_gridmanager* to crash when
  there were ARC CE jobs with no X509userproxy.
  :jira:`2907`

- Fixed a bug that usually prevented :subcom:`manifest` from populating the
  ``in`` and ``out`` files.
  :jira:`2916`

- Fixed a bug that could cause a job submission to fail if a previous
  job submission to the same *condor_schedd* failed.
  :jira:`2917`

- Fixed a bug where daemons wouldn't immediately apply new security policy
  to incoming commands after a reconfigure.
  :jira:`2929`

- Fixed a bug where *condor_history* would crash when reading a history file
  larger than ``2GB`` in the default mode (**backwards**).
  :jira:`2933`

- Fixed a bug that caused the ce-audit plugin to fail.
  :jira:`2963`

- Removed a scary-looking message in the log of the *condor_collector* about
  denying NEGOTIATOR-level authorization when the client wasn't requesting
  that authorization level.
  :jira:`2964`

- Fixed a bug that caused most updates of collector ads via UDP to be
  rejected.
  :jira:`2975`

- Fixed a bug where the *condor_shadow* would wait for the job lease to
  expire (usually 40 minutes) before returning a job to idle status when
  the *condor_starter* failed to initialize.
  :jira:`2997`

- The *condor_startd* now checks to see if the START expression of a static slot still
   evaluates to true before it allows a slot to be claimed. This helps to give an accurate reply
   to the *condor_schedd* when it tries to claim a slot with a START expression that
   changes frequently.
  :jira:`3013`

*** 23.10.21 features

- HTCondor tarballs now contain `Pelican 7.13.0 <https://github.com/PelicanPlatform/pelican/releases/tag/v7.13.0>`_

*** 23.10.21 bugs

- Fixed a bug where chirp would not work in container universe jobs
  using the docker runtime.
  :jira:`2866`

- Fixed a bug where referencing :attr:`htcondor2.JobEvent.cluster`
  could crash if processed log event was not associated with job(s)
  (i.e. had a negative value).
  :jira:`2881`

*** 23.0.21 bugs

- Fixed a bug that caused the *condor_gridmanager* to abort if a job that
  it was managing disappeared from the job queue (i.e. due to someone
  running *condor_rm -force*).
  :jira:`2845`

- Fixed a bug that caused grid ads from different Access Points to
  overwrite each other in the collector.
  :jira:`2876`

- Fixed a memory leak that can occur in any HTCondor daemon when an
  invalid ClassAd expression is encountered.
  :jira:`2847`

- Fixed a bug that caused daemons to go into infinite recursion,
  eventually crashing when they ran out of stack memory.
  :jira:`2873`

*** 23.10.20 bugs

- Fixed issue where EPs using :macro:`STARTD_ENFORCE_DISK_LIMITS` would
  fill up the EPs filesystem due to excessive saving of metadata to
  ``/etc/lvm/archive``.
  :jira:`2791`

- Fixed bug where :subcom:`container_service_names` did not work.
  :jira:`2829`

- Fixed very rare bug that could cause the *condor_startd* to crash
  when the *condor_collector* times out queries and DNS is running
  very slowly.
  :jira:`2831`

*** 23.0.20 bugs

- Updated condor_upgrade_check to test for use for PASSWORD
  authentication and warn about the authenticated identity changing.
  :jira:`2823`<|MERGE_RESOLUTION|>--- conflicted
+++ resolved
@@ -34,26 +34,24 @@
   of indexes did not start with a writable index.
   :jira:3109
 
-<<<<<<< HEAD
-*** 23.10.25 features
-
-- HTCondor tarballs now contain `Pelican 7.16.5 <https://pelicanplatform.org/releases>`_
-
-- The condor package now requires pelican-7.16.5.
-
-- HTCondor tarballs now contain `Apptainer 1.4.1 <https://github.com/apptainer/apptainer/releases/tag/v1.4.1>`_
-
-*** 23.10.25 bugs
-
-- Fixed bug where :macro:`DAGMAN_MAX_JOBS_IDLE` value was not being respected by DAGMan
-  even if no limit was specified via :tool:`condor_submit_dag`\s ``-maxidle`` option.
-  :jira:`3011`
-=======
 - The plug-in used to handle ``http`` and ``https`` URLs now sets the
   ``user-agent`` header by default (``condor_curl_plugin/0.2``).  URLs which return a 403/Forbidden
   error when the ``user-agent`` is empty will now function as expected.
   jira:`3121`
->>>>>>> 06d87696
+
+*** 23.10.25 features
+
+- HTCondor tarballs now contain `Pelican 7.16.5 <https://pelicanplatform.org/releases>`_
+
+- The condor package now requires pelican-7.16.5.
+
+- HTCondor tarballs now contain `Apptainer 1.4.1 <https://github.com/apptainer/apptainer/releases/tag/v1.4.1>`_
+
+*** 23.10.25 bugs
+
+- Fixed bug where :macro:`DAGMAN_MAX_JOBS_IDLE` value was not being respected by DAGMan
+  even if no limit was specified via :tool:`condor_submit_dag`\s ``-maxidle`` option.
+  :jira:`3011`
 
 *** 23.0.25 bugs
 
