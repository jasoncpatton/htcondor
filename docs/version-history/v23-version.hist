*** 23.10.27 bugs

<<<<<<< HEAD
- Fixed a bug where the specific vacate reason wasn't reported in the job
  event log or the job ad when a job was evicted from the EP.
  The message ``Unspecified job interruption`` and code 1005 were used
  instead.
  :jira:`3117`
=======
*** 23.0.27 bugs
>>>>>>> ded13f2c

*** 23.10.26 bugs

- Fixed a memory leak in the *condor_schedd* when late materialization
  is used.
  :jira:`3096`

- Fixed a bug where the *condor_master* would not start up on systems
  where ulimit -n was close to 2 ^ 31 file descriptors.
  :jira:`3079`

*** 23.0.26 bugs

- Fixed a bug when dagman's log file was on a full filesystem, dagman
  would not exit with the correct log file full exit code.
  :jira:`3066`

- The submit commands ``kill_sig``, ``remove_kill_sig``, and
  ``hold_kill_sig`` are now ignored for Windows jobs.
  These control unix process signals, which are not relevant on
  Windows.
  :jira:`3078`

- Fixed a bug introduced in HTCondor 23.0.21, 23.10.21, and 24.0.5 that
  caused the *condor_gridmanager* to fail at startup if
  macro:`GRIDMANAGER_LOG_APPEND_SELECTION_EXPR` was set to ``True``.
  :jira:`3099`

- Fixed a bug in *condor_adstash* that would prevent ads from
  being ingested to Elasticsearch or OpenSearch when a lookup
  of indexes did not start with a writable index.
  :jira:3109

- The plug-in used to handle ``http`` and ``https`` URLs now sets the
  ``user-agent`` header by default (``condor_curl_plugin/0.2``).  URLs which return a 403/Forbidden
  error when the ``user-agent`` is empty will now function as expected.
  jira:`3121`

*** 23.10.25 features

- HTCondor tarballs now contain `Pelican 7.16.5 <https://pelicanplatform.org/releases>`_

- The condor package now requires pelican-7.16.5.

- HTCondor tarballs now contain `Apptainer 1.4.1 <https://github.com/apptainer/apptainer/releases/tag/v1.4.1>`_

*** 23.10.25 bugs

- Fixed bug where :macro:`DAGMAN_MAX_JOBS_IDLE` value was not being respected by DAGMan
  even if no limit was specified via :tool:`condor_submit_dag`\s ``-maxidle`` option.
  :jira:`3011`

*** 23.0.25 bugs

- Fixed some bugs with parallel universe jobs that can cause the
  ``condor_schedd`` to crash.
  :jira:`3049`

- Fixed a bug that caused the *condor_starter* to crash if a job was
  vacated during input file transfer.
  :jira:`3016`

- ``condor_watch_q`` will now correctly display the full range of job
  ids for each batch grouping.
  :jira:`2992`

- Fixed bug in one of ``condor_upgrade_check``\'s tests that would cause
  the test to check for incorrect hostname when running inside of a container.
  :jira:`3014`

*** 23.10.24 features

- HTCondor tarballs now contain `Pelican 7.15.1 <https://pelicanplatform.org/releases>`_

- The condor package now requires pelican-7.15.1. The weak dependency is no longer used, because dnf would
  not update to the requested pelican version.

- HTCondor tarballs now contain `Apptainer 1.4.0 <https://github.com/apptainer/apptainer/releases/tag/v1.4.0>`_

- The condor RPM package now requires at least apptainer version 1.3.6.

*** 23.10.24 bugs

- Fixed a bug that could cause the *condor_starter* to crash
  when running docker universe jobs with custom volume mounts.
  :jira:`2890`

- Fixed a bug preventing spooled or remote jobs using
  :subcom:`preserve_relative_paths` from working.
  :jira:`2877`

- The *condor_kbdd* now also looks in the XDG_RUNTIME_DIRECTORY
  when trying to find a XAuthority file to use to connect to a local
  X server.
  :jira:`2921`

- Fixed a bug that prevented daemons from updating their ads in the
  *condor_collector* when authentication is disabled but encryption or
  integrity is enabled.
  :jira:`2888`

- Fixed a bug in :tool:`condor_adstash` that caused it to fail to discover
  *condor_startd* daemons using :macro:`ENABLE_STARTD_DAEMON_AD`
  (enabled by default since HTCondor 23.9).
  :jira:`2908`

- Fixed a bug with :subcom:`transfer_output_remaps` when given an erroneous 
  trailing semicolon.
  :jira:`2910`

- Fixed some bugs with parallel universe jobs that can cause the
  ``condor_schedd`` to crash.
  :jira:`3049`


*** 23.0.24 bugs

- Fixed inflated memory usage reporting for docker universe jobs on hosts using
  cgroups V2. The reported memory no longer includes the cached memory.
  :jira:`2961`

- Fixed a bug where specifying ``transfer_output_remaps`` from a path
  which didn't exist to a file:// URL would cause HTCondor to report a
  useless (albeit correct) error.
  :jira:`2790`

- Fixed a bug that could cause the *condor_shadow* daemon to crash when
  the job transfer input file list was very long (thousands of characters).
  :jira:`2859`

- Fixed a bug where two different *condor_gridmanager* processes could
  attempt to manage the same jobs when :macro:`GRIDMANAGER_SELECTION_EXPR`
  evaluated to *Undefined* or an empty string for any job.
  :jira:`2895`

- Fixed a rare bug in the *condor_schedd*, when
  :macro:`PER_JOB_HISTORY_DIR` is set that could cause
  a repeated restart loop.
  :jira:`2902`

- X.509 proxy delegation no longer fails when using OpenSSL 3.4.0 or later.
  :jira:`2904`

- Fixed a bug that could cause the *condor_gridmanager* to crash when
  there were ARC CE jobs with no X509userproxy.
  :jira:`2907`

- Fixed a bug that usually prevented :subcom:`manifest` from populating the
  ``in`` and ``out`` files.
  :jira:`2916`

- Fixed a bug that could cause a job submission to fail if a previous
  job submission to the same *condor_schedd* failed.
  :jira:`2917`

- Fixed a bug where daemons wouldn't immediately apply new security policy
  to incoming commands after a reconfigure.
  :jira:`2929`

- Fixed a bug where *condor_history* would crash when reading a history file
  larger than ``2GB`` in the default mode (**backwards**).
  :jira:`2933`

- Fixed a bug that caused the ce-audit plugin to fail.
  :jira:`2963`

- Removed a scary-looking message in the log of the *condor_collector* about
  denying NEGOTIATOR-level authorization when the client wasn't requesting
  that authorization level.
  :jira:`2964`

- Fixed a bug that caused most updates of collector ads via UDP to be
  rejected.
  :jira:`2975`

- Fixed a bug where the *condor_shadow* would wait for the job lease to
  expire (usually 40 minutes) before returning a job to idle status when
  the *condor_starter* failed to initialize.
  :jira:`2997`

- The *condor_startd* now checks to see if the START expression of a static slot still
   evaluates to true before it allows a slot to be claimed. This helps to give an accurate reply
   to the *condor_schedd* when it tries to claim a slot with a START expression that
   changes frequently.
  :jira:`3013`

*** 23.10.21 features

- HTCondor tarballs now contain `Pelican 7.13.0 <https://github.com/PelicanPlatform/pelican/releases/tag/v7.13.0>`_

*** 23.10.21 bugs

- Fixed a bug where chirp would not work in container universe jobs
  using the docker runtime.
  :jira:`2866`

- Fixed a bug where referencing :attr:`htcondor2.JobEvent.cluster`
  could crash if processed log event was not associated with job(s)
  (i.e. had a negative value).
  :jira:`2881`

*** 23.0.21 bugs

- Fixed a bug that caused the *condor_gridmanager* to abort if a job that
  it was managing disappeared from the job queue (i.e. due to someone
  running *condor_rm -force*).
  :jira:`2845`

- Fixed a bug that caused grid ads from different Access Points to
  overwrite each other in the collector.
  :jira:`2876`

- Fixed a memory leak that can occur in any HTCondor daemon when an
  invalid ClassAd expression is encountered.
  :jira:`2847`

- Fixed a bug that caused daemons to go into infinite recursion,
  eventually crashing when they ran out of stack memory.
  :jira:`2873`

*** 23.10.20 bugs

- Fixed issue where EPs using :macro:`STARTD_ENFORCE_DISK_LIMITS` would
  fill up the EPs filesystem due to excessive saving of metadata to
  ``/etc/lvm/archive``.
  :jira:`2791`

- Fixed bug where :subcom:`container_service_names` did not work.
  :jira:`2829`

- Fixed very rare bug that could cause the *condor_startd* to crash
  when the *condor_collector* times out queries and DNS is running
  very slowly.
  :jira:`2831`

*** 23.0.20 bugs

- Updated condor_upgrade_check to test for use for PASSWORD
  authentication and warn about the authenticated identity changing.
  :jira:`2823`<|MERGE_RESOLUTION|>--- conflicted
+++ resolved
@@ -1,14 +1,12 @@
 *** 23.10.27 bugs
 
-<<<<<<< HEAD
 - Fixed a bug where the specific vacate reason wasn't reported in the job
   event log or the job ad when a job was evicted from the EP.
   The message ``Unspecified job interruption`` and code 1005 were used
   instead.
   :jira:`3117`
-=======
+
 *** 23.0.27 bugs
->>>>>>> ded13f2c
 
 *** 23.10.26 bugs
 
