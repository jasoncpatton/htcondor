--- conflicted
+++ resolved
@@ -26,28 +26,21 @@
   there were ARC CE jobs with no X509userproxy.
   :jira:`2907`
 
-<<<<<<< HEAD
-=======
 - Fixed a bug that usually prevented :subcom:`manifest` from populating the
   ``in`` and ``out`` files.
   :jira:`2916`
 
-- Fixed a bug that could cause the *condor_shadow* daemon to crash when
-  the job transfer input file list was very long (thousands of characters).
-  :jira:`2859`
-
->>>>>>> f3a94a38
 - Fixed a bug that could cause a job submission to fail if a previous
   job submission to the same *condor_schedd* failed.
   :jira:`2917`
 
+- Fixed a bug where daemons wouldn't immediately apply new security policy
+  to incoming commands after a rconfig.
+  :jira:`2929`
+
 - Fixed a bug where *condor_history* would crash when reading a history file
   larger than ``2GB`` in the default mode (**backwards**).
   :jira:`2933`
-
-- Fixed a bug where daemons wouldn't immediately apply new security policy
-  to incoming commands after a rconfig.
-  :jira:`2929`
 
 *** 23.0.21 bugs
 
