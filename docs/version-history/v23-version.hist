--- conflicted
+++ resolved
@@ -15,7 +15,9 @@
 
 *** 23.0.22 bugs
 
-<<<<<<< HEAD
+- X.509 proxy delegation no longer fails when using OpenSSL 3.4.0 or later.
+  :jira:`2904``
+
 *** 23.10.21 bugs
 
 - Fixed a bug where chirp would not work in container universe jobs
@@ -26,10 +28,6 @@
   could crash if processed log event was not associated with job(s)
   (i.e. had a negative value).
   :jira:`2881`
-=======
-- X.509 proxy delegation no longer fails when using OpenSSL 3.4.0 or later.
-  :jira:`2904``
->>>>>>> 13d6d898
 
 *** 23.0.21 bugs
 
