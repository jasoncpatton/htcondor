*** 23.10.25 bugs

- Fixed bug where :macro:`DAGMAN_MAX_JOBS_IDLE` value was not being respected by DAGMan
  even if no limit was specified via :tool:`condor_submit_dag`\s ``-maxidle`` option.
  :jira:`3011`

*** 23.0.25 bugs

<<<<<<< HEAD
- ``condor_watch_q`` will now correctly display the full range of job
  ids for each batch grouping.
  :jira:`2992`
=======
- Fixed some bugs with parallel universe jobs that can cause the
  ``condor_schedd`` to crash.
  :jira:`3049`
>>>>>>> 74a4b0a1

- Fixed a bug that caused the *condor_starter* to crash if a job was
  vacated during input file transfer.
  :jira:`3016`

<<<<<<< HEAD
=======
- ``condor_watch_q`` will now correctly display the full range of job
  ids for each batch grouping.
  :jira:`2992`

>>>>>>> 74a4b0a1
- Fixed bug in one of ``condor_upgrade_check``\'s tests that would cause
  the test to check for incorrect hostname when running inside of a container.
  :jira:`3014`

*** 23.10.24 features

- HTCondor tarballs now contain `Pelican 7.15.1 <https://pelicanplatform.org/releases>`_

- The condor package now requires pelican-7.15.1. The weak dependency is no longer used, because dnf would
  not update to the requested pelican version.

- HTCondor tarballs now contain `Apptainer 1.4.0 <https://github.com/apptainer/apptainer/releases/tag/v1.4.0>`_

- The condor RPM package now requires at least apptainer version 1.3.6.

*** 23.10.24 bugs

- Fixed a bug that could cause the *condor_starter* to crash
  when running docker universe jobs with custom volume mounts.
  :jira:`2890`

- Fixed a bug preventing spooled or remote jobs using
  :subcom:`preserve_relative_paths` from working.
  :jira:`2877`

- The *condor_kbdd* now also looks in the ``XDG_RUNTIME_DIRECTORY``
  when trying to find a XAuthority file to use to connect to a local
  X server.
  :jira:`2921`

- Fixed a bug that prevented daemons from updating their ads in the
  *condor_collector* when authentication is disabled but encryption or
  integrity is enabled.
  :jira:`2888`

- Fixed a bug in :tool:`condor_adstash` that caused it to fail to discover
  *condor_startd* daemons using :macro:`ENABLE_STARTD_DAEMON_AD`
  (enabled by default since HTCondor 23.9).
  :jira:`2908`

- Fixed a bug with :subcom:`transfer_output_remaps` when given an erroneous 
  trailing semicolon.
  :jira:`2910`

- Fixed some bugs with parallel universe jobs that can cause the
  ``condor_schedd`` to crash.
  :jira:`3049`


*** 23.0.24 bugs

- Fixed inflated memory usage reporting for docker universe jobs on hosts using
  cgroups V2. The reported memory no longer includes the cached memory.
  :jira:`2961`

- Fixed a bug where specifying :subcom:`transfer_output_remaps` from a path
  which didn't exist to a ``file://`` URL would cause HTCondor to report a
  useless (albeit correct) error.
  :jira:`2790`

- Fixed a bug that could cause the *condor_shadow* daemon to crash when
  the :subcom:`transfer_input_files` list was very long (thousands of characters).
  :jira:`2859`

- Fixed a bug where two different *condor_gridmanager* processes could
  attempt to manage the same jobs when :macro:`GRIDMANAGER_SELECTION_EXPR`
  evaluated to ``UNDEFINED`` or an empty string for any job.
  :jira:`2895`

- Fixed a rare bug in the *condor_schedd*, when
  :macro:`PER_JOB_HISTORY_DIR` is set that could cause
  a repeated restart loop.
  :jira:`2902`

- X.509 proxy delegation no longer fails when using OpenSSL 3.4.0 or later.
  :jira:`2904`

- Fixed a bug that could cause the *condor_gridmanager* to crash when
  there were ARC CE jobs with no :ad-attr:`X509UserProxy`.
  :jira:`2907`

- Fixed a bug that usually prevented :subcom:`manifest` from populating the
  ``in`` and ``out`` files.
  :jira:`2916`

- Fixed a bug that could cause a job submission to fail if a previous
  job submission to the same *condor_schedd* failed.
  :jira:`2917`

- Fixed a bug where daemons wouldn't immediately apply new security policy
  to incoming commands after a reconfigure.
  :jira:`2929`

- Fixed a bug where :tool:`condor_history` would crash when reading a history file
  larger than ``2GB`` in the default mode (**backwards**).
  :jira:`2933`

- Fixed a bug that caused the ce-audit plugin to fail.
  :jira:`2963`

- Removed a scary-looking message in the log of the *condor_collector* about
  denying NEGOTIATOR-level authorization when the client wasn't requesting
  that authorization level.
  :jira:`2964`

- Fixed a bug that caused most updates of collector ads via UDP to be
  rejected.
  :jira:`2975`

- Fixed a bug where the *condor_shadow* would wait for the job lease to
  expire (usually 40 minutes) before returning a job to idle status when
  the *condor_starter* failed to initialize.
  :jira:`2997`

- The *condor_startd* now checks to see if the :macro:`START` expression of a static slot still
  evaluates to true before it allows a slot to be claimed. This helps to give an accurate reply
  to the *condor_schedd* when it tries to claim a slot with a START expression that
  changes frequently.
  :jira:`3013`

*** 23.10.21 features

- HTCondor tarballs now contain `Pelican 7.13.0 <https://github.com/PelicanPlatform/pelican/releases/tag/v7.13.0>`_

*** 23.10.21 bugs

- Fixed a bug where chirp would not work in container universe jobs
  using the docker runtime.
  :jira:`2866`

- Fixed a bug where referencing :attr:`htcondor2.JobEvent.cluster`
  could crash if processed log event was not associated with job(s)
  (i.e. had a negative value).
  :jira:`2881`

*** 23.0.21 bugs

- Fixed a bug that caused the *condor_gridmanager* to abort if a job that
  it was managing disappeared from the job queue (i.e. due to someone
  running *condor_rm -force*).
  :jira:`2845`

- Fixed a bug that caused grid ads from different Access Points to
  overwrite each other in the collector.
  :jira:`2876`

- Fixed a memory leak that can occur in any HTCondor daemon when an
  invalid ClassAd expression is encountered.
  :jira:`2847`

- Fixed a bug that caused daemons to go into infinite recursion,
  eventually crashing when they ran out of stack memory.
  :jira:`2873`

*** 23.10.20 bugs

- Fixed issue where EPs using :macro:`STARTD_ENFORCE_DISK_LIMITS` would
  fill up the EPs filesystem due to excessive saving of metadata to
  ``/etc/lvm/archive``.
  :jira:`2791`

- Fixed bug where :subcom:`container_service_names` did not work.
  :jira:`2829`

- Fixed very rare bug that could cause the *condor_startd* to crash
  when the *condor_collector* times out queries and DNS is running
  very slowly.
  :jira:`2831`

*** 23.0.20 bugs

- Updated :tool:`condor_upgrade_check` to test for use for PASSWORD
  authentication and warn about the authenticated identity changing.
  :jira:`2823`<|MERGE_RESOLUTION|>--- conflicted
+++ resolved
@@ -6,27 +6,18 @@
 
 *** 23.0.25 bugs
 
-<<<<<<< HEAD
-- ``condor_watch_q`` will now correctly display the full range of job
-  ids for each batch grouping.
-  :jira:`2992`
-=======
 - Fixed some bugs with parallel universe jobs that can cause the
   ``condor_schedd`` to crash.
   :jira:`3049`
->>>>>>> 74a4b0a1
 
 - Fixed a bug that caused the *condor_starter* to crash if a job was
   vacated during input file transfer.
   :jira:`3016`
 
-<<<<<<< HEAD
-=======
 - ``condor_watch_q`` will now correctly display the full range of job
   ids for each batch grouping.
   :jira:`2992`
 
->>>>>>> 74a4b0a1
 - Fixed bug in one of ``condor_upgrade_check``\'s tests that would cause
   the test to check for incorrect hostname when running inside of a container.
   :jira:`3014`
