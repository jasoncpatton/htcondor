--- conflicted
+++ resolved
@@ -15,7 +15,10 @@
   invalid ClassAd expression is encountered.
   :jira:`2847`
 
-<<<<<<< HEAD
+- Fixed a bug that caused daemons to go into infinite recursion,
+  eventually crashing when they ran out of stack memory.
+  :jira:`2873`
+
 *** 23.10.20 bugs
 
 - Fixed issue where EP's using :macro:`STARTD_ENFORCE_DISK_LIMITS` would
@@ -30,11 +33,6 @@
   when the *condor_collector* times out queries and DNS is running
   very slowly.
   :jira:`2831`
-=======
-- Fixed a bug that caused daemons to go into infinite recursion,
-  eventually crashing when they ran out of stack memory.
-  :jira:`2873`
->>>>>>> ba1d0083
 
 *** 23.0.20 bugs
 
