<<<<<<< HEAD
*** 24.9.0 features

- Added new job ClassAd attribute :ad-attr:`TransferInputFileCounts`.
  :jira:`3024`

- Added new :macro:`SCHEDD_DAEMON_HISTORY` file for the Schedd to periodically write
  historical ClassAd records into. These records can be queried via :tool:`condor_history`
  using the new **-daemon** option or via :py:meth:`htcondor2.Schedd.daemonHistory`.
  :jira:`3061`

- :tool:`condor_watch_q` will now display tracking information for DAGMan jobs specified
  via the **-clusters** option.
  :jira:`3068`

- Improved logging on the EP when a slot cannot be claimed because the :ad-attr:`Start`
  expression evaluates to false.  When this happens, analysis of the slot :ad-attr:`Requirements[type=Machine]`
  expression will be written to the ``StartLog``.
  :jira:`3033`

*** 24.9.0 bugs

- Fixed a bug which could cause unnecessary activation failures if the previous
  job in the slot failed to transfer its output.  This would manifest as slots
  being in the claimed/idle state for far longer than necessary.
  :jira:`3073`

- Fixed a bug in the Vault credential monitor where access tokens were failing
  to be generated from Vault tokens when :macro:`AUTH_SSL_CLIENT_CAFILE` and/or
  :macro:`AUTH_SSL_CLIENT_CADIR` were undefined.
  :jira:`3086`

- Fixed a bug in :class:`htcondor2.Schedd` where it didn't work to use a
  ``job_spec`` parameter to specify a cluster ID as an integer, as a string
  without a proc ID, or in a list of such strings.
  :jira:`2979`

*** 24.0.9 bugs

*** 24.8.1 features

- On Linux systems with cgroups enabled, jobs are now put in a ".scope"
  sub-cgroup of the per-job ".slice" cgroup.  This makes it easier for
  pilot or glidein systems to further subdivide the job's cgroup.
  :jira:`3008`

- On Linux systems, added support to put each condor daemon in its
  own cgroup with the knob :macro:`CGROUP_ALL_DAEMONS`
  :jira:`3032`

- The execute point now sets the execute permission bit on
  the :subcom:`executable` even when it was transferred by a plugin.
  This is helpful when using pelican or osdf to transfer the
  job's main executable.
  :jira:`3020`

- Add a new configuration knob, :macro:`STARTER_SETS_HOME_ENV` which defaults to 
  true.  When true, the job will have the **HOME** environment variable
  set to whatever it is on the system.  When false, HOME will not
  be set to anything.
  :jira:`3010`

- Added new ``halt`` and ``resume`` verbs to :tool:`htcondor dag` for
  first class way to halt a DAG.
  :jira:`2898`

- Added new :class:`htcondor2.DAGMan` class to the python API for sending
  commands to running a DAGMan process.
  :jira:`2898`

- Added :macro:`DAGMAN_NODE_JOB_FAILURE_TOLERANCE` to inform DAGMan when to
  consider a placed job list as failed when job failures occur.
  :jira:`3019`

- :tool:`htcondor ap status` will now show the :ad-attr:`RecentDaemonCoreDutyCycle` of
  each reported Access Point's *condor_schedd*.
  :jira:`3009`

- :tool:`condor_adstash` can now be configured to fetch a custom projection of attributes
  for job (epoch) ClassAds.
  :jira:`2680`

- :tool:`condor_status` will now accept ``-totals`` (previously just ``-total``) to better
  match other tools with the similar option.
  :jira:`3044`

- Improve diagnostics in the shadow when it fails to activate a claim.
  :jira:`3035`

- The directory for :macro:`LOCAL_UNIV_EXECUTE` is no longer made
  world-writable.
  :jira:`3036`

- Augment the `libvirt_simple_script.awk` script to provide needed
  UEFI boot information for ARM virtual machines.
  :jira:`3006`

- The :tool:`condor_upgrade_check` script has been folded into the main condor package.
  :jira:`2995`

*** 24.8.1 bugs

- Fixed a bug in the EP preventing a claimed slot from being re-used to run multiple jobs.
  The ability for an AP to run multiple jobs on the same claimed slot (i.e. without needing
  to go back to the central manager) is a critical scalability feature in HTCSS, especially
  when running large numbers of short-running jobs.  The bug fixed here was introduced in 
  HTCondor version 24.5.1, so if you are running HTCondor v24.5.x, v24.6.x, or v24.7.x,
  and run large numbers of short jobs, please consider upgrading.  See the JIRA ticket
  for additional workarounds if you cannot upgrade.
  :jira:`3045`

- On Linux and macOS, when using dataflow jobs, HTCondor now checks the modification
  times of dataflow nodes with sub-second accuracy.  Previously, it just
  used seconds, which means that it might incorrectly not skip a dataflow
  job that it should have skipped if the output file was written in the
  same second as the input file.
  :jira:`3027`

- Fixed :tool:`condor_watch_q` to output a useful error message and not
  exit when one of :subcom:`log` files associated with jobs being tracked
  does not exist.
  :jira:`2978`

- Removed job attribute ``ToE``.
  It has been replaced by job attributes :ad-attr:`VacateReason`,
  :ad-attr:`VacateReasonCode`, and :ad-attr:`VacateReasonSubCode`.
  :jira:`2974`

- The ``SlotName`` field in the job event log is now correct in the
  case where a *condor_startd* has a non-default name.
  :jira:`3047`

- Fixed a bug where :meth:`htcondor2.enable_debug()` would cause the
  Python interpreter to exit if the debug log was configured incorrectly.
  :jira:`3004`

- Removed some memory leaks from version 2 of the Python bindings.
  :jira:`2981`

- Fixed a bug introduced in HTCondor 24.7.0 which would lead to the directory
  ``0`` (and subdirectories) spuriously being created in the :macro:`SPOOL`
  directory.
  :jira:`3026`
=======
*** 24.0.9 bugs

- The results of ``key in htcondor2.param`` and
  ``key in htcondor2.param.keys()`` now match for keys which are defined to
  have no value.  (Previously, such keys would be returned by ``keys()``.)
  :jira:`3085`
>>>>>>> 0d0cc5d0

*** 24.0.8 bugs

- Fixed a bug introduced in 24.0.7 when running on Linux cgroup v1
  systems, jobs that were killed by the out-of-memory killer were
  considered completed instead of being put on hold.
  :jira:`3094`

- The :class:`htcondor2.Credd` initializer now properly raised
  a :class:`TypeError` if the location argument isn't
  a :class:`classad2.ClassAd`, rather than failing to raise a ``TypError``.
  :jira:`2993`

*** 24.7.3 features

- Improved the ability of :tool:`condor_who` to query *condor_startd* processes when
  *condor_who* is running as root or as the same user as the Startd, and added
  formatting options for use when the *condor_startd* is running as a job on
  another batch system.
  :jira:`2927`

- :tool:`htcondor credential add oauth2` can now be used to store tokens that can
  be used by jobs via :subcom:`use_oauth_services`. The user is responsible for
  updating tokens that can expire.
  :jira:`2803`

- Added :ad-attr:`OSHomeDir` to starter's copy of the job ad.
  :jira:`2972`

- Add :macro:`SYSTEM_MAX_RELEASES` which implements an upper bound on the number
  of times any job can be released by a user or periodic expression.
  :jira:`2926`

- Added the ability for an EP administrator to disable access to the network
  by a job, by setting :macro:`NO_JOB_NETWORKING` to true.
  :jira:`2967`

- Added the ability for a docker universe job to fetch an authenticated
  image from the docker repository.
  :jira:`2870`

- Improved :tool:`condor_watch_q` to display information about the number of
  jobs actively transferring input or output files.
  :jira:`2958`

- The default value for :macro:`DISABLE_SWAP_FOR_JOB` has been changed to
  ``True``.  This provides a more predictable and uniform user experience
  for jobs running on different EPs.
  :jira:`2960`

- Add :tool:`htcondor annex login` verb, which opens a shared SSH connection to
  the named HPC system.  If you've recently created or added an annex at a
  particular system, it will re-use that cached connection; otherwise, you'll have
  to login again, but that connection will then be re-usable by other
  :tool:`htcondor annex` commands.
  :jira:`2809`

- Updated :tool:`htcondor annex` to work with Expanse's new requirements for its
  ``gpu`` and ``gpu-shared`` queues.
  :jira:`2634`

- Enhanced :tool:`htcondor job status` to also show the time to transfer the
  job input sandbox.
  :jira:`2959`

- Jobs that use :subcom:`concurrency_limits` can now re-use claims in
  the schedd.
  :jira:`2937`

- Added :subcom:`shell` for Linux systems.
  :jira:`2918`

- :macro:`START_VANILLA_UNIVERSE` expressions may now refer to attributes
  in the schedd add using the prefix ``SCHEDD``.
  :jira:`2919`

- Hold messages generated by failure to transfer output now include how many
  files failed to transfer.
  :jira:`2903`

- Added ``-transfer-history`` flag to :tool:`condor_history` to query historical
  Input, Output, and Checkpoint transfer ClassAds stored in the :macro:`JOB_EPOCH_HISTORY`
  files.
  :jira:`2878`

- Improved the parsing and handling of syntax errors in the
  :subcom:`transfer_output_remaps` submit command.
  :jira:`2920`

- DAGMan :dag-cmd:`SERVICE` nodes will no longer be removed automatically when
  a DAG contains a :dag-cmd:`FINAL` node and :tool:`condor_rm` is used on the
  DAGMan scheduler job.
  :jira:`2938`

- The list of files generated by the :subcom:`manifest` submit command now
  recursively includes subdirectories.
  :jira:`2903`

- Added new option ``-extract`` to :tool:`condor_history` to copy historical
  ClassAd entries that match a provided constraint to a specified file.
  :jira:`2923`

- EPs using disk enforcement via LVM and :macro:`LVM_HIDE_MOUNT` = ``True``
  will now advertise :ad-attr:`HasVM` = ``False`` due to VM universe jobs being
  incompatible with mount namespaces.
  :jira:`2945`

- Added support for running Docker universe on ARM hosts
  :jira:`2906`

- The **CLAIMTOBE** authentication protocol now fully qualified user names
  with the system's ``$(UID_DOMAIN)``.  To revert to the former semantics,
  set :macro:`SEC_CLAIMTOBE_INCLUDE_DOMAIN` to false.
  :jira:`2915`

*** 24.7.3 bugs

- Fixed a bug in the local issuer credential monitor that prevented the issuance of tokens
  using the WLCG profile.
  :jira:`2954`

- Fixed bug where DAGMan would output an error message containing garbage
  when dumping failed node information to the debug log.
  :jira:`2899`

- Fixed a bug where EP's using :macro:`STARTD_ENFORCE_DISK_LIMITS` would mark a
  slot as ``broken`` when the *condor_starter* fails to remove the ephemeral logical
  volume but the *condor_startd* successfully removes the LV.
  :jira:`2953`

- Fixed a bug in the Vault credential monitor that kept credentials from being fetched
  if VAULT_CREDMON_PROVIDER_NAMES was unset. Introduced in HTCondor 24.3.0.
  :jira:`2912`

- Fixed a bug in the local issuer credential monitor that kept credentials from being
  issued if :macro:`LOCAL_CREDMON_TOKEN_VERSION` (or named variant) was not set.
  :jira:`2965`

*** 24.0.7 features

- The *condor_startd* now distributes the :ad-attr:`LoadAvg` assigned to a partitionable slot
  to the idle resources of the partitionable slot, and then to the dynamic slots.
  Machines that have only a single partitionable slot will now have the same behavior under
  a :macro:`use policy:DESKTOP` as they did in version 23.10.18 and 24.0.1.
  :jira:`2901`

*** 24.0.7 bugs

- When using delegated cgroup v2, HTCondor no longer reports that that main job (often a pilot)
  has an out of memory condition when only the sub-job has hit an oom.
  :jira:`2944`

*** 24.5.2 bugs

- The default value for :macro:`STARTD_LEFTOVER_PROCS_BREAK_SLOTS` has been
  changed to 'False'. When 'True', the EP was erroneously marking slots as
  broken.
  :jira:`2946`

*** 24.5.1 features

- The *condor_starter* now advertise :ad-attr:`StdoutMtime` and :ad-attr:`StderrMtime`
  which represent the most recent modification time, in seconds since the epoch
  of a job which uses file transfer.
  :jira:`2837`

- The *condor_startd*, when running on a machine with Nvidia gpus, now advertises
  Nvidia driver version.
  :jira:`2856`

- Increased the default width of :tool:`condor_qusers` output when redirected to a
  file or piped to another command to prevent truncation.
  :jira:`2861`

- The *condor_startd* will now never lose track and leak logical volumes that were failed
  to be cleaned up when using :macro:`STARTD_ENFORCE_DISK_LIMITS`. The *condor_startd*
  will now periodically retry removal of logical volumes with an exponential back off.
  :jira:`2852`

- The *condor_startd* will now keep dynamic slots that have a :ad-attr:`SlotBrokenReason`
  attribute in ``Unclaimed`` state rather than deleting them when they change state
  to ``Unclaimed``.  A new configuration variable :macro:`CONTINUE_TO_ADVERTISE_BROKEN_DYNAMIC_SLOTS`
  controls this behavior.  It defaults to ``true`` but can be set to ``false`` to preserve
  the old behavior.  This change also adds a new attribute :ad-attr:`BrokenContextAds`
  to the daemon ad of the *condor_startd*. This attribute has a ClassAd for each broken resource
  in the startd.  *condor_status* has been enhanced to use this new attribute to display
  more information about the context of broken resources when both ``-startd`` and ``-broken``
  arguments are used.
  :jira:`2844`

- The *condor_startd* will now permanently reduce the total slot resources advertised by
  a partitionable slot when a dynamic slot is deleted while it is marked as broken. The
  amount of reduction will be advertised in new attributes such as ad-attr:`BrokenSlotCpus`
  so that the original size of the slot can be computed.
  :jira:`2865`

- Daemons will now more quickly discover with a non-responsive
  *condor_collector* has recovered and resume advertising to it.
  :jira:`2605`

- Jobs can now request user credentials generated by any combination of the
  OAuth2, Local Issuer, and Vault credential monitors on the AP.
  Remote submitters can request these credentials without having any of the
  CREDMON-related parameters in their configuration files.
  :jira:`2851`

*** 24.5.1 bugs

- Fixed a bug where the *condor_gridmanager* would write to log file
  `GridmanagerLog.root` after a reconfiguration.
  :jira:`2846`

- ``htcondor annex shutdown`` now works again.
  :jira:`2808`

- Fixed a bug where the job state table DAGMan prints to its debug file could
  contain a negative number for the count of failed jobs.
  :jira:`2872`

*** 24.0.5 bugs

*** 24.4.0 features

- Improved validation and cleanup of :macro:`EXECUTE` directories.
  The :macro:`EXECUTE` directory must now be owned by the *condor* user
  when the daemons are started as root. The condor_startd will
  not attempt to clean an invalid :macro:`EXECUTE` directory nor will
  it alter the file permissions of an :macro:`EXECUTE` directory.
  :jira:`2789`

- For **batch** grid :subcom:`universe` jobs, the PATH environment variable values
  from the job ad and the worker node environment are now combined.
  Previously, only the PATH value from the job ad was used.
  The old behavior can be restored by setting ``blah_merge_paths=no`` in
  the ``blah.config`` file.
  :jira:`2793`

- Many small improvements to :tool:`condor_q` ``-analyze`` and ``-better-analyze``
  for pools that use partitionable slots.  As a part of this, the *condor_schedd*
  was changed to provide match information for the auto-cluster of
  the job being analyzed, which :tool:`condor_q` will report if it is available.
  :jira:`2720`

- The *condor_startd* now advertises a new attribute,
  :ad-attr:`SingularityUserNamespaces` which is ``true`` when apptainer
  or singularity work and are using Linux user namespaces, and ``false``
  when it is using setuid mode.
  :jira:`2818`

- The *condor_startd* daemon ad now contains attributes showing the average and total
  bytes transferred to and from jobs during its lifetime.
  :jira:`2721`

- The *condor_credd* daemon no longer listens on port ``9620`` by default,
  but rather uses the *condor_shared_port* daemon.
  :jira:`2763`

- DAGMan will now periodically print a table regarding states of
  job placed to the Access Point to the debug log (``*.dagman.out``).
  The rate at which this table in printed is dictated by
  :macro:`DAGMAN_PRINT_JOB_TABLE_INTERVAL`
  :jira:`2794`

*** 24.4.0 bugs

- Changed the numeric output of :tool:`htcondor job status` so that the rounding
  to megabytes, gigabytes, etc. matches the binary definitions the rest
  of the tools use.
  :jira:`2788`

*** 24.0.4 features

- For **arc** grid :subcom:`universe` jobs, the new submit command
  :subcom:`arc_data_staging` can be used to supply additional elements
  to the DataStaging block of the ARC ADL that HTCondor constructs.
  :jira:`2774`

*** 24.0.4 bugs

- Fixed a bug in the negotiator that caused it to crash when matching
  offline ads.
  :jira:`2819`

- Fixed a memory leak in the schedd that could be caused by ``SCHEDD_CRON``
  scripts that generate standard error output.
  :jira:`2817`

- Fixed a bug that cause the *condor_schedd* to crash with a segmentation
  fault if a :tool:`condor_off` ``-fast`` command was run while a schedd cron
  script was running.
  :jira:`2815`<|MERGE_RESOLUTION|>--- conflicted
+++ resolved
@@ -1,4 +1,3 @@
-<<<<<<< HEAD
 *** 24.9.0 features
 
 - Added new job ClassAd attribute :ad-attr:`TransferInputFileCounts`.
@@ -36,6 +35,11 @@
   :jira:`2979`
 
 *** 24.0.9 bugs
+
+- The results of ``key in htcondor2.param`` and
+  ``key in htcondor2.param.keys()`` now match for keys which are defined to
+  have no value.  (Previously, such keys would be returned by ``keys()``.)
+  :jira:`3085`
 
 *** 24.8.1 features
 
@@ -141,14 +145,6 @@
   ``0`` (and subdirectories) spuriously being created in the :macro:`SPOOL`
   directory.
   :jira:`3026`
-=======
-*** 24.0.9 bugs
-
-- The results of ``key in htcondor2.param`` and
-  ``key in htcondor2.param.keys()`` now match for keys which are defined to
-  have no value.  (Previously, such keys would be returned by ``keys()``.)
-  :jira:`3085`
->>>>>>> 0d0cc5d0
 
 *** 24.0.8 bugs
 
