<<<<<<< HEAD
*** 24.10.0 features

- Execution Points enforcing disk limits will now subtract the size of
  pre-existing logical volumes from the advertised available disk. Any
  logical volumes associated with HTCondor are not subtracted.
  :jira:`3119`

- Added new ``-lvm`` option to :tool:`condor_status` to view current disk usage
  of slots enforcing disk limits. This option can be paired with ``-startd`` to
  show information about execution points enforcing disk limits.
  :jira:`3119`

*** 24.10.0 bugs

- Fixed a memory leak in the *condor_schedd* that could be triggered by checkpointing.
  :jira:`3104`

*** 24.0.10 bugs

- Fixed a bug in *condor_q* default output where counts of jobs could be truncated to 6 digits.
  :jira:`3106`

*** 24.9.0 features
=======
*** 24.9.1 features
>>>>>>> 8b8e2f98

- Added new job ClassAd attribute :ad-attr:`TransferInputFileCounts`.
  :jira:`3024`

- Added new :macro:`SCHEDD_DAEMON_HISTORY` file for the Schedd to periodically write
  historical ClassAd records into. These records can be queried via :tool:`condor_history`
  using the new **-daemon** option or via :py:meth:`htcondor2.Schedd.daemonHistory`.
  :jira:`3061`

- :tool:`condor_watch_q` will now display tracking information for DAGMan jobs specified
  via the **-clusters** option.
  :jira:`3068`

- Improved logging on the EP when a slot cannot be claimed because the :ad-attr:`Start`
  expression evaluates to false.  When this happens, analysis of the slot :ad-attr:`Requirements[type=Machine]`
  expression will be written to the ``StartLog``.
  :jira:`3033`

<<<<<<< HEAD
*** 24.9.0 bugs
=======
*** 24.9.1 bugs
>>>>>>> 8b8e2f98

- Fixed a bug which could cause unnecessary activation failures if the previous
  job in the slot failed to transfer its output.  This would manifest as slots
  being in the claimed/idle state for far longer than necessary.
  :jira:`3073`

- Fixed a bug in the Vault credential monitor where access tokens were failing
  to be generated from Vault tokens when :macro:`AUTH_SSL_CLIENT_CAFILE` and/or
  :macro:`AUTH_SSL_CLIENT_CADIR` were undefined.
  :jira:`3086`

- Fixed a bug in :class:`htcondor2.Schedd` where it didn't work to use a
  ``job_spec`` parameter to specify a cluster ID as an integer, as a string
  without a proc ID, or in a list of such strings.
  :jira:`2979`

*** 24.0.9 bugs

- The results of ``key in htcondor2.param`` and
  ``key in htcondor2.param.keys()`` now match for keys which are defined to
  have no value.  (Previously, such keys would be returned by ``keys()``.)
  :jira:`3085`

*** 24.8.1 features

- On Linux systems with cgroups enabled, jobs are now put in a ".scope"
  sub-cgroup of the per-job ".slice" cgroup.  This makes it easier for
  pilot or glidein systems to further subdivide the job's cgroup.
  :jira:`3008`

- On Linux systems, added support to put each condor daemon in its
  own cgroup with the knob :macro:`CGROUP_ALL_DAEMONS`
  :jira:`3032`

- The execute point now sets the execute permission bit on
  the :subcom:`executable` even when it was transferred by a plugin.
  This is helpful when using pelican or osdf to transfer the
  job's main executable.
  :jira:`3020`

- Add a new configuration knob, :macro:`STARTER_SETS_HOME_ENV` which defaults to 
  true.  When true, the job will have the **HOME** environment variable
  set to whatever it is on the system.  When false, HOME will not
  be set to anything.
  :jira:`3010`

- Added new ``halt`` and ``resume`` verbs to :tool:`htcondor dag` for
  first class way to halt a DAG.
  :jira:`2898`

- Added new :class:`htcondor2.DAGMan` class to the python API for sending
  commands to running a DAGMan process.
  :jira:`2898`

- Added :macro:`DAGMAN_NODE_JOB_FAILURE_TOLERANCE` to inform DAGMan when to
  consider a placed job list as failed when job failures occur.
  :jira:`3019`

- :tool:`htcondor ap status` will now show the :ad-attr:`RecentDaemonCoreDutyCycle` of
  each reported Access Point's *condor_schedd*.
  :jira:`3009`

- :tool:`condor_adstash` can now be configured to fetch a custom projection of attributes
  for job (epoch) ClassAds.
  :jira:`2680`

- :tool:`condor_status` will now accept ``-totals`` (previously just ``-total``) to better
  match other tools with the similar option.
  :jira:`3044`

- Improve diagnostics in the shadow when it fails to activate a claim.
  :jira:`3035`

- The directory for :macro:`LOCAL_UNIV_EXECUTE` is no longer made
  world-writable.
  :jira:`3036`

- Augment the `libvirt_simple_script.awk` script to provide needed
  UEFI boot information for ARM virtual machines.
  :jira:`3006`

- The :tool:`condor_upgrade_check` script has been folded into the main condor package.
  :jira:`2995`

*** 24.8.1 bugs

- Fixed a bug in the EP preventing a claimed slot from being re-used to run multiple jobs.
  The ability for an AP to run multiple jobs on the same claimed slot (i.e. without needing
  to go back to the central manager) is a critical scalability feature in HTCSS, especially
  when running large numbers of short-running jobs.  The bug fixed here was introduced in 
  HTCondor version 24.5.1, so if you are running HTCondor v24.5.x, v24.6.x, or v24.7.x,
  and run large numbers of short jobs, please consider upgrading.  See the JIRA ticket
  for additional workarounds if you cannot upgrade.
  :jira:`3045`

- On Linux and macOS, when using dataflow jobs, HTCondor now checks the modification
  times of dataflow nodes with sub-second accuracy.  Previously, it just
  used seconds, which means that it might incorrectly not skip a dataflow
  job that it should have skipped if the output file was written in the
  same second as the input file.
  :jira:`3027`

- Fixed :tool:`condor_watch_q` to output a useful error message and not
  exit when one of :subcom:`log` files associated with jobs being tracked
  does not exist.
  :jira:`2978`

- Removed job attribute ``ToE``.
  It has been replaced by job attributes :ad-attr:`VacateReason`,
  :ad-attr:`VacateReasonCode`, and :ad-attr:`VacateReasonSubCode`.
  :jira:`2974`

- The ``SlotName`` field in the job event log is now correct in the
  case where a *condor_startd* has a non-default name.
  :jira:`3047`

- Fixed a bug where :meth:`htcondor2.enable_debug()` would cause the
  Python interpreter to exit if the debug log was configured incorrectly.
  :jira:`3004`

- Removed some memory leaks from version 2 of the Python bindings.
  :jira:`2981`

- Fixed a bug introduced in HTCondor 24.7.0 which would lead to the directory
  ``0`` (and subdirectories) spuriously being created in the :macro:`SPOOL`
  directory.
  :jira:`3026`

*** 24.0.8 bugs

- Fixed a bug introduced in 24.0.7 and 24.7.3 when running on Linux cgroup v1
  systems, jobs that were killed by the out-of-memory killer were
  considered completed instead of being put on hold.
  :jira:`3094`

- The :class:`htcondor2.Credd` initializer now properly raised
  a :class:`TypeError` if the location argument isn't
  a :class:`classad2.ClassAd`, rather than failing to raise a ``TypError``.
  :jira:`2993`

*** 24.7.3 features

- Improved the ability of :tool:`condor_who` to query *condor_startd* processes when
  *condor_who* is running as root or as the same user as the Startd, and added
  formatting options for use when the *condor_startd* is running as a job on
  another batch system.
  :jira:`2927`

- :tool:`htcondor credential add oauth2` can now be used to store tokens that can
  be used by jobs via :subcom:`use_oauth_services`. The user is responsible for
  updating tokens that can expire.
  :jira:`2803`

- Added :ad-attr:`OSHomeDir` to starter's copy of the job ad.
  :jira:`2972`

- Add :macro:`SYSTEM_MAX_RELEASES` which implements an upper bound on the number
  of times any job can be released by a user or periodic expression.
  :jira:`2926`

- Added the ability for an EP administrator to disable access to the network
  by a job, by setting :macro:`NO_JOB_NETWORKING` to true.
  :jira:`2967`

- Added the ability for a docker universe job to fetch an authenticated
  image from the docker repository.
  :jira:`2870`

- Improved :tool:`condor_watch_q` to display information about the number of
  jobs actively transferring input or output files.
  :jira:`2958`

- The default value for :macro:`DISABLE_SWAP_FOR_JOB` has been changed to
  ``True``.  This provides a more predictable and uniform user experience
  for jobs running on different EPs.
  :jira:`2960`

- Add :tool:`htcondor annex login` verb, which opens a shared SSH connection to
  the named HPC system.  If you've recently created or added an annex at a
  particular system, it will re-use that cached connection; otherwise, you'll have
  to login again, but that connection will then be re-usable by other
  :tool:`htcondor annex` commands.
  :jira:`2809`

- Updated :tool:`htcondor annex` to work with Expanse's new requirements for its
  ``gpu`` and ``gpu-shared`` queues.
  :jira:`2634`

- Enhanced :tool:`htcondor job status` to also show the time to transfer the
  job input sandbox.
  :jira:`2959`

- Jobs that use :subcom:`concurrency_limits` can now re-use claims in
  the schedd.
  :jira:`2937`

- Added :subcom:`shell` for Linux systems.
  :jira:`2918`

- :macro:`START_VANILLA_UNIVERSE` expressions may now refer to attributes
  in the schedd add using the prefix ``SCHEDD``.
  :jira:`2919`

- Hold messages generated by failure to transfer output now include how many
  files failed to transfer.
  :jira:`2903`

- Added ``-transfer-history`` flag to :tool:`condor_history` to query historical
  Input, Output, and Checkpoint transfer ClassAds stored in the :macro:`JOB_EPOCH_HISTORY`
  files.
  :jira:`2878`

- Improved the parsing and handling of syntax errors in the
  :subcom:`transfer_output_remaps` submit command.
  :jira:`2920`

- DAGMan :dag-cmd:`SERVICE` nodes will no longer be removed automatically when
  a DAG contains a :dag-cmd:`FINAL` node and :tool:`condor_rm` is used on the
  DAGMan scheduler job.
  :jira:`2938`

- The list of files generated by the :subcom:`manifest` submit command now
  recursively includes subdirectories.
  :jira:`2903`

- Added new option ``-extract`` to :tool:`condor_history` to copy historical
  ClassAd entries that match a provided constraint to a specified file.
  :jira:`2923`

- EPs using disk enforcement via LVM and :macro:`LVM_HIDE_MOUNT` = ``True``
  will now advertise :ad-attr:`HasVM` = ``False`` due to VM universe jobs being
  incompatible with mount namespaces.
  :jira:`2945`

- Added support for running Docker universe on ARM hosts
  :jira:`2906`

- The **CLAIMTOBE** authentication protocol now fully qualified user names
  with the system's ``$(UID_DOMAIN)``.  To revert to the former semantics,
  set :macro:`SEC_CLAIMTOBE_INCLUDE_DOMAIN` to false.
  :jira:`2915`

*** 24.7.3 bugs

- Fixed a bug in the local issuer credential monitor that prevented the issuance of tokens
  using the WLCG profile.
  :jira:`2954`

- Fixed bug where DAGMan would output an error message containing garbage
  when dumping failed node information to the debug log.
  :jira:`2899`

- Fixed a bug where EP's using :macro:`STARTD_ENFORCE_DISK_LIMITS` would mark a
  slot as ``broken`` when the *condor_starter* fails to remove the ephemeral logical
  volume but the *condor_startd* successfully removes the LV.
  :jira:`2953`

- Fixed a bug in the Vault credential monitor that kept credentials from being fetched
  if VAULT_CREDMON_PROVIDER_NAMES was unset. Introduced in HTCondor 24.3.0.
  :jira:`2912`

- Fixed a bug in the local issuer credential monitor that kept credentials from being
  issued if :macro:`LOCAL_CREDMON_TOKEN_VERSION` (or named variant) was not set.
  :jira:`2965`

*** 24.0.7 features

- The *condor_startd* now distributes the :ad-attr:`LoadAvg` assigned to a partitionable slot
  to the idle resources of the partitionable slot, and then to the dynamic slots.
  Machines that have only a single partitionable slot will now have the same behavior under
  a :macro:`use policy:DESKTOP` as they did in version 23.10.18 and 24.0.1.
  :jira:`2901`

*** 24.0.7 bugs

- When using delegated cgroup v2, HTCondor no longer reports that that main job (often a pilot)
  has an out of memory condition when only the sub-job has hit an oom.
  :jira:`2944`

*** 24.5.2 bugs

- The default value for :macro:`STARTD_LEFTOVER_PROCS_BREAK_SLOTS` has been
  changed to 'False'. When 'True', the EP was erroneously marking slots as
  broken.
  :jira:`2946`

*** 24.5.1 features

- The *condor_starter* now advertise :ad-attr:`StdoutMtime` and :ad-attr:`StderrMtime`
  which represent the most recent modification time, in seconds since the epoch
  of a job which uses file transfer.
  :jira:`2837`

- The *condor_startd*, when running on a machine with Nvidia gpus, now advertises
  Nvidia driver version.
  :jira:`2856`

- Increased the default width of :tool:`condor_qusers` output when redirected to a
  file or piped to another command to prevent truncation.
  :jira:`2861`

- The *condor_startd* will now never lose track and leak logical volumes that were failed
  to be cleaned up when using :macro:`STARTD_ENFORCE_DISK_LIMITS`. The *condor_startd*
  will now periodically retry removal of logical volumes with an exponential back off.
  :jira:`2852`

- The *condor_startd* will now keep dynamic slots that have a :ad-attr:`SlotBrokenReason`
  attribute in ``Unclaimed`` state rather than deleting them when they change state
  to ``Unclaimed``.  A new configuration variable :macro:`CONTINUE_TO_ADVERTISE_BROKEN_DYNAMIC_SLOTS`
  controls this behavior.  It defaults to ``true`` but can be set to ``false`` to preserve
  the old behavior.  This change also adds a new attribute :ad-attr:`BrokenContextAds`
  to the daemon ad of the *condor_startd*. This attribute has a ClassAd for each broken resource
  in the startd.  *condor_status* has been enhanced to use this new attribute to display
  more information about the context of broken resources when both ``-startd`` and ``-broken``
  arguments are used.
  :jira:`2844`

- The *condor_startd* will now permanently reduce the total slot resources advertised by
  a partitionable slot when a dynamic slot is deleted while it is marked as broken. The
  amount of reduction will be advertised in new attributes such as ad-attr:`BrokenSlotCpus`
  so that the original size of the slot can be computed.
  :jira:`2865`

- Daemons will now more quickly discover with a non-responsive
  *condor_collector* has recovered and resume advertising to it.
  :jira:`2605`

- Jobs can now request user credentials generated by any combination of the
  OAuth2, Local Issuer, and Vault credential monitors on the AP.
  Remote submitters can request these credentials without having any of the
  CREDMON-related parameters in their configuration files.
  :jira:`2851`

*** 24.5.1 bugs

- Fixed a bug where the *condor_gridmanager* would write to log file
  `GridmanagerLog.root` after a reconfiguration.
  :jira:`2846`

- ``htcondor annex shutdown`` now works again.
  :jira:`2808`

- Fixed a bug where the job state table DAGMan prints to its debug file could
  contain a negative number for the count of failed jobs.
  :jira:`2872`

*** 24.0.5 bugs

*** 24.4.0 features

- Improved validation and cleanup of :macro:`EXECUTE` directories.
  The :macro:`EXECUTE` directory must now be owned by the *condor* user
  when the daemons are started as root. The condor_startd will
  not attempt to clean an invalid :macro:`EXECUTE` directory nor will
  it alter the file permissions of an :macro:`EXECUTE` directory.
  :jira:`2789`

- For **batch** grid :subcom:`universe` jobs, the PATH environment variable values
  from the job ad and the worker node environment are now combined.
  Previously, only the PATH value from the job ad was used.
  The old behavior can be restored by setting ``blah_merge_paths=no`` in
  the ``blah.config`` file.
  :jira:`2793`

- Many small improvements to :tool:`condor_q` ``-analyze`` and ``-better-analyze``
  for pools that use partitionable slots.  As a part of this, the *condor_schedd*
  was changed to provide match information for the auto-cluster of
  the job being analyzed, which :tool:`condor_q` will report if it is available.
  :jira:`2720`

- The *condor_startd* now advertises a new attribute,
  :ad-attr:`SingularityUserNamespaces` which is ``true`` when apptainer
  or singularity work and are using Linux user namespaces, and ``false``
  when it is using setuid mode.
  :jira:`2818`

- The *condor_startd* daemon ad now contains attributes showing the average and total
  bytes transferred to and from jobs during its lifetime.
  :jira:`2721`

- The *condor_credd* daemon no longer listens on port ``9620`` by default,
  but rather uses the *condor_shared_port* daemon.
  :jira:`2763`

- DAGMan will now periodically print a table regarding states of
  job placed to the Access Point to the debug log (``*.dagman.out``).
  The rate at which this table in printed is dictated by
  :macro:`DAGMAN_PRINT_JOB_TABLE_INTERVAL`
  :jira:`2794`

*** 24.4.0 bugs

- Changed the numeric output of :tool:`htcondor job status` so that the rounding
  to megabytes, gigabytes, etc. matches the binary definitions the rest
  of the tools use.
  :jira:`2788`

*** 24.0.4 features

- For **arc** grid :subcom:`universe` jobs, the new submit command
  :subcom:`arc_data_staging` can be used to supply additional elements
  to the DataStaging block of the ARC ADL that HTCondor constructs.
  :jira:`2774`

*** 24.0.4 bugs

- Fixed a bug in the negotiator that caused it to crash when matching
  offline ads.
  :jira:`2819`

- Fixed a memory leak in the schedd that could be caused by ``SCHEDD_CRON``
  scripts that generate standard error output.
  :jira:`2817`

- Fixed a bug that cause the *condor_schedd* to crash with a segmentation
  fault if a :tool:`condor_off` ``-fast`` command was run while a schedd cron
  script was running.
  :jira:`2815`<|MERGE_RESOLUTION|>--- conflicted
+++ resolved
@@ -1,4 +1,3 @@
-<<<<<<< HEAD
 *** 24.10.0 features
 
 - Execution Points enforcing disk limits will now subtract the size of
@@ -16,15 +15,12 @@
 - Fixed a memory leak in the *condor_schedd* that could be triggered by checkpointing.
   :jira:`3104`
 
-*** 24.0.10 bugs
-
 - Fixed a bug in *condor_q* default output where counts of jobs could be truncated to 6 digits.
   :jira:`3106`
 
-*** 24.9.0 features
-=======
+*** 24.0.10 bugs
+
 *** 24.9.1 features
->>>>>>> 8b8e2f98
 
 - Added new job ClassAd attribute :ad-attr:`TransferInputFileCounts`.
   :jira:`3024`
@@ -43,11 +39,7 @@
   expression will be written to the ``StartLog``.
   :jira:`3033`
 
-<<<<<<< HEAD
-*** 24.9.0 bugs
-=======
 *** 24.9.1 bugs
->>>>>>> 8b8e2f98
 
 - Fixed a bug which could cause unnecessary activation failures if the previous
   job in the slot failed to transfer its output.  This would manifest as slots
