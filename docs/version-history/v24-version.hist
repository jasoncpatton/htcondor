--- conflicted
+++ resolved
@@ -40,14 +40,12 @@
   `GridmanagerLog.root` after a reconfig.
   :jira:`2846`
 
-<<<<<<< HEAD
 - ``htcondor annex shutdown`` now works again.
   :jira:`2808`
-=======
+
 - Fixed a bug where the job state table DAGMan prints to its debug file could
   contain a negative number for the count of failed jobs.
   :jira:`2872`
->>>>>>> 156fcfd8
 
 *** 24.0.5 bugs
 
