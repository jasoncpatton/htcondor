*** 24.11.0 features

<<<<<<< HEAD
- The `htcondor annex` tool now has (limited) support for AWS' EC2 annexes.
  The ``condor_annex`` tool has been withdrawn.
  :jira:`1630`
=======
- New configuration parameter :macro:`TRUSTED_VAULT_HOSTS` can be used to
  restrict which Vault servers the *condor_credd* will accept credentials for.
  :jira:`3136`
>>>>>>> a3776f34

*** 24.11.0 bugs

- Added new "notification = start" option to *condor_submit*, which
  sends an email when the job starts for the first time.
  :jira:`3131`

*** 24.0.11 bugs

*** 24.10.1 features

- The new Python API now includes `htcondor2.disable_debug()`, which is
  intended interactive use (after debugging a problem).
  :jira:`3003`

- Some errors on the EP that occurred after the AP had released the
  corresponding claim could cause a slot to remain claimed until the job lease
  timeout had expired.  This change should reduce incidents of this behavior.
  :jira:`3028`

- Execution Points enforcing disk limits will now subtract the size of
  pre-existing logical volumes from the advertised available disk. Any
  logical volumes associated with HTCondor are not subtracted.
  :jira:`3119`

- Added new ``-lvm`` option to :tool:`condor_status` to view current disk usage
  of slots enforcing disk limits. This option can be paired with ``-startd`` to
  show information about execution points enforcing disk limits.
  :jira:`3119`

- Added new :tool:`condor_dag_checker` tool for users to check DAG files
  for syntactical and logical errors prior to submission.
  :jira:`3088`

- In the *condor_job_router*, the old ClassAd-based route syntax
  (specified using ``JOB_ROUTER_ENTRIES`` and ``JOB_ROUTER_DEFAULTS``)
  is no longer supported.
  :jira:`3118`

- Improvements to *condor_q* for held jobs. The hold code and subcode are
  now displayed as part of the ``-hold`` option. A new option ``-hold-codes``
  displays the first job for each unique hold code and subcode.
  :jira:`3127`

- Improvements to observability of common files transfer, including new entries
  in the shadow and starter daemon logs; a new CommonFiles event in the
  job/user event log; and a new transfer entry in the epoch history.
  :jira:`3052`

*** 24.10.1 bugs

- Fixed a bug where the *condor_credd* mistakenly thought a Vault-managed
  OAuth2 credential was a plain user-provided access token.
  :jira:`3084`

- Attempting to send common files to startds whose sinful string is more than
  256 characters will no longer cause a shadow exception.
  :jira:`3128`

- Fixed a memory leak in the *condor_schedd* that could be triggered by checkpointing.
  :jira:`3104`

- Fixed a bug in *condor_q* default output where counts of jobs could be truncated to 6 digits.
  :jira:`3106`

- Fixed an issue where a job may take an additional 20 minutes to be scheduled to run after leaving cool-down mode.
  See configuration knob :macro:`SYSTEM_ON_VACATE_COOL_DOWN` for more information about job cool-down mode.
  :jira:`3059`

- Fixed a bug introduced in HTCondor version 24.8.0 where a job in Suspended
  status wouldn't change to Idle status when evicted from an EP.
  This resulted in the job not being considered for scheduling, among other
  problems.
  :jira:`3174`

*** 24.0.10 bugs

*** 24.9.2 features

- Added new job ClassAd attribute :ad-attr:`TransferInputFileCounts`.
  :jira:`3024`

- Added new :macro:`SCHEDD_DAEMON_HISTORY` file for the Schedd to periodically write
  historical ClassAd records into. These records can be queried via :tool:`condor_history`
  using the new **-daemon** option or via :py:meth:`htcondor2.Schedd.daemonHistory`.
  :jira:`3061`

- :tool:`condor_watch_q` will now display tracking information for DAGMan jobs specified
  via the **-clusters** option.
  :jira:`3068`

- Improved logging on the EP when a slot cannot be claimed because the :ad-attr:`Start`
  expression evaluates to false.  When this happens, analysis of the slot :ad-attr:`Requirements[type=Machine]`
  expression will be written to the ``StartLog``.
  :jira:`3033`

*** 24.9.2 bugs

- Fixed a bug which could cause unnecessary activation failures if the previous
  job in the slot failed to transfer its output.  This would manifest as slots
  being in the claimed/idle state for far longer than necessary.
  :jira:`3073`

- Fixed a bug in the Vault credential monitor where access tokens were failing
  to be generated from Vault tokens when :macro:`AUTH_SSL_CLIENT_CAFILE` and/or
  :macro:`AUTH_SSL_CLIENT_CADIR` were undefined.
  :jira:`3086`

- Fixed a bug in :class:`htcondor2.Schedd` where it didn't work to use a
  ``job_spec`` parameter to specify a cluster ID as an integer, as a string
  without a proc ID, or in a list of such strings.
  :jira:`2979`

*** 24.0.9 features

- Initial Support for Enterprise Linux 10, including the x86_64_v2 platform.
  :jira:`3090`

*** 24.0.9 bugs

- The results of ``key in htcondor2.param`` and
  ``key in htcondor2.param.keys()`` now match for keys which are defined to
  have no value.  (Previously, such keys would be returned by ``keys()``.)
  :jira:`3085`

*** 24.8.1 features

- On Linux systems with cgroups enabled, jobs are now put in a ".scope"
  sub-cgroup of the per-job ".slice" cgroup.  This makes it easier for
  pilot or glidein systems to further subdivide the job's cgroup.
  :jira:`3008`

- On Linux systems, added support to put each condor daemon in its
  own cgroup with the knob :macro:`CGROUP_ALL_DAEMONS`
  :jira:`3032`

- The execute point now sets the execute permission bit on
  the :subcom:`executable` even when it was transferred by a plugin.
  This is helpful when using pelican or osdf to transfer the
  job's main executable.
  :jira:`3020`

- Add a new configuration knob, :macro:`STARTER_SETS_HOME_ENV` which defaults to 
  true.  When true, the job will have the **HOME** environment variable
  set to whatever it is on the system.  When false, HOME will not
  be set to anything.
  :jira:`3010`

- Added new ``halt`` and ``resume`` verbs to :tool:`htcondor dag` for
  first class way to halt a DAG.
  :jira:`2898`

- Added new :class:`htcondor2.DAGMan` class to the python API for sending
  commands to running a DAGMan process.
  :jira:`2898`

- Added :macro:`DAGMAN_NODE_JOB_FAILURE_TOLERANCE` to inform DAGMan when to
  consider a placed job list as failed when job failures occur.
  :jira:`3019`

- :tool:`htcondor ap status` will now show the :ad-attr:`RecentDaemonCoreDutyCycle` of
  each reported Access Point's *condor_schedd*.
  :jira:`3009`

- :tool:`condor_adstash` can now be configured to fetch a custom projection of attributes
  for job (epoch) ClassAds.
  :jira:`2680`

- :tool:`condor_status` will now accept ``-totals`` (previously just ``-total``) to better
  match other tools with the similar option.
  :jira:`3044`

- Improve diagnostics in the shadow when it fails to activate a claim.
  :jira:`3035`

- The directory for :macro:`LOCAL_UNIV_EXECUTE` is no longer made
  world-writable.
  :jira:`3036`

- Augment the `libvirt_simple_script.awk` script to provide needed
  UEFI boot information for ARM virtual machines.
  :jira:`3006`

- The :tool:`condor_upgrade_check` script has been folded into the main condor package.
  :jira:`2995`

*** 24.8.1 bugs

- Fixed a bug in the EP preventing a claimed slot from being re-used to run multiple jobs.
  The ability for an AP to run multiple jobs on the same claimed slot (i.e. without needing
  to go back to the central manager) is a critical scalability feature in HTCSS, especially
  when running large numbers of short-running jobs.  The bug fixed here was introduced in 
  HTCondor version 24.5.1, so if you are running HTCondor v24.5.x, v24.6.x, or v24.7.x,
  and run large numbers of short jobs, please consider upgrading.  See the JIRA ticket
  for additional workarounds if you cannot upgrade.
  :jira:`3045`

- On Linux and macOS, when using dataflow jobs, HTCondor now checks the modification
  times of dataflow nodes with sub-second accuracy.  Previously, it just
  used seconds, which means that it might incorrectly not skip a dataflow
  job that it should have skipped if the output file was written in the
  same second as the input file.
  :jira:`3027`

- Fixed :tool:`condor_watch_q` to output a useful error message and not
  exit when one of :subcom:`log` files associated with jobs being tracked
  does not exist.
  :jira:`2978`

- Removed job attribute ``ToE``.
  It has been replaced by job attributes :ad-attr:`VacateReason`,
  :ad-attr:`VacateReasonCode`, and :ad-attr:`VacateReasonSubCode`.
  :jira:`2974`

- The ``SlotName`` field in the job event log is now correct in the
  case where a *condor_startd* has a non-default name.
  :jira:`3047`

- Fixed a bug where :meth:`htcondor2.enable_debug()` would cause the
  Python interpreter to exit if the debug log was configured incorrectly.
  :jira:`3004`

- Removed some memory leaks from version 2 of the Python bindings.
  :jira:`2981`

- Fixed a bug introduced in HTCondor 24.7.0 which would lead to the directory
  ``0`` (and subdirectories) spuriously being created in the :macro:`SPOOL`
  directory.
  :jira:`3026`

*** 24.0.8 bugs

- Fixed a bug introduced in 24.0.7 and 24.7.3 when running on Linux cgroup v1
  systems, jobs that were killed by the out-of-memory killer were
  considered completed instead of being put on hold.
  :jira:`3094`

- The :class:`htcondor2.Credd` initializer now properly raised
  a :class:`TypeError` if the location argument isn't
  a :class:`classad2.ClassAd`, rather than failing to raise a ``TypError``.
  :jira:`2993`

*** 24.7.3 features

- Improved the ability of :tool:`condor_who` to query *condor_startd* processes when
  *condor_who* is running as root or as the same user as the Startd, and added
  formatting options for use when the *condor_startd* is running as a job on
  another batch system.
  :jira:`2927`

- :tool:`htcondor credential add oauth2` can now be used to store tokens that can
  be used by jobs via :subcom:`use_oauth_services`. The user is responsible for
  updating tokens that can expire.
  :jira:`2803`

- Added :ad-attr:`OSHomeDir` to starter's copy of the job ad.
  :jira:`2972`

- Add :macro:`SYSTEM_MAX_RELEASES` which implements an upper bound on the number
  of times any job can be released by a user or periodic expression.
  :jira:`2926`

- Added the ability for an EP administrator to disable access to the network
  by a job, by setting :macro:`NO_JOB_NETWORKING` to true.
  :jira:`2967`

- Added the ability for a docker universe job to fetch an authenticated
  image from the docker repository.
  :jira:`2870`

- Improved :tool:`condor_watch_q` to display information about the number of
  jobs actively transferring input or output files.
  :jira:`2958`

- The default value for :macro:`DISABLE_SWAP_FOR_JOB` has been changed to
  ``True``.  This provides a more predictable and uniform user experience
  for jobs running on different EPs.
  :jira:`2960`

- Add :tool:`htcondor annex login` verb, which opens a shared SSH connection to
  the named HPC system.  If you've recently created or added an annex at a
  particular system, it will re-use that cached connection; otherwise, you'll have
  to login again, but that connection will then be re-usable by other
  :tool:`htcondor annex` commands.
  :jira:`2809`

- Updated :tool:`htcondor annex` to work with Expanse's new requirements for its
  ``gpu`` and ``gpu-shared`` queues.
  :jira:`2634`

- Enhanced :tool:`htcondor job status` to also show the time to transfer the
  job input sandbox.
  :jira:`2959`

- Jobs that use :subcom:`concurrency_limits` can now re-use claims in
  the schedd.
  :jira:`2937`

- Added :subcom:`shell` for Linux systems.
  :jira:`2918`

- :macro:`START_VANILLA_UNIVERSE` expressions may now refer to attributes
  in the schedd add using the prefix ``SCHEDD``.
  :jira:`2919`

- Hold messages generated by failure to transfer output now include how many
  files failed to transfer.
  :jira:`2903`

- Added ``-transfer-history`` flag to :tool:`condor_history` to query historical
  Input, Output, and Checkpoint transfer ClassAds stored in the :macro:`JOB_EPOCH_HISTORY`
  files.
  :jira:`2878`

- Improved the parsing and handling of syntax errors in the
  :subcom:`transfer_output_remaps` submit command.
  :jira:`2920`

- DAGMan :dag-cmd:`SERVICE` nodes will no longer be removed automatically when
  a DAG contains a :dag-cmd:`FINAL` node and :tool:`condor_rm` is used on the
  DAGMan scheduler job.
  :jira:`2938`

- The list of files generated by the :subcom:`manifest` submit command now
  recursively includes subdirectories.
  :jira:`2903`

- Added new option ``-extract`` to :tool:`condor_history` to copy historical
  ClassAd entries that match a provided constraint to a specified file.
  :jira:`2923`

- EPs using disk enforcement via LVM and :macro:`LVM_HIDE_MOUNT` = ``True``
  will now advertise :ad-attr:`HasVM` = ``False`` due to VM universe jobs being
  incompatible with mount namespaces.
  :jira:`2945`

- Added support for running Docker universe on ARM hosts
  :jira:`2906`

- The **CLAIMTOBE** authentication protocol now fully qualified user names
  with the system's ``$(UID_DOMAIN)``.  To revert to the former semantics,
  set :macro:`SEC_CLAIMTOBE_INCLUDE_DOMAIN` to false.
  :jira:`2915`

*** 24.7.3 bugs

- Fixed a bug in the local issuer credential monitor that prevented the issuance of tokens
  using the WLCG profile.
  :jira:`2954`

- Fixed bug where DAGMan would output an error message containing garbage
  when dumping failed node information to the debug log.
  :jira:`2899`

- Fixed a bug where EP's using :macro:`STARTD_ENFORCE_DISK_LIMITS` would mark a
  slot as ``broken`` when the *condor_starter* fails to remove the ephemeral logical
  volume but the *condor_startd* successfully removes the LV.
  :jira:`2953`

- Fixed a bug in the Vault credential monitor that kept credentials from being fetched
  if VAULT_CREDMON_PROVIDER_NAMES was unset. Introduced in HTCondor 24.3.0.
  :jira:`2912`

- Fixed a bug in the local issuer credential monitor that kept credentials from being
  issued if :macro:`LOCAL_CREDMON_TOKEN_VERSION` (or named variant) was not set.
  :jira:`2965`

*** 24.0.7 features

- The *condor_startd* now distributes the :ad-attr:`LoadAvg` assigned to a partitionable slot
  to the idle resources of the partitionable slot, and then to the dynamic slots.
  Machines that have only a single partitionable slot will now have the same behavior under
  a :macro:`use policy:DESKTOP` as they did in version 23.10.18 and 24.0.1.
  :jira:`2901`

*** 24.0.7 bugs

- When using delegated cgroup v2, HTCondor no longer reports that that main job (often a pilot)
  has an out of memory condition when only the sub-job has hit an oom.
  :jira:`2944`

*** 24.5.2 bugs

- The default value for :macro:`STARTD_LEFTOVER_PROCS_BREAK_SLOTS` has been
  changed to 'False'. When 'True', the EP was erroneously marking slots as
  broken.
  :jira:`2946`

*** 24.5.1 features

- The *condor_starter* now advertise :ad-attr:`StdoutMtime` and :ad-attr:`StderrMtime`
  which represent the most recent modification time, in seconds since the epoch
  of a job which uses file transfer.
  :jira:`2837`

- The *condor_startd*, when running on a machine with Nvidia gpus, now advertises
  Nvidia driver version.
  :jira:`2856`

- Increased the default width of :tool:`condor_qusers` output when redirected to a
  file or piped to another command to prevent truncation.
  :jira:`2861`

- The *condor_startd* will now never lose track and leak logical volumes that were failed
  to be cleaned up when using :macro:`STARTD_ENFORCE_DISK_LIMITS`. The *condor_startd*
  will now periodically retry removal of logical volumes with an exponential back off.
  :jira:`2852`

- The *condor_startd* will now keep dynamic slots that have a :ad-attr:`SlotBrokenReason`
  attribute in ``Unclaimed`` state rather than deleting them when they change state
  to ``Unclaimed``.  A new configuration variable :macro:`CONTINUE_TO_ADVERTISE_BROKEN_DYNAMIC_SLOTS`
  controls this behavior.  It defaults to ``true`` but can be set to ``false`` to preserve
  the old behavior.  This change also adds a new attribute :ad-attr:`BrokenContextAds`
  to the daemon ad of the *condor_startd*. This attribute has a ClassAd for each broken resource
  in the startd.  *condor_status* has been enhanced to use this new attribute to display
  more information about the context of broken resources when both ``-startd`` and ``-broken``
  arguments are used.
  :jira:`2844`

- The *condor_startd* will now permanently reduce the total slot resources advertised by
  a partitionable slot when a dynamic slot is deleted while it is marked as broken. The
  amount of reduction will be advertised in new attributes such as ad-attr:`BrokenSlotCpus`
  so that the original size of the slot can be computed.
  :jira:`2865`

- Daemons will now more quickly discover with a non-responsive
  *condor_collector* has recovered and resume advertising to it.
  :jira:`2605`

- Jobs can now request user credentials generated by any combination of the
  OAuth2, Local Issuer, and Vault credential monitors on the AP.
  Remote submitters can request these credentials without having any of the
  CREDMON-related parameters in their configuration files.
  :jira:`2851`

*** 24.5.1 bugs

- Fixed a bug where the *condor_gridmanager* would write to log file
  `GridmanagerLog.root` after a reconfiguration.
  :jira:`2846`

- ``htcondor annex shutdown`` now works again.
  :jira:`2808`

- Fixed a bug where the job state table DAGMan prints to its debug file could
  contain a negative number for the count of failed jobs.
  :jira:`2872`

*** 24.0.5 bugs

*** 24.4.0 features

- Improved validation and cleanup of :macro:`EXECUTE` directories.
  The :macro:`EXECUTE` directory must now be owned by the *condor* user
  when the daemons are started as root. The condor_startd will
  not attempt to clean an invalid :macro:`EXECUTE` directory nor will
  it alter the file permissions of an :macro:`EXECUTE` directory.
  :jira:`2789`

- For **batch** grid :subcom:`universe` jobs, the PATH environment variable values
  from the job ad and the worker node environment are now combined.
  Previously, only the PATH value from the job ad was used.
  The old behavior can be restored by setting ``blah_merge_paths=no`` in
  the ``blah.config`` file.
  :jira:`2793`

- Many small improvements to :tool:`condor_q` ``-analyze`` and ``-better-analyze``
  for pools that use partitionable slots.  As a part of this, the *condor_schedd*
  was changed to provide match information for the auto-cluster of
  the job being analyzed, which :tool:`condor_q` will report if it is available.
  :jira:`2720`

- The *condor_startd* now advertises a new attribute,
  :ad-attr:`SingularityUserNamespaces` which is ``true`` when apptainer
  or singularity work and are using Linux user namespaces, and ``false``
  when it is using setuid mode.
  :jira:`2818`

- The *condor_startd* daemon ad now contains attributes showing the average and total
  bytes transferred to and from jobs during its lifetime.
  :jira:`2721`

- The *condor_credd* daemon no longer listens on port ``9620`` by default,
  but rather uses the *condor_shared_port* daemon.
  :jira:`2763`

- DAGMan will now periodically print a table regarding states of
  job placed to the Access Point to the debug log (``*.dagman.out``).
  The rate at which this table in printed is dictated by
  :macro:`DAGMAN_PRINT_JOB_TABLE_INTERVAL`
  :jira:`2794`

*** 24.4.0 bugs

- Changed the numeric output of :tool:`htcondor job status` so that the rounding
  to megabytes, gigabytes, etc. matches the binary definitions the rest
  of the tools use.
  :jira:`2788`

*** 24.0.4 features

- For **arc** grid :subcom:`universe` jobs, the new submit command
  :subcom:`arc_data_staging` can be used to supply additional elements
  to the DataStaging block of the ARC ADL that HTCondor constructs.
  :jira:`2774`

*** 24.0.4 bugs

- Fixed a bug in the negotiator that caused it to crash when matching
  offline ads.
  :jira:`2819`

- Fixed a memory leak in the schedd that could be caused by ``SCHEDD_CRON``
  scripts that generate standard error output.
  :jira:`2817`

- Fixed a bug that cause the *condor_schedd* to crash with a segmentation
  fault if a :tool:`condor_off` ``-fast`` command was run while a schedd cron
  script was running.
  :jira:`2815`<|MERGE_RESOLUTION|>--- conflicted
+++ resolved
@@ -1,14 +1,12 @@
 *** 24.11.0 features
 
-<<<<<<< HEAD
 - The `htcondor annex` tool now has (limited) support for AWS' EC2 annexes.
   The ``condor_annex`` tool has been withdrawn.
   :jira:`1630`
-=======
+  
 - New configuration parameter :macro:`TRUSTED_VAULT_HOSTS` can be used to
   restrict which Vault servers the *condor_credd* will accept credentials for.
   :jira:`3136`
->>>>>>> a3776f34
 
 *** 24.11.0 bugs
 
