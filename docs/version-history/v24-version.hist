*** 24.5.0 features

- The *condor_starter* now advertise :ad-attr:`StdoutMtime` and :ad-attr:`StderrMtime`
  which represent the most recent modification time, in seconds since the epoch
  of a job which uses file transfer.
  :jira:`2837`

- Increased the default width of :tool:`condor_qusers` output when redirected to a
  file or piped to another command to prevent truncation.
  :jira:`2861`

- The *condor_startd* will now never lose track and leak logical volumes that were failed
  to be cleaned up when using :macro:`STARTD_ENFORCE_DISK_LIMITS`. The *condor_startd*
  will now periodically retry removal of logical volumes with an exponential backoff.
  :jira:`2852`

- The *condor_startd* will now keep dynamic slots that have a :ad-attr:`SlotBrokenReason`
  attribute in ``Unclaimed`` state rather than deleting them when they change state
  to ``Unclaimed``.  A new configuration variable :macro:`CONTINUE_TO_ADVERTISE_BROKEN_DYNAMIC_SLOTS`
  controls this behavior.  It defaults to ``true`` but can be set to ``false`` to preserve
  the old behavior.  This change also adds a new attribute :ad-attr:`BrokenContextAds`
  to the daemon ad of the *condor_startd*. This attribute has a classad for each broken resource
  in the startd.  *condor_status* has been enhanced to use this new attribute to display
  more information about the context of broken resources when both ``-startd`` and ``-broken``
  arguments are used.
  :jira:`2844`

- Added new configuration option :macro:`LVM_CLEANUP_FAILURE_MAKES_BROKEN_SLOT` to allow
  administrators to enable/disable failure of cleaning up LV's in the *condor_starter*
  to result in a broken slot.
  :jira:`2850`

*** 24.5.0 bugs

- Fixed a bug where the *condor_gridmanager* would write to log file
  `GridmanagerLog.root` after a reconfig.
  :jira:`2846`

*** 24.0.5 bugs

<<<<<<< HEAD
*** 24.4.0 features

- Improved validation and cleanup of :macro:`EXECUTE` directories.
  The :macro:`EXECUTE` directory must now be owned by the *condor* user
  when the daemons are started as root. The condor_startd will
  not attempt to clean an invalid :macro:`EXECUTE` directory nor will
  it alter the file permissions of an :macro:`EXECUTE` directory.
  :jira:`2789`

- For **batch** grid :subcom:`universe` jobs, the PATH environment variable values
  from the job ad and the worker node environment are now combined.
  Previously, only the PATH value from the job ad was used.
  The old behavior can be restored by setting ``blah_merge_paths=no`` in
  the ``blah.config`` file.
  :jira:`2793`

- Many small improvements to :tool:`condor_q` ``-analyze`` and ``-better-analyze``
  for pools that use partitionable slots.  As a part of this, the *condor_schedd*
  was changed to provide match information for the autocluster of
  the job being analyzed, which :tool:`condor_q` will report if it is available.
  :jira:`2720`

- The *condor_startd* now advertises a new attribute,
  :ad-attr:`SingularityUserNamespaces` which is ``true`` when apptainer
  or singularity work and are using Linux user namespaces, and ``false``
  when it is using setuid mode.
  :jira:`2818`

- The *condor_startd* daemon ad now contains attributes showing the average and total
  bytes transferred to and from jobs during its lifetime.
  :jira:`2721`

- The *condor_credd* daemon no longer listens on port ``9620`` by default,
  but rather uses the *condor_shared_port* daemon.
  :jira:`2763`

- DAGMan will now periodically print a table regarding states of
  job placed to the Access Point to the debug log (``*.dagman.out``).
  The rate at which this table in printed is dictated by
  :macro:`DAGMAN_PRINT_JOB_TABLE_INTERVAL`
  :jira:`2794`

*** 24.4.0 bugs

- Changed the numeric output of :tool:`htcondor job status` so that the rounding
  to megabytes, gigabytes, etc. matches the binary definitions the rest
  of the tools use.
  :jira:`2788`
=======
- Fixed a bug in :mod:`htcondor2` preventing the submission of jobs with
  ``FROM TABLE`` queue statements.
  :jira:`2830`
>>>>>>> 0c23655f

*** 24.0.4 features

- For **arc** grid :subcom:`universe` jobs, the new submit command
  :subcom:`arc_data_staging` can be used to supply additional elements
  to the DataStaging block of the ARC ADL that HTCondor constructs.
  :jira:`2774`

*** 24.0.4 bugs

- Fixed a bug in the negotiator that caused it to crash when matching
  offline ads.
  :jira:`2819`

- Fixed a memory leak in the schedd that could be caused by ``SCHEDD_CRON``
  scripts that generate standard error output.
  :jira:`2817`

- Fixed a bug that cause the *condor_schedd* to crash with a segmentation
  fault if a :tool:`condor_off` ``-fast`` command was run while a schedd cron
  script was running.
  :jira:`2815`<|MERGE_RESOLUTION|>--- conflicted
+++ resolved
@@ -38,7 +38,10 @@
 
 *** 24.0.5 bugs
 
-<<<<<<< HEAD
+- Fixed a bug in :mod:`htcondor2` preventing the submission of jobs with
+  ``FROM TABLE`` queue statements.
+  :jira:`2830`
+
 *** 24.4.0 features
 
 - Improved validation and cleanup of :macro:`EXECUTE` directories.
@@ -87,11 +90,6 @@
   to megabytes, gigabytes, etc. matches the binary definitions the rest
   of the tools use.
   :jira:`2788`
-=======
-- Fixed a bug in :mod:`htcondor2` preventing the submission of jobs with
-  ``FROM TABLE`` queue statements.
-  :jira:`2830`
->>>>>>> 0c23655f
 
 *** 24.0.4 features
 
