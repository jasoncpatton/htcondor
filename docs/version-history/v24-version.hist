--- conflicted
+++ resolved
@@ -12,15 +12,12 @@
   :macro:`DAGMAN_PRINT_JOB_TABLE_INTERVAL`
   :jira:`2794`
 
-<<<<<<< HEAD
 - Many small improvements to *condor_q* ``-analyze`` and ``-better-analyze``
   for pools that use partitionable slots.  As a part of this, the *condor_schedd*
   was changed to provide match information for the autocluster of
   the job being analyzed, which *condor_q* will report if it is available.
   :jira:`2720`
 
-*** 24.0.4 bugs
-=======
 - The *condor_startd* daemon ad now contains attributes showing the average and total
   bytes transferred to and from jobs during its lifetime.
   :jira:`2721`
@@ -66,4 +63,3 @@
 - Fixed a bug in the negotiator that caused it to crash when matching
   offline ads.
   :jira:`2819`
->>>>>>> 8de5fac5
