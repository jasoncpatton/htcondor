<<<<<<< HEAD
*** 24.6.0 features

- Updated ``htcondor annex`` to work with Expanse's new requirements for its
  ``gpu`` and ``gpu-shared`` queues.
  :jira:`2634`

*** 24.6.0 bugs
=======
*** 24.0.6 features

- The *condor_stard* now distributes the :ad-attr:`LoadAvg` assigned to a partitionable slot
  to the idle resources of the partitionable slot, and then to the dynamic slots.
  Machines that have only a single partitionable slot will now have the same behavior under
  a DESKTOP policy as they did in version 23.10.18 and 24.0.1.
>>>>>>> 75ddde9c

*** 24.0.6 bugs

*** 24.5.0 features

- The *condor_starter* now advertise :ad-attr:`StdoutMtime` and :ad-attr:`StderrMtime`
  which represent the most recent modification time, in seconds since the epoch
  of a job which uses file transfer.
  :jira:`2837`

- The *condor_startd*, when running on a machine with Nvidia gpus, now advertises
  Nvidia driver version.
  :jira:`2856`

- Increased the default width of :tool:`condor_qusers` output when redirected to a
  file or piped to another command to prevent truncation.
  :jira:`2861`

- The *condor_startd* will now never lose track and leak logical volumes that were failed
  to be cleaned up when using :macro:`STARTD_ENFORCE_DISK_LIMITS`. The *condor_startd*
  will now periodically retry removal of logical volumes with an exponential backoff.
  :jira:`2852`

- The *condor_startd* will now keep dynamic slots that have a :ad-attr:`SlotBrokenReason`
  attribute in ``Unclaimed`` state rather than deleting them when they change state
  to ``Unclaimed``.  A new configuration variable :macro:`CONTINUE_TO_ADVERTISE_BROKEN_DYNAMIC_SLOTS`
  controls this behavior.  It defaults to ``true`` but can be set to ``false`` to preserve
  the old behavior.  This change also adds a new attribute :ad-attr:`BrokenContextAds`
  to the daemon ad of the *condor_startd*. This attribute has a classad for each broken resource
  in the startd.  *condor_status* has been enhanced to use this new attribute to display
  more information about the context of broken resources when both ``-startd`` and ``-broken``
  arguments are used.
  :jira:`2844`

- The *condor_startd* will now permanently reduce the total slot resources advertised by
  a partitionable slot when a dynamic slot is deleted while it is marked as broken. The
  amount of reduction will be advertised in new attributes such as ad-attr:`BrokenSlotCpus`
  so that the original size of the slot can be computed.
  :jira:`2865`

- Daemons will now more quickly discover with a non-responsive
  *condor_collector* has recovered and resume advertising to it.
  :jira:`2605`

- Jobs can now request user credentials generated by any combination of the
  OAuth2, Local Issuer, and Vault credential monitors on the AP.
  Remote submitters can request these credentials without having any of the
  CREDMON-related parameters in their configuration files.
  :jira:`2851`

*** 24.5.0 bugs

- Fixed a bug where the *condor_gridmanager* would write to log file
  `GridmanagerLog.root` after a reconfig.
  :jira:`2846`

- ``htcondor annex shutdown`` now works again.
  :jira:`2808`

- Fixed a bug where the job state table DAGMan prints to its debug file could
  contain a negative number for the count of failed jobs.
  :jira:`2872`

*** 24.0.5 bugs

- Fixed a bug in :mod:`htcondor2` preventing the submission of jobs with
  ``FROM TABLE`` queue statements.
  :jira:`2830`

*** 24.4.0 features

- Improved validation and cleanup of :macro:`EXECUTE` directories.
  The :macro:`EXECUTE` directory must now be owned by the *condor* user
  when the daemons are started as root. The condor_startd will
  not attempt to clean an invalid :macro:`EXECUTE` directory nor will
  it alter the file permissions of an :macro:`EXECUTE` directory.
  :jira:`2789`

- For **batch** grid :subcom:`universe` jobs, the PATH environment variable values
  from the job ad and the worker node environment are now combined.
  Previously, only the PATH value from the job ad was used.
  The old behavior can be restored by setting ``blah_merge_paths=no`` in
  the ``blah.config`` file.
  :jira:`2793`

- Many small improvements to :tool:`condor_q` ``-analyze`` and ``-better-analyze``
  for pools that use partitionable slots.  As a part of this, the *condor_schedd*
  was changed to provide match information for the autocluster of
  the job being analyzed, which :tool:`condor_q` will report if it is available.
  :jira:`2720`

- The *condor_startd* now advertises a new attribute,
  :ad-attr:`SingularityUserNamespaces` which is ``true`` when apptainer
  or singularity work and are using Linux user namespaces, and ``false``
  when it is using setuid mode.
  :jira:`2818`

- The *condor_startd* daemon ad now contains attributes showing the average and total
  bytes transferred to and from jobs during its lifetime.
  :jira:`2721`

- The *condor_credd* daemon no longer listens on port ``9620`` by default,
  but rather uses the *condor_shared_port* daemon.
  :jira:`2763`

- DAGMan will now periodically print a table regarding states of
  job placed to the Access Point to the debug log (``*.dagman.out``).
  The rate at which this table in printed is dictated by
  :macro:`DAGMAN_PRINT_JOB_TABLE_INTERVAL`
  :jira:`2794`

*** 24.4.0 bugs

- Changed the numeric output of :tool:`htcondor job status` so that the rounding
  to megabytes, gigabytes, etc. matches the binary definitions the rest
  of the tools use.
  :jira:`2788`

*** 24.0.4 features

- For **arc** grid :subcom:`universe` jobs, the new submit command
  :subcom:`arc_data_staging` can be used to supply additional elements
  to the DataStaging block of the ARC ADL that HTCondor constructs.
  :jira:`2774`

*** 24.0.4 bugs

- Fixed a bug in the negotiator that caused it to crash when matching
  offline ads.
  :jira:`2819`

- Fixed a memory leak in the schedd that could be caused by ``SCHEDD_CRON``
  scripts that generate standard error output.
  :jira:`2817`

- Fixed a bug that cause the *condor_schedd* to crash with a segmentation
  fault if a :tool:`condor_off` ``-fast`` command was run while a schedd cron
  script was running.
  :jira:`2815`<|MERGE_RESOLUTION|>--- conflicted
+++ resolved
@@ -1,4 +1,3 @@
-<<<<<<< HEAD
 *** 24.6.0 features
 
 - Updated ``htcondor annex`` to work with Expanse's new requirements for its
@@ -6,14 +5,13 @@
   :jira:`2634`
 
 *** 24.6.0 bugs
-=======
+
 *** 24.0.6 features
 
 - The *condor_stard* now distributes the :ad-attr:`LoadAvg` assigned to a partitionable slot
   to the idle resources of the partitionable slot, and then to the dynamic slots.
   Machines that have only a single partitionable slot will now have the same behavior under
   a DESKTOP policy as they did in version 23.10.18 and 24.0.1.
->>>>>>> 75ddde9c
 
 *** 24.0.6 bugs
 
