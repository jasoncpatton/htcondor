*** 24.6.0 features

- Add :tool:`htcondor annex login` verb, which opens a shared SSH connection to
  the named HPC system.  If you've recently created or added an annex at a
  particular system, it will re-use that connection; otherwise, you'll have
  to login again, but that connection will then be re-usable by other
  :tool:`htcondor annex` commands.
  :jira:`2809`

- Jobs that use :subcom:`concurrency_limits` can now re-use claims in
  the schedd.
  :jira:`2937`

- Updated :tool:`htcondor annex` to work with Expanse's new requirements for its
  ``gpu`` and ``gpu-shared`` queues.
  :jira:`2634`

<<<<<<< HEAD
- Added :subcom:`shell` for Linux systems.
  :jira:`2918`
=======
- :macro:`START_VANILLA_UNIVERSE` expressions may now refer to attributes
  in the schedd add using the prefix ``SCHEDD``.
  :jira:`2919`

- Add :macro:`SYSTEM_MAX_RELEASES` which implements an upper bound on the number
  of times any job can be released by a user or periodic expression.
  :jira:`2926`

- Hold messages generated by failure to transfer output now include how many
  files failed to transfer.
  :jira:`2903`

- Added ``-transfer-history`` flag to :tool:`condor_history` to query historical
  Input, Output, and Checkpoint transfer ClassAds stored in the :macro:`JOB_EPOCH_HISTORY`
  files.
  :jira:`2878`

- Improved the parsing and handling of syntax errors in the
  :subcom:`transfer_output_remaps` submit command.
  :jira:`2920`

- The list of files generated by the :subcom:`manifest` submit command now
  recursively includes subdirectories.
  :jira:`2903`

- Added new option ``-extract`` to :tool:`condor_history` to copy historical
  ClassAd entries that match a provided constraint to a specified file.
  :jira:`2923`

- EP's using disk enforcement via LVM and :macro:`LVM_HIDE_MOUNT` = ``True``
  will now advertise :ad-attr:`HasVM` = ``False`` due to VM universe jobs being
  incompatible with mount namespaces.
  :jira:`2945`
>>>>>>> ddd9e1a2

- Added support for running Docker universe on ARM hosts
  :jira:`2906`

- *htcondor credential add oauth2* can now be used to store tokens that can
  be used by jobs via *use_oauth_services*.
  The user is responsible for updating tokens that can expire.
  :jira:`2803`

- The CLAIMTOBE authentication protocol now fully qualified user names
  with the system's $(UID_DOMAIN).  To revert to the former semantics,
  set :param:`SEC_CLAIMTOBE_INCLUDE_DOMAIN` to false.
  :jira:2915`

*** 24.6.0 bugs

- Fixed bug where DAGMan would output an error message containing garbage
  when dumping failed node information to the debug log.
  :jira:`2899`

- Fixed a bug in the Vault credential monitor that kept credentials from being fetched
  if :macro:`VAULT_CREDMON_PROVIDER_NAMES` was unset. Introduced in HTCondor 24.3.0.
  :jira:`2912`

*** 24.0.6 features

- The *condor_startd* now distributes the :ad-attr:`LoadAvg` assigned to a partitionable slot
  to the idle resources of the partitionable slot, and then to the dynamic slots.
  Machines that have only a single partitionable slot will now have the same behavior under
  a DESKTOP policy as they did in version 23.10.18 and 24.0.1.

*** 24.0.6 bugs

- When using delegated cgroup v2, HTCondor no longer reports that that main job (often a pilot)
  has an out of memory condition when only the sub-job has hit an oom.

*** 24.5.1 features

- The *condor_starter* now advertise :ad-attr:`StdoutMtime` and :ad-attr:`StderrMtime`
  which represent the most recent modification time, in seconds since the epoch
  of a job which uses file transfer.
  :jira:`2837`

- The *condor_startd*, when running on a machine with Nvidia gpus, now advertises
  Nvidia driver version.
  :jira:`2856`

- Increased the default width of :tool:`condor_qusers` output when redirected to a
  file or piped to another command to prevent truncation.
  :jira:`2861`

- The *condor_startd* will now never lose track and leak logical volumes that were failed
  to be cleaned up when using :macro:`STARTD_ENFORCE_DISK_LIMITS`. The *condor_startd*
  will now periodically retry removal of logical volumes with an exponential backoff.
  :jira:`2852`

- The *condor_startd* will now keep dynamic slots that have a :ad-attr:`SlotBrokenReason`
  attribute in ``Unclaimed`` state rather than deleting them when they change state
  to ``Unclaimed``.  A new configuration variable :macro:`CONTINUE_TO_ADVERTISE_BROKEN_DYNAMIC_SLOTS`
  controls this behavior.  It defaults to ``true`` but can be set to ``false`` to preserve
  the old behavior.  This change also adds a new attribute :ad-attr:`BrokenContextAds`
  to the daemon ad of the *condor_startd*. This attribute has a classad for each broken resource
  in the startd.  *condor_status* has been enhanced to use this new attribute to display
  more information about the context of broken resources when both ``-startd`` and ``-broken``
  arguments are used.
  :jira:`2844`

- The *condor_startd* will now permanently reduce the total slot resources advertised by
  a partitionable slot when a dynamic slot is deleted while it is marked as broken. The
  amount of reduction will be advertised in new attributes such as ad-attr:`BrokenSlotCpus`
  so that the original size of the slot can be computed.
  :jira:`2865`

- Daemons will now more quickly discover with a non-responsive
  *condor_collector* has recovered and resume advertising to it.
  :jira:`2605`

- Jobs can now request user credentials generated by any combination of the
  OAuth2, Local Issuer, and Vault credential monitors on the AP.
  Remote submitters can request these credentials without having any of the
  CREDMON-related parameters in their configuration files.
  :jira:`2851`

*** 24.5.1 bugs

- Fixed a bug where the *condor_gridmanager* would write to log file
  `GridmanagerLog.root` after a reconfig.
  :jira:`2846`

- ``htcondor annex shutdown`` now works again.
  :jira:`2808`

- Fixed a bug where the job state table DAGMan prints to its debug file could
  contain a negative number for the count of failed jobs.
  :jira:`2872`

*** 24.0.5 bugs

*** 24.4.0 features

- Improved validation and cleanup of :macro:`EXECUTE` directories.
  The :macro:`EXECUTE` directory must now be owned by the *condor* user
  when the daemons are started as root. The condor_startd will
  not attempt to clean an invalid :macro:`EXECUTE` directory nor will
  it alter the file permissions of an :macro:`EXECUTE` directory.
  :jira:`2789`

- For **batch** grid :subcom:`universe` jobs, the PATH environment variable values
  from the job ad and the worker node environment are now combined.
  Previously, only the PATH value from the job ad was used.
  The old behavior can be restored by setting ``blah_merge_paths=no`` in
  the ``blah.config`` file.
  :jira:`2793`

- Many small improvements to :tool:`condor_q` ``-analyze`` and ``-better-analyze``
  for pools that use partitionable slots.  As a part of this, the *condor_schedd*
  was changed to provide match information for the autocluster of
  the job being analyzed, which :tool:`condor_q` will report if it is available.
  :jira:`2720`

- The *condor_startd* now advertises a new attribute,
  :ad-attr:`SingularityUserNamespaces` which is ``true`` when apptainer
  or singularity work and are using Linux user namespaces, and ``false``
  when it is using setuid mode.
  :jira:`2818`

- The *condor_startd* daemon ad now contains attributes showing the average and total
  bytes transferred to and from jobs during its lifetime.
  :jira:`2721`

- The *condor_credd* daemon no longer listens on port ``9620`` by default,
  but rather uses the *condor_shared_port* daemon.
  :jira:`2763`

- DAGMan will now periodically print a table regarding states of
  job placed to the Access Point to the debug log (``*.dagman.out``).
  The rate at which this table in printed is dictated by
  :macro:`DAGMAN_PRINT_JOB_TABLE_INTERVAL`
  :jira:`2794`

*** 24.4.0 bugs

- Changed the numeric output of :tool:`htcondor job status` so that the rounding
  to megabytes, gigabytes, etc. matches the binary definitions the rest
  of the tools use.
  :jira:`2788`

*** 24.0.4 features

- For **arc** grid :subcom:`universe` jobs, the new submit command
  :subcom:`arc_data_staging` can be used to supply additional elements
  to the DataStaging block of the ARC ADL that HTCondor constructs.
  :jira:`2774`

*** 24.0.4 bugs

- Fixed a bug in the negotiator that caused it to crash when matching
  offline ads.
  :jira:`2819`

- Fixed a memory leak in the schedd that could be caused by ``SCHEDD_CRON``
  scripts that generate standard error output.
  :jira:`2817`

- Fixed a bug that cause the *condor_schedd* to crash with a segmentation
  fault if a :tool:`condor_off` ``-fast`` command was run while a schedd cron
  script was running.
  :jira:`2815`<|MERGE_RESOLUTION|>--- conflicted
+++ resolved
@@ -15,10 +15,9 @@
   ``gpu`` and ``gpu-shared`` queues.
   :jira:`2634`
 
-<<<<<<< HEAD
 - Added :subcom:`shell` for Linux systems.
   :jira:`2918`
-=======
+
 - :macro:`START_VANILLA_UNIVERSE` expressions may now refer to attributes
   in the schedd add using the prefix ``SCHEDD``.
   :jira:`2919`
@@ -52,7 +51,6 @@
   will now advertise :ad-attr:`HasVM` = ``False`` due to VM universe jobs being
   incompatible with mount namespaces.
   :jira:`2945`
->>>>>>> ddd9e1a2
 
 - Added support for running Docker universe on ARM hosts
   :jira:`2906`
