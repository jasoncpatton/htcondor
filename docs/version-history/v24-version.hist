*** 24.9.0 features

<<<<<<< HEAD
- Added new job ClassAd attribute :ad-attr:`TransferInputFileCounts`.
  :jira:`3024`
=======
- Improved logging on the EP when a slot cannot be claimed because the :ad-attr:`START`
  expression evaluates to false.  When this happens, analysis of the slot :ad-attr:`Requirements`
  expression will be written to the ``StartLog``.
  :jira:`3033`

>>>>>>> f8270dc0

*** 24.9.0 bugs

*** 24.0.9 bugs

*** 24.8.0 features

- On Linux systems with cgroups enabled, jobs are now put in a ".scope"
  sub-cgroup of the per-job ".slice" cgroup.  This makes it easier for
  pilot or glidein systems to further subdivide the job's cgroup.
  :jira:`3008`

- On Linux systems, added support to put each condor daemon in its
  own cgroup with the knob :macro:`CGROUP_ALL_DAEMONS`
  :jira:`3032`

- The execute point now sets the execute permission bit on
  the :subcom:`executable` even when it was transferred by a plugin.
  This is helpful when using pelican or osdf to transfer the
  job's main executable.
  :jira:`3020`

- Add a new configuration knob, :macro:`STARTER_SETS_HOME_ENV` which defaults to 
  true.  When true, the job will have the **HOME** environment variable
  set to whatever it is on the system.  When false, HOME will not
  be set to anything.
  :jira:`3010`

- Added new ``halt`` and ``resume`` verbs to :tool:`htcondor dag` for
  first class way to halt a DAG.
  :jira:`2898`

- Added new :class:`htcondor2.DAGMan` class to the python API for sending
  commands to running a DAGMan process.
  :jira:`2898`

- Added :macro:`DAGMAN_NODE_JOB_FAILURE_TOLERANCE` to inform DAGMan when to
  consider a placed job list as failed when job failures occur.
  :jira:`3019`

- :tool:`htcondor ap status` will now show the :ad-attr:`RecentDaemonCoreDutyCycle` of
  each reported Access Point's *condor_schedd*.
  :jira:`3009`

- :tool:`condor_adstash` can now be configured to fetch a custom projection of attributes
  for job (epoch) ClassAds.
  :jira:`2680`

- :tool:`condor_status` will now accept ``-totals`` (previously just ``-total``) to better
  match other tools with the similar option.
  :jira:`3044`

- Improve diagnostics in the shadow when it fails to activate a claim.
  :jira:`3035`

- The directory for :macro:`LOCAL_UNIV_EXECUTE` is no longer made
  world-writable.
  :jira:`3036`

- Augment the `libvirt_simple_script.awk` script to provide needed
  UEFI boot information for ARM virtual machines.
  :jira:`3006`

- The :tool:`condor_upgrade_check` script has been folded into the main condor package.
  :jira:`2995`

*** 24.8.0 bugs

- Fixed a bug in the EP preventing a claimed slot from being re-used to run multiple jobs.
  The ability for an AP to run multiple jobs on the same claimed slot (i.e. without needing
  to go back to the central manager) is a critical scalability feature in HTCSS, especially
  when running large numbers of short-running jobs.  The bug fixed here was introduced in 
  HTCondor version 24.5.1, so if you are running HTCondor v24.5.x, v24.6.x, or v24.7.x,
  and run large numbers of short jobs, please consider upgrading.  See the JIRA ticket
  for addtional workarounds if you cannot upgrade.
  :jira:`3045`

- On Linux and macOS, when using dataflow jobs, HTCondor now checks the modification
  times of dataflow nodes with subsecond accuracy.  Previously, it just
  used seconds, which means that it might incorrectly not skip a dataflow
  job that it should have skipped if the output file was written in the
  same second as the input file.
  :jira:`3027`

- Fixed :tool:`condor_watch_q` to output a useful error message and not
  exit when one of :subcom:`log` files associated with jobs being tracked
  does not exist.
  :jira:`2978`

- Removed job attribute ``ToE``.
  It has been replaced by job attributes :ad-attr:`VacateReason`,
  :ad-attr:`VacateReasonCode`, and :ad-attr:`VacateReasonSubCode`.
  :jira:`2974`

- The ``SlotName`` field in the job event log is now correct in the
  case where a *condor_startd* has a non-default name.
  :jira:`3047`

- Fixed a bug where :meth:`htcondor2.enable_debug()` would cause the
  Python interpreter to exit if the debug log was configured incorrectly.
  :jira:`3004`

- Removed some memory leaks from version 2 of the Python bindings.
  :jira:`2981`

- Fixed a bug introduced in HTCondor 24.7.0 which would lead to the directory
  ``0`` (and subdirectories) spuriously being created in the :macro:`SPOOL`
  directory.
  :jira:`3026`

*** 24.0.8 bugs

- The :class:`htcondor2.Credd` initializer now properly raised
  a :class:`TypeError` if the location argument isn't
  a :class:`classad2.ClassAd`, rather than failing to raise a ``TypError``.
  :jira:`2993`

*** 24.7.3 features

- Improved the ability of :tool:`condor_who` to query *condor_startd* processes when
  *condor_who* is running as root or as the same user as the Startd, and added
  formatting options for use when the *condor_startd* is running as a job on
  another batch system.
  :jira:`2927`

- :tool:`htcondor credential add oauth2` can now be used to store tokens that can
  be used by jobs via :subcom:`use_oauth_services`. The user is responsible for
  updating tokens that can expire.
  :jira:`2803`

- Added :ad-attr:`OSHomeDir` to starter's copy of the job ad.
  :jira:`2972`

- Add :macro:`SYSTEM_MAX_RELEASES` which implements an upper bound on the number
  of times any job can be released by a user or periodic expression.
  :jira:`2926`

- Added the ability for an EP administrator to disable access to the network
  by a job, by setting :macro:`NO_JOB_NETWORKING` to true.
  :jira:`2967`

- Added the ability for a docker universe job to fetch an authenticated
  image from the docker repository.
  :jira:`2870`

- Improved :tool:`condor_watch_q` to display information about the number of
  jobs actively transferring input or output files.
  :jira:`2958`

- The default value for :macro:`DISABLE_SWAP_FOR_JOB` has been changed to
  ``True``.  This provides a more predictable and uniform user experience
  for jobs running on different EPs.
  :jira:`2960`

- Add :tool:`htcondor annex login` verb, which opens a shared SSH connection to
  the named HPC system.  If you've recently created or added an annex at a
  particular system, it will re-use that cached connection; otherwise, you'll have
  to login again, but that connection will then be re-usable by other
  :tool:`htcondor annex` commands.
  :jira:`2809`

- Updated :tool:`htcondor annex` to work with Expanse's new requirements for its
  ``gpu`` and ``gpu-shared`` queues.
  :jira:`2634`

- Enhanced :tool:`htcondor job status` to also show the time to transfer the
  job input sandbox.
  :jira:`2959`

- Jobs that use :subcom:`concurrency_limits` can now re-use claims in
  the schedd.
  :jira:`2937`

- Added :subcom:`shell` for Linux systems.
  :jira:`2918`

- :macro:`START_VANILLA_UNIVERSE` expressions may now refer to attributes
  in the schedd add using the prefix ``SCHEDD``.
  :jira:`2919`

- Hold messages generated by failure to transfer output now include how many
  files failed to transfer.
  :jira:`2903`

- Added ``-transfer-history`` flag to :tool:`condor_history` to query historical
  Input, Output, and Checkpoint transfer ClassAds stored in the :macro:`JOB_EPOCH_HISTORY`
  files.
  :jira:`2878`

- Improved the parsing and handling of syntax errors in the
  :subcom:`transfer_output_remaps` submit command.
  :jira:`2920`

- DAGMan :dag-cmd:`SERVICE` nodes will no longer be removed automatically when
  a DAG contains a :dag-cmd:`FINAL` node and :tool:`condor_rm` is used on the
  DAGMan scheduler job.
  :jira:`2938`

- The list of files generated by the :subcom:`manifest` submit command now
  recursively includes subdirectories.
  :jira:`2903`

- Added new option ``-extract`` to :tool:`condor_history` to copy historical
  ClassAd entries that match a provided constraint to a specified file.
  :jira:`2923`

- EPs using disk enforcement via LVM and :macro:`LVM_HIDE_MOUNT` = ``True``
  will now advertise :ad-attr:`HasVM` = ``False`` due to VM universe jobs being
  incompatible with mount namespaces.
  :jira:`2945`

- Added support for running Docker universe on ARM hosts
  :jira:`2906`

- The **CLAIMTOBE** authentication protocol now fully qualified user names
  with the system's ``$(UID_DOMAIN)``.  To revert to the former semantics,
  set :macro:`SEC_CLAIMTOBE_INCLUDE_DOMAIN` to false.
  :jira:`2915`

*** 24.7.3 bugs

- Fixed a bug in the local issuer credential monitor that prevented the issuance of tokens
  using the WLCG profile.
  :jira:`2954`

- Fixed bug where DAGMan would output an error message containing garbage
  when dumping failed node information to the debug log.
  :jira:`2899`

- Fixed a bug where EP's using :macro:`STARTD_ENFORCE_DISK_LIMITS` would mark a
  slot as ``broken`` when the *condor_starter* fails to remove the ephemeral logical
  volume but the *condor_startd* successfully removes the LV.
  :jira:`2953`

- Fixed a bug in the Vault credential monitor that kept credentials from being fetched
  if :macro:`VAULT_CREDMON_PROVIDER_NAMES` was unset. Introduced in HTCondor 24.3.0.
  :jira:`2912`

- Fixed a bug in the local issuer credential monitor that kept credentials from being
  issued if :macro:`LOCAL_CREDMON_TOKEN_VERSION` (or named variant) was not set.
  :jira:`2965`

*** 24.0.7 features

- The *condor_startd* now distributes the :ad-attr:`LoadAvg` assigned to a partitionable slot
  to the idle resources of the partitionable slot, and then to the dynamic slots.
  Machines that have only a single partitionable slot will now have the same behavior under
  a :macro:`use policy:DESKTOP` as they did in version 23.10.18 and 24.0.1.
  :jira:`2901`

*** 24.0.7 bugs

- When using delegated cgroup v2, HTCondor no longer reports that that main job (often a pilot)
  has an out of memory condition when only the sub-job has hit an oom.
  :jira:`2944`

*** 24.5.2 bugs

- The default value for :macro:`STARTD_LEFTOVER_PROCS_BREAK_SLOTS` has been
  changed to 'False'. When 'True', the EP was erroneously marking slots as
  broken.
  :jira:`2946`

*** 24.5.1 features

- The *condor_starter* now advertise :ad-attr:`StdoutMtime` and :ad-attr:`StderrMtime`
  which represent the most recent modification time, in seconds since the epoch
  of a job which uses file transfer.
  :jira:`2837`

- The *condor_startd*, when running on a machine with Nvidia gpus, now advertises
  Nvidia driver version.
  :jira:`2856`

- Increased the default width of :tool:`condor_qusers` output when redirected to a
  file or piped to another command to prevent truncation.
  :jira:`2861`

- The *condor_startd* will now never lose track and leak logical volumes that were failed
  to be cleaned up when using :macro:`STARTD_ENFORCE_DISK_LIMITS`. The *condor_startd*
  will now periodically retry removal of logical volumes with an exponential back off.
  :jira:`2852`

- The *condor_startd* will now keep dynamic slots that have a :ad-attr:`SlotBrokenReason`
  attribute in ``Unclaimed`` state rather than deleting them when they change state
  to ``Unclaimed``.  A new configuration variable :macro:`CONTINUE_TO_ADVERTISE_BROKEN_DYNAMIC_SLOTS`
  controls this behavior.  It defaults to ``true`` but can be set to ``false`` to preserve
  the old behavior.  This change also adds a new attribute :ad-attr:`BrokenContextAds`
  to the daemon ad of the *condor_startd*. This attribute has a ClassAd for each broken resource
  in the startd.  *condor_status* has been enhanced to use this new attribute to display
  more information about the context of broken resources when both ``-startd`` and ``-broken``
  arguments are used.
  :jira:`2844`

- The *condor_startd* will now permanently reduce the total slot resources advertised by
  a partitionable slot when a dynamic slot is deleted while it is marked as broken. The
  amount of reduction will be advertised in new attributes such as ad-attr:`BrokenSlotCpus`
  so that the original size of the slot can be computed.
  :jira:`2865`

- Daemons will now more quickly discover with a non-responsive
  *condor_collector* has recovered and resume advertising to it.
  :jira:`2605`

- Jobs can now request user credentials generated by any combination of the
  OAuth2, Local Issuer, and Vault credential monitors on the AP.
  Remote submitters can request these credentials without having any of the
  CREDMON-related parameters in their configuration files.
  :jira:`2851`

*** 24.5.1 bugs

- Fixed a bug where the *condor_gridmanager* would write to log file
  `GridmanagerLog.root` after a reconfiguration.
  :jira:`2846`

- ``htcondor annex shutdown`` now works again.
  :jira:`2808`

- Fixed a bug where the job state table DAGMan prints to its debug file could
  contain a negative number for the count of failed jobs.
  :jira:`2872`

*** 24.0.5 bugs

*** 24.4.0 features

- Improved validation and cleanup of :macro:`EXECUTE` directories.
  The :macro:`EXECUTE` directory must now be owned by the *condor* user
  when the daemons are started as root. The condor_startd will
  not attempt to clean an invalid :macro:`EXECUTE` directory nor will
  it alter the file permissions of an :macro:`EXECUTE` directory.
  :jira:`2789`

- For **batch** grid :subcom:`universe` jobs, the PATH environment variable values
  from the job ad and the worker node environment are now combined.
  Previously, only the PATH value from the job ad was used.
  The old behavior can be restored by setting ``blah_merge_paths=no`` in
  the ``blah.config`` file.
  :jira:`2793`

- Many small improvements to :tool:`condor_q` ``-analyze`` and ``-better-analyze``
  for pools that use partitionable slots.  As a part of this, the *condor_schedd*
  was changed to provide match information for the auto-cluster of
  the job being analyzed, which :tool:`condor_q` will report if it is available.
  :jira:`2720`

- The *condor_startd* now advertises a new attribute,
  :ad-attr:`SingularityUserNamespaces` which is ``true`` when apptainer
  or singularity work and are using Linux user namespaces, and ``false``
  when it is using setuid mode.
  :jira:`2818`

- The *condor_startd* daemon ad now contains attributes showing the average and total
  bytes transferred to and from jobs during its lifetime.
  :jira:`2721`

- The *condor_credd* daemon no longer listens on port ``9620`` by default,
  but rather uses the *condor_shared_port* daemon.
  :jira:`2763`

- DAGMan will now periodically print a table regarding states of
  job placed to the Access Point to the debug log (``*.dagman.out``).
  The rate at which this table in printed is dictated by
  :macro:`DAGMAN_PRINT_JOB_TABLE_INTERVAL`
  :jira:`2794`

*** 24.4.0 bugs

- Changed the numeric output of :tool:`htcondor job status` so that the rounding
  to megabytes, gigabytes, etc. matches the binary definitions the rest
  of the tools use.
  :jira:`2788`

*** 24.0.4 features

- For **arc** grid :subcom:`universe` jobs, the new submit command
  :subcom:`arc_data_staging` can be used to supply additional elements
  to the DataStaging block of the ARC ADL that HTCondor constructs.
  :jira:`2774`

*** 24.0.4 bugs

- Fixed a bug in the negotiator that caused it to crash when matching
  offline ads.
  :jira:`2819`

- Fixed a memory leak in the schedd that could be caused by ``SCHEDD_CRON``
  scripts that generate standard error output.
  :jira:`2817`

- Fixed a bug that cause the *condor_schedd* to crash with a segmentation
  fault if a :tool:`condor_off` ``-fast`` command was run while a schedd cron
  script was running.
  :jira:`2815`<|MERGE_RESOLUTION|>--- conflicted
+++ resolved
@@ -1,15 +1,12 @@
 *** 24.9.0 features
 
-<<<<<<< HEAD
 - Added new job ClassAd attribute :ad-attr:`TransferInputFileCounts`.
   :jira:`3024`
-=======
+
 - Improved logging on the EP when a slot cannot be claimed because the :ad-attr:`START`
   expression evaluates to false.  When this happens, analysis of the slot :ad-attr:`Requirements`
   expression will be written to the ``StartLog``.
   :jira:`3033`
-
->>>>>>> f8270dc0
 
 *** 24.9.0 bugs
 
