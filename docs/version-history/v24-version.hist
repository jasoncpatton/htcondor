--- conflicted
+++ resolved
@@ -1,6 +1,5 @@
 *** 24.8.0 features
 
-<<<<<<< HEAD
 - Added new ``halt`` and ``resume`` verbs to :tool:`htcondor dag` for
   first class way to halt a DAG.
   :jira:`2898`
@@ -8,7 +7,7 @@
 - Added new :class:`htcondor2.DAGMan` class to the python api for sending
   commands to running a DAGMan process.
   :jira:`2898`
-=======
+
 - Added :macro:`DAGMAN_NODE_JOB_FAILURE_TOLERANCE` to inform DAGMan when to
   consider a placed job list as failed when job failures occur.
   :jira:`3019`
@@ -17,7 +16,6 @@
   sub-cgroup of the per-job ".slice" cgroup.  This makes it easier for
   pilot or glidein systems to further subdivide the job's cgroup.
   :jira:`3008`
->>>>>>> fcf4d108
 
 - :tool:`htcondor ap status` will now show the :ad-attr:`RecentDaemonCoreDutyCycle` of
   each reported Access Point's Schedd.
