*** 24.5.0 features

*** 24.5.0 bugs

*** 24.0.5 bugs

<<<<<<< HEAD
*** 24.4.0 features

- Improved validation and cleanup of :macro:`EXECUTE` directories.
  The :macro:`EXECUTE` directory must now be owned by the *condor* user
  when the daemons are started as root. The condor_startd will
  not attempt to clean an invalid :macro:`EXECUTE` directory nor will
  it alter the file permissions of an :macro:`EXECUTE` directory.
  :jira:`2789`

- For **batch** grid :subcom:`universe` jobs, the PATH environment variable values
  from the job ad and the worker node environment are now combined.
  Previously, only the PATH value from the job ad was used.
  The old behavior can be restored by setting ``blah_merge_paths=no`` in
  the ``blah.config`` file.
  :jira:`2793`

- For **arc** grid :subcom:`universe` jobs, the new submit command
=======
*** 24.0.4 features

- For **arc** grid universe jobs, the new submit command
>>>>>>> 14666a74
  :subcom:`arc_data_staging` can be used to supply additional elements
  to the DataStaging block of the ARC ADL that HTCondor constructs.
  :jira:`2774`

<<<<<<< HEAD
- The *condor_startd* daemon ad now contains attributes showing the average and total
  bytes transferred to and from jobs during its lifetime.
  :jira:`2721`

- The *condor_startd* now advertises a new attribute,
  :ad-attr:`SingularityUserNamespaces` which is true when apptainer
  or singularity work and are using Linux user namespaces, and false
  when it is using setuid mode.
  :jira:`2818`

- Many small improvements to :tool:`condor_q` ``-analyze`` and ``-better-analyze``
  for pools that use partitionable slots.  As a part of this, the *condor_schedd*
  was changed to provide match information for the autocluster of
  the job being analyzed, which :tool:`condor_q` will report if it is available.
  :jira:`2720`

- The *condor_credd* daemon no longer listens on port ``9620`` by default,
  but rather uses the *condor_shared_port* daemon.
  :jira:`2763`

- DAGMan will now periodically print a table regarding states of
  job placed to the Access Point to the debug log (``*.dagman.out``).
  The rate at which this table in printed is dictated by
  :macro:`DAGMAN_PRINT_JOB_TABLE_INTERVAL`
  :jira:`2794`

*** 24.4.0 bugs

- Changed the numeric output of :tool:`htcondor job status` so that the rounding
  to megabytes, gigabytes, etc. matches the binary definitions the rest
  of the tools use.
  :jira:`2788`

=======
>>>>>>> 14666a74
*** 24.0.4 bugs

- Fixed a bug in the negotiator that caused it to crash when matching
  offline ads.
  :jira:`2819`

- Fixed a memory leak in the schedd that could be caused by ``SCHEDD_CRON``
  scripts that generate standard error output.
  :jira:`2817`

- Fixed a bug that cause the *condor_schedd* to crash with a segmentation
  fault if a :tool:`condor_off` ``-fast`` command was run while a schedd cron
  script was running.
  :jira:`2815`
<|MERGE_RESOLUTION|>--- conflicted
+++ resolved
@@ -4,7 +4,6 @@
 
 *** 24.0.5 bugs
 
-<<<<<<< HEAD
 *** 24.4.0 features
 
 - Improved validation and cleanup of :macro:`EXECUTE` directories.
@@ -21,17 +20,6 @@
   the ``blah.config`` file.
   :jira:`2793`
 
-- For **arc** grid :subcom:`universe` jobs, the new submit command
-=======
-*** 24.0.4 features
-
-- For **arc** grid universe jobs, the new submit command
->>>>>>> 14666a74
-  :subcom:`arc_data_staging` can be used to supply additional elements
-  to the DataStaging block of the ARC ADL that HTCondor constructs.
-  :jira:`2774`
-
-<<<<<<< HEAD
 - The *condor_startd* daemon ad now contains attributes showing the average and total
   bytes transferred to and from jobs during its lifetime.
   :jira:`2721`
@@ -65,8 +53,13 @@
   of the tools use.
   :jira:`2788`
 
-=======
->>>>>>> 14666a74
+*** 24.0.4 features
+
+- For **arc** grid :subcom:`universe` jobs, the new submit command
+  :subcom:`arc_data_staging` can be used to supply additional elements
+  to the DataStaging block of the ARC ADL that HTCondor constructs.
+  :jira:`2774`
+
 *** 24.0.4 bugs
 
 - Fixed a bug in the negotiator that caused it to crash when matching
