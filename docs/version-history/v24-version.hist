*** 24.9.0 features

*** 24.9.0 bugs

<<<<<<< HEAD
- Fixed an issue where a job may take an additional 20 minutes to be scheduled to run after leaving cool-down mode.
  See configuration knob :macro:`SYSTEM_ON_VACATE_COOL_DOWN` for more information about job cool-down mode.
  :jira:`3059`

=======
*** 24.0.9 bugs
>>>>>>> 5141e281

*** 24.8.0 features

- On Linux systems with cgroups enabled, jobs are now put in a ".scope"
  sub-cgroup of the per-job ".slice" cgroup.  This makes it easier for
  pilot or glidein systems to further subdivide the job's cgroup.
  :jira:`3008`

- On Linux systems, added support to put each condor daemon in its
  own cgroup with the knob :macro:`CGROUP_ALL_DAEMONS`
  :jira:`3032`

- The execute point now sets the execute permission bit on
  the :subcom:`executable` even when it was transferred by a plugin.
  This is helpful when using pelican or osdf to transfer the
  job's main executable.
  :jira:`3020`

- Add a new configuration knob, :macro:`STARTER_SETS_HOME_ENV` which defaults to 
  true.  When true, the job will have the **HOME** environment variable
  set to whatever it is on the system.  When false, HOME will not
  be set to anything.
  :jira:`3010`

- Added new ``halt`` and ``resume`` verbs to :tool:`htcondor dag` for
  first class way to halt a DAG.
  :jira:`2898`

- Added new :class:`htcondor2.DAGMan` class to the python API for sending
  commands to running a DAGMan process.
  :jira:`2898`

- Added :macro:`DAGMAN_NODE_JOB_FAILURE_TOLERANCE` to inform DAGMan when to
  consider a placed job list as failed when job failures occur.
  :jira:`3019`

- :tool:`htcondor ap status` will now show the :ad-attr:`RecentDaemonCoreDutyCycle` of
  each reported Access Point's *condor_schedd*.
  :jira:`3009`

- :tool:`condor_adstash` can now be configured to fetch a custom projection of attributes
  for job (epoch) ClassAds.
  :jira:`2680`

- :tool:`condor_status` will now accept ``-totals`` (previously just ``-total``) to better
  match other tools with the similar option.
  :jira:`3044`

- Improve diagnostics in the shadow when it fails to activate a claim.
  :jira:`3035`

- The directory for :macro:`LOCAL_UNIV_EXECUTE` is no longer made
  world-writable.
  :jira:`3036`

- Augment the `libvirt_simple_script.awk` script to provide needed
  UEFI boot information for ARM virtual machines.
  :jira:`3006`

- The :tool:`condor_upgrade_check` script has been folded into the main condor package.
  :jira:`2995`

*** 24.8.0 bugs

- Fixed a bug in the EP preventing a claimed slot from being re-used to run multiple jobs.
  The ability for an AP to run multiple jobs on the same claimed slot (i.e. without needing
  to go back to the central manager) is a critical scalability feature in HTCSS, especially
  when running large numbers of short-running jobs.  The bug fixed here was introduced in 
  HTCondor version 24.5.1, so if you are running HTCondor v24.5.x, v24.6.x, or v24.7.x,
  and run large numbers of short jobs, please consider upgrading.  See the JIRA ticket
  for addtional workarounds if you cannot upgrade.
  :jira:`3045`

- On Linux and macOS, when using dataflow jobs, HTCondor now checks the modification
  times of dataflow nodes with subsecond accuracy.  Previously, it just
  used seconds, which means that it might incorrectly not skip a dataflow
  job that it should have skipped if the output file was written in the
  same second as the input file.
  :jira:`3027`

- Fixed :tool:`condor_watch_q` to output a useful error message and not
  exit when one of :subcom:`log` files associated with jobs being tracked
  does not exist.
  :jira:`2978`

- Removed job attribute ``ToE``.
  It has been replaced by job attributes :ad-attr:`VacateReason`,
  :ad-attr:`VacateReasonCode`, and :ad-attr:`VacateReasonSubCode`.
  :jira:`2974`

- The ``SlotName`` field in the job event log is now correct in the
  case where a *condor_startd* has a non-default name.
  :jira:`3047`

- Fixed a bug where :meth:`htcondor2.enable_debug()` would cause the
  Python interpreter to exit if the debug log was configured incorrectly.
  :jira:`3004`

- Removed some memory leaks from version 2 of the Python bindings.
  :jira:`2981`

- Fixed a bug introduced in HTCondor 24.7.0 which would lead to the directory
  ``0`` (and subdirectories) spuriously being created in the :macro:`SPOOL`
  directory.
  :jira:`3026`

*** 24.0.8 bugs

- The :class:`htcondor2.Credd` initializer now properly raised
  a :class:`TypeError` if the location argument isn't
  a :class:`classad2.ClassAd`, rather than failing to raise a ``TypError``.
  :jira:`2993`

*** 24.7.3 features

- Improved the ability of :tool:`condor_who` to query *condor_startd* processes when
  *condor_who* is running as root or as the same user as the Startd, and added
  formatting options for use when the *condor_startd* is running as a job on
  another batch system.
  :jira:`2927`

- :tool:`htcondor credential add oauth2` can now be used to store tokens that can
  be used by jobs via :subcom:`use_oauth_services`. The user is responsible for
  updating tokens that can expire.
  :jira:`2803`

- Added :ad-attr:`OSHomeDir` to starter's copy of the job ad.
  :jira:`2972`

- Add :macro:`SYSTEM_MAX_RELEASES` which implements an upper bound on the number
  of times any job can be released by a user or periodic expression.
  :jira:`2926`

- Added the ability for an EP administrator to disable access to the network
  by a job, by setting :macro:`NO_JOB_NETWORKING` to true.
  :jira:`2967`

- Added the ability for a docker universe job to fetch an authenticated
  image from the docker repository.
  :jira:`2870`

- Improved :tool:`condor_watch_q` to display information about the number of
  jobs actively transferring input or output files.
  :jira:`2958`

- The default value for :macro:`DISABLE_SWAP_FOR_JOB` has been changed to
  ``True``.  This provides a more predictable and uniform user experience
  for jobs running on different EPs.
  :jira:`2960`

- Add :tool:`htcondor annex login` verb, which opens a shared SSH connection to
  the named HPC system.  If you've recently created or added an annex at a
  particular system, it will re-use that cached connection; otherwise, you'll have
  to login again, but that connection will then be re-usable by other
  :tool:`htcondor annex` commands.
  :jira:`2809`

- Updated :tool:`htcondor annex` to work with Expanse's new requirements for its
  ``gpu`` and ``gpu-shared`` queues.
  :jira:`2634`

- Enhanced :tool:`htcondor job status` to also show the time to transfer the
  job input sandbox.
  :jira:`2959`

- Jobs that use :subcom:`concurrency_limits` can now re-use claims in
  the schedd.
  :jira:`2937`

- Added :subcom:`shell` for Linux systems.
  :jira:`2918`

- :macro:`START_VANILLA_UNIVERSE` expressions may now refer to attributes
  in the schedd add using the prefix ``SCHEDD``.
  :jira:`2919`

- Hold messages generated by failure to transfer output now include how many
  files failed to transfer.
  :jira:`2903`

- Added ``-transfer-history`` flag to :tool:`condor_history` to query historical
  Input, Output, and Checkpoint transfer ClassAds stored in the :macro:`JOB_EPOCH_HISTORY`
  files.
  :jira:`2878`

- Improved the parsing and handling of syntax errors in the
  :subcom:`transfer_output_remaps` submit command.
  :jira:`2920`

- DAGMan :dag-cmd:`SERVICE` nodes will no longer be removed automatically when
  a DAG contains a :dag-cmd:`FINAL` node and :tool:`condor_rm` is used on the
  DAGMan scheduler job.
  :jira:`2938`

- The list of files generated by the :subcom:`manifest` submit command now
  recursively includes subdirectories.
  :jira:`2903`

- Added new option ``-extract`` to :tool:`condor_history` to copy historical
  ClassAd entries that match a provided constraint to a specified file.
  :jira:`2923`

- EPs using disk enforcement via LVM and :macro:`LVM_HIDE_MOUNT` = ``True``
  will now advertise :ad-attr:`HasVM` = ``False`` due to VM universe jobs being
  incompatible with mount namespaces.
  :jira:`2945`

- Added support for running Docker universe on ARM hosts
  :jira:`2906`

- The **CLAIMTOBE** authentication protocol now fully qualified user names
  with the system's ``$(UID_DOMAIN)``.  To revert to the former semantics,
  set :macro:`SEC_CLAIMTOBE_INCLUDE_DOMAIN` to false.
  :jira:`2915`

*** 24.7.3 bugs

- Fixed a bug in the local issuer credential monitor that prevented the issuance of tokens
  using the WLCG profile.
  :jira:`2954`

- Fixed bug where DAGMan would output an error message containing garbage
  when dumping failed node information to the debug log.
  :jira:`2899`

- Fixed a bug where EP's using :macro:`STARTD_ENFORCE_DISK_LIMITS` would mark a
  slot as ``broken`` when the *condor_starter* fails to remove the ephemeral logical
  volume but the *condor_startd* successfully removes the LV.
  :jira:`2953`

- Fixed a bug in the Vault credential monitor that kept credentials from being fetched
  if :macro:`VAULT_CREDMON_PROVIDER_NAMES` was unset. Introduced in HTCondor 24.3.0.
  :jira:`2912`

- Fixed a bug in the local issuer credential monitor that kept credentials from being
  issued if :macro:`LOCAL_CREDMON_TOKEN_VERSION` (or named variant) was not set.
  :jira:`2965`

*** 24.0.7 features

- The *condor_startd* now distributes the :ad-attr:`LoadAvg` assigned to a partitionable slot
  to the idle resources of the partitionable slot, and then to the dynamic slots.
  Machines that have only a single partitionable slot will now have the same behavior under
  a :macro:`use policy:DESKTOP` as they did in version 23.10.18 and 24.0.1.
  :jira:`2901`

*** 24.0.7 bugs

- When using delegated cgroup v2, HTCondor no longer reports that that main job (often a pilot)
  has an out of memory condition when only the sub-job has hit an oom.
  :jira:`2944`

*** 24.5.2 bugs

- The default value for :macro:`STARTD_LEFTOVER_PROCS_BREAK_SLOTS` has been
  changed to 'False'. When 'True', the EP was erroneously marking slots as
  broken.
  :jira:`2946`

*** 24.5.1 features

- The *condor_starter* now advertise :ad-attr:`StdoutMtime` and :ad-attr:`StderrMtime`
  which represent the most recent modification time, in seconds since the epoch
  of a job which uses file transfer.
  :jira:`2837`

- The *condor_startd*, when running on a machine with Nvidia gpus, now advertises
  Nvidia driver version.
  :jira:`2856`

- Increased the default width of :tool:`condor_qusers` output when redirected to a
  file or piped to another command to prevent truncation.
  :jira:`2861`

- The *condor_startd* will now never lose track and leak logical volumes that were failed
  to be cleaned up when using :macro:`STARTD_ENFORCE_DISK_LIMITS`. The *condor_startd*
  will now periodically retry removal of logical volumes with an exponential back off.
  :jira:`2852`

- The *condor_startd* will now keep dynamic slots that have a :ad-attr:`SlotBrokenReason`
  attribute in ``Unclaimed`` state rather than deleting them when they change state
  to ``Unclaimed``.  A new configuration variable :macro:`CONTINUE_TO_ADVERTISE_BROKEN_DYNAMIC_SLOTS`
  controls this behavior.  It defaults to ``true`` but can be set to ``false`` to preserve
  the old behavior.  This change also adds a new attribute :ad-attr:`BrokenContextAds`
  to the daemon ad of the *condor_startd*. This attribute has a ClassAd for each broken resource
  in the startd.  *condor_status* has been enhanced to use this new attribute to display
  more information about the context of broken resources when both ``-startd`` and ``-broken``
  arguments are used.
  :jira:`2844`

- The *condor_startd* will now permanently reduce the total slot resources advertised by
  a partitionable slot when a dynamic slot is deleted while it is marked as broken. The
  amount of reduction will be advertised in new attributes such as ad-attr:`BrokenSlotCpus`
  so that the original size of the slot can be computed.
  :jira:`2865`

- Daemons will now more quickly discover with a non-responsive
  *condor_collector* has recovered and resume advertising to it.
  :jira:`2605`

- Jobs can now request user credentials generated by any combination of the
  OAuth2, Local Issuer, and Vault credential monitors on the AP.
  Remote submitters can request these credentials without having any of the
  CREDMON-related parameters in their configuration files.
  :jira:`2851`

*** 24.5.1 bugs

- Fixed a bug where the *condor_gridmanager* would write to log file
  `GridmanagerLog.root` after a reconfiguration.
  :jira:`2846`

- ``htcondor annex shutdown`` now works again.
  :jira:`2808`

- Fixed a bug where the job state table DAGMan prints to its debug file could
  contain a negative number for the count of failed jobs.
  :jira:`2872`

*** 24.0.5 bugs

*** 24.4.0 features

- Improved validation and cleanup of :macro:`EXECUTE` directories.
  The :macro:`EXECUTE` directory must now be owned by the *condor* user
  when the daemons are started as root. The condor_startd will
  not attempt to clean an invalid :macro:`EXECUTE` directory nor will
  it alter the file permissions of an :macro:`EXECUTE` directory.
  :jira:`2789`

- For **batch** grid :subcom:`universe` jobs, the PATH environment variable values
  from the job ad and the worker node environment are now combined.
  Previously, only the PATH value from the job ad was used.
  The old behavior can be restored by setting ``blah_merge_paths=no`` in
  the ``blah.config`` file.
  :jira:`2793`

- Many small improvements to :tool:`condor_q` ``-analyze`` and ``-better-analyze``
  for pools that use partitionable slots.  As a part of this, the *condor_schedd*
  was changed to provide match information for the auto-cluster of
  the job being analyzed, which :tool:`condor_q` will report if it is available.
  :jira:`2720`

- The *condor_startd* now advertises a new attribute,
  :ad-attr:`SingularityUserNamespaces` which is ``true`` when apptainer
  or singularity work and are using Linux user namespaces, and ``false``
  when it is using setuid mode.
  :jira:`2818`

- The *condor_startd* daemon ad now contains attributes showing the average and total
  bytes transferred to and from jobs during its lifetime.
  :jira:`2721`

- The *condor_credd* daemon no longer listens on port ``9620`` by default,
  but rather uses the *condor_shared_port* daemon.
  :jira:`2763`

- DAGMan will now periodically print a table regarding states of
  job placed to the Access Point to the debug log (``*.dagman.out``).
  The rate at which this table in printed is dictated by
  :macro:`DAGMAN_PRINT_JOB_TABLE_INTERVAL`
  :jira:`2794`

*** 24.4.0 bugs

- Changed the numeric output of :tool:`htcondor job status` so that the rounding
  to megabytes, gigabytes, etc. matches the binary definitions the rest
  of the tools use.
  :jira:`2788`

*** 24.0.4 features

- For **arc** grid :subcom:`universe` jobs, the new submit command
  :subcom:`arc_data_staging` can be used to supply additional elements
  to the DataStaging block of the ARC ADL that HTCondor constructs.
  :jira:`2774`

*** 24.0.4 bugs

- Fixed a bug in the negotiator that caused it to crash when matching
  offline ads.
  :jira:`2819`

- Fixed a memory leak in the schedd that could be caused by ``SCHEDD_CRON``
  scripts that generate standard error output.
  :jira:`2817`

- Fixed a bug that cause the *condor_schedd* to crash with a segmentation
  fault if a :tool:`condor_off` ``-fast`` command was run while a schedd cron
  script was running.
  :jira:`2815`<|MERGE_RESOLUTION|>--- conflicted
+++ resolved
@@ -2,14 +2,9 @@
 
 *** 24.9.0 bugs
 
-<<<<<<< HEAD
 - Fixed an issue where a job may take an additional 20 minutes to be scheduled to run after leaving cool-down mode.
   See configuration knob :macro:`SYSTEM_ON_VACATE_COOL_DOWN` for more information about job cool-down mode.
   :jira:`3059`
-
-=======
-*** 24.0.9 bugs
->>>>>>> 5141e281
 
 *** 24.8.0 features
 
