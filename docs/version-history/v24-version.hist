*** 24.8.0 features

- Added new ``halt`` and ``resume`` verbs to :tool:`htcondor dag` for
  first class way to halt a DAG.
  :jira:`2898`

- The ``SlotName`` field in the job event log is now correct in the
  case where a *condor_startd* has a non-default name.
  :jira:`3047`

- Added new :class:`htcondor2.DAGMan` class to the python api for sending
  commands to running a DAGMan process.
  :jira:`2898`

- On Linux and macOS, when using dataflow jobs, HTCondor now checks the modification
  times of dataflow nodes with subsecond accuracy.  Previously, it just
  used seconds, which means that it might incorrectly not skip a dataflow
  job that it should have skipped if the output file was written in the
  same second as the input file.
  :jira:`3027`

- Added :macro:`DAGMAN_NODE_JOB_FAILURE_TOLERANCE` to inform DAGMan when to
  consider a placed job list as failed when job failures occur.
  :jira:`3019`

- On Linux systems, added support to put each condor daemon in its
  own cgroup with the knob :macro:`CGROUP_ALL_DAEMONS`
  :jira:`3032`

- On Linux systems with cgroups enabled, jobs are now put in a ".scope"
  sub-cgroup of the per-job ".slice" cgroup.  This makes it easier for
  pilot or glidein systems to further subdivide the job's cgroup.
  :jira:`3008`

- :tool:`htcondor ap status` will now show the :ad-attr:`RecentDaemonCoreDutyCycle` of
  each reported Access Point's Schedd.
  :jira:`3009`

- The execute point now sets the execute permission bit on
  the :subcom:`executable` even when it was transfered by a plugin.
  This is helpful when using pelican or osdf to transfer the
  job's main executable.
  :jira:`3020`

<<<<<<< HEAD
- Improve diagnostics in the shadow when it fails to activate a claim.
  :jira:`3035`
=======
- The directory for :macro:`LOCAL_UNIV_EXECUTE` is no longer made
  world-writable.
  :jira:`3036`

- Augment the `libvirt_simple_script.awk` script to provide needed
  UEFI boot information for ARM virtual machines.
  :jira:`3006`

- The :tool:`condor_upgrade_check` script has been folded into the main condor package.
  :jira:`2995`

- :tool:`condor_status` will now accept ``-totals`` (previously just ``-total``) to better
  match other tools with the similar option.
  :jira:`3044`

- :tool:`condor_adstash` can now be configured to fetch a custom projection of attributes
  for job (epoch) ClassAds.
  :jira:`2680`
>>>>>>> c6ea2011

*** 24.8.0 bugs

- Fixed a bug in the EP preventing a claimed slot from being re-used to run multiple jobs.
  The ability for an AP to run multiple jobs on the same claimed slot (i.e. without needing
  to go back to the central manager) is a critical scalability feature in HTCSS, especially
  when running large numbers of short-running jobs.  The bug fixed here was introduced in 
  HTCondor version 24.5.1, so if you are running HTCondor v24.5.x, v24.6.x, or v24.7.x,
  and run large numbers of short jobs, please consider upgrading.  See the JIRA ticket
  for addtional workarounds if you cannot upgrade.
  :jira:`3045`

- Removed job attribute ``ToE``.
  It has been replaced by job attributes :ad-attr:`VacateReason`,
  :ad-attr:`VacateReasonCode`, and :ad-attr:`VacateReasonSubCode`.
  :jira:`2974`

- Fixed :tool:`condor_watch_q` to output a useful error message and not
  exit when one of :subcom:`log` files associated with jobs being tracked
  does not exist.
  :jira:`2978`

- Fixed a bug where :meth:`htcondor2.enable_debug()` would cause the
  Python interpreter to exit if the debug log were configured incorrectly.
  :jira:`3004`


- Add a new config knob, :macro:`STARTER_SETS_HOME_ENV` which defaults to 
  true.  When true, the job will have the **HOME** environemnt variable
  set to whatever it is on the system.  When false, HOME will not
  be set to anything.
  :jira:`3010`

- Fixed a bug introduced in HTCondor 24.7.0 which would lead to the directory
  ``0`` (and subdirectories) spuriously being created in the :macro:`SPOOL`
  directory.
  :jira:`3026`

*** 24.0.8 bugs

- The :class:`htcondor2.Credd` initializer now properly raised
  a :class:`TypeError` if the location argument isn't
  a :class:`classad2.ClassAd`, rather than failing to raise a ``TypError``.
  :jira:`2993`

*** 24.7.3 features

- Improved the ability of :tool:`condor_who` to query *condor_startd* processes when
  *condor_who* is running as root or as the same user as the Startd, and added
  formatting options for use when the *condor_startd* is running as a job on
  another batch system.
  :jira:`2927`

- :tool:`htcondor credential add oauth2` can now be used to store tokens that can
  be used by jobs via :subcom:`use_oauth_services`. The user is responsible for
  updating tokens that can expire.
  :jira:`2803`

- Added :ad-attr:`OSHomeDir` to starter's copy of the job ad.
  :jira:`2972`

- Add :macro:`SYSTEM_MAX_RELEASES` which implements an upper bound on the number
  of times any job can be released by a user or periodic expression.
  :jira:`2926`

- Added the ability for an EP administrator to disable access to the network
  by a job, by setting :macro:`NO_JOB_NETWORKING` to true.
  :jira:`2967`

- Added the ability for a docker universe job to fetch an authenticated
  image from the docker repository.
  :jira:`2870`

- Improved :tool:`condor_watch_q` to display information about the number of
  jobs actively transferring input or output files.
  :jira:`2958`

- The default value for :macro:`DISABLE_SWAP_FOR_JOB` has been changed to
  ``True``.  This provides a more predictable and uniform user experience
  for jobs running on different EPs.
  :jira:`2960`

- Add :tool:`htcondor annex login` verb, which opens a shared SSH connection to
  the named HPC system.  If you've recently created or added an annex at a
  particular system, it will re-use that cached connection; otherwise, you'll have
  to login again, but that connection will then be re-usable by other
  :tool:`htcondor annex` commands.
  :jira:`2809`

- Updated :tool:`htcondor annex` to work with Expanse's new requirements for its
  ``gpu`` and ``gpu-shared`` queues.
  :jira:`2634`

- Enhanced :tool:`htcondor job status` to also show the time to transfer the
  job input sandbox.
  :jira:`2959`

- Jobs that use :subcom:`concurrency_limits` can now re-use claims in
  the schedd.
  :jira:`2937`

- Added :subcom:`shell` for Linux systems.
  :jira:`2918`

- :macro:`START_VANILLA_UNIVERSE` expressions may now refer to attributes
  in the schedd add using the prefix ``SCHEDD``.
  :jira:`2919`

- Hold messages generated by failure to transfer output now include how many
  files failed to transfer.
  :jira:`2903`

- Added ``-transfer-history`` flag to :tool:`condor_history` to query historical
  Input, Output, and Checkpoint transfer ClassAds stored in the :macro:`JOB_EPOCH_HISTORY`
  files.
  :jira:`2878`

- Improved the parsing and handling of syntax errors in the
  :subcom:`transfer_output_remaps` submit command.
  :jira:`2920`

- DAGMan :dag-cmd:`SERVICE` nodes will no longer be removed automatically when
  a DAG contains a :dag-cmd:`FINAL` node and :tool:`condor_rm` is used on the
  DAGMan scheduler job.
  :jira:`2938`

- The list of files generated by the :subcom:`manifest` submit command now
  recursively includes subdirectories.
  :jira:`2903`

- Added new option ``-extract`` to :tool:`condor_history` to copy historical
  ClassAd entries that match a provided constraint to a specified file.
  :jira:`2923`

- EPs using disk enforcement via LVM and :macro:`LVM_HIDE_MOUNT` = ``True``
  will now advertise :ad-attr:`HasVM` = ``False`` due to VM universe jobs being
  incompatible with mount namespaces.
  :jira:`2945`

- Added support for running Docker universe on ARM hosts
  :jira:`2906`

- The **CLAIMTOBE** authentication protocol now fully qualified user names
  with the system's ``$(UID_DOMAIN)``.  To revert to the former semantics,
  set :macro:`SEC_CLAIMTOBE_INCLUDE_DOMAIN` to false.
  :jira:`2915`

*** 24.7.3 bugs

- Fixed a bug in the local issuer credential monitor that prevented the issuance of tokens
  using the WLCG profile.
  :jira:`2954`

- Fixed bug where DAGMan would output an error message containing garbage
  when dumping failed node information to the debug log.
  :jira:`2899`

- Fixed a bug where EP's using :macro:`STARTD_ENFORCE_DISK_LIMITS` would mark a
  slot as ``broken`` when the *condor_starter* fails to remove the ephemeral logical
  volume but the *condor_startd* successfully removes the LV.
  :jira:`2953`

- Fixed a bug in the Vault credential monitor that kept credentials from being fetched
  if :macro:`VAULT_CREDMON_PROVIDER_NAMES` was unset. Introduced in HTCondor 24.3.0.
  :jira:`2912`

- Fixed a bug in the local issuer credential monitor that kept credentials from being
  issued if :macro:`LOCAL_CREDMON_TOKEN_VERSION` (or named variant) was not set.
  :jira:`2965`

*** 24.0.7 features

- The *condor_startd* now distributes the :ad-attr:`LoadAvg` assigned to a partitionable slot
  to the idle resources of the partitionable slot, and then to the dynamic slots.
  Machines that have only a single partitionable slot will now have the same behavior under
  a :macro:`use policy:DESKTOP` as they did in version 23.10.18 and 24.0.1.
  :jira:`2901`

*** 24.0.7 bugs

- When using delegated cgroup v2, HTCondor no longer reports that that main job (often a pilot)
  has an out of memory condition when only the sub-job has hit an oom.
  :jira:`2944`

*** 24.5.2 bugs

- The default value for :macro:`STARTD_LEFTOVER_PROCS_BREAK_SLOTS` has been
  changed to 'False'. When 'True', the EP was erroneously marking slots as
  broken.
  :jira:`2946`

*** 24.5.1 features

- The *condor_starter* now advertise :ad-attr:`StdoutMtime` and :ad-attr:`StderrMtime`
  which represent the most recent modification time, in seconds since the epoch
  of a job which uses file transfer.
  :jira:`2837`

- The *condor_startd*, when running on a machine with Nvidia gpus, now advertises
  Nvidia driver version.
  :jira:`2856`

- Increased the default width of :tool:`condor_qusers` output when redirected to a
  file or piped to another command to prevent truncation.
  :jira:`2861`

- The *condor_startd* will now never lose track and leak logical volumes that were failed
  to be cleaned up when using :macro:`STARTD_ENFORCE_DISK_LIMITS`. The *condor_startd*
  will now periodically retry removal of logical volumes with an exponential back off.
  :jira:`2852`

- The *condor_startd* will now keep dynamic slots that have a :ad-attr:`SlotBrokenReason`
  attribute in ``Unclaimed`` state rather than deleting them when they change state
  to ``Unclaimed``.  A new configuration variable :macro:`CONTINUE_TO_ADVERTISE_BROKEN_DYNAMIC_SLOTS`
  controls this behavior.  It defaults to ``true`` but can be set to ``false`` to preserve
  the old behavior.  This change also adds a new attribute :ad-attr:`BrokenContextAds`
  to the daemon ad of the *condor_startd*. This attribute has a ClassAd for each broken resource
  in the startd.  *condor_status* has been enhanced to use this new attribute to display
  more information about the context of broken resources when both ``-startd`` and ``-broken``
  arguments are used.
  :jira:`2844`

- The *condor_startd* will now permanently reduce the total slot resources advertised by
  a partitionable slot when a dynamic slot is deleted while it is marked as broken. The
  amount of reduction will be advertised in new attributes such as ad-attr:`BrokenSlotCpus`
  so that the original size of the slot can be computed.
  :jira:`2865`

- Daemons will now more quickly discover with a non-responsive
  *condor_collector* has recovered and resume advertising to it.
  :jira:`2605`

- Jobs can now request user credentials generated by any combination of the
  OAuth2, Local Issuer, and Vault credential monitors on the AP.
  Remote submitters can request these credentials without having any of the
  CREDMON-related parameters in their configuration files.
  :jira:`2851`

*** 24.5.1 bugs

- Fixed a bug where the *condor_gridmanager* would write to log file
  `GridmanagerLog.root` after a reconfiguration.
  :jira:`2846`

- ``htcondor annex shutdown`` now works again.
  :jira:`2808`

- Fixed a bug where the job state table DAGMan prints to its debug file could
  contain a negative number for the count of failed jobs.
  :jira:`2872`

*** 24.0.5 bugs

*** 24.4.0 features

- Improved validation and cleanup of :macro:`EXECUTE` directories.
  The :macro:`EXECUTE` directory must now be owned by the *condor* user
  when the daemons are started as root. The condor_startd will
  not attempt to clean an invalid :macro:`EXECUTE` directory nor will
  it alter the file permissions of an :macro:`EXECUTE` directory.
  :jira:`2789`

- For **batch** grid :subcom:`universe` jobs, the PATH environment variable values
  from the job ad and the worker node environment are now combined.
  Previously, only the PATH value from the job ad was used.
  The old behavior can be restored by setting ``blah_merge_paths=no`` in
  the ``blah.config`` file.
  :jira:`2793`

- Many small improvements to :tool:`condor_q` ``-analyze`` and ``-better-analyze``
  for pools that use partitionable slots.  As a part of this, the *condor_schedd*
  was changed to provide match information for the auto-cluster of
  the job being analyzed, which :tool:`condor_q` will report if it is available.
  :jira:`2720`

- The *condor_startd* now advertises a new attribute,
  :ad-attr:`SingularityUserNamespaces` which is ``true`` when apptainer
  or singularity work and are using Linux user namespaces, and ``false``
  when it is using setuid mode.
  :jira:`2818`

- The *condor_startd* daemon ad now contains attributes showing the average and total
  bytes transferred to and from jobs during its lifetime.
  :jira:`2721`

- The *condor_credd* daemon no longer listens on port ``9620`` by default,
  but rather uses the *condor_shared_port* daemon.
  :jira:`2763`

- DAGMan will now periodically print a table regarding states of
  job placed to the Access Point to the debug log (``*.dagman.out``).
  The rate at which this table in printed is dictated by
  :macro:`DAGMAN_PRINT_JOB_TABLE_INTERVAL`
  :jira:`2794`

*** 24.4.0 bugs

- Changed the numeric output of :tool:`htcondor job status` so that the rounding
  to megabytes, gigabytes, etc. matches the binary definitions the rest
  of the tools use.
  :jira:`2788`

*** 24.0.4 features

- For **arc** grid :subcom:`universe` jobs, the new submit command
  :subcom:`arc_data_staging` can be used to supply additional elements
  to the DataStaging block of the ARC ADL that HTCondor constructs.
  :jira:`2774`

*** 24.0.4 bugs

- Fixed a bug in the negotiator that caused it to crash when matching
  offline ads.
  :jira:`2819`

- Fixed a memory leak in the schedd that could be caused by ``SCHEDD_CRON``
  scripts that generate standard error output.
  :jira:`2817`

- Fixed a bug that cause the *condor_schedd* to crash with a segmentation
  fault if a :tool:`condor_off` ``-fast`` command was run while a schedd cron
  script was running.
  :jira:`2815`<|MERGE_RESOLUTION|>--- conflicted
+++ resolved
@@ -42,10 +42,9 @@
   job's main executable.
   :jira:`3020`
 
-<<<<<<< HEAD
 - Improve diagnostics in the shadow when it fails to activate a claim.
   :jira:`3035`
-=======
+
 - The directory for :macro:`LOCAL_UNIV_EXECUTE` is no longer made
   world-writable.
   :jira:`3036`
@@ -64,7 +63,6 @@
 - :tool:`condor_adstash` can now be configured to fetch a custom projection of attributes
   for job (epoch) ClassAds.
   :jira:`2680`
->>>>>>> c6ea2011
 
 *** 24.8.0 bugs
 
