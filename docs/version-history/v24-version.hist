--- conflicted
+++ resolved
@@ -1,15 +1,13 @@
 *** 24.10.0 features
 
-<<<<<<< HEAD
 - The new Python API now includes `htcondor2.disable_debug()`, which is
   intended interactive use (after debugging a problem).
   :jira:`3003`
-=======
+
 - Some errors on the EP that occurred after the AP had released the
   corresponding claim could cause a slot to remain claimed until the job lease
   timeout had expired.  This change should reduce incidents of this behavior.
   :jira:`3028`
->>>>>>> fd3fb899
 
 - Execution Points enforcing disk limits will now subtract the size of
   pre-existing logical volumes from the advertised available disk. Any
