--- conflicted
+++ resolved
@@ -75,18 +75,9 @@
                 set(USE_SYSTEM_BOOST True)
             endif()
         endif()
-        if (${SYSTEM_NAME} MATCHES "Debian" OR ${SYSTEM_NAME} MATCHES "Ubuntu" OR ${SYSTEM_NAME} MATCHES "rhel8" OR ${SYSTEM_NAME} MATCHES "centos8")
+        if (${SYSTEM_NAME} MATCHES "Debian" OR ${SYSTEM_NAME} MATCHES "Ubuntu" OR ${SYSTEM_NAME} MATCHES "rhel8" OR ${SYSTEM_NAME} MATCHES "centos8" OR ${SYSTEM_NAME} MATCHES "fc")
             set(USE_SYSTEM_BOOST True)
-<<<<<<< HEAD
-        endif()
-        if (${SYSTEM_NAME} MATCHES "fc")
-            set(USE_SYSTEM_BOOST True)
-        endif()
-        if (${SYSTEM_NAME} MATCHES "Ubuntu-20")
-            # BOOST_COMPONENTS breaks CMake boost detection on Ubuntu 20.04
-=======
             # BOOST_COMPONENTS breaks CMake boost detection on Ubuntu 20.04, Debian bullseye
->>>>>>> ea51fc19
             set(BOOST_COMPONENTS "" )
         endif()
     endif()
