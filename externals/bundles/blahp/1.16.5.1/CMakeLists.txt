--- conflicted
+++ resolved
@@ -54,10 +54,7 @@
 							patch -i ${CMAKE_CURRENT_SOURCE_DIR}/registry.patch -p0 && 
 							patch -i ${CMAKE_CURRENT_SOURCE_DIR}/dl.patch -p0 &&
 							patch -i ${CMAKE_CURRENT_SOURCE_DIR}/add-sge.patch -p0 &&
-<<<<<<< HEAD
-=======
 							patch -i ${CMAKE_CURRENT_SOURCE_DIR}/sge-status.patch -p0 &&
->>>>>>> 176f2119
 							patch -i ${CMAKE_CURRENT_SOURCE_DIR}/add-condor.patch -p0 &&
 							patch -i ${CMAKE_CURRENT_SOURCE_DIR}/pbs-completion.patch -p0 &&
 							patch -i ${CMAKE_CURRENT_SOURCE_DIR}/pbs-qdel.patch -p0 &&
