--- conflicted
+++ resolved
@@ -310,14 +310,10 @@
         :tool:`condor_submit_dag` or if this module and that command-line
         tool could be from different versions.
 
-<<<<<<< HEAD
-        FIXME (unimplemented)
-=======
         .. note::
 
             Not all options available to *condor_submit_dag* exist for
             the python bindings.
->>>>>>> fcaf85b7
         """
         _display_dag_options()
 
