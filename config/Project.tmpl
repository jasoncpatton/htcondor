--- conflicted
+++ resolved
@@ -343,7 +343,6 @@
 #endif
 #endif
 
-<<<<<<< HEAD
 ALL_INCLUDES = \
 	. .. ../..			\
 	$(INCLUDE_DIR)			\
@@ -352,7 +351,8 @@
 	$(DAEMONCLIENT_INCLUDE) 	\
 	$(DAEMONCORE_INCLUDE)		\
 	$(CLASSAD_INCLUDE)		\
-	$(CCB_INCLUDE)
+	$(CCB_INCLUDE)			\
+	$(CEDAR_INCLUDE)
 VENDOR_C_FLAGS = \
 	$(addprefix -I, $(ALL_INCLUDES) )	\
 	$(CONFIGURE_DEFS)			\
@@ -372,17 +372,6 @@
 #else
 GPP_VERS_FLAGS =
 #endif
-=======
-VENDOR_C_FLAGS = -I. -I.. -I../.. -I$(INCLUDE_DIR) -I$(NEW_INCLUDE_DIR) \
-		 -I$(C_PLUS_INCLUDE) -I$(DAEMONCLIENT_INCLUDE) \
-		 -I$(DAEMONCORE_INCLUDE) -I$(CCB_INCLUDE) -I$(CEDAR_INCLUDE) \
-		 $(CONFIGURE_DEFS) -D$(ARCH_FLAG)=$(ARCH_FLAG) \
-		 -D$(OS_FLAG)=$(OS_FLAG) $(SITE_C_FLAGS) \
-		 $(SECURITY_FLAGS) \
-		 $(QUILL_FLAGS) $(TT_FLAGS) $(GCB_FLAGS) \
-		 $(LEASE_MANAGER_FLAGS) \
-		 $(CONFIGURE_CFLAGS) $(CONFIGURE_CPPFLAGS) $(PTHREAD_FLAG)
->>>>>>> cd634085
 
 /**
  * Special flags needed for OSX using gcc4
