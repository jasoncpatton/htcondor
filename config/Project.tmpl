--- conflicted
+++ resolved
@@ -327,7 +327,13 @@
  end of externals-specific settings and flags
 ********************************************/
 
-<<<<<<< HEAD
+#if HAVE_PTHREADS
+PTHREAD_LIB = -lpthread
+#if HAVE_GNU_LD
+PTHREAD_FLAG = -pthread
+#endif
+#endif
+
 ALL_INCLUDES = \
 	. .. ../..			\
 	$(INCLUDE_DIR)			\
@@ -343,10 +349,10 @@
 	-D$(ARCH_FLAG)=$(ARCH_FLAG)		\
 	-D$(OS_FLAG)=$(OS_FLAG)			\
 	$(SITE_C_FLAGS)				\
-	$(SECURITY_FLAGS) $(NETMAN_FLAGS)	\
+	$(SECURITY_FLAGS)			\
 	$(QUILL_FLAGS) $(TT_FLAGS) $(GCB_FLAGS)	\
 	$(LEASE_MANAGER_FLAGS)			\
-	$(CONFIGURE_CFLAGS) $(CONFIGURE_CPPFLAGS)
+	$(CONFIGURE_CFLAGS) $(CONFIGURE_CPPFLAGS) $(PTHREAD_FLAG)
 
 
 /* This flag is a bad idea since when this stuff eventually goes truly obselete
@@ -356,24 +362,6 @@
 #else
 GPP_VERS_FLAGS =
 #endif
-=======
-#if HAVE_PTHREADS
-PTHREAD_LIB = -lpthread
-#if HAVE_GNU_LD
-PTHREAD_FLAG = -pthread
-#endif
-#endif
-
-VENDOR_C_FLAGS = -I. -I.. -I../.. -I$(INCLUDE_DIR) -I$(NEW_INCLUDE_DIR) \
-		 -I$(C_PLUS_INCLUDE) -I$(DAEMONCLIENT_INCLUDE) \
-		 -I$(DAEMONCORE_INCLUDE) -I$(CCB_INCLUDE) \
-		 $(CONFIGURE_DEFS) -D$(ARCH_FLAG)=$(ARCH_FLAG) \
-		 -D$(OS_FLAG)=$(OS_FLAG) $(SITE_C_FLAGS) \
-		 $(SECURITY_FLAGS) \
-		 $(QUILL_FLAGS) $(TT_FLAGS) $(GCB_FLAGS) \
-		 $(LEASE_MANAGER_FLAGS) \
-		 $(CONFIGURE_CFLAGS) $(CONFIGURE_CPPFLAGS) $(PTHREAD_FLAG)
->>>>>>> fc44555e
 
 /**
  * Special flags needed for OSX using gcc4
@@ -396,11 +384,7 @@
 	These are the flags actually passed to the respective compilers.
 	Don't forget to mix in flags specific to one compiler or the other. */
 STD_C_FLAGS = $(SHARED_COMPILER_FLAGS) $(GCC_DEBUG_FLAGS) PlatformGccFlags
-<<<<<<< HEAD
-STD_C_PLUS_FLAGS = $(SHARED_COMPILER_FLAGS) $(GPP_DEBUG_FLAGS) $(GPP_SHARED_FLAGS) PlatformGppFlags
-=======
 STD_C_PLUS_FLAGS = $(SHARED_COMPILER_FLAGS) $(GPP_DEBUG_FLAGS) $(GPP_ARCH_FLAGS) PlatformGppFlags
->>>>>>> fc44555e
 
 TESTSUITE_FLAGS_GCC =  $(STD_C_FLAGS)
 TESTSUITE_FLAGS_GPP = $(STD_C_PLUS_FLAGS)
@@ -468,7 +452,7 @@
   $(POST_EXT_LIBS) \
   $(PROCD_CLIENT_LIB) \
   $(PRIVSEP_CLIENT_LIB) \
-<<<<<<< HEAD
+  $(CONFIGURE_PCRE_LDFLAGS) \
   $(CUTIL_LIB) \
   $(addprefix -L, $(CLASSAD_DIRS)) \
   $(addprefix -l, $(CLASSAD_LIBS))
@@ -503,9 +487,6 @@
   $(POST_EXT_LIBS) \
   $(PROCD_CLIENT_LIB) \
   $(PRIVSEP_CLIENT_LIB) \
+  $(CONFIGURE_PCRE_LDFLAGS) \
   $(CUTIL_LIB) \
   $(CLASSAD_LIB_FILES)
-=======
-  $(CONFIGURE_PCRE_LDFLAGS) \
-  $(CUTIL_LIB)
->>>>>>> fc44555e
