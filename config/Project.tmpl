/***************************************************************
 *
 * Copyright (C) 1990-2007, Condor Team, Computer Sciences Department,
 * University of Wisconsin-Madison, WI.
 * 
 * Licensed under the Apache License, Version 2.0 (the "License"); you
 * may not use this file except in compliance with the License.  You may
 * obtain a copy of the License at
 * 
 *    http://www.apache.org/licenses/LICENSE-2.0
 * 
 * Unless required by applicable law or agreed to in writing, software
 * distributed under the License is distributed on an "AS IS" BASIS,
 * WITHOUT WARRANTIES OR CONDITIONS OF ANY KIND, either express or implied.
 * See the License for the specific language governing permissions and
 * limitations under the License.
 *
 ***************************************************************/

/************************************************************************** 
** There shouldn't be any platform-specific info in this.  By now, all
** the platform, version and OS specific files have been included.
**************************************************************************/

TOP = Top
PLATFORM = Platform

PLATFORM_DIR	=	$(TOP)/$(PLATFORM)
RELEASE_DIR	=	../release_dir
TESTBIN_DIR	=	../testbin_dir
STRIP_DIR	=	../strip_dir
STRIP_CONTRIB	=	../strip_contrib
STATIC_DIR	=	../static_dir
STATIC_CONTRIB	=	../static_contrib
STATIC_UNSTRIP_DIR =	../static_unstrip_dir
PURE_DIR	=	pure_bin

LIB_DIR =		$(RELEASE_DIR)/lib
CONFIG_DIR =		$(TOP)/config
SRC_TREE =		$(TOP)/src
DOC_TREE =		$(TOP)/doc
INCLUDE_DIR =		../h
NEW_INCLUDE_DIR =	../condor_includes
C_PLUS_INCLUDE =	../condor_c++_util
DAEMONCLIENT_INCLUDE =	../condor_daemon_client
DAEMONCORE_INCLUDE =	../condor_daemon_core.V6


#if !defined( CLinker )
#define CLinker CCompiler
#endif

#if !defined( CPlusLinker )
#define CPlusLinker CPlusCompiler
#endif

#if !defined(PlatformGccFlags)
#define PlatformGccFlags
#endif

#if !defined(PlatformGppFlags)
#define PlatformGppFlags
#endif

#ifdef HAVE_RPM
MakeRPMs = perl condor_scripts/make_public_rpms $(RPM_CMD)
#else
MakeRPMs =
#endif

/*
   These next few lines are not supposed to be pre-processor
   directives, but GNU-make understood directives.  They don't want a
   hash mark in front of them.  If you're having problems at these lines,
   you're probably not using gmake.  -peter keller 9/8/2000
*/
ifdef DEBUG_BUILD
CC =  $(DEBUG_BUILD) CCompiler
CPlusPlus = $(DEBUG_BUILD) CPlusCompiler
C_LINK = $(DEBUG_BUILD) CLinker
CC_LINK = $(DEBUG_BUILD) CPlusLinker
else
CC = CCompiler
CPlusPlus = CPlusCompiler
C_LINK = CLinker
CC_LINK = CPlusLinker
endif


STATIC	= -static 
STAR	= *

PLATFORM_LDFLAGS = PlatformLdFlags
PURIFY_PLATFORM_LDFLAGS = PurifyPlatformLdFlags
TEST_PLATFORM_LDFLAGS = TestPlatformLdFlags

/*
   Our tests often link with libcondorapi.a, which has calls to dlopen
   and friends.  However, since we're already including all the
   autoconf discovered LIBS on the link line for the test suite, we
   don't have to duplicate any of that here.  the only exceptions are
   libraries we test for in autoconf that we don't just use the
   default autoconf behavior and add to LIBS.  for now, that only
   involves libgen, which is where dirname() lives on some platforms.
*/
#if HAVE_LIBGEN
TEST_PLATFORM_LDFLAGS += -lgen
#endif


/*
   These next few lines are not supposed to be pre-processor
   directives, but GNU-make understood directives.  They don't want a
   hash mark in front of them.  If you're having problems at these lines,
   you're probably not using gmake.  -Derek Wright 6/16/99
*/
ifdef SMP_NUM_JOBS
SMP_FLAGS = -j $(SMP_NUM_JOBS)
else
SMP_FLAGS =
endif

#define UNIX_RT0	$(CRT0)
#define CKPT_RT0	$(RELEASE_DIR)/lib/condor_rt0.o
#define CONDOR_RT0	$(RELEASE_DIR)/lib/condor_rt0.o
#define CKPT_LIBC	$(RELEASE_DIR)/lib/libckpt.a
#define CONDOR_LIBC	$(RELEASE_DIR)/lib/libcondor.a

#define AR_DELETE(libname,objects)ar d libname objects
#define AR_EXTRACT(libname,objects)ar x libname objects

#if HAS_AR_S_OPTION
#define AR_REPLACE(libname,objects)ar vrs libname objects
#else
#define AR_REPLACE(libname,objects) \
	ar vr libname objects @@\
	ranlib libname
#endif


#if HAS_CP_PRESERVE			/* cp lib w/o changing modify time - don't ranlib */
#	define COPY_LIBRARY(src,dst)cp -p src dst
#	define RANLIB_TOUCH(lib)$(TRUE)
#else
#	if HAS_RANLIB_TOUCH		/* cp lib changes modify time - ranlib -t */
#		define COPY_LIBRARY(src,dst)cp src dst
#		define RANLIB_TOUCH(libname)ranlib -t libname
#	else						/* dumb cp and ranlib - do it the hard way */
#		define COPY_LIBRARY(src,dst)cp src dst
#		define RANLIB_TOUCH(libname)ranlib libname
#	endif
#endif

OS_FLAG = OperatingSystem
ARCH_FLAG = Architecture
DIST_FLAG = Distribution

#if HAVE_EXT_CLASSADS
#	define WANT_CLASSAD_ANALYSIS YES
#endif


/**********************************************************************
A whole bunch of settings related to things included in the Condor
externals tree.
**********************************************************************/

/****************************************
 Now that all that is taken care of, we
 can setup a bunch of make variables
 depending on what features are enabled
****************************************/

/* Kerberos */
#if HAVE_EXT_KRB5
# if HAS_EXTERNALS
   KERBEROS_FLAG = -I$(KERBEROS_INC)
# endif
#endif

/* Encryption */


/* This is an ugly hack to get NMI R5 released on AIX 5.1 with no lead
time.  this should all be cleaned up ASAP!  apparently, if we don't
manually enable static linking on the link line around these two
libraries, they end up being dynamically linked in and the resulting
binaries only run on the machine where they were built.  somehow, it's
only happening to the globus libraries and only on AIX.  go figure.
NOTE: we also need the same crap for libpcre.a...
*/
#if IS_AIX5
  PRE_EXT_LIBS = -Wl,-bstatic
  POST_EXT_LIBS = -Wl,-bdynamic
#else
  PRE_EXT_LIBS =
  POST_EXT_LIBS =
#endif


#if HAVE_EXT_GLOBUS
# if HAS_EXTERNALS
  GSI_FLAGS = -I$(GLOBUS_DIR)/include/$(GlobusFlavor)
  GSI_LIB   = \
	      $(GLOBUS_DIR)/lib/libglobus_gss_assist_$(GlobusFlavor).a \
	      $(GLOBUS_DIR)/lib/libglobus_gssapi_gsi_$(GlobusFlavor).a \
	      $(GLOBUS_DIR)/lib/libglobus_gsi_proxy_core_$(GlobusFlavor).a \
	      $(GLOBUS_DIR)/lib/libglobus_gsi_credential_$(GlobusFlavor).a \
	      $(GLOBUS_DIR)/lib/libglobus_gsi_callback_$(GlobusFlavor).a \
   	      $(GLOBUS_DIR)/lib/libglobus_gsi_sysconfig_$(GlobusFlavor).a \
	      $(GLOBUS_DIR)/lib/libglobus_oldgaa_$(GlobusFlavor).a \
	      $(GLOBUS_DIR)/lib/libglobus_gsi_cert_utils_$(GlobusFlavor).a \
	      $(GLOBUS_DIR)/lib/libglobus_openssl_$(GlobusFlavor).a \
	      $(GLOBUS_DIR)/lib/libglobus_openssl_error_$(GlobusFlavor).a \
	      $(GLOBUS_DIR)/lib/libglobus_proxy_ssl_$(GlobusFlavor).a \
	      $(GLOBUS_DIR)/lib/libglobus_callout_$(GlobusFlavor).a \
	      $(GLOBUS_DIR)/lib/libglobus_common_$(GlobusFlavor).a \
	      $(GLOBUS_DIR)/lib/libltdl_$(GlobusFlavor).a
# endif
#endif

#if HAVE_EXT_OPENSSL
#  if HAS_EXTERNALS
     OPENSSL_FLAGS = -I$(OPENSSL_DIR)/include
     OPENSSL_LIB = $(OPENSSL_DIR)/lib/libssl.a $(OPENSSL_DIR)/lib/libcrypto.a
     OPENSSL_MD_LIB = $(OPENSSL_DIR)/lib/libcrypto.a 
#  endif
#endif

#if HAVE_EXT_OPENSSL
/* WITH_OPENSSL is used inside gSOAP's stdsoap2.h/C, it's important */
    GSOAP_FLAGS = -DWITH_OPENSSL -DCOMPILE_SOAP_SSL
#endif

/* Collect all the security-related variables into a single variable */
SECURITY_FLAGS = $(KERBEROS_FLAG) \
		 $(OPENSSL_FLAGS) \
		 $(GSI_FLAGS)
SECURITY_LIB   = $(KERBEROS_LIB) \
		 $(GSI_LIB) $(OPENSSL_LIB)

#ifdef ENABLE_NETMAN
NETMAN_LIB = ../condor_netman/libnetman.a
NETMAN_FLAGS = -DWANT_NETMAN
#endif

#if HAVE_EXT_COREDUMPER
COREDUMPER_FLAGS = -I$(COREDUMPER_INC)
COREDUMPER_LINK_LIB = $(COREDUMPER_LIB)/libcoredumper.a
#endif

/* PCRE is sorta required everywhere at the moment */
#if HAVE_EXT_PCRE
#if HAS_EXTERNALS
PCRE_FLAGS = -I$(PCRE_INC)
PCRE_LIB = $(PCRE_DIR)/lib/libpcre.a
#endif
#endif

#ifdef WANT_TT
/*
TT_LIB = $(POSTGRESQL_LIB)/libpq.a $(ORACLE_HOME)/lib/libocci10.a $(ORACLE_HOME)/lib/libclntst10.a $(ORACLE_HOME)/lib/libnnz10.a -lirc -lpthread
*/
#if HAS_EXTERNALS
POSTGRESQL_LIBS = $(POSTGRESQL_LIB)/libpq.a 
TT_LIB = $(POSTGRESQL_LIBS) $(ORACLE_LIB)
TT_INC = -I$(POSTGRESQL_INC) $(ORACLE_INC)
#endif
TT_FLAGS = -DWANT_TT  
#endif

#ifdef WANT_QUILL
#if HAS_EXTERNALS
QUILL_LIB = $(POSTGRESQL_LIB)/libpq.a 
QUILL_INC = -I$(POSTGRESQL_INC) 
#endif
QUILL_FLAGS = -DWANT_QUILL 
#endif

#ifdef WANT_MATCHMAKER
MATCHMAKER_FLAGS = -DWANT_MATCHMAKER
#endif


#if HAVE_EXT_GCB
#  if ! HAVE_GNU_LD
#    error GCB ENABLED BUT WE DO NOT HAVE GNU LD
#  endif
WRAP_LDFLAGS = -Wl,--wrap,socket -Wl,--wrap,bind -Wl,--wrap,listen -Wl,--wrap,connect -Wl,--wrap,accept -Wl,--wrap,select -Wl,--wrap,recv -Wl,--wrap,read -Wl,--wrap,recvfrom -Wl,--wrap,send -Wl,--wrap,sendto -Wl,--wrap,write -Wl,--wrap,close -Wl,--wrap,dup -Wl,--wrap,dup2 -Wl,--wrap,getsockname -Wl,--wrap,getsockaddr -Wl,--wrap,getsockopt -Wl,--wrap,execv -Wl,--wrap,execve -Wl,--wrap,execl
GCB_FLAGS = -I$(GCB_INC)
#endif

#if HAVE_GNU_LD
DAEMONCORE_WRAP_LDFLAGS = -Wl,--wrap,exit
#endif

/********************************************
 end of externals-specific settings and flags
********************************************/

#if HAVE_PTHREADS
PTHREAD_LIB = -lpthread
#if HAVE_GNU_LD
PTHREAD_FLAG = -pthread
#endif
#endif

VENDOR_C_FLAGS = -I. -I.. -I../.. -I$(INCLUDE_DIR) -I$(NEW_INCLUDE_DIR) \
		 -I$(C_PLUS_INCLUDE) -I$(DAEMONCLIENT_INCLUDE) \
		 -I$(DAEMONCORE_INCLUDE) \
		 $(CONFIGURE_DEFS) -D$(ARCH_FLAG)=$(ARCH_FLAG) \
		 -D$(OS_FLAG)=$(OS_FLAG) $(SITE_C_FLAGS) \
		 $(SECURITY_FLAGS) $(NETMAN_FLAGS) \
<<<<<<< HEAD
		 $(QUILL_FLAGS) $(TT_FLAGS) $(GCB_FLAGS) \
		 $(CONFIGURE_CFLAGS) $(CONFIGURE_CPPFLAGS) $(PTHREAD_FLAG)
=======
		 $(QUILL_FLAGS) $(TT_FLAGS) $(GCB_FLAGS) $(MATCHMAKER_FLAGS) \
		 $(CONFIGURE_CFLAGS) $(CONFIGURE_CPPFLAGS)
>>>>>>> 2d781f4c


/* This flag is a bad idea since when this stuff eventually goes truly obselete
	we'll have to fix it anyway. */
#if defined(IS_C_COMP_MAJOR_GCC_3) || defined(IS_C_COMP_MAJOR_GCC_4)
GPP_VERS_FLAGS = -Wno-deprecated
#else
GPP_VERS_FLAGS =
#endif

/**
 * Special flags needed for OSX using gcc4
 * We force the platform/arch information to be passed into the compilation
 * This is because TargetConditionals.h gives an 'unknown compiler' error
 * Andy - 07.07.06
 **/
#if defined(IS_DARWIN) && defined(IS_I386)
GPP_ARCH_FLAGS = -DTARGET_OS_MAC=1 -DTARGET_CPU_X86=1
#elif defined(IS_DARWIN) && defined(IS_PPC)
GPP_ARCH_FLAGS = -DTARGET_OS_MAC=1 -DTARGET_CPU_PPC=1
#else
GPP_ARCH_FLAGS =
#endif

GPP_SHARED_FLAGS = -fno-implicit-templates $(GPP_VERS_FLAGS) $(GPP_ARCH_FLAGS)

/* Flags shared between C and C++ compilers */
SHARED_COMPILER_FLAGS = $(VENDOR_C_FLAGS) $(COMP_DEBUG_FLAGS) $(CC_PIC_FLAG) PlatformFlags $(CCOMPILER_ID) $(GSOAP_FLAGS) $(PCRE_FLAGS) $(COREDUMPER_FLAGS)

/* We use separate flag definitions for the C compiler and the C++ compiler.
	These are the flags actually passed to the respective compilers. 
	Don't forget to mix in flags specific to one compiler or the other. */
STD_C_FLAGS = $(SHARED_COMPILER_FLAGS) $(GCC_DEBUG_FLAGS) PlatformGccFlags
STD_C_PLUS_FLAGS = $(SHARED_COMPILER_FLAGS) $(GPP_DEBUG_FLAGS) $(GPP_SHARED_FLAGS) PlatformGppFlags 

/* We basically want INST_C_PLUS_FLAGS to be equal to STD_C_PLUS_FLAGS,
	but make sure there isn't -fno-implicit-templates in it
	since we want any templates which need to be created to be created in 
	template instantiation files. */
/* XXX Uh, the comment doesn't match this code (and I think it should--psilord)
	figure out why. */
INST_C_PLUS_FLAGS = $(STD_C_FLAGS) $(GPP_VERS_FLAGS) PlatformGppFlags

TESTSUITE_FLAGS_GCC =  $(STD_C_FLAGS)
TESTSUITE_FLAGS_GPP = $(STD_C_PLUS_FLAGS)
TESTSUITE_FLAGS_G77 =  $(filter-out -Wendif-labels -Wextra -Wvolatile-register-var -fstack-protector,$(STD_C_FLAGS))
TESTSUITE_FLAGS_CC = -g $(VENDOR_C_FLAGS) VendorCTestFlags PlatformFlags
TESTSUITE_FLAGS_CPP = -g $(VENDOR_C_FLAGS) VendorCPPTestFlags PlatformFlags
TESTSUITE_FLAGS_F77 = -g $(VENDOR_C_FLAGS) PlatformFlags


CKPT_SERV_LIB = ../condor_ckpt_server/ckpt_server_api.a
QMGMT_LIB = ../condor_schedd.V6/libqmgmt.a
CLASSAD_LIB = ../condor_classad/libclassad.a
IO_LIB = ../condor_io/libcedar.a
CUTIL_LIB = ../condor_util_lib/util_lib.a
CPLUS_LIB = ../condor_c++_util/cplus_lib.a
PROCAPI_LIB = ../condor_procapi/libprocapi.a
SYSAPI_LIB = ../condor_sysapi/libsysapi.a
ACCT_LIB    = ../condor_accountant.V6/libacct.a
DAEMONCORE_LIB = ../condor_daemon_core.V6/daemon_core.a $(COREDUMPER_LINK_LIB) $(DAEMONCORE_WRAP_LDFLAGS)
PROCD_CLIENT_LIB = ../condor_procd/procd_client.a
PRIVSEP_CLIENT_LIB = ../condor_privsep/privsep_client.a


/* common ld flags which should be first in the list */
COM_LDFLAGS_F = $(GCC_RDYNAMIC_FLAG) $(GCC_STACK_PROTECTOR) $(GCC_HASH_STYLE_FLAG) -lm \
                $(LDFLAGS) $(CONFIGURE_LIBS) $(CONFIGURE_LDFLAGS) $(PTHREAD_LIB)

/* common ld flags which should be last in the list */
COM_LDFLAGS_L = 

/* The various lists of needed ldflags for differing contexts */
NOWRAP_LDFLAGS = $(COM_LDFLAGS_F) $(PLATFORM_LDFLAGS) $(COM_LDFLAGS_L)
ALL_LDFLAGS = $(NOWRAP_LDFLAGS) $(WRAP_LDFLAGS)
TEST_LDFLAGS = $(COM_LDFLAGS_F) $(TEST_PLATFORM_LDFLAGS) $(COM_LDFLAGS_L)
PURIFY_LDFLAGS = $(COM_LDFLAGS_F) $(PURIFY_PLATFORM_LDFLAGS) $(COM_LDFLAGS_L) $(WRAP_LDFLAGS)


STD_LIBS = \
  $(CUTIL_LIB) \
  $(CPLUS_LIB) \
  $(CKPT_SERV_LIB) \
  $(QMGMT_LIB) \
  $(ACCT_LIB) \
  $(PROCAPI_LIB) \
  $(SYSAPI_LIB) \
  $(CPLUS_LIB) \
  $(CLASSAD_LIB) \
  $(IO_LIB) \
  $(CPLUS_LIB) \
  $(CUTIL_LIB) \
  $(SYSAPI_LIB) \
  $(CPLUS_LIB) \
  $(CUTIL_LIB) \
  $(SYSAPI_LIB) \
  $(CLASSAD_LIB) \
  $(IO_LIB) \
  $(CPLUS_LIB) \
  $(IO_LIB) \
  $(CPLUS_LIB) \
  $(CUTIL_LIB) \
  $(GSOAP_LIB) \
  $(PRE_EXT_LIBS) \
  $(SECURITY_LIB) \
  $(PCRE_LIB) \
  $(GCB_LIB) \
  $(POST_EXT_LIBS) \
  $(PROCD_CLIENT_LIB) \
  $(PRIVSEP_CLIENT_LIB) \
  $(CUTIL_LIB)<|MERGE_RESOLUTION|>--- conflicted
+++ resolved
@@ -277,8 +277,8 @@
 QUILL_FLAGS = -DWANT_QUILL 
 #endif
 
-#ifdef WANT_MATCHMAKER
-MATCHMAKER_FLAGS = -DWANT_MATCHMAKER
+#ifdef WANT_LEASE_MANAGER
+LEASE_MANAGER_FLAGS = -DWANT_LEASE_MANAGER
 #endif
 
 
@@ -311,13 +311,10 @@
 		 $(CONFIGURE_DEFS) -D$(ARCH_FLAG)=$(ARCH_FLAG) \
 		 -D$(OS_FLAG)=$(OS_FLAG) $(SITE_C_FLAGS) \
 		 $(SECURITY_FLAGS) $(NETMAN_FLAGS) \
-<<<<<<< HEAD
 		 $(QUILL_FLAGS) $(TT_FLAGS) $(GCB_FLAGS) \
-		 $(CONFIGURE_CFLAGS) $(CONFIGURE_CPPFLAGS) $(PTHREAD_FLAG)
-=======
-		 $(QUILL_FLAGS) $(TT_FLAGS) $(GCB_FLAGS) $(MATCHMAKER_FLAGS) \
+		 $(PTHREAD_FLAG) \
+		 $(LEASE_MANAGER_FLAGS) \
 		 $(CONFIGURE_CFLAGS) $(CONFIGURE_CPPFLAGS)
->>>>>>> 2d781f4c
 
 
 /* This flag is a bad idea since when this stuff eventually goes truly obselete
